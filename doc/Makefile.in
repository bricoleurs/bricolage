# ****************************************************************
# * Settings                                                     *
# ****************************************************************

# dependencies
SHELL = /bin/sh
POD2HTML = @POD2HTML@
MKDIR = @MKDIR@
PERL = @PERL@
FIND = @FIND@

POD2HTML_TYPE = @POD2HTML_TYPE@

# ****************************************************************
# * Other Fields
# ****************************************************************

# directories
LIB = lib
BRIC = ../${LIB}/Bric

# ****************************************************************
# * some things we can figure out here, so we shouldn't 
# * have to mess with the settings all the time
# ****************************************************************

# the sourcefiles
PODFILES = $(shell ${FIND} ${BRIC} -name *.pod 2>/dev/null)
SRCFILES = $(PODFILES)

# suffixes:
.SUFFIXES:
.SUFFIXES: .pod .pl .html .man .man.gz

HTML_TARGETS = $(addprefix html/,$(addsuffix .html,$(basename $(notdir ${SRCFILES}))))
<<<<<<< HEAD
=======

>>>>>>> d500603e

define generate-manpage
${POD2MAN} $^ >/tmp/$(notdir $^).man
${GZIP} /tmp/$(notdir $^).man >$@
endef

# ****************************************************************
# *  RULES follow
# ****************************************************************
all: doc
<<<<<<< HEAD
doc: ${HTML_TARGETS} man-targets
=======
doc: html
>>>>>>> d500603e
# ****************************************************************
# * This is a multiple target rule whose effect is to run 
# * pod2[whatever] recursively on the $(LIB) dir.  The whatever
# * is determined by the first prerequisite.
# ****************************************************************
<<<<<<< HEAD
html: 
	$(MKDIR) -p html
$(HTML_TARGETS): BASE = $(basename $(notdir $@))
$(HTML_TARGETS): ORIG = $(filter %/${BASE}.pod,${SRCFILES})
$(HTML_TARGETS): html
ifdef PERL2HTML
	${PERL2HTML} --bgcolor '#ffffff' --verbosity 1 ${BRIC} html
=======
html: $(HTML_TARGETS)
$(HTML_TARGETS): html/%.html: ${BRIC}/%.pod
ifeq (${POD@HTML_TYPE},"McDougall")
	${POD2HTML} --bgcolor '#ffffff' --verbosity 1 ${BRIC} html
>>>>>>> d500603e
else
	$(POD2HTML) --podpath=Bric --podroot=../${LIB} --verbose \
	--flush --htmldir=html --recurse --index --infile=$(ORIG) \
	--outfile=$@ --libpods=$(shell echo ${SRCFILES} | tr ' ' ':')
endif
	chmod a+r $@
	${RM} pod2htm*
<<<<<<< HEAD
man-targets: man man/bricolage.8.gz man/bricolage-dba.8.gz \
	 man/bricolage-security.8.gz man/bricolage-templates.3.gz \
	 man/bricolage-advTemplages.3.gz man/bricolage-assetEditing.1.gz \
	 man/bricolage-elementAdmin.1.gz man/bricolage-htmlTemplate.3.gz
man:
	$(MKDIR) -p man
man/bricolage.8.gz: ${BRIC}/Admin.pod
	${generate-manpage}
man/bricolage-dba.8.gz: ${BRIC}/DBA.pod
	${generate-manpage}
man/bricolage-security.8.gz: ${BRIC}/Security.pod
	${generate-manpage}
man/bricolage-templates.3.gz: ${BRIC}/Templates.pod
	${generate-manpage}
man/bricolage-advTemplages.3.gz: ${BRIC}/AdvTemplates.pod
	${generate-manpage}
man/bricolage-assetEditing.1.gz: ${BRIC}/AssetEditing.pod
	${generate-manpage}
man/bricolage-elementAdmin.1.gz: ${BRIC}/ElementAdmin.pod
	${generate-manpage}
man/bricolage-htmlTemplate.3.gz: ${BRIC}/HTMLTemplate.pod
	${generate-manpage}

clean: 
	$(RM) -r man html
=======

clean: 
	$(RM) -f html/*.html
>>>>>>> d500603e
<|MERGE_RESOLUTION|>--- conflicted
+++ resolved
@@ -30,82 +30,33 @@
 
 # suffixes:
 .SUFFIXES:
-.SUFFIXES: .pod .pl .html .man .man.gz
+.SUFFIXES: .pod .pl .html .man .gz
 
 HTML_TARGETS = $(addprefix html/,$(addsuffix .html,$(basename $(notdir ${SRCFILES}))))
-<<<<<<< HEAD
-=======
 
->>>>>>> d500603e
 
-define generate-manpage
-${POD2MAN} $^ >/tmp/$(notdir $^).man
-${GZIP} /tmp/$(notdir $^).man >$@
-endef
 
 # ****************************************************************
 # *  RULES follow
 # ****************************************************************
 all: doc
-<<<<<<< HEAD
-doc: ${HTML_TARGETS} man-targets
-=======
 doc: html
->>>>>>> d500603e
 # ****************************************************************
 # * This is a multiple target rule whose effect is to run 
 # * pod2[whatever] recursively on the $(LIB) dir.  The whatever
 # * is determined by the first prerequisite.
 # ****************************************************************
-<<<<<<< HEAD
-html: 
-	$(MKDIR) -p html
-$(HTML_TARGETS): BASE = $(basename $(notdir $@))
-$(HTML_TARGETS): ORIG = $(filter %/${BASE}.pod,${SRCFILES})
-$(HTML_TARGETS): html
-ifdef PERL2HTML
-	${PERL2HTML} --bgcolor '#ffffff' --verbosity 1 ${BRIC} html
-=======
 html: $(HTML_TARGETS)
 $(HTML_TARGETS): html/%.html: ${BRIC}/%.pod
 ifeq (${POD@HTML_TYPE},"McDougall")
 	${POD2HTML} --bgcolor '#ffffff' --verbosity 1 ${BRIC} html
->>>>>>> d500603e
 else
 	$(POD2HTML) --podpath=Bric --podroot=../${LIB} --verbose \
-	--flush --htmldir=html --recurse --index --infile=$(ORIG) \
+	--flush --htmldir=html --recurse --index --infile=$^ \
 	--outfile=$@ --libpods=$(shell echo ${SRCFILES} | tr ' ' ':')
 endif
 	chmod a+r $@
 	${RM} pod2htm*
-<<<<<<< HEAD
-man-targets: man man/bricolage.8.gz man/bricolage-dba.8.gz \
-	 man/bricolage-security.8.gz man/bricolage-templates.3.gz \
-	 man/bricolage-advTemplages.3.gz man/bricolage-assetEditing.1.gz \
-	 man/bricolage-elementAdmin.1.gz man/bricolage-htmlTemplate.3.gz
-man:
-	$(MKDIR) -p man
-man/bricolage.8.gz: ${BRIC}/Admin.pod
-	${generate-manpage}
-man/bricolage-dba.8.gz: ${BRIC}/DBA.pod
-	${generate-manpage}
-man/bricolage-security.8.gz: ${BRIC}/Security.pod
-	${generate-manpage}
-man/bricolage-templates.3.gz: ${BRIC}/Templates.pod
-	${generate-manpage}
-man/bricolage-advTemplages.3.gz: ${BRIC}/AdvTemplates.pod
-	${generate-manpage}
-man/bricolage-assetEditing.1.gz: ${BRIC}/AssetEditing.pod
-	${generate-manpage}
-man/bricolage-elementAdmin.1.gz: ${BRIC}/ElementAdmin.pod
-	${generate-manpage}
-man/bricolage-htmlTemplate.3.gz: ${BRIC}/HTMLTemplate.pod
-	${generate-manpage}
-
-clean: 
-	$(RM) -r man html
-=======
 
 clean: 
 	$(RM) -f html/*.html
->>>>>>> d500603e
