--- conflicted
+++ resolved
@@ -6,19 +6,11 @@
 
 =head1 VERSION
 
-<<<<<<< HEAD
-$Revision: 1.6 $
+$Revision: 1.7 $
 
 =head1 DATE
 
-$Date: 2003-12-25 18:11:52 $
-=======
-$Revision: 1.1.6.4 $
-
-=head1 DATE
-
-$Date: 2003-12-01 17:13:56 $
->>>>>>> d98ffc59
+$Date: 2004-02-06 06:34:53 $
 
 =head1 DESCRIPTION
 
