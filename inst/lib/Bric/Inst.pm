package Bric::Inst;

=head1 NAME

Bric::Inst - support library for installation system scripts

=head1 VERSION

$LastChangedRevision$

=cut

# XXX: using Bric doesn't work before Bric is installed
# use Bric; our $VERSION = Bric->VERSION;

=head1 DATE

$LastChangedDate$

=head1 SYNOPSIS

  #!/usr/bin/perl -w

  use strict;
  use FindBin;
  use lib "$FindBin::Bin/../lib";
  use Bric::Inst qw(:all);

=head1 DESCRIPTION

This module exports function used by the installation system scripts.

=head1 EXPORTED FUNCTIONS

=over 4

=cut

use strict;

<<<<<<< HEAD
use File::Spec::Functions qw(catdir tmpdir catfile);

require Exporter;
use base 'Exporter';
our @EXPORT_OK   = qw(soft_fail hard_fail ask_yesno ask_confirm ask_choice get_default);
=======
use Term::ReadPassword;
require Exporter;
use base 'Exporter';
our @EXPORT_OK   = qw(soft_fail hard_fail ask_yesno ask_confirm ask_password ask_choice);
>>>>>>> e71be815
our %EXPORT_TAGS = (all => \@EXPORT_OK);

=item soft_fail($msg)

Prints out an error message and returns 0.  Usually used to soft-fail
a test like:

  return soft_fail("Couldn't find Postgres...") unless ...;

This is saves a few lines since the alternative would be:

  unless(...) {
    print "Couldn't find Postgres...\n";
    return 0;
  }

=cut

sub soft_fail {
    print join('', @_), "\n";
    return 0;
}

=item hard_fail($msg)

Prints out an error message surrounded by lines of hash marks and
exits with code 1.

=cut

sub hard_fail {
    print "#" x 79, "\n\n", join('', @_), "\n", "#" x 79, "\n";
    exit 1;
}

=item ask_yesno($question, $default, $quiet_mode)

Asks the user a yes/no question.  Default to $default if they just
press [return].  Returns 1 for a yes answer and 0 for no.

If $quiet_mode is true the default answer is returned without
asking for user input (useful for unattended execution where
appropriate default values can be passed to this sub).

Be careful when using ask_yesno in quiet mode: if you're asking
confirmation for a potentially dangerous task either be sure
to set the "forget it" answer as default or don't allow
quiet mode at all.

=cut

sub ask_yesno {
    my ($question, $default, $quiet_mode) = @_;
    my $tries = 1;
    local $| = 1;
    while (1) {
        print $question;
        print " [" . (($default == 1) ? "yes" : "no") . "] "; # Append the default
        # just print a newline after the question to keep
        # output tidy, if we are in quiet mode
        print "\n" if $quiet_mode;
        
        my $answer= '';
        # do not wait for user input if we are in quiet mode
        $answer = <STDIN> unless $quiet_mode;
        chomp($answer);
        return $default if not length $answer;
        return 0 if $answer and $answer =~ /^no?$/i;
        return 1 if $answer =~ /^y(?:es)?$/i;
        print "Please answer \"yes\" or \"no\".\n";
        print "And quit screwing around.\n" if ++$tries > 3;
    }
}


=item ask_confirm($description, $ref_to_setting, $quiet_mode)

Asks the user to confirm a setting.  If they enter a new value asks
"are you sure."  Directly updates the setting and returns when done.

A default setting of "NONE" will force the user to enter a value.

If $quiet_mode is true the default answer is returned without
asking for user input (useful for unattended execution where
appropriate default values can be passed to this sub).

The question is printed anyway, so that the default value appears
in the output.

=cut

sub ask_confirm {
    my ($desc, $ref, $quiet_mode) = @_;
    my $tries = 1;
    local $| = 1;
    while (1) {
        print $desc, " [", $$ref, "] ";
        # just print a newline after the question to keep
        # output tidy, if we are in quiet mode
        print "\n" if $quiet_mode;
        
        my $answer= '';
        # do not wait for user input if we are in quiet mode
        $answer = <STDIN> unless $quiet_mode;
        chomp($answer);
        if (not length $answer or $answer eq $$ref) {
            if($quiet_mode and $$ref eq 'NONE') {
                print "No default is available for this question: ",
                    "cannot continue quiet mode execution";
                return;
            }
            return unless $$ref eq 'NONE';
            print "No default is available for this question, ",
                "please enter a value.\n";
            next;
        }
        if (ask_yesno("Are you sure you want to use '$answer'?", 1, $quiet_mode)) {
            $$ref = $answer;
            return;
        }
    }
}

<<<<<<< HEAD
=item ask_choice($question, [ "opt1", "opt2" ], "default", $quiet_mode)
=======
=item ask_password($description, $ref_to_setting)

Asks the user to enter a password. If they enter a new value, they will be
prompted to enter it a second time. The password will not be echoed to the
shell.

A default setting of "NONE" will force the user to enter a value.

=cut

sub ask_password {
    my ($desc, $ref) = @_;
    my $tries = 1;
    local $| = 1;
    while (1) {
        my $answer = read_password("$desc: ");
        if (not length $answer or $answer eq $$ref) {
            return unless $$ref eq 'NONE';
            print "No default is available for this question, ",
                "please enter a value.\n";
            next;
        }
        my $second = read_password("Confirm password: ");
        if ($second ne $answer) {
            print "Passwords do not match.\n";
            next
        }
        if (ask_yesno("Are you sure you want to use this password? [yes] ", 1)) {
            $$ref = $answer;
            return;
        }
    }
}

=item ask_choice($question, [ "opt1", "opt2" ], "default")
>>>>>>> e71be815

Asks the user to choose from a list of options.  Returns the option
selected.

If $quiet_mode is true the default answer is returned without
asking for user input (useful for unattended execution where
appropriate default values can be passed to this sub).

The question is printed anyway, so that the default value appears
in the output.

=cut

sub ask_choice {
    my ($desc, $choices, $default, $quiet_mode) = @_;
    my $tries = 1;
    local $| = 1;
    while (1) {
        print $desc, " [", $default, "] ";
        # just print a newline after the question to keep
        # output tidy, if we are in quiet mode
        print "\n" if $quiet_mode;
        
        my $answer= '';
        # do not wait for user input if we are in quiet mode
        $answer = <STDIN> unless $quiet_mode;
        chomp($answer);
        $answer = lc $answer;
        return $default if not length $answer;
        return $answer if grep { $_ eq $answer } @$choices;
        print "Please choose from: ", join(', ', @$choices), "\n";
        print "And quit screwing around.\n" if ++$tries > 3;
    }
}


=item get_default($key)

Returns the value for $key from the defaults file (inst/defaults/<distro>)

For example, get_default("APACHE_USER") might return "nobody".

=cut

# We'll store the settings loaded from the defaults file here.
our $defaults;

# Pretty much a copy/paste from Bric::Config
BEGIN {
    # Load the defaults file, if it exists.
    my $distro = lc($ENV{USE_DEFAULTS} ? $ENV{USE_DEFAULTS} : "standard");
    my $def_file = catdir('inst', 'defaults', $distro);

    if (-e $def_file) {
        unless (open DEFS, $def_file) {
            require Carp;
            Carp::croak "Cannot open $def_file: $!\n";
        }

        while (<DEFS>) {
            # Get each configuration line into $defaults.
            chomp;                  # no newline
            s/#.*//;                # no comments
            s/^\s+//;               # no leading white
            s/\s+$//;               # no trailing white
            next unless length;     # anything left?

            # Get the variable and its value.
            my ($var, $val) = split(/\s*=\s*/, $_, 2);

            # Check that the line is a valid config line and exit
            # immediately if not.
            unless (defined $var and length $var and 
                    defined $val and length $val) {
                print STDERR "Syntax error in $def_file at line $.: '$_'\n";
                exit 1;
            }

            # Save the configuration directive.
            $defaults->{uc $var} = $val;
        }
        close DEFS;
    }
}

sub get_default {
    my ($key) = @_;

    return $defaults->{uc $key};
}

=back

=head1 NOTES

NONE.

=head1 AUTHOR

Sam Tregar <stregar@about-inc.com>

=head1 SEE ALSO

L<Bric::Admin>

=cut<|MERGE_RESOLUTION|>--- conflicted
+++ resolved
@@ -38,18 +38,13 @@
 
 use strict;
 
-<<<<<<< HEAD
 use File::Spec::Functions qw(catdir tmpdir catfile);
-
-require Exporter;
-use base 'Exporter';
-our @EXPORT_OK   = qw(soft_fail hard_fail ask_yesno ask_confirm ask_choice get_default);
-=======
 use Term::ReadPassword;
 require Exporter;
 use base 'Exporter';
-our @EXPORT_OK   = qw(soft_fail hard_fail ask_yesno ask_confirm ask_password ask_choice);
->>>>>>> e71be815
+our @EXPORT_OK = qw(soft_fail hard_fail ask_yesno ask_confirm ask_choice
+                    get_default ask_password);
+
 our %EXPORT_TAGS = (all => \@EXPORT_OK);
 
 =item soft_fail($msg)
@@ -111,7 +106,6 @@
         # just print a newline after the question to keep
         # output tidy, if we are in quiet mode
         print "\n" if $quiet_mode;
-        
         my $answer= '';
         # do not wait for user input if we are in quiet mode
         $answer = <STDIN> unless $quiet_mode;
@@ -150,7 +144,6 @@
         # just print a newline after the question to keep
         # output tidy, if we are in quiet mode
         print "\n" if $quiet_mode;
-        
         my $answer= '';
         # do not wait for user input if we are in quiet mode
         $answer = <STDIN> unless $quiet_mode;
@@ -173,21 +166,23 @@
     }
 }
 
-<<<<<<< HEAD
-=item ask_choice($question, [ "opt1", "opt2" ], "default", $quiet_mode)
-=======
-=item ask_password($description, $ref_to_setting)
+=item ask_password($description, $ref_to_setting, $quiet_mode)
 
 Asks the user to enter a password. If they enter a new value, they will be
 prompted to enter it a second time. The password will not be echoed to the
 shell.
 
+If $quiet_mode is true and the default setting is not "NONE", then the default
+answer is returned without asking for user input (useful for unattended
+execution where appropriate default values can be passed to this sub).
+
 A default setting of "NONE" will force the user to enter a value.
 
 =cut
 
 sub ask_password {
-    my ($desc, $ref) = @_;
+    my ($desc, $ref, $quiet) = @_;
+    return $$ref if $quiet && $$ref ne 'NONE';
     my $tries = 1;
     local $| = 1;
     while (1) {
@@ -210,8 +205,7 @@
     }
 }
 
-=item ask_choice($question, [ "opt1", "opt2" ], "default")
->>>>>>> e71be815
+=item ask_choice($question, [ "opt1", "opt2" ], "default", $quiet_mode)
 
 Asks the user to choose from a list of options.  Returns the option
 selected.
@@ -234,7 +228,6 @@
         # just print a newline after the question to keep
         # output tidy, if we are in quiet mode
         print "\n" if $quiet_mode;
-        
         my $answer= '';
         # do not wait for user input if we are in quiet mode
         $answer = <STDIN> unless $quiet_mode;
