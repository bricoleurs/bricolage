#!/usr/bin/perl -w

use strict;
use File::Spec::Functions qw(catdir updir);
use FindBin;
use lib catdir $FindBin::Bin, updir, 'lib';
use bric_upgrade qw(:all);
use Bric::Util::DBI qw(:all);

exit unless test_table 'at_data';
exit if test_column 'at_data', 'cols';

# Create new columns
do_sql
    map({ qq{ALTER TABLE at_data $_} }
        q{ADD COLUMN  name        TEXT},
        q{ADD COLUMN  widget_type VARCHAR(30)},
        q{ALTER COLUMN widget_type SET DEFAULT 'text'},
        q{ADD COLUMN  precision   SMALLINT},
        q{ADD COLUMN  cols        INTEGER},
        q{ADD COLUMN  rows        INTEGER},
        q{ADD COLUMN  length      INTEGER},
        q{ADD COLUMN  vals        TEXT},
        q{ADD COLUMN  multiple    BOOLEAN},
        q{ALTER COLUMN multiple SET DEFAULT FALSE},
        q{ADD COLUMN  default_val TEXT},
    )
;

if (db_version() ge '8.0') {
    do_sql 'ALTER TABLE at_data ALTER COLUMN key_name TYPE TEXT';
} else {
    do_sql
        q{DROP INDEX udx_atd__key_name__at_id},
        q{ALTER TABLE at_data RENAME key_name to __key_name__},
        q{ALTER TABLE at_data ADD COLUMN key_name TEXT},
        q{UPDATE at_data SET key_name = __key_name__},
        q{CREATE UNIQUE INDEX udx_atd__key_name__at_id
          ON at_data(lower_text_num(key_name, element__id))},
        q{ALTER TABLE at_data DROP COLUMN __key_name__},
    ;
}

my $sel = prepare(q{
    SELECT attr.id, coalesce(val.short_val, val.blob_val, val.date_val::text),
           meta.name, meta.value
    FROM   attr_at_data attr, attr_at_data_val val, attr_at_data_meta meta
    WHERE  attr.id = val.attr__id AND attr.id = meta.attr__id
           AND attr.name = 'html_info'
           AND attr.active = '1'
           AND meta.active = '1'
           AND meta.name NOT IN ('pos', 'maxlength')
    ORDER  BY attr.id
});

my $update = prepare(q{
    UPDATE at_data
    SET    name        = ?,
           cols        = ?,
           rows        = ?,
           length      = ?,
           vals        = ?,
           multiple    = ?,
           default_val = ?,
           precision   = ?,
           widget_type = ?,
           quantifier  = coalesce(quantifier, '0')
    WHERE  id          = ?
});

my @attr_names = qw(disp cols rows length vals multiple def precision type);

execute($sel);
bind_columns($sel, \my ($aid, $default, $attr_name, $val));
my $last = -1;
my %attrs;
my %ints = map { $_ => 1 } qw(cols rows length precision);
while (fetch($sel)) {
<<<<<<< HEAD
=======
    $attr_name = 'def' if $attr_name eq 'value';
>>>>>>> 6557ad5c
    $val = $val ? '1' : '0' if $attr_name eq 'multiple';
    $val ||= '0' if $ints{$attr_name};
    if ($aid == $last) {
        $attrs{$attr_name} = $val;
        next;
    }
    $attrs{def} = $default unless exists $attrs{def};
    execute($update, @attrs{@attr_names}, $last) unless $last == -1;
    %attrs = ($attr_name => $val);
    $last  = $aid;
}
execute($update, @attrs{@attr_names}, $last);

# Delete old attrs, populate missing attrs, and add NOT NULL constraints.
do_sql
    q{  DELETE FROM attr_at_data                WHERE name = 'html_info'    },
    q{  UPDATE at_data SET multiple = '0'       WHERE multiple    IS NULL   },
    q{  UPDATE at_data SET cols     = 0         WHERE cols        IS NULL   },
    q{  UPDATE at_data SET rows     = 0         WHERE rows        IS NULL   },
    q{  UPDATE at_data SET length   = 0         WHERE length      IS NULL   },
    q{  UPDATE at_data SET name     = key_name  WHERE name        IS NULL   },
    q{  UPDATE at_data SET widget_type = 'text' WHERE widget_type IS NULL   },
    map( { qq{ALTER TABLE  at_data $_}}
        q{ALTER COLUMN key_name    SET NOT NULL},
        q{ALTER COLUMN quantifier  SET NOT NULL},
        q{ALTER COLUMN name        SET NOT NULL},
        q{ALTER COLUMN multiple    SET NOT NULL},
        q{ALTER COLUMN cols        SET NOT NULL},
        q{ALTER COLUMN rows        SET NOT NULL},
        q{ALTER COLUMN length      SET NOT NULL},
        q{ALTER COLUMN widget_type SET NOT NULL},
    ),
    q{CREATE INDEX udx_atd__name__at_id ON at_data(LOWER(name))},
;<|MERGE_RESOLUTION|>--- conflicted
+++ resolved
@@ -76,10 +76,7 @@
 my %attrs;
 my %ints = map { $_ => 1 } qw(cols rows length precision);
 while (fetch($sel)) {
-<<<<<<< HEAD
-=======
     $attr_name = 'def' if $attr_name eq 'value';
->>>>>>> 6557ad5c
     $val = $val ? '1' : '0' if $attr_name eq 'multiple';
     $val ||= '0' if $ints{$attr_name};
     if ($aid == $last) {
