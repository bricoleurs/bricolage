--- conflicted
+++ resolved
@@ -8,28 +8,16 @@
 
 =head1 VERSION
 
-<<<<<<< HEAD
-$Revision: 1.16 $
-=======
-$Revision: 1.12.6.5 $
->>>>>>> fafebb40
+$Revision: 1.17 $
 
 =cut
 
 # Grab the Version Number.
-<<<<<<< HEAD
-our $VERSION = (qw$Revision: 1.16 $ )[-1];
+our $VERSION = (qw$Revision: 1.17 $ )[-1];
 
 =head1 DATE
 
-$Date: 2003-09-10 18:39:05 $
-=======
-our $VERSION = (qw$Revision: 1.12.6.5 $ )[-1];
-
-=head1 DATE
-
-$Date: 2003-09-10 23:23:59 $
->>>>>>> fafebb40
+$Date: 2003-09-11 17:25:12 $
 
 =head1 SYNOPSIS
 
