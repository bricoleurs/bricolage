--- conflicted
+++ resolved
@@ -8,28 +8,16 @@
 
 =head1 VERSION
 
-<<<<<<< HEAD
-$Revision: 1.14 $
-=======
-$Revision: 1.12.6.3 $
->>>>>>> 3aa6cbc0
+$Revision: 1.15 $
 
 =cut
 
 # Grab the Version Number.
-<<<<<<< HEAD
-our $VERSION = (qw$Revision: 1.14 $ )[-1];
+our $VERSION = (qw$Revision: 1.15 $ )[-1];
 
 =head1 DATE
 
-$Date: 2003-08-09 16:57:26 $
-=======
-our $VERSION = (qw$Revision: 1.12.6.3 $ )[-1];
-
-=head1 DATE
-
-$Date: 2003-08-09 20:58:00 $
->>>>>>> 3aa6cbc0
+$Date: 2003-08-12 19:04:42 $
 
 =head1 SYNOPSIS
 
