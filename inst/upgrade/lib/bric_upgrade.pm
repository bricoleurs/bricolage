package bric_upgrade;

=pod

=head1 NAME

bric_upgrade - Library with functions to assist upgrading a Bricolage installation.

=head1 VERSION

<<<<<<< HEAD
$Revision: 1.28 $
=======
$Revision: 1.12.6.11 $
>>>>>>> d98ffc59

=cut

# Grab the Version Number.
<<<<<<< HEAD
our $VERSION = (qw$Revision: 1.28 $ )[-1];

=head1 DATE

$Date: 2003-12-24 21:28:59 $
=======
our $VERSION = (qw$Revision: 1.12.6.11 $ )[-1];

=head1 DATE

$Date: 2003-12-01 17:13:56 $
>>>>>>> d98ffc59

=head1 SYNOPSIS

  #!/usr/bin/perl -w

  use strict;
  use FindBin;
  use lib "$FindBin::Bin/../lib";
  use bric_upgrade qw(:all);

  # Check to see if we've run this before.
  exit if test_table('table_to_add');

  # Now update the database.
  my @sql = (
      'CREATE TABLE table_to_add (
            lname VARCHAR(64),
            fname VARCHAR(64),
            mname VARCHAR(64)
       )'
  );
  do_sql(@sql);

=head1 DESCRIPTION

This module exports functions that are useful for upgrading a Bricolage
database. The idea is that all changes to the Bricolage database that are
required by and upgrade will be performed in a single transaction via this
module. It provides functions to test to see if an upgrade has previously been
performed, as well as functions to update the database. Furthermore, it will
automatically process -p and -u arguments to your upgrade script so that the
change can be done by a database user with administrative permissions.

This module assumes that the upgrades performed by a single upgrade script
must be carried out atomically; either all of the changes are committed, or
none are. Thus, this module starts a database transaction as soon as it loads,
and rolls back any changes if any exceptions are thrown. If all changes
succeed, then the transaction will be commited when the script exits.

=cut

##############################################################################

use strict;
require Exporter;
use base qw(Exporter);
our @EXPORT_OK = qw(do_sql test_column test_table test_constraint test_foreign_key
                    test_index fetch_sql db_version);
our %EXPORT_TAGS = (all => \@EXPORT_OK);

use File::Spec::Functions qw(catdir updir);
use FindBin;

# Load the options.
use Getopt::Std;
our ($opt_u, $opt_p);

BEGIN{
    getopts('u:p:');
    # Set the db admin user and password to some reasonable defaults.
    $ENV{BRIC_DBI_PASS} ||= $opt_p ||= 'postgres';
    $ENV{BRIC_DBI_USER} ||= $opt_u ||= 'postgres';
}

# Make sure we can load the Bricolage libraries.
BEGIN {
    # $BRICOLAGE_ROOT defaults to /usr/local/bricolage
    $ENV{BRICOLAGE_ROOT} ||= "/usr/local/bricolage";

    # Always use the Bric::Config and Bric::Util::DBi from the sources.
    unshift @INC, catdir $FindBin::Bin, updir, updir, updir, 'lib';
    require Bric::Config;
    Bric::Config->import(qw(DBI_USER));
    require Bric::Util::DBI;
    Bric::Util::DBI->import(qw(:all));
    shift @INC;

    # use $BRICOLAGE_ROOT/lib if exists
    $_ = catdir($ENV{BRICOLAGE_ROOT}, "lib");
    unshift(@INC, $_) if -e $_;

    # make sure Bric is found
    eval "use Bric";
    die <<"END" if $@;
######################################################################

Cannot locate Bricolage libraries. Please set the environment
variable BRICOLAGE_ROOT to the location of your Bricolage
installation or set the environment variable PERL5LIB to the
directory where Bricolage's libraries are installed. The error
encountered was:

$@

######################################################################
END
}

##############################################################################
# Start a transaction. Everyting the script that loads this module
# does should be in a single transaction.
begin();

my $rolled_back;

# Catch all exceptions. We want to rollback any transactions before
# exiting.
$SIG{__DIE__} = sub {
    # For some reason, this seems to get called twice.
    unless ($rolled_back) {
        rollback();
        print STDERR "\n\n", ('#') x 70, "\n",
          "ERROR: DATABASE UPDATE FAILED!\n\n",
          "The database was not affected. Please address this ",
          "issue before continuing.\n\nThe error encountered was:\n\n@_";
        $rolled_back = 1;
    }
    die @_;
};

END {
    # Commit all transactions unless there was an error and a rollback.
    commit() unless $rolled_back;
}

##############################################################################
# Grab the Bricolage version number and put it into a v-string. We can
# eliminate the eval if, in the future, we change the Bric version number
# to an actual v-string.
my $old_version = eval "v$Bric::VERSION";
my $perl = $ENV{PERL} || $^X;

# Tell STDERR to ignore PostgreSQL NOTICE messages by forking another Perl to
# filter them out.
open STDERR, "| $perl -ne 'print unless /^NOTICE:  /'"
  or die "Cannot pipe STDERR: $!\n";

##############################################################################

=head1 EXPORTED FUNCTIONS

=head2 test_table

  exit if test_table $table_to_add;

This function returns true if a table exists in the Bricolage database, and
false if it does not. Use C<test_table()> in an upgrade script that adds a new
table to the database to make sure that the script has not already been run.

=cut

sub test_table($) {
    my $table = shift;
    return fetch_sql(qq{
        SELECT 1
        FROM   pg_class c
        WHERE  relkind = 'r'
               AND relname = '$table'
    });
}

##############################################################################

=head2 test_column

  exit if test_column $table_name, $column_name;
  exit if test_column $table_name, $column_name, $min_size;
  exit if test_column $table_name, $column_name, undef, $not_null;
  exit if test_column $table_name, $column_name, $min_size, $not_null;

This function returns true if the specified column exists in specified table
in the Bricolage database, and false if it does not. Use C<test_column()> in
an upgrade script that adds a new column to the database to make sure that the
script has not already been run.

An optional third argument specifies a minimum size for the specified column
("size" generally meaning the length of a VARCHAR column). The function will
return true if the column exists and has at least the size specified. This is
useful in upgrade scripts that are changing the size of a column.

An optional fourth argument specifies whether the column is C<NOT NULL>. Thus
the function will return true if the column exists I<and> is not null, and
false if the column doesn't exist or can store NULL values. B<Note:> This
function will return true if a column has been made C<NOT NULL> by the use of
a constraint rather than a C<NOT NULL> in the statement that created the
column.

Of course, if both optional arguments are passed to C<test_column()>, it will
test that the column exists, that it is at least the size specified, and that
it is C<NOT NULL>.

=cut

sub test_column($$;$$) {
    my ($table, $column, $size, $not_null) = @_;
    my $sql = qq{
        SELECT 1
        FROM   pg_attribute a, pg_class c
        WHERE  a.attrelid = c.oid
               and pg_table_is_visible(c.oid)
               AND c.relname = '$table'
               AND attnum > 0
               AND NOT attisdropped
               AND a.attname = '$column'
    };

    if (defined $size) {
        $sql .= "           AND a.atttypmod >= $size";
    }

    if (defined $not_null) {
        $not_null = $not_null ? 't' : 'f';
        $sql .= "           AND a.attnotnull = '$not_null'";
    }

    return fetch_sql($sql)
}

##############################################################################

=head2 test_constraint

  exit if test_constraint $table_name, $constraint_name;

This function returns true if the specified constraint exists on the specified
table in the Bricolage database, and false if it does not. This is useful in
upgrade scripts that add a new constraint, and want to verify that the
constraint has not already been created.

=cut

sub test_constraint($$) {
    my ($table, $con) = @_;
    return fetch_sql(qq{
        SELECT 1
        FROM   pg_class c, pg_constraint r
        WHERE  r.conrelid = c.oid
               AND c.relname = '$table'
               AND r.contype = 'c'
               AND r.conname = '$con'
    });
}

##############################################################################

=head2 test_foreign_key

  exit if test_foreign_key $table_name, $foreign_key_name;

This function returns true if the specified foreign key constrinat
exists on the specified table in the Bricolage database, and false if
it does not. This is useful in upgrade scripts that add a new foreign
key, and want to verify that the constraint has not already been
created.

=cut

sub test_foreign_key($$) {
    my ($table, $fk) = @_;
    return fetch_sql(qq{
        SELECT 1
        FROM   pg_class c, pg_constraint r
        WHERE  r.conrelid = c.oid
               AND c.relname = '$table'
               AND r.contype = 'f'
               AND r.conname = '$fk'
    });
}

##############################################################################

=head2 test_index

  exit if test_index $index_name;

This function returns true if the specified index exits in the Bricolage
database, and false if it does not. This is useful in upgrade scripts that add
a new index, and want to verify that the index has not already been created.

=cut

sub test_index($) {
    my $index = shift;
    return fetch_sql(qq{
        SELECT 1
        FROM   pg_class c,
               pg_index i
        WHERE  i.indexrelid = c.oid
               and c.relname = '$index'
    });
}

##############################################################################

=head2 fetch_sql()

  exit if fetch_sql($sql);

Evaluates the C<SELECT> SQL expression C<$sql> against the Bricolage database
and attempts to fetch a value from the query. If a value is successfully
returned, C<fetch_sql()> returns true. Otherwise, it returns false. An
exception will also cause C<fetch_sql()> to return false. Use this function to
determine whether the upgrades your script is about to perform have already
been performed.

This function is useful for testing for database changes that may not trigger
an exception even if they haven't been run. For example, say you need to add a
new value to the "event_type" table with the "key_name" column value
'foo_grepped'. To determine whether this value has already been entered into
the database, you simply try to select it. Use C<fetch_sql()> to do this, as
it will return true if it manages to fetch a value, and false otherwise.

  exit if fetch_sql('SELECT name FROM event_type WHERE key_name = 'foo_grepped');

=cut

sub fetch_sql($) {
    my $val;
    eval {
        my $sth = prepare(shift);
        execute($sth);
        $val = fetch($sth);
        finish($sth);
    };
    return $val && !$@ ? 1 : 0;
}

##############################################################################

=head2 do_sql()

  do_sql(@sql_statements);

This function takes a list of SQL statements and executes each in turn. It
also sets the proper permissions for the Bricolage database user to be able to
access the tables and sequences it creates. Use this function to actually make
changes to the Bricolage database.

For example, say you need to add the table "soap_scum". Simply pass the proper
SQL to create the table to this function, and the SQL will be executed, and
the Bricolage database user provided the proper permissions to access it.

  my $sql = qq{
      CREATE TABLE soap_scum (
          lname VARCHAR(64),
          fname VARCHAR(64),
          mname VARCHAR(64)
     )
  };

  do_sql($sql);

=cut

sub do_sql {
    my @objs;
    # Execute each SQL statement.
    foreach my $sql (@_) {
        local $SIG{__WARN__} = sub {};
        my $sth = prepare($sql);
        execute($sth);
        if ($sql =~ /CREATE\s+TABLE\s+([^\s]*)/i
            || $sql =~ /CREATE\s+SEQUENCE\s+([^\s]*)/i)
          {
              # Grab the name of the object to grant permissions on.
              push @objs, $1;
          }
    }

    # Now grant the necessary permissions.
    if (@objs) {
        my $objs = join(', ', @objs);
        my $grant = prepare(qq{
            GRANT  SELECT, UPDATE, INSERT, DELETE
            ON     $objs
            TO     ${ \DBI_USER() }
        });
        execute($grant);
        $grant = prepare(qq{
            GRANT  ALL PRIVILEGES
            ON     $objs
            TO     $opt_u
        });
        execute($grant);
    }
}

##############################################################################

=head2 db_version()

  if (db_version() ge '7.3') {
      do_sql "ALTER TABLE foo DROP bar";
  }

This function returns the the version number of the database server we're
connected to. It can be used to determine what functionality is available in
order to perform different tasks. For example, PostgreSQL 7.3 and later
support dropping columns. Thus, the above exmple demonstrates checking that
the server is 7.3 or later before executing dropping a column.

=cut

my $version;

sub db_version() {
    return $version if $version;
    $version = col_aref("SELECT version()")->[0];
    $version =~ s/\s*PostgreSQL\s+(\d\.\d(\.\d)?).*/$1/;
    return $version;
}

1;
__END__

=head1 NOTES

NONE.

=head1 AUTHOR

David Wheeler <david@wheeler.net>

=head1 SEE ALSO

L<Bric|Bric>,
L<Bric:Util::DBI|Bric::Util::DBI>

=cut<|MERGE_RESOLUTION|>--- conflicted
+++ resolved
@@ -8,28 +8,16 @@
 
 =head1 VERSION
 
-<<<<<<< HEAD
-$Revision: 1.28 $
-=======
-$Revision: 1.12.6.11 $
->>>>>>> d98ffc59
+$Revision: 1.29 $
 
 =cut
 
 # Grab the Version Number.
-<<<<<<< HEAD
-our $VERSION = (qw$Revision: 1.28 $ )[-1];
+our $VERSION = (qw$Revision: 1.29 $ )[-1];
 
 =head1 DATE
 
-$Date: 2003-12-24 21:28:59 $
-=======
-our $VERSION = (qw$Revision: 1.12.6.11 $ )[-1];
-
-=head1 DATE
-
-$Date: 2003-12-01 17:13:56 $
->>>>>>> d98ffc59
+$Date: 2004-02-06 06:34:54 $
 
 =head1 SYNOPSIS
 
