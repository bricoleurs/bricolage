package bric_upgrade;

=pod

=head1 NAME

bric_upgrade - Library with functions to assist upgrading a Bricolage installation.

=head1 VERSION

<<<<<<< HEAD
$Revision: 1.17 $
=======
$Revision: 1.12.6.6 $
>>>>>>> bc2029f5

=cut

# Grab the Version Number.
<<<<<<< HEAD
our $VERSION = (qw$Revision: 1.17 $ )[-1];

=head1 DATE

$Date: 2003-09-11 17:25:12 $
=======
our $VERSION = (qw$Revision: 1.12.6.6 $ )[-1];

=head1 DATE

$Date: 2003-09-30 18:16:47 $
>>>>>>> bc2029f5

=head1 SYNOPSIS

  #!/usr/bin/perl -w

  use strict;
  use FindBin;
  use lib "$FindBin::Bin/../lib";
  use bric_upgrade qw(:all);

  # Check to see if we've run this before.
  exit if test_sql('SELECT * FROM table_to_add');

  # Now update the database.
  my @sql = (
      'CREATE TABLE table_to_add (
            lname VARCHAR(64),
            fname VARCHAR(64),
            mname VARCHAR(64)
       )'
  );
  do_sql(@sql);

=head1 DESCRIPTION

This module exports functions that are useful for upgrading a Bricolage
database. The idea is that all changes to the Bricolage database that are
required by and upgrade will be performed in a single transaction via this
module. It provides functions to test to see if an upgrade has previously been
performed, as well as functions to update the database. Furthermore, it will
automatically process -p and -u arguments to your upgrade script so that the
change can be done by a database user with administrative permissions.

This module assumes that the upgrades performed by a single upgrade script
must be carried out atomically; either all of the changes are committed, or
none are. Thus, this module starts a database transaction as soon as it loads,
and rolls back any changes if any exceptions are thrown. If all changes
succeed, then the transaction will be commited when the script exits.

=cut

##############################################################################

use strict;
require Exporter;
use base qw(Exporter);
our @EXPORT_OK = qw(do_sql test_sql fetch_sql db_version);
our %EXPORT_TAGS = (all => \@EXPORT_OK);

use File::Spec::Functions qw(catdir);

# Load the options.
use Getopt::Std;
our ($opt_u, $opt_p);

BEGIN{
    getopts('u:p:');
    # Set the db admin user and password to some reasonable defaults.
    $ENV{BRIC_DBI_PASS} ||= $opt_u || 'postgres';
    $ENV{BRIC_DBI_USER} ||= $opt_p || 'postgres';
}

# Make sure we can load the Bricolage libraries.
BEGIN {
    # $BRICOLAGE_ROOT defaults to /usr/local/bricolage
    $ENV{BRICOLAGE_ROOT} ||= "/usr/local/bricolage";

    # use $BRICOLAGE_ROOT/lib if exists
    $_ = catdir($ENV{BRICOLAGE_ROOT}, "lib");
    unshift(@INC, $_) if -e $_;

    # make sure Bric is found
    eval "use Bric";
    die <<"END" if $@;
######################################################################

Cannot locate Bricolage libraries. Please set the environment
variable BRICOLAGE_ROOT to the location of your Bricolage
installation or set the environment variable PERL5LIB to the
directory where Bricolage's libraries are installed. The error
encountered was:

$@

######################################################################
END
}

# Load Bricolage DBI library.
use Bric::Util::DBI qw(:all);

##############################################################################
# Start a transaction. Everyting the script that loads this module
# does should be in a single transaction.
begin();

my $rolled_back;

# Catch all exceptions. We want to rollback any transactions before
# exiting.
$SIG{__DIE__} = sub {
    # For some reason, this seems to get called twice
    unless ($rolled_back) {
        rollback();
        print STDERR "\n\n", ('#') x 70, "\n",
          "ERROR: DATABASE UPDATE FAILED!\n\n",
          "The database was not affected. Please address this ",
          "issue before continuing.\n\nThe error encountered was:\n\n";
        $rolled_back = 1;
    }
    die @_;
};

END {
    # Commit all transactions unless there was an error and a rollback.
    commit() unless $rolled_back;
}

##############################################################################
# Grab the Bricolage version number and put it into a v-string. We can
# eliminate the eval if, in the future, we change the Bric version number
# to an actual v-string.
my $old_version = eval "v$Bric::VERSION";

# Tell STDERR to ignore PostgreSQL NOTICE messages by forking another Perl to
# filter them out.
open STDERR, "| perl -ne 'print unless /^NOTICE:  /'"
  or die "Cannot pipe STDERR: $!\n";

##############################################################################

=head1 EXPORTED FUNCTIONS

=head2 test_sql()

  exit if test_sql($sql);

Evaluates the SQL expression C<$sql> against the Bricolage database. If there
is an error preparing or executing C<$sql>, C<test_sql()> will return
false. If there are no errors, it will return true. Use this function to
determine whether the upgrades your script is about to perform have already
been performed.

For example, say you need to add a table C<foo_bar>. It's possible, for some
reason or other, that the table may already have been added -- perhaps your
script has already been run against the Bricolage installation. To determine
whether it has, call C<test_sql()> with an SQL query that will throw an
exception if the table doesn't exist, but succeed if it does. If it does
succeed, then simply exit your script without continuing to update the
database.

  exit if test_sql('SELECT * from foo_bar');

=cut

sub test_sql {
    eval {
	my $sth = prepare(shift);
	execute($sth);
    };
    return $@ ? 0 : 1;
}

##############################################################################

=head2 fetch_sql()

  exit if fetch_sql($sql);

Evaluates the C<SELECT> SQL expression C<$sql> against the Bricolage database
and attempts to fetch a value from the query. If a value is successfully
returned, C<fetch_sql()> returns true. Otherwise, it returns false. An
exception will also cause C<fetch_sql()> to return false. Use this function to
determine whether the upgrades your script is about to perform have already
been performed.

This function is similar in functionality to C<test_sql()>, except that it
doesn't explicitly test for an exception. In other words, it's useful for
testing for database changes that may not trigger an exception even if they
haven't been run. For example, say you need to add a new value to the
"event_type" table with the "key_name" column value 'foo_grepped'. To
determine whether this value has already been entered into the database, you
simply try to select it. Use C<fetch_sql()> to do this, as it will return true
if it manages to fetch a value, and false otherwise.

  exit if fetch_sql('SELECT name FROM event_type WHERE key_name = 'foo_grepped');

=cut

sub fetch_sql {
    my $val;
    eval {
	my $sth = prepare(shift);
	execute($sth);
	$val = fetch($sth);
        finish($sth);
    };
    return $val && !$@ ? 1 : 0;
}

##############################################################################

=head2 do_sql()

  do_sql(@sql_statements);

This function takes a list of SQL statements and executes each in turn. It
also sets the proper permissions for the Bricolage database user to be able to
access the tables and sequences it creates. Use this function to actually make
changes to the Bricolage database.

For example, say you need to add the table "soap_scum". Simply pass the proper
SQL to create the table to this function, and the SQL will be executed, and
the Bricolage database user provided the proper permissions to access it.

  my $sql = qq{
      CREATE TABLE soap_scum (
          lname VARCHAR(64),
          fname VARCHAR(64),
          mname VARCHAR(64)
     )
  };

  do_sql($sql);

=cut

sub do_sql {
<<<<<<< HEAD
    begin();
    eval {
	my @objs;
	# Execute each SQL statement.
	foreach my $sql (@_) {
            local $SIG{__WARN__} = sub {};
	    my $sth = prepare($sql);
            # Suppress annoying PostgreSQL NOTICEs and execute.
	    execute($sth);
	    if ($sql =~ /CREATE\s+TABLE\s+([^\s]*)/i
		|| $sql =~ /CREATE\s+SEQUENCE\s+([^\s]*)/i)
	    {
		# Grab the name of the object to grant permissions on.
		push @objs, $1;
	    }
	}

	# Now grant the necessary permissions.
	if (@objs) {
	    my $grant = prepare(qq{
=======
    my @objs;
    # Execute each SQL statement.
    foreach my $sql (@_) {
        local $SIG{__WARN__} = sub {};
        my $sth = prepare($sql);
        execute($sth);
        if ($sql =~ /CREATE\s+TABLE\s+([^\s]*)/i
            || $sql =~ /CREATE\s+SEQUENCE\s+([^\s]*)/i)
          {
              # Grab the name of the object to grant permissions on.
              push @objs, $1;
          }
    }

    # Now grant the necessary permissions.
    if (@objs) {
        my $grant = prepare(qq{
>>>>>>> bc2029f5
                GRANT  SELECT, UPDATE, INSERT, DELETE
                ON     } . join(', ', @objs) . qq{
                TO     ${ \DBI_USER() }
            });
        execute($grant);
    }
}

##############################################################################

=head2 db_version()

  if (db_version() ge '7.3') {
      do_sql "ALTER TABLE foo DROP bar";
  }

This function returns the the version number of the database server we're
connected to. It can be used to determine what functionality is available in
order to perform different tasks. For example, PostgreSQL 7.3 and later
support dropping columns. Thus, the above exmple demonstrates checking that
the server is 7.3 or later before executing dropping a column.

=cut

my $version;

sub db_version {
    return $version if $version;
    $version = col_aref("SELECT version()")->[0];
    $version =~ s/\s*PostgreSQL\s+(\d\.\d(\.\d)?).*/$1/;
    return $version;
}

1;
__END__

=head1 NOTES

NONE.

=head1 AUTHOR

David Wheeler <david@wheeler.net>

=head1 SEE ALSO

L<Bric|Bric>,
L<Bric:Util::DBI|Bric::Util::DBI>

=cut<|MERGE_RESOLUTION|>--- conflicted
+++ resolved
@@ -8,28 +8,16 @@
 
 =head1 VERSION
 
-<<<<<<< HEAD
-$Revision: 1.17 $
-=======
-$Revision: 1.12.6.6 $
->>>>>>> bc2029f5
+$Revision: 1.18 $
 
 =cut
 
 # Grab the Version Number.
-<<<<<<< HEAD
-our $VERSION = (qw$Revision: 1.17 $ )[-1];
+our $VERSION = (qw$Revision: 1.18 $ )[-1];
 
 =head1 DATE
 
-$Date: 2003-09-11 17:25:12 $
-=======
-our $VERSION = (qw$Revision: 1.12.6.6 $ )[-1];
-
-=head1 DATE
-
-$Date: 2003-09-30 18:16:47 $
->>>>>>> bc2029f5
+$Date: 2003-10-03 05:58:12 $
 
 =head1 SYNOPSIS
 
@@ -258,28 +246,6 @@
 =cut
 
 sub do_sql {
-<<<<<<< HEAD
-    begin();
-    eval {
-	my @objs;
-	# Execute each SQL statement.
-	foreach my $sql (@_) {
-            local $SIG{__WARN__} = sub {};
-	    my $sth = prepare($sql);
-            # Suppress annoying PostgreSQL NOTICEs and execute.
-	    execute($sth);
-	    if ($sql =~ /CREATE\s+TABLE\s+([^\s]*)/i
-		|| $sql =~ /CREATE\s+SEQUENCE\s+([^\s]*)/i)
-	    {
-		# Grab the name of the object to grant permissions on.
-		push @objs, $1;
-	    }
-	}
-
-	# Now grant the necessary permissions.
-	if (@objs) {
-	    my $grant = prepare(qq{
-=======
     my @objs;
     # Execute each SQL statement.
     foreach my $sql (@_) {
@@ -297,7 +263,6 @@
     # Now grant the necessary permissions.
     if (@objs) {
         my $grant = prepare(qq{
->>>>>>> bc2029f5
                 GRANT  SELECT, UPDATE, INSERT, DELETE
                 ON     } . join(', ', @objs) . qq{
                 TO     ${ \DBI_USER() }
