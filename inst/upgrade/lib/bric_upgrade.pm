package bric_upgrade;

=pod

=head1 NAME

bric_upgrade - Library with functions to assist upgrading a Bricolage installation.

=head1 VERSION

<<<<<<< HEAD
$Revision: 1.33 $
=======
$Revision: 1.12.6.13 $
>>>>>>> d4fb023f

=cut

# Grab the Version Number.
<<<<<<< HEAD
our $VERSION = (qw$Revision: 1.33 $ )[-1];

=head1 DATE

$Date: 2004-02-23 23:48:23 $
=======
our $VERSION = (qw$Revision: 1.12.6.13 $ )[-1];

=head1 DATE

$Date: 2004-04-04 15:43:34 $
>>>>>>> d4fb023f

=head1 SYNOPSIS

  #!/usr/bin/perl -w

  use strict;
  use FindBin;
  use lib "$FindBin::Bin/../lib";
  use bric_upgrade qw(:all);

  # Check to see if we've run this before.
  exit if test_table('table_to_add');

  # Now update the database.
  my @sql = (
      'CREATE TABLE table_to_add (
            lname VARCHAR(64),
            fname VARCHAR(64),
            mname VARCHAR(64)
       )'
  );
  do_sql(@sql);

=head1 DESCRIPTION

This module exports functions that are useful for upgrading a Bricolage
database. The idea is that all changes to the Bricolage database that are
required by and upgrade will be performed in a single transaction via this
module. It provides functions to test to see if an upgrade has previously been
performed, as well as functions to update the database. Furthermore, it will
automatically process -p and -u arguments to your upgrade script so that the
change can be done by a database user with administrative permissions.

This module assumes that the upgrades performed by a single upgrade script
must be carried out atomically; either all of the changes are committed, or
none are. Thus, this module starts a database transaction as soon as it loads,
and rolls back any changes if any exceptions are thrown. If all changes
succeed, then the transaction will be commited when the script exits.

=cut

##############################################################################

use strict;
require Exporter;
use base qw(Exporter);
our @EXPORT_OK = qw(do_sql test_column test_table test_constraint
                    test_foreign_key test_index test_function test_aggregate
                    fetch_sql db_version);
our %EXPORT_TAGS = (all => \@EXPORT_OK);

use File::Spec::Functions qw(catdir updir);
use FindBin;

# Prevent stupid "Can't locate Log/Agent.pm errors by always loading
# Cache::FileCache here.
use Cache::FileCache;

# Load the options.
use Getopt::Std;
our ($opt_u, $opt_p);

BEGIN{
    getopts('u:p:');
    # Set the db admin user and password to some reasonable defaults.
    $ENV{BRIC_DBI_PASS} ||= $opt_p ||= 'postgres';
    $ENV{BRIC_DBI_USER} ||= $opt_u ||= 'postgres';
}

# Make sure we can load the Bricolage libraries.
BEGIN {
    # $BRICOLAGE_ROOT defaults to /usr/local/bricolage
    $ENV{BRICOLAGE_ROOT} ||= "/usr/local/bricolage";

    # Always use the Bric::Config and Bric::Util::DBI from the sources.
    unshift @INC, catdir $FindBin::Bin, updir, updir, updir, 'lib';
    require Bric::Config;
    Bric::Config->import(qw(DBI_USER));
    require Bric::Util::DBI;
    Bric::Util::DBI->import(qw(:all));
    shift @INC;

    # use $BRICOLAGE_ROOT/lib if exists
    $_ = catdir($ENV{BRICOLAGE_ROOT}, "lib");
    unshift(@INC, $_) if -e $_;

    # make sure Bric is found
    eval "use Bric";
    die <<"END" if $@;
######################################################################

Cannot locate Bricolage libraries. Please set the environment
variable BRICOLAGE_ROOT to the location of your Bricolage
installation or set the environment variable PERL5LIB to the
directory where Bricolage's libraries are installed. The error
encountered was:

$@

######################################################################
END
}

##############################################################################
# Start a transaction. Everyting the script that loads this module
# does should be in a single transaction.
begin();

my $rolled_back;

# Catch all exceptions. We want to rollback any transactions before
# exiting.
$SIG{__DIE__} = sub {
    # For some reason, this seems to get called twice.
    unless ($rolled_back) {
        rollback();
        print STDERR "\n\n", ('#') x 70, "\n",
          "ERROR: DATABASE UPDATE FAILED!\n\n",
          "The database was not affected. Please address this ",
          "issue before continuing.\n\nThe error encountered was:\n\n@_";
        $rolled_back = 1;
    }
    die @_;
};

END {
    # Commit all transactions unless there was an error and a rollback.
    commit() unless $rolled_back;
}

##############################################################################
# What Perl are we using?
my $perl = $ENV{PERL} || $^X;

# Tell STDERR to ignore PostgreSQL NOTICE messages by forking another Perl to
# filter them out.
open STDERR, "| $perl -ne 'print unless /^NOTICE:  /'"
  or die "Cannot pipe STDERR: $!\n";

##############################################################################

=head1 EXPORTED FUNCTIONS

=head2 test_table

  exit if test_table $table_to_add;

This function returns true if a table exists in the Bricolage database, and
false if it does not. Use C<test_table()> in an upgrade script that adds a new
table to the database to make sure that the script has not already been run.

=cut

sub test_table($) {
    my $table = shift;
    return fetch_sql(qq{
        SELECT 1
        FROM   pg_class c
        WHERE  relkind = 'r'
               AND relname = '$table'
    });
}

##############################################################################

=head2 test_column

  exit if test_column $table_name, $column_name;
  exit if test_column $table_name, $column_name, $min_size;
  exit if test_column $table_name, $column_name, undef, $not_null;
  exit if test_column $table_name, $column_name, $min_size, $not_null;

This function returns true if the specified column exists in specified table
in the Bricolage database, and false if it does not. Use C<test_column()> in
an upgrade script that adds a new column to the database to make sure that the
script has not already been run.

An optional third argument specifies a minimum size for the specified column
("size" generally meaning the length of a VARCHAR column). The function will
return true if the column exists and has at least the size specified. This is
useful in upgrade scripts that are changing the size of a column.

An optional fourth argument specifies whether the column is C<NOT NULL>. Thus
the function will return true if the column exists I<and> is not null, and
false if the column doesn't exist or can store NULL values. B<Note:> This
function will return true if a column has been made C<NOT NULL> by the use of
a constraint rather than a C<NOT NULL> in the statement that created the
column.

Of course, if both optional arguments are passed to C<test_column()>, it will
test that the column exists, that it is at least the size specified, and that
it is C<NOT NULL>.

=cut

sub test_column($$;$$) {
    my ($table, $column, $size, $not_null) = @_;
    my $sql = qq{
        SELECT 1
        FROM   pg_attribute a, pg_class c
        WHERE  a.attrelid = c.oid
               and pg_table_is_visible(c.oid)
               AND c.relname = '$table'
               AND attnum > 0
               AND NOT attisdropped
               AND a.attname = '$column'
    };

    if (defined $size) {
        $sql .= "           AND a.atttypmod >= $size";
    }

    if (defined $not_null) {
        $not_null = $not_null ? 't' : 'f';
        $sql .= "           AND a.attnotnull = '$not_null'";
    }

    return fetch_sql($sql)
}

##############################################################################

=head2 test_constraint

  exit if test_constraint $table_name, $constraint_name;

This function returns true if the specified constraint exists on the specified
table in the Bricolage database, and false if it does not. This is useful in
upgrade scripts that add a new constraint, and want to verify that the
constraint has not already been created.

=cut

sub test_constraint($$) {
    my ($table, $con) = @_;
    return fetch_sql(qq{
        SELECT 1
        FROM   pg_class c, pg_constraint r
        WHERE  r.conrelid = c.oid
               AND c.relname = '$table'
               AND r.contype = 'c'
               AND r.conname = '$con'
    });
}

##############################################################################

=head2 test_foreign_key

  exit if test_foreign_key $table_name, $foreign_key_name;

This function returns true if the specified foreign key constrinat
exists on the specified table in the Bricolage database, and false if
it does not. This is useful in upgrade scripts that add a new foreign
key, and want to verify that the constraint has not already been
created.

=cut

sub test_foreign_key($$) {
    my ($table, $fk) = @_;
    return fetch_sql(qq{
        SELECT 1
        FROM   pg_class c, pg_constraint r
        WHERE  r.conrelid = c.oid
               AND c.relname = '$table'
               AND r.contype = 'f'
               AND r.conname = '$fk'
    });
}

##############################################################################

=head2 test_index

  exit if test_index $index_name;

This function returns true if the specified index exits in the Bricolage
database, and false if it does not. This is useful in upgrade scripts that add
a new index, and want to verify that the index has not already been created.

=cut

sub test_index($) {
    my $index = shift;
    return fetch_sql(qq{
        SELECT 1
        FROM   pg_class c,
               pg_index i
        WHERE  i.indexrelid = c.oid
               and c.relname = '$index'
    });
}

##############################################################################

=head2 test_function

  exit if test_function $function_name;

This function returns true if the specified function exits in the Bricolage
database, and false if it does not. This is useful in upgrade scripts that add
a new function, and want to verify that the function has not already been
created.

=cut

sub test_function($) {
    my $function = shift;
    return fetch_sql(qq{
        SELECT 1
        FROM   pg_proc p
        WHERE  p.prorettype <> 'pg_catalog.cstring'::pg_catalog.regtype
               AND p.proargtypes[0] <> 'pg_catalog.cstring'::pg_catalog.regtype
               AND NOT p.proisagg
               AND pg_catalog.pg_function_is_visible(p.oid)
               AND p.proname = '$function'
    });
}

##############################################################################

=head2 test_aggregate

  exit if test_aggregate $aggregate_name;

This aggregate returns true if the specified aggregate exits in the Bricolage
database, and false if it does not. This is useful in upgrade scripts that add
a new aggregate, and want to verify that the aggregate has not already been
created.

=cut

sub test_aggregate($) {
    my $aggregate = shift;
    return fetch_sql(qq{
        SELECT 1
        FROM   pg_proc p
        WHERE  p.proisagg
               AND pg_catalog.pg_function_is_visible(p.oid)
               AND p.proname = '$aggregate'
    });
}

##############################################################################

=head2 fetch_sql()

  exit if fetch_sql($sql);

Evaluates the C<SELECT> SQL expression C<$sql> against the Bricolage database
and attempts to fetch a value from the query. If a value is successfully
returned, C<fetch_sql()> returns true. Otherwise, it returns false. An
exception will also cause C<fetch_sql()> to return false. Use this function to
determine whether the upgrades your script is about to perform have already
been performed.

This function is useful for testing for database changes that may not trigger
an exception even if they haven't been run. For example, say you need to add a
new value to the "event_type" table with the "key_name" column value
'foo_grepped'. To determine whether this value has already been entered into
the database, you simply try to select it. Use C<fetch_sql()> to do this, as
it will return true if it manages to fetch a value, and false otherwise.

  exit if fetch_sql('SELECT name FROM event_type WHERE key_name = 'foo_grepped');

=cut

sub fetch_sql($) {
    my $val;
    eval {
        my $sth = prepare(shift);
        execute($sth);
        $val = fetch($sth);
        finish($sth);
    };
    return $val && !$@ ? 1 : 0;
}

##############################################################################

=head2 do_sql()

  do_sql(@sql_statements);

This function takes a list of SQL statements and executes each in turn. It
also sets the proper permissions for the Bricolage database user to be able to
access the tables and sequences it creates. Use this function to actually make
changes to the Bricolage database.

For example, say you need to add the table "soap_scum". Simply pass the proper
SQL to create the table to this function, and the SQL will be executed, and
the Bricolage database user provided the proper permissions to access it.

  my $sql = qq{
      CREATE TABLE soap_scum (
          lname VARCHAR(64),
          fname VARCHAR(64),
          mname VARCHAR(64)
     )
  };

  do_sql($sql);

=cut

sub do_sql {
    my @objs;
    # Execute each SQL statement.
    foreach my $sql (@_) {
        local $SIG{__WARN__} = sub {};
        my $sth = prepare($sql);
        execute($sth);
        if ($sql =~ /CREATE\s+TABLE\s+([^\s]*)/i
            || $sql =~ /CREATE\s+SEQUENCE\s+([^\s]*)/i)
          {
              # Grab the name of the object to grant permissions on.
              push @objs, $1;
          }
    }

    # Now grant the necessary permissions.
    if (@objs) {
        my $objs = join(', ', @objs);
        my $grant = prepare(qq{
            GRANT  SELECT, UPDATE, INSERT, DELETE
            ON     $objs
            TO     "${ \DBI_USER() }"
        });
        execute($grant);
        $grant = prepare(qq{
            GRANT  ALL PRIVILEGES
            ON     $objs
            TO     "$opt_u"
        });
        execute($grant);
    }
}

##############################################################################

=head2 db_version()

  if (db_version() ge '7.3') {
      do_sql "ALTER TABLE foo DROP bar";
  }

This function returns the the version number of the database server we're
connected to. It can be used to determine what functionality is available in
order to perform different tasks. For example, PostgreSQL 7.3 and later
support dropping columns. Thus, the above exmple demonstrates checking that
the server is 7.3 or later before executing dropping a column.

=cut

my $version;

sub db_version() {
    return $version if $version;
    $version = col_aref("SELECT version()")->[0];
    $version =~ s/\s*PostgreSQL\s+(\d\.\d(\.\d)?).*/$1/;
    return $version;
}

1;
__END__

=head1 NOTES

NONE.

=head1 AUTHOR

David Wheeler <david@wheeler.net>

=head1 SEE ALSO

L<Bric|Bric>,
L<Bric:Util::DBI|Bric::Util::DBI>

=cut<|MERGE_RESOLUTION|>--- conflicted
+++ resolved
@@ -8,28 +8,16 @@
 
 =head1 VERSION
 
-<<<<<<< HEAD
-$Revision: 1.33 $
-=======
-$Revision: 1.12.6.13 $
->>>>>>> d4fb023f
+$Revision: 1.34 $
 
 =cut
 
 # Grab the Version Number.
-<<<<<<< HEAD
-our $VERSION = (qw$Revision: 1.33 $ )[-1];
+our $VERSION = (qw$Revision: 1.34 $ )[-1];
 
 =head1 DATE
 
-$Date: 2004-02-23 23:48:23 $
-=======
-our $VERSION = (qw$Revision: 1.12.6.13 $ )[-1];
-
-=head1 DATE
-
-$Date: 2004-04-04 15:43:34 $
->>>>>>> d4fb023f
+$Date: 2004-04-10 01:03:00 $
 
 =head1 SYNOPSIS
 
