#!/usr/bin/perl -w

use strict;
use File::Spec::Functions qw(catdir updir);
use FindBin;
use lib catdir $FindBin::Bin, updir, 'lib';
use bric_upgrade qw(:all);

<<<<<<< HEAD
# Later versions will have booleans instead of NUMERIC.
my ($true, $false)
    = test_column('story', 'publish_status', undef, undef, 'boolean')
    ? qw(TRUE FALSE)
    : qw( 1 0 );
=======
exit if test_constraint 'story', 'ck_story__publish_status';
>>>>>>> d1d20b1d

for my $thing (qw(story media)) {
    do_sql
        qq{UPDATE $thing
           SET    publish_status = $true
           WHERE  published_version IS NOT NULL
                  AND publish_status = $false
        },

        # We have no idea what version was actually published, so
        # current_version is the best we can do. :-(
        qq{UPDATE $thing
           SET    published_version = current_version
           WHERE  published_version IS NULL
                  AND publish_status = $true
        },

        # We don't know if it has been published since the first
        # publish date, so just go with that.
        qq{UPDATE $thing
           SET    publish_date = first_publish_date
           WHERE  publish_date IS NULL
                  AND first_publish_date IS NOT NULL
        },

        # And the reverse.
        qq{UPDATE $thing
           SET    first_publish_date = publish_date
           WHERE  first_publish_date IS NULL
                  AND publish_date IS NOT NULL
        },

        # Remove the publish_status when there are no publish dates.
        qq{UPDATE $thing
           SET    publish_status = $false
           WHERE  publish_date IS NULL
        },

        # Update the published_version.
        qq{UPDATE $thing
           SET    published_version = current_version,
                  publish_status = $true
           WHERE  published_version IS NULL
                  AND current_version IS NOT NULL
                  AND publish_status = $false
                  AND publish_date IS NOT NULL
                  AND first_publish_date IS NOT NULL
        },
    ;
}

__END__<|MERGE_RESOLUTION|>--- conflicted
+++ resolved
@@ -6,15 +6,13 @@
 use lib catdir $FindBin::Bin, updir, 'lib';
 use bric_upgrade qw(:all);
 
-<<<<<<< HEAD
+exit if test_constraint 'story', 'ck_story__publish_status';
+
 # Later versions will have booleans instead of NUMERIC.
 my ($true, $false)
     = test_column('story', 'publish_status', undef, undef, 'boolean')
     ? qw(TRUE FALSE)
     : qw( 1 0 );
-=======
-exit if test_constraint 'story', 'ck_story__publish_status';
->>>>>>> d1d20b1d
 
 for my $thing (qw(story media)) {
     do_sql
