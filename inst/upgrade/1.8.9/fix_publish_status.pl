--- conflicted
+++ resolved
@@ -83,8 +83,6 @@
                       OR published_version IS NOT NULL
                   )
         },
-<<<<<<< HEAD
-=======
 
         # Try to catch other stragglers.
         qq{UPDATE $thing
@@ -99,7 +97,6 @@
                       OR published_version IS NULL
                   )
         },
->>>>>>> 6557ad5c
     ;
 }
 
