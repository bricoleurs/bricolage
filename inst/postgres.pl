#!/usr/bin/perl -w

=head1 NAME

postgres.pl - installation script to probe PostgreSQL configuration

=head1 VERSION

$LastChangedRevision$

=head1 DATE

$LastChangedDate$

=head1 DESCRIPTION

This script is called during "make" to probe the PostgreSQL
configuration.  It accomplishes this by parsing the output from
pg_config and asking the user questions.  Output collected in
"postgres.db".

=head1 AUTHOR

Sam Tregar <stregar@about-inc.com>

=head1 SEE ALSO

L<Bric::Admin>

=cut

use strict;
use FindBin;
use lib "$FindBin::Bin/lib";
use Bric::Inst qw(:all);
use File::Spec::Functions;
use Data::Dumper;

# check whether questions should be asked
our $QUIET;
$QUIET = 1 if $ARGV[0] and $ARGV[0] eq 'QUIET';

print "\n\n==> Probing PostgreSQL Configuration <==\n\n";

our %PG;

my $passwordsize = 10;
my @alphanumeric = ('a'..'z', 'A'..'Z', 0..9);
my $randpassword = join '', map $alphanumeric[rand @alphanumeric], 0..$passwordsize;

# setup some defaults
$PG{root_user} = get_default("POSTGRES_SUPERUSER") || 'postgres';
$PG{root_pass} = $ENV{POSTGRES_SUPERPASS} || '';
$PG{sys_user}  = get_default("POSTGRES_BRICUSER") || 'bric';
$PG{sys_pass}  = $QUIET ? $randpassword : 'NONE';
$PG{db_name}   = get_default("POSTGRES_DB") || 'bric';
$PG{host_name} = $ENV{POSTGRES_HOSTNAME} || '';
$PG{host_port} = $ENV{POSTGRES_HOSTPASS} || '';
$PG{version} = '';

our $REQ;
do "./required.db" or die "Failed to read required.db : $!";

get_include_dir();
get_lib_dir();
get_bin_dir();
get_psql();
get_version();
get_host();
get_users();

# all done, dump out apache database, announce success and exit
open(OUT, ">postgres.db") or die "Unable to open postgres.db : $!";
print OUT Data::Dumper->Dump([\%PG],['PG']);
close OUT;

print "\n\n==> Finished Probing PostgreSQL Configuration <==\n\n";
exit 0;


sub get_include_dir {
    print "Extracting postgres include dir from $REQ->{PG_CONFIG}.\n";

    my $data = `$REQ->{PG_CONFIG} --includedir`;
    hard_fail("Unable to extract needed data from $REQ->{PG_CONFIG}.")
    unless $data;
    chomp($data);
    $PG{include_dir} = $data;
}

sub get_lib_dir {
    print "Extracting postgres lib dir from $REQ->{PG_CONFIG}.\n";

    my $data = `$REQ->{PG_CONFIG} --libdir`;
    hard_fail("Unable to extract needed data from $REQ->{PG_CONFIG}.")
    unless $data;
    chomp($data);
    $PG{lib_dir} = $data;
}

sub get_bin_dir {
    print "Extracting postgres bin dir from $REQ->{PG_CONFIG}.\n";

    my $data = `$REQ->{PG_CONFIG} --bindir`;
    hard_fail("Unable to extract needed data from $REQ->{PG_CONFIG}.")
    unless $data;
    chomp($data);
    $PG{bin_dir} = $data;
}

sub get_psql {
    print "Finding psql.\n";
    my $psql = catfile($PG{bin_dir}, 'psql');
    hard_fail("Unable to locate psql executable.")
    unless -e $psql and -x $psql;
    $PG{psql} = $psql;
}

sub get_version {
    print "Finding PostgreSQL version.\n";
    my $data = `$REQ->{PG_CONFIG} --version`;
    hard_fail("Unable to extract needed data from $REQ->{PG_CONFIG}.")
      unless $data;
    chomp $data;
    $data =~ s/\s*PostgreSQL\s+(\d\.\d(\.\d)?).*/$1/;
    $PG{version} = $data;
}

# ask the user for user settings
sub get_users {
    print "\n";
    ask_confirm("Postgres Root Username", \$PG{root_user}, $QUIET);
    ask_password("Postgres Root Password (leave empty for no password)",
<<<<<<< HEAD
        \$PG{root_pass}, $QUIET);
=======
        \$PG{root_pass});
>>>>>>> d1d20b1d

    unless ($PG{host_name}) {
        $PG{system_user} = $PG{root_user};
        while(1) {
<<<<<<< HEAD
            ask_confirm("Postgres System Username", \$PG{system_user}, $QUIET);
=======
            ask_confirm("Postgres System Username", \$PG{system_user});
>>>>>>> d1d20b1d
            $PG{system_user_uid} = (getpwnam($PG{system_user}))[2];
            last if defined $PG{system_user_uid};
            print "User \"$PG{system_user}\" not found!  This user must exist ".
                "on your system.\n";
        }
    }

    while(1) {
<<<<<<< HEAD
        ask_confirm("Bricolage Postgres Username", \$PG{sys_user}, $QUIET);
=======
        ask_confirm("Bricolage Postgres Username", \$PG{sys_user});
>>>>>>> d1d20b1d
        if ($PG{sys_user} eq $PG{root_user}) {
            print "Bricolage Postgres User cannot be the same as the Postgres Root User.\n";
        } else {
            last;
        }
    }

    ask_password("Bricolage Postgres Password", \$PG{sys_pass}, $QUIET);
    ask_confirm("Bricolage Database Name", \$PG{db_name}, $QUIET);
}

# ask for host specifics
sub get_host {
    print "\n";
    ask_confirm(
        "Postgres Database Server Hostname (default is unset, i.e., localhost)",
<<<<<<< HEAD
        \$PG{host_name},
        $QUIET,
    );
    ask_confirm(
        "Postgres Database Server Port Number (default is unset, i.e., 5432)",
        \$PG{host_port},
        $QUIET,
    );
}
=======
        \$PG{host_name}
    );
    ask_confirm(
        "Postgres Database Server Port Number (default is unset, i.e., 5432)",
        \$PG{host_port}
    );
}
>>>>>>> d1d20b1d
<|MERGE_RESOLUTION|>--- conflicted
+++ resolved
@@ -131,20 +131,12 @@
     print "\n";
     ask_confirm("Postgres Root Username", \$PG{root_user}, $QUIET);
     ask_password("Postgres Root Password (leave empty for no password)",
-<<<<<<< HEAD
         \$PG{root_pass}, $QUIET);
-=======
-        \$PG{root_pass});
->>>>>>> d1d20b1d
 
     unless ($PG{host_name}) {
         $PG{system_user} = $PG{root_user};
         while(1) {
-<<<<<<< HEAD
             ask_confirm("Postgres System Username", \$PG{system_user}, $QUIET);
-=======
-            ask_confirm("Postgres System Username", \$PG{system_user});
->>>>>>> d1d20b1d
             $PG{system_user_uid} = (getpwnam($PG{system_user}))[2];
             last if defined $PG{system_user_uid};
             print "User \"$PG{system_user}\" not found!  This user must exist ".
@@ -153,11 +145,7 @@
     }
 
     while(1) {
-<<<<<<< HEAD
         ask_confirm("Bricolage Postgres Username", \$PG{sys_user}, $QUIET);
-=======
-        ask_confirm("Bricolage Postgres Username", \$PG{sys_user});
->>>>>>> d1d20b1d
         if ($PG{sys_user} eq $PG{root_user}) {
             print "Bricolage Postgres User cannot be the same as the Postgres Root User.\n";
         } else {
@@ -174,7 +162,6 @@
     print "\n";
     ask_confirm(
         "Postgres Database Server Hostname (default is unset, i.e., localhost)",
-<<<<<<< HEAD
         \$PG{host_name},
         $QUIET,
     );
@@ -183,13 +170,4 @@
         \$PG{host_port},
         $QUIET,
     );
-}
-=======
-        \$PG{host_name}
-    );
-    ask_confirm(
-        "Postgres Database Server Port Number (default is unset, i.e., 5432)",
-        \$PG{host_port}
-    );
-}
->>>>>>> d1d20b1d
+}