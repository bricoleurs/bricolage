#!/usr/bin/perl -w

=head1 NAME

postgres.pl - installation script to probe PostgreSQL configuration

=head1 VERSION

$LastChangedRevision$

=head1 DATE

$LastChangedDate$

=head1 DESCRIPTION

This script is called during "make" to probe the PostgreSQL
configuration.  It accomplishes this by parsing the output from
pg_config and asking the user questions.  Output collected in
"postgres.db".

=head1 AUTHOR

Sam Tregar <stregar@about-inc.com>

=head1 SEE ALSO

L<Bric::Admin>

=cut

use strict;
use FindBin;
use lib "$FindBin::Bin/lib";
use Bric::Inst qw(:all);
use File::Spec::Functions;
use Data::Dumper;

# check whether questions should be asked
our $QUIET;
$QUIET = 1 if $ARGV[0] and $ARGV[0] eq 'QUIET';

print "\n\n==> Probing PostgreSQL Configuration <==\n\n";

our %PG;

my $passwordsize = 10;
my @alphanumeric = ('a'..'z', 'A'..'Z', 0..9);
my $randpassword = join '', map $alphanumeric[rand @alphanumeric], 0..$passwordsize;

# setup some defaults
$PG{root_user} = get_default("POSTGRES_SUPERUSER") || 'postgres';
$PG{root_pass} = $ENV{POSTGRES_SUPERPASS} || '';
$PG{sys_user}  = get_default("POSTGRES_BRICUSER") || 'bric';
$PG{sys_pass}  = $QUIET ? $randpassword : 'NONE';
$PG{db_name}   = get_default("POSTGRES_DB") || 'bric';
$PG{host_name} = $ENV{POSTGRES_HOSTNAME} || '';
$PG{host_port} = $ENV{POSTGRES_HOSTPASS} || '';
$PG{version} = '';

our $REQ;
do "./required.db" or die "Failed to read required.db : $!";

get_include_dir();
get_lib_dir();
get_bin_dir();
get_psql();
get_version();
get_users();
get_host();

# all done, dump out apache database, announce success and exit
open(OUT, ">postgres.db") or die "Unable to open postgres.db : $!";
print OUT Data::Dumper->Dump([\%PG],['PG']);
close OUT;

print "\n\n==> Finished Probing PostgreSQL Configuration <==\n\n";
exit 0;


sub get_include_dir {
    print "Extracting postgres include dir from $REQ->{PG_CONFIG}.\n";

    my $data = `$REQ->{PG_CONFIG} --includedir`;
    hard_fail("Unable to extract needed data from $REQ->{PG_CONFIG}.")
	unless $data;
    chomp($data);
    $PG{include_dir} = $data;
}

sub get_lib_dir {
    print "Extracting postgres lib dir from $REQ->{PG_CONFIG}.\n";

    my $data = `$REQ->{PG_CONFIG} --libdir`;
    hard_fail("Unable to extract needed data from $REQ->{PG_CONFIG}.")
	unless $data;
    chomp($data);
    $PG{lib_dir} = $data;
}

sub get_bin_dir {
    print "Extracting postgres bin dir from $REQ->{PG_CONFIG}.\n";

    my $data = `$REQ->{PG_CONFIG} --bindir`;
    hard_fail("Unable to extract needed data from $REQ->{PG_CONFIG}.")
	unless $data;
    chomp($data);
    $PG{bin_dir} = $data;
}

sub get_psql {
    print "Finding psql.\n";
    my $psql = catfile($PG{bin_dir}, 'psql');
    hard_fail("Unable to locate psql executable.")
	unless -e $psql and -x $psql;
    $PG{psql} = $psql;
}

sub get_version {
    print "Finding PostgreSQL version.\n";
    my $data = `$REQ->{PG_CONFIG} --version`;
    hard_fail("Unable to extract needed data from $REQ->{PG_CONFIG}.")
      unless $data;
    chomp $data;
    $data =~ s/\s*PostgreSQL\s+(\d\.\d(\.\d)?).*/$1/;
    $PG{version} = $data;
}

# ask the user for user settings
sub get_users {
    print "\n";
<<<<<<< HEAD
    ask_confirm("Postgres Root Username", \$PG{root_user}, $QUIET);
    ask_confirm("Postgres Root Password (leave empty for no password)",
		\$PG{root_pass}, $QUIET);
=======
    ask_confirm("Postgres Root Username", \$PG{root_user});
    ask_password("Postgres Root Password (leave empty for no password)",
		\$PG{root_pass});
>>>>>>> e71be815

    while(1) {
	$PG{system_user} = $PG{root_user};
        ask_confirm("Postgres System Username", \$PG{system_user}, $QUIET);
	$PG{system_user_uid} = (getpwnam($PG{system_user}))[2];
	last if defined $PG{system_user_uid};
	print "User \"$PG{system_user}\" not found!  This user must exist ".
	    "on your system.\n";
    }

    while(1) {
      ask_confirm("Bricolage Postgres Username", \$PG{sys_user}, $QUIET);
      if ($PG{sys_user} eq $PG{root_user}) {
	print "Bricolage Postgres User cannot be the same as the Postgres Root User.\n";
      } else {
	last;
      }
    }

<<<<<<< HEAD
    ask_confirm("Bricolage Postgres Password", \$PG{sys_pass}, $QUIET);
    ask_confirm("Bricolage Database Name", \$PG{db_name}, $QUIET);
=======
    ask_password("Bricolage Postgres Password", \$PG{sys_pass});
    ask_confirm("Bricolage Database Name", \$PG{db_name});
>>>>>>> e71be815
}

# ask for host specifics
sub get_host {
    print "\n";
    ask_confirm("Postgres Database Server Hostname (default is unset, i.e. local domain socket)",
                \$PG{host_name}, $QUIET);
    ask_confirm("Postgres Database Server Port Number (default is local domain socket)",
                \$PG{host_port}, $QUIET);
}
<|MERGE_RESOLUTION|>--- conflicted
+++ resolved
@@ -129,15 +129,9 @@
 # ask the user for user settings
 sub get_users {
     print "\n";
-<<<<<<< HEAD
     ask_confirm("Postgres Root Username", \$PG{root_user}, $QUIET);
-    ask_confirm("Postgres Root Password (leave empty for no password)",
+    ask_password("Postgres Root Password (leave empty for no password)",
 		\$PG{root_pass}, $QUIET);
-=======
-    ask_confirm("Postgres Root Username", \$PG{root_user});
-    ask_password("Postgres Root Password (leave empty for no password)",
-		\$PG{root_pass});
->>>>>>> e71be815
 
     while(1) {
 	$PG{system_user} = $PG{root_user};
@@ -157,13 +151,8 @@
       }
     }
 
-<<<<<<< HEAD
+    ask_password("Bricolage Postgres Password", \$PG{sys_pass}, $QUIET);
     ask_confirm("Bricolage Postgres Password", \$PG{sys_pass}, $QUIET);
-    ask_confirm("Bricolage Database Name", \$PG{db_name}, $QUIET);
-=======
-    ask_password("Bricolage Postgres Password", \$PG{sys_pass});
-    ask_confirm("Bricolage Database Name", \$PG{db_name});
->>>>>>> e71be815
 }
 
 # ask for host specifics
