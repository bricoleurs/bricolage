--- conflicted
+++ resolved
@@ -6,19 +6,11 @@
 
 =head1 VERSION
 
-<<<<<<< HEAD
-$Revision: 1.9 $
+$Revision: 1.10 $
 
 =head1 DATE
 
-$Date: 2003-11-06 21:57:42 $
-=======
-$Revision: 1.4.4.1 $
-
-=head1 DATE
-
-$Date: 2003-11-12 17:13:27 $
->>>>>>> d2fa6173
+$Date: 2003-11-30 00:57:51 $
 
 =head1 DESCRIPTION
 
