--- conflicted
+++ resolved
@@ -173,17 +173,12 @@
 # output .db files used by installation steps
 sub output_dbs {
     # fake up the .dbs from %INSTALL
-<<<<<<< HEAD
-    my %dbs = ( DB     => "database.db",
+    my %dbs = (
+        DB     => "database.db",
 		CONFIG => "config.db",
-		AP     => "apache.db"  );
-=======
-    my %dbs = (
-        PG     => 'postgres.db',
-		CONFIG => 'config.db',
-		AP     => 'apache.db',
+		AP     => "apache.db",
     );
->>>>>>> 20b2a71d
+
     while ( my ($key, $file) = each %dbs) {
         open(FILE, ">$file") or die "Unable to open $file : $!";
         print FILE Data::Dumper->Dump([$INSTALL->{$key}], [$key]);
