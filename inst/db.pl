#!/usr/bin/perl -w

=head1 NAME

db.pl - installation script to install database

=head1 VERSION

<<<<<<< HEAD
$Revision: 1.11 $

=head1 DATE

$Date: 2002-12-06 06:55:48 $
=======
$Revision: 1.7.2.5 $

=head1 DATE

$Date: 2002-12-24 03:40:02 $
>>>>>>> 9dee2b9d

=head1 DESCRIPTION

This script is called during C<make install> to install the Bricolage
database.

=head1 AUTHOR

Sam Tregar <stregar@about-inc.com>

=head1 SEE ALSO

L<Bric::Admin>

=cut

use strict;
use FindBin;
use lib "$FindBin::Bin/lib";
use Bric::Inst qw(:all);
use File::Spec::Functions qw(:ALL);
use File::Find qw(find);
use DBI;

print "\n\n==> Creating Bricolage Database <==\n\n";

our $PG;
do "./postgres.db" or die "Failed to read postgres.db : $!";

# Tell STDERR to ignore PostgreSQL NOTICE messages by forking another Perl to
# filter them out. This *must* happen before setting $> below, or Perl will
# complain.
open STDERR, "| perl -ne 'print unless /^NOTICE:  /'"
  or die "Cannot pipe STDERR: $!\n";

# Switch to postgres system user
print "Becoming $PG->{system_user}...\n";
$> = $PG->{system_user_uid};
die "Failed to switch EUID to $PG->{system_user_uid} ($PG->{system_user}).\n"
    unless $> == $PG->{system_user_uid};

# setup database and user while connected to dummy template1
my $dbh = db_connect('template1');
create_db($dbh);
create_user($dbh);
$dbh->disconnect;

# load data.
load_db();

print "\n\n==> Finished Creating Bricolage Database <==\n\n";
exit 0;

# connect to a database
sub db_connect {
    my $name = shift;
    my $dbh = DBI->connect("dbi:Pg:dbname=$name",
                           $PG->{root_user}, $PG->{root_pass});
    hard_fail("Unable to connect to Postgres using supplied root username ",
              "and password: ", DBI->errstr, "\n")
        unless $dbh;
    $dbh->{PrintError} = 0;
    return $dbh;
}

# create the database, optionally dropping an existing database
sub create_db {
    my $dbh = shift;
    print "Creating database named $PG->{db_name}...\n";
    my $result = $dbh->do("CREATE DATABASE $PG->{db_name} WITH " .
                          "ENCODING = 'UNICODE'");

    # if the database already exists offer to drop it
    if (not $result and
        $dbh->errstr =~ /database "[^"]+" already exists/ and
        ask_yesno("Database named \"$PG->{db_name}\" already exists.  ".
                  "Drop database? [no] ", 0)) {
        hard_fail("Failed to drop database.  The error from Postgres was:\n\n",
                  $dbh->errstr, "\n")
            unless $dbh->do("DROP DATABASE $PG->{db_name}");
        return create_db($dbh);
    }

    # else, hard fail if unable to create
    hard_fail("Failed to create database.  The error from Postgres was:\n\n",
              $dbh->errstr, "\n")
        unless $result;

    print "Database created.\n";
}

# create SYS_USER, optionally dropping an existing syst
sub create_user {
    my $dbh = shift;
    my $user = $PG->{sys_user};
    my $pass = $PG->{sys_pass};

    print "Creating user named $PG->{sys_user}...\n";
    my $result = $dbh->do("CREATE USER $user WITH password '$pass' ".
                          "NOCREATEDB NOCREATEUSER");

    # if the user already exists offer to drop it
    if (not $result and
        $dbh->errstr =~ /user name "[^"]+" already exists/) {
        if (ask_yesno("User named \"$PG->{sys_user}\" already exists.  ".
                      "Drop user? [no] ", 0)) {
            hard_fail("Failed to drop user.  The error from Postgres was:\n\n",
                      $dbh->errstr, "\n")
              unless $dbh->do("DROP USER $PG->{sys_user}");
            return create_user($dbh);
        } else {
            # We'll just use the existing user.
            return;
        }
    }

    hard_fail("Failed to create database user.  The error from Postgres was:",
              "\n\n", $dbh->errstr, "\n")
        unless $result;

    print "User created.\n";
}

# load schema and data into database
sub load_db {
    # make sure we have a bricolage.sql and that it's not empty (this
    # can happen if you "make dist" from a distribution due to missing
    # .sql files)
    hard_fail("Missing or empty inst/bricolage.sql!")
      unless -e "inst/bricolage.sql" and -s _;

    # open bricolage.sql, created in an earlier rule or by "make dist"
    # in days gone by.
    open(SQL, "inst/bricolage.sql")
        or die "Unable to open inst/bricolage.sql : $!";

    print "Loading Bricolage Database. (this could take a few minutes)\n";

    # connect to target database
    my $dbh = db_connect($PG->{db_name});

    # run through sql executing queries as they are found
    my $sql = "";
    my ($result, $in_comment);
    my $i;        # For status dot calculations.
    local $| = 1; # Don't buffer status dots.
    while (<SQL>) {
        next if /^--/ or /^\s*$/; # skip simple comments and blank lines

        # check for an end comment block
        if (m|\*/|) {
            $in_comment = 0;
            next;
        }

        # skip if we are in a commented block
        next if $in_comment;

        # check for a start comment block
        if (m|/\*|) {
            $in_comment = 1;
            next;
        }

        # if we are at the end of the statement, execute it
        if (s/;\s*$//) {
            hard_fail("Database error on statement:\n\n",
                      $sql, "\n\nError was:\n\n", $dbh->errstr, "\n")
              unless ($dbh->do($sql . $_));
            $sql = '';
            # Output a dot every twenty statements.
            print '.' unless ++$i % 20;
            next;
        }

        # otherwise, concat and keep looking
        $sql .= $_;
    }
    close(SQL);
    print "\nDone.\n";

    # assign all permissions to SYS_USER
    print "Granting privilages...\n";

    # get a list of all tables and sequences that don't start with pg
    my $objects = $dbh->selectcol_arrayref(<<'END');
SELECT relname
FROM pg_class
WHERE (relkind = 'S' OR relkind = 'r') AND
      relname NOT LIKE 'pg%'
END
    die $dbh->errstr unless $objects;

    # loop over objects assigning perms
    foreach my $obj (@$objects) {
        my $r = $dbh->do("GRANT SELECT, UPDATE, INSERT, DELETE ".
                         "ON $obj TO $PG->{sys_user}");
        hard_fail("Database error granting permissions on $obj:\n\n",
                  "Error was:\n\n", $dbh->errstr, "\n")
          unless $r;
    }

    print "Done.\n";

    # vacuum to create usable indexes
    print "Finishing database...\n";
    $dbh->do('VACUUM ANALYZE');
    print "Done.\n";

    # all done - disconnect and kill this processes
    $dbh->disconnect;
    exit 0;
}<|MERGE_RESOLUTION|>--- conflicted
+++ resolved
@@ -6,19 +6,11 @@
 
 =head1 VERSION
 
-<<<<<<< HEAD
-$Revision: 1.11 $
+$Revision: 1.12 $
 
 =head1 DATE
 
-$Date: 2002-12-06 06:55:48 $
-=======
-$Revision: 1.7.2.5 $
-
-=head1 DATE
-
-$Date: 2002-12-24 03:40:02 $
->>>>>>> 9dee2b9d
+$Date: 2003-01-07 01:38:25 $
 
 =head1 DESCRIPTION
 
