#!/usr/bin/perl -w

=head1 NAME

db.pl - installation script to install database

=head1 VERSION

<<<<<<< HEAD
$Revision: 1.10 $

=head1 DATE

$Date: 2002-11-06 20:31:57 $
=======
$Revision: 1.7.2.4 $

=head1 DATE

$Date: 2002-12-06 00:59:31 $
>>>>>>> 7647e9c6

=head1 DESCRIPTION

This script is called during C<make install> to install the Bricolage
database.

=head1 AUTHOR

Sam Tregar <stregar@about-inc.com>

=head1 SEE ALSO

L<Bric::Admin>

=cut

use strict;
use FindBin;
use lib "$FindBin::Bin/lib";
use Bric::Inst qw(:all);
use File::Spec::Functions qw(:ALL);
use File::Find qw(find);
use DBI;

print "\n\n==> Creating Bricolage Database <==\n\n";

our $PG;
do "./postgres.db" or die "Failed to read postgres.db : $!";

# Tell STDERR to ignore PostgreSQL NOTICE messages by forking another Perl to
# filter them out. This *must* happen before setting $> below, or Perl will
# complain.
open STDERR, "| perl -ne 'print unless /^NOTICE:  /'"
  or die "Cannot pipe STDERR: $!\n";

# Switch to postgres system user
print "Becoming $PG->{system_user}...\n";
$> = $PG->{system_user_uid};
die "Failed to switch EUID to $PG->{system_user_uid} ($PG->{system_user}).\n"
    unless $> == $PG->{system_user_uid};

# setup database and user while connected to dummy template1
my $dbh = db_connect('template1');
create_db($dbh);
create_user($dbh);
$dbh->disconnect;

# load data.
load_db();

print "\n\n==> Finished Creating Bricolage Database <==\n\n";
exit 0;

# connect to a database
sub db_connect {
    my $name = shift;
    my $dbh = DBI->connect("dbi:Pg:dbname=$name",
                           $PG->{root_user}, $PG->{root_pass});
    hard_fail("Unable to connect to Postgres using supplied root username ",
              "and password: ", DBI->errstr, "\n")
        unless $dbh;
    $dbh->{PrintError} = 0;
    return $dbh;
}

# create the database, optionally dropping an existing database
sub create_db {
    my $dbh = shift;
    print "Creating database named $PG->{db_name}...\n";
    my $result = $dbh->do("CREATE DATABASE $PG->{db_name}");

    # if the database already exists offer to drop it
    if (not $result and
        $dbh->errstr =~ /database "[^"]+" already exists/ and
        ask_yesno("Database named \"$PG->{db_name}\" already exists.  ".
                  "Drop database? [no] ", 0)) {
        hard_fail("Failed to drop database.  The error from Postgres was:\n\n",
                  $dbh->errstr, "\n")
            unless $dbh->do("DROP DATABASE $PG->{db_name}");
        return create_db($dbh);
    }

    # else, hard fail if unable to create
    hard_fail("Failed to create database.  The error from Postgres was:\n\n",
              $dbh->errstr, "\n")
        unless $result;

    print "Database created.\n";
}

# create SYS_USER, optionally dropping an existing syst
sub create_user {
    my $dbh = shift;
    my $user = $PG->{sys_user};
    my $pass = $PG->{sys_pass};

    print "Creating user named $PG->{sys_user}...\n";
    my $result = $dbh->do("CREATE USER $user WITH password '$pass' ".
                          "NOCREATEDB NOCREATEUSER");

    # if the user already exists offer to drop it
    if (not $result and
        $dbh->errstr =~ /user name "[^"]+" already exists/) {
        if (ask_yesno("User named \"$PG->{sys_user}\" already exists.  ".
                      "Drop user? [no] ", 0)) {
            hard_fail("Failed to drop user.  The error from Postgres was:\n\n",
                      $dbh->errstr, "\n")
              unless $dbh->do("DROP USER $PG->{sys_user}");
            return create_user($dbh);
        } else {
            # We'll just use the existing user.
            return;
        }
    }

    hard_fail("Failed to create database user.  The error from Postgres was:",
              "\n\n", $dbh->errstr, "\n")
        unless $result;

    print "User created.\n";
}

# load schema and data into database
sub load_db {
    # make sure we have a bricolage.sql and that it's not empty (this
    # can happen if you "make dist" from a distribution due to missing
    # .sql files)
    hard_fail("Missing or empty inst/bricolage.sql!")
      unless -e "inst/bricolage.sql" and -s _;

    # open bricolage.sql, created in an earlier rule or by "make dist"
    # in days gone by.
    open(SQL, "inst/bricolage.sql")
        or die "Unable to open inst/bricolage.sql : $!";

    print "Loading Bricolage Database. (this could take a few minutes)\n";

    # connect to target database
    my $dbh = db_connect($PG->{db_name});

    # run through sql executing queries as they are found
    my $sql = "";
    my ($result, $in_comment);
    my $i;        # For status dot calculations.
    local $| = 1; # Don't buffer status dots.
    while (<SQL>) {
        next if /^--/ or /^\s*$/; # skip simple comments and blank lines

        # check for an end comment block
        if (m|\*/|) {
            $in_comment = 0;
            next;
        }

        # skip if we are in a commented block
        next if $in_comment;

        # check for a start comment block
        if (m|/\*|) {
            $in_comment = 1;
            next;
        }

        # if we are at the end of the statement, execute it
        if (s/;\s*$//) {
            hard_fail("Database error on statement:\n\n",
                      $sql, "\n\nError was:\n\n", $dbh->errstr, "\n")
              unless ($dbh->do($sql . $_));
            $sql = '';
            # Output a dot every twenty statements.
            print '.' unless ++$i % 20;
            next;
        }

        # otherwise, concat and keep looking
        $sql .= $_;
    }
    close(SQL);
    print "\nDone.\n";

    # assign all permissions to SYS_USER
    print "Granting privilages...\n";

    # get a list of all tables and sequences that don't start with pg
    my $objects = $dbh->selectcol_arrayref(<<'END');
SELECT relname
FROM pg_class
WHERE (relkind = 'S' OR relkind = 'r') AND
      relname NOT LIKE 'pg%'
END
    die $dbh->errstr unless $objects;

    # loop over objects assigning perms
    foreach my $obj (@$objects) {
        my $r = $dbh->do("GRANT SELECT, UPDATE, INSERT, DELETE ".
                         "ON $obj TO $PG->{sys_user}");
        hard_fail("Database error granting permissions on $obj:\n\n",
                  "Error was:\n\n", $dbh->errstr, "\n")
          unless $r;
    }

    print "Done.\n";

    # vacuum to create usable indexes
    print "Finishing database...\n";
    $dbh->do('VACUUM ANALYZE');
    print "Done.\n";

    # all done - disconnect and kill this processes
    $dbh->disconnect;
    exit 0;
}<|MERGE_RESOLUTION|>--- conflicted
+++ resolved
@@ -6,19 +6,11 @@
 
 =head1 VERSION
 
-<<<<<<< HEAD
-$Revision: 1.10 $
+$Revision: 1.11 $
 
 =head1 DATE
 
-$Date: 2002-11-06 20:31:57 $
-=======
-$Revision: 1.7.2.4 $
-
-=head1 DATE
-
-$Date: 2002-12-06 00:59:31 $
->>>>>>> 7647e9c6
+$Date: 2002-12-06 06:55:48 $
 
 =head1 DESCRIPTION
 
