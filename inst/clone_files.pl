#!/usr/bin/perl -w

=head1 NAME

clone.pl - installation script to copy files for clone distributions

=head1 VERSION

<<<<<<< HEAD
$Revision: 1.3 $

=head1 DATE

$Date: 2003-07-28 00:05:13 $
=======
$Revision: 1.1.6.3 $

=head1 DATE

$Date: 2004-02-10 09:07:35 $
>>>>>>> 5e20e29b

=head1 DESCRIPTION

This script is called by "make clone" to copy files from the target
installation into the dist/ directory for cloning.

=head1 AUTHOR

Sam Tregar <stregar@about-inc.com>

=head1 SEE ALSO

L<Bric::Admin>

=cut

use strict;
use FindBin;
use lib "$FindBin::Bin/lib";
use Bric::Inst qw(:all);
use File::Spec::Functions qw(:ALL);

our $CONFIG;
do "./config.db" or die "Failed to read config.db : $!";
do "./clone.db" or die "Failed to read clone.db : $!";

print "\n\n==> Cloning Bricolage Files <==\n\n";

# copy comp, dist and conf from target
system("cp -pR $CONFIG->{MASON_COMP_ROOT} dist");
system("cp -pR $CONFIG->{MASON_DATA_ROOT} dist");
system("cp -pR $CLONE->{CONFIG_DIR} dist");

# remove conf/install.db
unlink("dist/conf/install.db");

# copy everything else from source
opendir(CUR, '.') or die $!;
foreach my $d (readdir(CUR))  {
    next if $d eq '.' or $d eq '..';
    next if $d =~ /.db$/;
    next if $d eq 'dist' or $d eq 'comp' or $d eq 'data' or $d eq 'conf';
    system("cp -pR $d dist");
}
close(CUR);

# Set owner and group to the current owner and group.
#my $uid = $>;
my $uid = 0;
#(my $gid = $) =~ s/\s.*//);
my $gid = 0;
system 'chown', '-R', "$uid:$gid", 'dist';

print "\n\n==> Finished Cloning Bricolage Files <==\n\n";<|MERGE_RESOLUTION|>--- conflicted
+++ resolved
@@ -6,19 +6,11 @@
 
 =head1 VERSION
 
-<<<<<<< HEAD
-$Revision: 1.3 $
+$Revision: 1.4 $
 
 =head1 DATE
 
-$Date: 2003-07-28 00:05:13 $
-=======
-$Revision: 1.1.6.3 $
-
-=head1 DATE
-
-$Date: 2004-02-10 09:07:35 $
->>>>>>> 5e20e29b
+$Date: 2004-02-11 06:46:26 $
 
 =head1 DESCRIPTION
 
