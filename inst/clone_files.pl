#!/usr/bin/perl -w

=head1 NAME

clone.pl - installation script to copy files for clone distributions

=head1 VERSION

<<<<<<< HEAD
$Revision: 1.2 $

=head1 DATE

$Date: 2003-06-13 16:49:12 $
=======
$Revision: 1.1.6.2 $

=head1 DATE

$Date: 2003-07-27 15:31:26 $
>>>>>>> 35b79178

=head1 DESCRIPTION

This script is called by "make clone" to copy files from the target
installation into the dist/ directory for cloning.

=head1 AUTHOR

Sam Tregar <stregar@about-inc.com>

=head1 SEE ALSO

L<Bric::Admin>

=cut

use strict;
use FindBin;
use lib "$FindBin::Bin/lib";
use Bric::Inst qw(:all);
use File::Spec::Functions qw(:ALL);

our $CONFIG;
do "./config.db" or die "Failed to read config.db : $!";

print "\n\n==> Cloning Bricolage Files <==\n\n";

# copy comp, dist and conf from target
system("cp -pR $CONFIG->{MASON_COMP_ROOT} dist");
system("cp -pR $CONFIG->{MASON_DATA_ROOT} dist");
system("cp -pR $CONFIG->{BRICOLAGE_ROOT}/conf dist");

# remove conf/install.db
unlink("dist/conf/install.db");

# copy everything else from source
opendir(CUR, '.') or die $!;
foreach my $d (readdir(CUR))  {
    next if $d eq '.' or $d eq '..';
    next if $d =~ /.db$/;
    next if $d eq 'dist' or $d eq 'comp' or $d eq 'data' or $d eq 'conf';
    system("cp -pR $d dist");
}
close(CUR);

# Set owner and group to the current owner and group.
#my $uid = $>;
my $uid = 0;
#(my $gid = $) =~ s/\s.*//);
my $gid = 0;
system 'chown', '-R', "$uid:$gid", 'dist';

print "\n\n==> Finished Cloning Bricolage Files <==\n\n";<|MERGE_RESOLUTION|>--- conflicted
+++ resolved
@@ -6,19 +6,11 @@
 
 =head1 VERSION
 
-<<<<<<< HEAD
-$Revision: 1.2 $
+$Revision: 1.3 $
 
 =head1 DATE
 
-$Date: 2003-06-13 16:49:12 $
-=======
-$Revision: 1.1.6.2 $
-
-=head1 DATE
-
-$Date: 2003-07-27 15:31:26 $
->>>>>>> 35b79178
+$Date: 2003-07-28 00:05:13 $
 
 =head1 DESCRIPTION
 
