#!/usr/bin/perl -w

=head1 NAME

db.pl - installation script to uninstall database

=head1 VERSION

<<<<<<< HEAD
$Revision: 1.2 $

=head1 DATE

$Date: 2003-10-10 19:21:16 $
=======
$Revision: 1.1.4.1 $

=head1 DATE

$Date: 2003-12-01 17:13:56 $
>>>>>>> d98ffc59

=head1 DESCRIPTION

This script is called during C<make uninstall> to install the Bricolage
database.

=head1 AUTHOR

Sam Tregar <stregar@about-inc.com>

Scott Lanning <slanning@theworld.com>

=head1 SEE ALSO

L<Bric::Admin>

=cut

use strict;
use FindBin;
use lib "$FindBin::Bin/lib";
use Bric::Inst qw(:all);
use File::Spec::Functions qw(:ALL);
use File::Find qw(find);
use DBI;

print "\n\n==> Deleting Bricolage Database <==\n\n";

our $PG;
do "./postgres.db" or die "Failed to read postgres.db : $!";
my $perl = $ENV{PERL} || $^X;

# Tell STDERR to ignore PostgreSQL NOTICE messages by forking another Perl to
# filter them out. This *must* happen before setting $> below, or Perl will
# complain.
open STDERR, "| $perl -ne 'print unless /^NOTICE:  /'"
  or die "Cannot pipe STDERR: $!\n";

# Switch to postgres system user
print "Becoming $PG->{system_user}...\n";
$> = $PG->{system_user_uid};
die "Failed to switch EUID to $PG->{system_user_uid} ($PG->{system_user}).\n"
    unless $> == $PG->{system_user_uid};

# set environment variables for dbi:Pg
$ENV{PGHOST} = $PG->{host_name} if ( $PG->{host_name} ne "localhost" );
$ENV{PGPORT} = $PG->{host_port} if ( $PG->{host_port} ne "" );

# set environment variables for dbi:Pg
$ENV{PGHOST} = $PG->{host_name};
$ENV{PGPORT} = $PG->{host_port};

# setup database and user while connected to dummy template1
my $dbh = db_connect('template1');
drop_db($dbh);
drop_user($dbh);
$dbh->disconnect();

print "\n\n==> Finished Deleting Bricolage Database <==\n\n";
exit 0;

# connect to a database
sub db_connect {
    my $name = shift;
    my $dbh = DBI->connect("dbi:Pg:dbname=$name",
                           $PG->{root_user}, $PG->{root_pass});
    hard_fail("Unable to connect to Postgres using supplied root username ",
              "and password: ", DBI->errstr, "\n")
        unless $dbh;
    $dbh->{PrintError} = 0;
    return $dbh;
}

# create the database, optionally dropping an existing database
sub drop_db {
    my $dbh = shift;

    if (ask_yesno("Drop database \"$PG->{db_name}\"? [no] ", 0)) {
        unless ($dbh->do("DROP DATABASE $PG->{db_name}")) {
            hard_fail("Failed to drop database.  The error from Postgres was:\n\n",
                      $dbh->errstr, "\n");
        }
        print "Database dropped.\n";
    }
}

# create SYS_USER, optionally dropping an existing syst
sub drop_user {
    my $dbh = shift;

    if (ask_yesno("Drop user \"$PG->{sys_user}\"? [no] ", 0)) {
        unless ($dbh->do("DROP USER $PG->{sys_user}")) {
            hard_fail("Failed to drop user.  The error from Postgres was:\n\n",
                      $dbh->errstr, "\n");
        }
        print "User created.\n";
    }
}<|MERGE_RESOLUTION|>--- conflicted
+++ resolved
@@ -6,19 +6,11 @@
 
 =head1 VERSION
 
-<<<<<<< HEAD
-$Revision: 1.2 $
+$Revision: 1.3 $
 
 =head1 DATE
 
-$Date: 2003-10-10 19:21:16 $
-=======
-$Revision: 1.1.4.1 $
-
-=head1 DATE
-
-$Date: 2003-12-01 17:13:56 $
->>>>>>> d98ffc59
+$Date: 2004-02-06 06:34:53 $
 
 =head1 DESCRIPTION
 
