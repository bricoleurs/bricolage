#
# Bricolage Makefile
#
# Supports the following targets:
#
#   all       - default target checks requirements and builds source
#   install   - installs the bricolage system
#   upgrade   - upgrades an existing installation
#   uninstall - uninstalls an existing installation
#   clean     - delete intermediate files
#   dist      - prepare a distrubution from a Subversion checkout
#   clone     - create a distribution based on an existing system
#   devclone  - As clone above, only no pre-previewed / compiled files
#   test      - run non-database changing test suite
#   devtest   - run all tests, including those that change the database
#   dev       - installs directly from a Subversion checkout (for development)
#
# See INSTALL for details.
#

# Set the location of Perl.
PERL = /usr/bin/perl

# Blank by default, but set to QUIET to ask essential questions only
INSTALL_VERBOSITY?= STANDARD

# can't load Bric since it loads Bric::Config which has dependencies
# that won't be solved till make install.
BRIC_VERSION = `$(PERL) -ne '/VERSION.*?([\d\.]+)/ and print $$1 and exit' < lib/Bric.pm`

#########################
# build rules           #
#########################

all 		: required.db modules.db apache.db database.db config.db \
                  bconf/bricolage.conf build_done

# This scans for dbprobe_*.pl files and passes them to required.pl to let
# the user choose the database he wants (database names should conform to
# DBD:: package name, ex: dbprobe_Pg for PostgresSQL)

DATABASE_PROBES := $(shell find inst -name 'dbprobe_*.pl')

required.db	: inst/required.pl
	$(PERL) inst/required.pl $(INSTALL_VERBOSITY) $(DATABASE_PROBES)

modules.db 	: inst/modules.pl lib/Bric/Admin.pod
	$(PERL) inst/modules.pl $(INSTALL_VERBOSITY)

apache.db	: inst/apache.pl required.db
	$(PERL) inst/apache.pl $(INSTALL_VERBOSITY)

database.db 	: inst/database.pl  required.db $(DATABASE_PROBES)
	$(PERL) inst/database.pl $(INSTALL_VERBOSITY)

config.db	: inst/config.pl required.db apache.db database.db
	$(PERL) inst/config.pl $(INSTALL_VERBOSITY)

bconf/bricolage.conf	:  required.db inst/conf.pl
	$(PERL) inst/conf.pl INSTALL $(BRIC_VERSION)

build_done	: required.db modules.db apache.db database.db config.db \
                  bconf/bricolage.conf
	@echo
	@echo ===========================================================
	@echo ===========================================================
	@echo 
	@echo Bricolage Build Complete. You may now proceed to
	@echo \"make cpan\", which must be run as root, to install any
	@echo needed Perl modules\; then to
	@echo \"make test\" to run some basic tests of the API\; then to
	@echo \"make install\", which must be run as root.
	@echo 
	@echo ===========================================================
	@echo ===========================================================
	@echo
	@touch build_done

.PHONY 		: all


###########################
# dist rules              #
###########################

dist            : check_dist distclean inst/dist_sql dist_dir \
                  rm_svn rm_tmp dist/INSTALL dist/Changes \
                  dist/License dist_tar

check_dist      :
	$(PERL) inst/check_dist.pl $(BRIC_VERSION)

distclean	: cloneclean
	-rm -f inst/*.sql

dist_dir	:
	-rm -rf dist
	mkdir dist
	ls | grep -v dist | grep -v sql | $(PERL) -lne 'system("cp -pR $$_ dist")'

rm_svn		:
	find dist/ -type d -name '.svn' | xargs rm -rf

rm_tmp		:
	find dist/ -name '#*#' -o -name '*~' -o -name '.#*' | xargs rm -rf

dist/INSTALL	: lib/Bric/Admin.pod
	pod2text lib/Bric/Admin.pod   > dist/INSTALL

dist/Changes	: lib/Bric/Changes.pod
	pod2text lib/Bric/Changes.pod > dist/Changes

dist/License	: lib/Bric/License.pod
	pod2text lib/Bric/License.pod > dist/License

dist_tar	:
	mv dist bricolage-$(BRIC_VERSION)
	tar cvf bricolage-$(BRIC_VERSION).tar bricolage-$(BRIC_VERSION)
	gzip --best bricolage-$(BRIC_VERSION).tar

SQL_FILES := $(shell find lib -name '*.sql' -o -name '*.val' -o -name '*.con')
SQL_DIRS  := $(shell find sql -maxdepth 1 -regex 'sql/.*' -a \! -regex 'sql/\.svn')

# This creates the apropriate sql initialization scripts for the databases with
# directories in sql (directory names should conform to DBD:: package name, 
# ex: Pg for PostgresSQL).
inst/dist_sql : $(SQL_FILES) inst/dist_sql.pl
	$(PERL) inst/dist_sql.pl $(SQL_DIRS)

.PHONY 		: distclean inst/dist_sql dist_dir rm_svn dist_tar check_dist

##########################
# clone rules            #
##########################


clone           : cloneclean clone.db clone_dist_dir clone_files clone_sql \
		  rm_svn rm_tmp \
                  dist/INSTALL dist/Changes dist/License \
		  clone_tar 
devclone  : distclean clone.db clone_dist_dir clone_files clone_sql \
    rm_svn rm_tmp \
    dist/INSTALL dist/Changes dist/License \
    clone_lightweight \
    clone_tar 

cloneclean	: clean
	-rm -rf bricolage-*
	-rm -rf dist

clone.db	:
	$(PERL) inst/clone.pl

clone_dist_dir  : 
	-rm -rf dist
	mkdir dist

clone_files     :
	$(PERL) inst/clone_files.pl

clone_lightweight     :
	$(PERL) inst/clone_lightweight.pl

CLONE_SQL_FILES := $(shell find inst -name 'clone_sql_*.pl')

clone_sql       : $(CLONE_SQL_FILES)
	$(PERL) inst/clone_sql.pl

clone_tar	:
	$(PERL) inst/clone_tar.pl

.PHONY 		: clone_dist_dir clone_files clone_sql clone_tar

##########################
# installation rules     #
##########################

install 	: install_files install_db done

install_files	: all is_root cpan lib bin files

install_db	: db db_grant

is_root         : inst/is_root.pl
	$(PERL) inst/is_root.pl

cpan 		: modules.db database.db inst/cpan.pl
	$(PERL) inst/cpan.pl

lib 		: 
	-rm -f lib/Makefile
	cd lib; $(PERL) Makefile.PL; $(MAKE) install

bin 		:
	-rm -f bin/Makefile
	cd bin; $(PERL) Makefile.PL; $(MAKE) install

files 		: config.db bconf/bricolage.conf
	$(PERL) inst/files.pl

DBLOAD_FILES := $(shell find inst -name 'dbload_*.sql')

db    		: inst/db.pl database.db $(DBLOAD_FILES)
	$(PERL) inst/db.pl

DBGRANT_FILES := $(shell find inst -name 'dbgrant_*.sql')
db_grant	: inst/dbgrant.pl database.db $(DBGRANT_FILES)
	$(PERL) inst/dbgrant.pl 

done		: bconf/bricolage.conf db files bin lib cpan
	$(PERL) inst/done.pl

.PHONY 		: install is_root lib bin files db done



##########################
# upgrade rules          #
##########################

upgrade		: upgrade.db required.db modules.db database.db bconf/bricolage.conf \
	          is_root cpan stop db_upgrade lib bin  \
	          upgrade_files upgrade_conf upgrade_done

upgrade.db	: 
	$(PERL) inst/upgrade.pl

db_upgrade	: upgrade.db
	$(PERL) inst/db_upgrade.pl

stop		:
	$(PERL) inst/stop.pl

upgrade_files   :
	$(PERL) inst/files.pl UPGRADE

upgrade_conf    :

	$(PERL) inst/conf.pl UPGRADE $(BRIC_VERSION)

upgrade_done    :
	@echo
	@echo ===========================================================
	@echo ===========================================================
	@echo 
	@echo Bricolage Upgrade Complete. You may now start your
	@echo server and start using the new version of Bricolage.
	@echo 
	@echo ===========================================================
	@echo ===========================================================
	@echo

.PHONY		: db_upgrade upgrade_files stop upgrade_done

##########################
# uninstall rules        #
##########################

uninstall 	: is_root prep_uninstall stop db_uninstall rm_files clean

prep_uninstall	:
	$(PERL) inst/uninstall.pl

DB_UNINST_FILES := $(shell find inst -name 'db_uninst_*.pl')
db_uninstall	:$(DB_UNINST_FILES)
	$(PERL) inst/db_uninstall.pl

rm_files	:
	$(PERL) inst/rm_files.pl

.PHONY 		: uninstall prep_uninstall db_uninstall rm_files


##########################
# development rules      #
##########################

dev_symlink :
	$(PERL) inst/dev.pl

<<<<<<< HEAD
dev			: inst/dist_sql install dev_symlink clean
	
=======
dev			: inst/Pg.sql install dev_symlink clean
>>>>>>> 20b2a71d

##########################
# test rules             #
##########################
TEST_VERBOSE=0

test		:
	PERL_DL_NONLAZY=1 $(PERL) inst/runtests.pl

devtest         :
	PERL_DL_NONLAZY=1 $(PERL) inst/runtests.pl -d

##########################
# clean rules            #
##########################

clean 		: 
	-rm -rf *.db
	-rm -rf build_done
	-rm -rf bconf
	cd lib ; $(PERL) Makefile.PL ; $(MAKE) clean
	-rm -rf lib/Makefile.old
	-rm -rf lib/auto
	-rm -rf inst/db_tmp

.PHONY 		: clean<|MERGE_RESOLUTION|>--- conflicted
+++ resolved
@@ -278,12 +278,7 @@
 dev_symlink :
 	$(PERL) inst/dev.pl
 
-<<<<<<< HEAD
 dev			: inst/dist_sql install dev_symlink clean
-	
-=======
-dev			: inst/Pg.sql install dev_symlink clean
->>>>>>> 20b2a71d
 
 ##########################
 # test rules             #
