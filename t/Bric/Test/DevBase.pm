--- conflicted
+++ resolved
@@ -174,16 +174,11 @@
         _do_deletes($table, $ids);
     }
 
-<<<<<<< HEAD
-    # Finally, delete any events and orgs.
-    Bric::Util::DBI::prepare(qq{DELETE FROM event})->execute;
-    Bric::Util::DBI::prepare(qq{DELETE FROM org WHERE id > 1})->execute;
-=======
-    # Finally, delete any groups, members, and events.
+    # Finally, delete any events, orgs, groups, and members.
     Bric::Util::DBI::prepare(qq{DELETE FROM event  WHERE id > 1023})->execute;
+    Bric::Util::DBI::prepare(qq{DELETE FROM org    WHERE id > 1   })->execute;
     Bric::Util::DBI::prepare(qq{DELETE FROM grp    WHERE id > 1023})->execute;
     Bric::Util::DBI::prepare(qq{DELETE FROM member WHERE id > 1023})->execute;
->>>>>>> b322c5f2
 }
 
 =begin comment
