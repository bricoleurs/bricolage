package Bric::Test::Runner;

=head1 NAME

Bric::Test::Base - Bricolage Development Testing Base Class

=head1 VERSION

<<<<<<< HEAD
$Revision: 1.4 $
=======
$Revision: 1.3.4.1 $
>>>>>>> fafebb40

=cut

# Grab the Version Number.
<<<<<<< HEAD
our $VERSION = (qw$Revision: 1.4 $ )[-1];

=head1 DATE

$Date: 2003-03-15 06:05:25 $
=======
our $VERSION = (qw$Revision: 1.3.4.1 $ )[-1];

=head1 DATE

$Date: 2003-09-11 00:00:59 $
>>>>>>> fafebb40

=head1 SYNOPSIS

  use Test::Harness qw(runtests);
  runtests(File::Spec->catfile(qw(t Bric Test Runner.pm)));

=head1 DESCRIPTION

This class functions as the sole test script for Bricolage. It locates all of
the Bricolage test classes and executes them. See F<inst/runtests.pl> for
its complete usage.

=head1 AUTHOR

David Wheeler <david@wheeler.net>

=head1 SEE ALSO

L<Bric::Test::Base|Bric::Test::Base>, F<inst/runtests.pl>.

=cut

use strict;
use warnings;
use File::Find;
use File::Spec;
use Bric::Test::Base;
use Bric::Util::Grp; # Need to load now to prevent warnings later.

# Find the tests classes.
my @classes;
BEGIN {
    # We'll use this code reference to convert file names to class names.
    my $convert = sub {
        # Get all of the directories in the file name except 't', and then
        # join them all up into proper package names.
         my ($t, @dirs) = File::Spec->splitdir(substr shift, 0, -3);
         join '::', @dirs;
    };

    if ($ENV{BRIC_TEST_CLASSES}) {
        # Only specific tests need running.
        foreach my $arg (split /,/, $ENV{BRIC_TEST_CLASSES}) {
            if ($arg =~ /^t/ and -f $arg) {
                # It's a file name. Convert it to a class name.
                push @classes, $convert->($arg);
            } elsif ($arg =~ /^Bric::/) {
                # It's a class name. Just add it to the list.
                push @classes, $arg;
            } else {
                die "Unknown argument: '$arg'\n";
            }
        }
    } else {
        # We need to find all of the tests classes. If $ENV{BRIC_DEV_TEST}
        # is set, we'll want all classes ending in "Test.pm". Otherwise,
        # we'll want only those explicityly named "Test.pm".
        my $regex = $ENV{BRIC_DEV_TEST} ? qr/Test\.pm$/ : qr/^Test\.pm$/;

        my $find_classes = sub {
            return unless /$regex/;
            return if /#/; # Ignore old backup files.
            unshift @classes, $convert->($File::Find::name);
        };

        find($find_classes, 't');
    }

    # Make sure that all of the classes are loaded.
    foreach my $c (@classes) {
        eval "require $c";
        die "Error loading $c: $@" if $@;
    }

    # XXX Delete Bric::Util::DBI::_disconnect() unless we're running dev
    # tests or arbitrary tests (in which case it's likely that database-
    # specific tests are being run). This is to prevent `make test` from
    # throwing an exception when it can't connect to the database in
    # _disconnect().
    unless ($ENV{BRIC_DEV_TEST} or $ENV{BRIC_TEST_CLASSES}) {
        require Bric::Util::DBI;
        no warnings 'redefine';
        *Bric::Util::DBI::_disconnect = sub {};
    }
}

# Run the tests.
Bric::Test::Base->runtests(@classes);

1;
__END__<|MERGE_RESOLUTION|>--- conflicted
+++ resolved
@@ -6,28 +6,16 @@
 
 =head1 VERSION
 
-<<<<<<< HEAD
-$Revision: 1.4 $
-=======
-$Revision: 1.3.4.1 $
->>>>>>> fafebb40
+$Revision: 1.5 $
 
 =cut
 
 # Grab the Version Number.
-<<<<<<< HEAD
-our $VERSION = (qw$Revision: 1.4 $ )[-1];
+our $VERSION = (qw$Revision: 1.5 $ )[-1];
 
 =head1 DATE
 
-$Date: 2003-03-15 06:05:25 $
-=======
-our $VERSION = (qw$Revision: 1.3.4.1 $ )[-1];
-
-=head1 DATE
-
-$Date: 2003-09-11 00:00:59 $
->>>>>>> fafebb40
+$Date: 2003-09-11 17:25:13 $
 
 =head1 SYNOPSIS
 
