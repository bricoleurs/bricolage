package Bric::Biz::AssetType::Test;
use strict;
use warnings;
use base qw(Bric::Test::Base);
use Test::More;

##############################################################################
# Test class loading.
##############################################################################
sub _test_load : Test(2) {
    use_ok('Bric::Biz::AssetType::Parts::Data');
    use_ok('Bric::Biz::AssetType');
}

##############################################################################
<<<<<<< HEAD
# Test the constructor.
##############################################################################
sub test_const : Test(9) {
    my $self = shift;

    my %elem = (name          => 'Test Element',
                key_name      => 'test_element_uniq',
                description   => 'Testing Element API',
                burner        => Bric::Biz::AssetType->BURNER_MASON,
                type__id      => 1,
                reference     => 0);

    ok( my $elem = Bric::Biz::AssetType->new, "Create empty element" );
    isa_ok($elem, 'Bric::Biz::AssetType');
    isa_ok($elem, 'Bric');

    ok( $elem = Bric::Biz::AssetType->new(\%elem), "Create a new element");
    # Check a few of the attributes.
    is( $elem->get_name, $elem{name}, "Check name" );
    is( $elem->get_key_name, $elem{key_name}, "Check key name" );
    is( $elem->get_description, $elem{description}, "Check description" );
    is( $elem->get_burner, $elem{burner}, "Check burner" );
    is( $elem->get_type__id, $elem{type__id}, "Check type__id" );

}

##############################################################################
=======
>>>>>>> 5b12d409
# Test class methods.
##############################################################################
# Test my_meths().
sub test_my_meths : Test(11) {
    ok( my $meths = Bric::Biz::AssetType->my_meths, "Get my_meths" );
    isa_ok($meths, 'HASH', "my_meths is a hash" );
    is( $meths->{name}{type}, 'short', "Check name type" );
    ok( $meths = Bric::Biz::AssetType->my_meths(1), "Get my_meths array ref" );
    isa_ok( $meths, 'ARRAY', "my_meths(1) is an array" );
    (is $meths->[0]->{name}, 'name', "Check first meth name" );

    # Try the identifier methods.
    ok( my $elem = Bric::Biz::AssetType->new({ key_name => 'new_at' }),
        "Create Element" );
    ok( my @meths = $elem->my_meths(0, 1), "Get ident meths" );
    is( scalar @meths, 1, "Check for 1 meth" );
    is( $meths[0]->{name}, 'key_name', "Check for 'key_name' meth" );
    is( $meths[0]->{get_meth}->($elem), 'new_at', "Check name 'new_at'" );
}

1;
__END__

# Here is the original test script for reference. If there's something usable
# here, then use it. Otherwise, feel free to discard it once the tests have
# been fully written above.

#!/usr/bin/perl

use lib '/usr/local/bricolage/lib';

use strict;

use Bric::BC::AssetType;
use Bric::BC::AssetType::Parts::Data;

# Read or write information.
my $READ = 0;

my ($at, $in, @all, $one, @con);

if ($READ) {
    $at = Bric::BC::AssetType->lookup({'id' => 1});

    # my @ids = $at->get_grp_ids;

    @all = $at->get_data;
    $one = $at->get_data('image');

    @con = $at->get_containers;
} else {
    print "Creating new assettypes\n";

    print "Creating 'Book Review'\n";
    $at = Bric::BC::AssetType->new({ type__id => 1 });

    $at->set_name('Book Review 3');
    $at->add_output_channels([1]);
    $at->set_primary_oc_id(1);
    $at->set_description('A weekly column asset type');

    my $atd = $at->new_data({'name'        => 'paragraph',
		   'description' => 'A paragraph',
			'required'	=> 1,
			'quantifier'	=> 1,
			'sql_type' => 'short'
		  });
	$atd->set_attr('html_info', '');
	$atd->set_meta('html_info', 'type', 'textarea');
	$atd->set_meta('html_info', 'cols', 30);
	$atd->set_meta('html_info', 'rows', 6);

    $atd = $at->new_data({'name'         => 'author',
		   'description'  => 'The person who wrote this story.',
			'sql_type'	=> 'short'
		  });
	$atd->set_attr('html_info', '');
	$atd->set_meta('html_info', 'type', 'text');
	$atd->set_meta('html_info', 'length', 30);
	$atd->set_meta('html_info', 'maxlength', 80);

    $atd = $at->new_data({'name'        => 'url',
		   'description' => 'An HTML link',
			'sql_type'	=> 'short'
		  });
	$atd->set_attr('html_info', '');
	$atd->set_meta('html_info', 'type', 'text');
	$atd->set_meta('html_info', 'length', 30);
	$atd->set_meta('html_info', 'maxlength', 50);

    $atd = $at->new_data({'name'        => 'quote',
		   'description' => 'A quotation',
			'sql_type' => 'short'
		  });
	$atd->set_attr('html_info', '');
	$atd->set_meta('html_info', 'type', 'text');
	$atd->set_meta('html_info', 'length', 30);
	$atd->set_meta('html_info', 'maxlength', 150);
    
    print "Creating 'Book Profile'\n";
    $in = Bric::BC::AssetType->new( { type__id => 2 });
    
    $in->set_name('Book Profile 3');
    
    $in->set_description('A book Profile');
    
    $atd = $in->new_data({'name'        => 'Author',
		   'description' => 'A link to something else',
			'quantifer'	=> 1,
			'sql_type' => 'short'
		  }); 
	$atd->set_attr('html_info', '');
	$atd->set_meta('html_info', 'type', 'text');
	$atd->set_meta('html_info', 'length', 30);
	$atd->set_meta('html_info', 'maxlength', 150);
    
    $atd = $in->new_data({'name'        => 'title',
		   'description' => 'An image',
			'required'	=> 1,
			'sql_type' => 'short'
		  });
	$atd->set_attr('html_info', '');
	$atd->set_meta('html_info', 'type', 'text');
	$atd->set_meta('html_info', 'length', 30);
	$atd->set_meta('html_info', 'maxlength', 150);
 

	$atd = $in->new_data({ 'name'        => 'fav_food',
			       'description' => 'The Authors Favorite Foods',
			       'quantifier'  => 1,
			       'sql_type'    => 'short'
			});
	$atd->set_attr('html_info', '');
	$atd->set_meta('html_info', 'type', 'text');
	$atd->set_meta('html_info', 'length', 30);
	$atd->set_meta('html_info', 'maxlength', 150);


    print "Saving 'Book Profile'\n";
    $in->save;
    
    print "Adding 'Book Profile' to 'Book Review'\n";
    $at->add_containers([$in]);
    
    print "Saving 'Book Review'\n";
    $at->save();
}    

print "Done\n";<|MERGE_RESOLUTION|>--- conflicted
+++ resolved
@@ -13,36 +13,6 @@
 }
 
 ##############################################################################
-<<<<<<< HEAD
-# Test the constructor.
-##############################################################################
-sub test_const : Test(9) {
-    my $self = shift;
-
-    my %elem = (name          => 'Test Element',
-                key_name      => 'test_element_uniq',
-                description   => 'Testing Element API',
-                burner        => Bric::Biz::AssetType->BURNER_MASON,
-                type__id      => 1,
-                reference     => 0);
-
-    ok( my $elem = Bric::Biz::AssetType->new, "Create empty element" );
-    isa_ok($elem, 'Bric::Biz::AssetType');
-    isa_ok($elem, 'Bric');
-
-    ok( $elem = Bric::Biz::AssetType->new(\%elem), "Create a new element");
-    # Check a few of the attributes.
-    is( $elem->get_name, $elem{name}, "Check name" );
-    is( $elem->get_key_name, $elem{key_name}, "Check key name" );
-    is( $elem->get_description, $elem{description}, "Check description" );
-    is( $elem->get_burner, $elem{burner}, "Check burner" );
-    is( $elem->get_type__id, $elem{type__id}, "Check type__id" );
-
-}
-
-##############################################################################
-=======
->>>>>>> 5b12d409
 # Test class methods.
 ##############################################################################
 # Test my_meths().
@@ -64,131 +34,4 @@
 }
 
 1;
-__END__
-
-# Here is the original test script for reference. If there's something usable
-# here, then use it. Otherwise, feel free to discard it once the tests have
-# been fully written above.
-
-#!/usr/bin/perl
-
-use lib '/usr/local/bricolage/lib';
-
-use strict;
-
-use Bric::BC::AssetType;
-use Bric::BC::AssetType::Parts::Data;
-
-# Read or write information.
-my $READ = 0;
-
-my ($at, $in, @all, $one, @con);
-
-if ($READ) {
-    $at = Bric::BC::AssetType->lookup({'id' => 1});
-
-    # my @ids = $at->get_grp_ids;
-
-    @all = $at->get_data;
-    $one = $at->get_data('image');
-
-    @con = $at->get_containers;
-} else {
-    print "Creating new assettypes\n";
-
-    print "Creating 'Book Review'\n";
-    $at = Bric::BC::AssetType->new({ type__id => 1 });
-
-    $at->set_name('Book Review 3');
-    $at->add_output_channels([1]);
-    $at->set_primary_oc_id(1);
-    $at->set_description('A weekly column asset type');
-
-    my $atd = $at->new_data({'name'        => 'paragraph',
-		   'description' => 'A paragraph',
-			'required'	=> 1,
-			'quantifier'	=> 1,
-			'sql_type' => 'short'
-		  });
-	$atd->set_attr('html_info', '');
-	$atd->set_meta('html_info', 'type', 'textarea');
-	$atd->set_meta('html_info', 'cols', 30);
-	$atd->set_meta('html_info', 'rows', 6);
-
-    $atd = $at->new_data({'name'         => 'author',
-		   'description'  => 'The person who wrote this story.',
-			'sql_type'	=> 'short'
-		  });
-	$atd->set_attr('html_info', '');
-	$atd->set_meta('html_info', 'type', 'text');
-	$atd->set_meta('html_info', 'length', 30);
-	$atd->set_meta('html_info', 'maxlength', 80);
-
-    $atd = $at->new_data({'name'        => 'url',
-		   'description' => 'An HTML link',
-			'sql_type'	=> 'short'
-		  });
-	$atd->set_attr('html_info', '');
-	$atd->set_meta('html_info', 'type', 'text');
-	$atd->set_meta('html_info', 'length', 30);
-	$atd->set_meta('html_info', 'maxlength', 50);
-
-    $atd = $at->new_data({'name'        => 'quote',
-		   'description' => 'A quotation',
-			'sql_type' => 'short'
-		  });
-	$atd->set_attr('html_info', '');
-	$atd->set_meta('html_info', 'type', 'text');
-	$atd->set_meta('html_info', 'length', 30);
-	$atd->set_meta('html_info', 'maxlength', 150);
-    
-    print "Creating 'Book Profile'\n";
-    $in = Bric::BC::AssetType->new( { type__id => 2 });
-    
-    $in->set_name('Book Profile 3');
-    
-    $in->set_description('A book Profile');
-    
-    $atd = $in->new_data({'name'        => 'Author',
-		   'description' => 'A link to something else',
-			'quantifer'	=> 1,
-			'sql_type' => 'short'
-		  }); 
-	$atd->set_attr('html_info', '');
-	$atd->set_meta('html_info', 'type', 'text');
-	$atd->set_meta('html_info', 'length', 30);
-	$atd->set_meta('html_info', 'maxlength', 150);
-    
-    $atd = $in->new_data({'name'        => 'title',
-		   'description' => 'An image',
-			'required'	=> 1,
-			'sql_type' => 'short'
-		  });
-	$atd->set_attr('html_info', '');
-	$atd->set_meta('html_info', 'type', 'text');
-	$atd->set_meta('html_info', 'length', 30);
-	$atd->set_meta('html_info', 'maxlength', 150);
- 
-
-	$atd = $in->new_data({ 'name'        => 'fav_food',
-			       'description' => 'The Authors Favorite Foods',
-			       'quantifier'  => 1,
-			       'sql_type'    => 'short'
-			});
-	$atd->set_attr('html_info', '');
-	$atd->set_meta('html_info', 'type', 'text');
-	$atd->set_meta('html_info', 'length', 30);
-	$atd->set_meta('html_info', 'maxlength', 150);
-
-
-    print "Saving 'Book Profile'\n";
-    $in->save;
-    
-    print "Adding 'Book Profile' to 'Book Review'\n";
-    $at->add_containers([$in]);
-    
-    print "Saving 'Book Review'\n";
-    $at->save();
-}    
-
-print "Done\n";+__END__