package Bric::Biz::AssetType::DevTest;
use strict;
use warnings;
use base qw(Bric::Test::DevBase);
use Test::More;
use Test::Exception;
use Bric::Biz::AssetType;
use Bric::Biz::OutputChannel;

my %elem = ( name          => 'Test Element',
             key_name      => 'test_element',
             description   => 'Testing Element API',
             burner        => Bric::Biz::AssetType::BURNER_MASON,
             type__id      => 1,
             reference     => 0,
             primary_oc_id => 1);

my $story_elem_id = 1;
my $column_elem_id = 2;

sub table { 'element' };

##############################################################################
# Test constructors.
##############################################################################
# Test new().
sub test_const : Test(8) {
    my $self = shift;

    my %elem = ( name => 'Test Element',
                 description => 'Testing Element API',
                 burner => Bric::Biz::AssetType->BURNER_MASON,
                 type__id => 1,
                 reference => 0);

    ok( my $elem = Bric::Biz::AssetType->new, "Create empty element" );
    isa_ok($elem, 'Bric::Biz::AssetType');
    isa_ok($elem, 'Bric');

    ok( $elem = Bric::Biz::AssetType->new(\%elem), "Create a new element");
    # Check a few of the attributes.
    is( $elem->get_name, $elem{name}, "Check name" );
    is( $elem->get_description, $elem{description}, "Check description" );
    is( $elem->get_burner, $elem{burner}, "Check burner" );
    is( $elem->get_type__id, $elem{type__id}, "Check type__id" );
}

##############################################################################
# Test the lookup() method.
sub test_lookup : Test(2) {
    my $self = shift;
    # Look up the ID in the delemabase.
    ok( my $elem = Bric::Biz::AssetType->lookup({ id => $story_elem_id }),
        "Look up story element" );
    is( $elem->get_id, $story_elem_id, "Check the elem ID is the same" );
}

##############################################################################
# Test the list() method.
sub test_list : Test(36) {
    my $self = shift;

    # Create a new element group.
    ok( my $grp = Bric::Util::Grp::AssetType->new
        ({ name => 'Test ElementGrp' }),
        "Create group" );

    # Create some test records.
    for my $n (1..5) {
        my %args = %elem;
        # Make sure the name is unique.
        $args{name}        .= $n;
        $args{key_name}    .= $n;
        $args{description} .= $n if $n % 2;
        ok( my $elem = Bric::Biz::AssetType->new(\%args), "Create $args{name}" );
        ok( $elem->save, "Save $args{name}" );
        # Save the ID for deleting.
        $self->add_del_ids([$elem->get_id]);
        $self->add_del_ids([$elem->get_at_grp__id], 'grp');
        $grp->add_member({ obj => $elem }) if $n % 2;
    }

    ok( $grp->save, "Save group" );
    ok( my $grp_id = $grp->get_id, "Get group ID" );
    $self->add_del_ids([$grp_id], 'grp');

    # Try name + wildcard.
    ok( my @elems = Bric::Biz::AssetType->list({ name => "$elem{name}%" }),
        "Look up name $elem{name}%" );
    is( scalar @elems, 5, "Check for 5 elements" );

    # Try description.
    ok( @elems = Bric::Biz::AssetType->list
        ({ description => "$elem{description}" }),
        "Look up description '$elem{description}'" );
    is( scalar @elems, 2, "Check for 2 elements" );

    # Try grp_id.
    my $all_grp_id = Bric::Biz::AssetType::INSTANCE_GROUP_ID;
    ok( @elems = Bric::Biz::AssetType->list({ grp_id => $grp_id }),
        "Look up grp_id $grp_id" );
    is( scalar @elems, 3, "Check for 3 elements" );
    # Make sure we've got all the Group IDs we think we should have.
    foreach my $elem (@elems) {
        my %grp_ids = map { $_ => 1 } @{ $elem->get_grp_ids };
        ok( $grp_ids{$all_grp_id} && $grp_ids{$grp_id},
          "Check for both IDs" );
    }

    # Try deactivating one group membership.
    ok( my $mem = $grp->has_member({ obj => $elems[0] }), "Get member" );
    ok( $mem->deactivate->save, "Deactivate and save member" );

    # Now there should only be two using grp_id.
    ok( @elems = Bric::Biz::AssetType->list({ grp_id => $grp_id }),
        "Look up grp_id $grp_id" );
    is( scalar @elems, 2, "Check for 2 elements" );

    # Try output channel.
    ok( @elems = Bric::Biz::AssetType->list({ output_channel => 1 }),
        "Lookup output channel 1" );
    # Make sure we have a whole bunch.
    is( scalar @elems, 6, "Check for 6 elements" );

    # Try data_name.
    ok( @elems = Bric::Biz::AssetType->list
        ({ data_name => "Deck" }),
        "Look up data_name 'Deck'" );
    is( scalar @elems, 3, "Check for 3 elements" );

    # Try type__id.
    ok( @elems = Bric::Biz::AssetType->list({ type__id => 2 }),
        "Look up type__id 2" );
    is( scalar @elems, 2, "Check for 2 elements" );

    # Try top_level
    ok( @elems = Bric::Biz::AssetType->list({ top_level => 1 }),
        "Look up top_level => 1" );
    is( scalar @elems, 11, "Check for 11 elements" );

    # Try media
    ok( @elems = Bric::Biz::AssetType->list({ media => 1 }),
        "Look up media => 1" );
    is( scalar @elems, 2, "Check for 2 elements" );
}

##############################################################################
# Test save().
sub test_save : Test(6) {
    my $self = shift;
    # Now create a new element.
    ok( my $elem = Bric::Biz::AssetType->new(\%elem), "Create a new element");

    # Add a new output channel.
    ok( my $oc = Bric::Biz::OutputChannel->new({ name => 'Foober',
                                                 site_id => 100 }),
        "Create 'Foober' OC" );
    ok( $oc->save, "Save Foober" );
    ok( my $ocid = $oc->get_id, "Get Foober ID" );
    $self->add_del_ids($ocid, 'output_channel');
    ok( $elem->add_output_channels([$oc]), "Add Foober" );

    # Save it.
    ok( $elem->save, "Save new element" );
    $self->add_del_ids($elem->get_id);
}

##############################################################################
# Test Output Channel methods.
##############################################################################
<<<<<<< HEAD
sub test_oc : Test(39) {
=======
sub test_oc : Test(51) {
>>>>>>> 35b79178
    my $self = shift;
    ok( my $at = Bric::Biz::AssetType->lookup({ id => $story_elem_id }),
        "Lookup story element" );

    # Try get_ocs.
    ok( my $oces = $at->get_output_channels, "Get existing OCs" );
    is( scalar @$oces, 1, "Check for one OC" );
    isa_ok($oces->[0], 'Bric::Biz::OutputChannel');
    isa_ok($oces->[0], 'Bric::Biz::OutputChannel::Element');
    is( $oces->[0]->get_name, "Web", "Check name 'Web'" );

    my $orig_oc_id = $oces->[0]->get_id;

    # Add a new output channel.
    ok( my $oc = Bric::Biz::OutputChannel->new({name    => 'Foober',
                                                site_id => 100}),
        "Create 'Foober' OC" );
    ok( $oc->save, "Save Foober" );
    ok( my $ocid = $oc->get_id, "Get Foober ID" );
    $self->add_del_ids($ocid, 'output_channel');

    # Add it to the Element object and try get_ocs again.
    ok( $at->add_output_channels([$oc]), "Add Foober" );
    ok( $oces = $at->get_output_channels, "Get existing OCs again" );
    is( scalar @$oces, 2, "Check for two OCs" );
    isa_ok($oces->[0], 'Bric::Biz::OutputChannel::Element');
    isa_ok($oces->[1], 'Bric::Biz::OutputChannel::Element');

    # Save the element object and try get_ocs again.
    ok( $at->save, "Save Story element" );
    ok( $oces = $at->get_output_channels, "Get existing OCs 3" );
    is( scalar @$oces, 2, "Check for two OCs again" );

    # Now lookup the story element from the database and try get_ocs again.
    ok( $at = Bric::Biz::AssetType->lookup({ id => $story_elem_id }),
        "Lookup story element again" );
    ok( $oces = $at->get_output_channels, "Get existing OCs 4" );
    is( scalar @$oces, 2, "Check for two OCs 3" );
    isa_ok($oces->[0], 'Bric::Biz::OutputChannel::Element');
    isa_ok($oces->[1], 'Bric::Biz::OutputChannel::Element');

<<<<<<< HEAD
    # Now try get_primary_oc_id() and set_primary_oc_id
    is( $at->get_primary_oc_id(100), $orig_oc_id,
        "Check that primary_oc_id is set to default site");
    is( $at->get_primary_oc_id(100), $orig_oc_id,
        "Check that primary_oc_id is second time too!");

    $at->set_primary_oc_id($ocid, 100);
    is( $at->get_primary_oc_id(100), $ocid,
        "Check that it is reset after we set it");
    $at->save();
    is( $at->get_primary_oc_id(100), $ocid,
        "Check that it is reset after we save");

    ok( $at = Bric::Biz::AssetType->lookup({ id => $story_elem_id }),
        "Lookup story element again" );

    is( $at->get_primary_oc_id(100), $ocid,
        "Check that it is reset after we save");

    # Now try to delete the outputchannel when it is still selected
    throws_ok {
        $at->delete_output_channels([$oc]);
    } qr/Cannot delete a primary output channel/,
      "Check that you can't delete an output channel that is primary";

    $at->set_primary_oc_id($orig_oc_id, 100);

    # Now delete it.
    ok( $at->delete_output_channels([$oc]), "Delete OC" );
    ok( $oces = $at->get_output_channels, "Get existing OCs 5" );
    is( scalar @$oces, 1, "Check for one OC again" );
=======
    # Now add the new output channel to the column element.
    ok( my $col = Bric::Biz::AssetType->lookup({ id => $column_elem_id }),
        "Lookup column element" );
    ok( $col->add_output_channels([$oc->get_id]), "Add Foober to column" );
    ok( $col->save, "Save column element" );
>>>>>>> 35b79178

    # Look up column and make sure it has two output channels.
    ok( $col = Bric::Biz::AssetType->lookup({ id => $column_elem_id }),
        "Lookup column element again" );
    ok( $oces = $at->get_output_channels, "Get column OCs" );
    is( scalar @$oces, 2, "Check for two column OCs" );

    # Lookup the story element from the database again and try get_ocs again.
    ok( $at = Bric::Biz::AssetType->lookup({ id => $story_elem_id }),
        "Lookup story element again" );
    ok( $oces = $at->get_output_channels, "Get existing OCs 5" );
    is( scalar @$oces, 2, "Check for two OCs 3" );

    # Now delete it.
    my $i = 5;
    for my $e ($at, $col) {
        ok( $e->delete_output_channels([$oc->get_id]), "Delete OC" );
        ok( $oces = $e->get_output_channels, "Get existing OCs " . ++$i );
        is( scalar @$oces, 1, "Check for one OC again" );

        # Save the element object, then check the output channels again.
        ok( $e->save, "Save element" );
        ok( $oces = $e->get_output_channels, "Get existing OCs " . ++$i );
        is( scalar @$oces, 1, "Check for one OC 3" );

        # Now look it up and check it one last time.
        ok( $e = Bric::Biz::AssetType->lookup({ id => $e->get_id }),
            "Lookup element again" );
        ok( $oces = $e->get_output_channels, "Get existing OCs " . ++$i );
        is( scalar @$oces, 1, "Check for one OC 4" );
        is( $oces->[0]->get_name, "Web", "Check name 'Web' again" );
    }
}

##############################################################################
# Test Site methods.
##############################################################################
sub test_site : Test(12) {
    my $self = shift;

    #dependant on intial values
    my ($top_level_element_id, $element_id) = (1,6);

    #create two dummy sites

    my $site1 = Bric::Biz::Site->new( { name => "Dummy 1",
                                        domain_name => 'www.dummy1.com',
                                      });

    ok( $site1->save(), "Create first dummy site");
    my $site1_id = $site1->get_id;
    $self->add_del_ids($site1_id, 'site');

    my $site2 = Bric::Biz::Site->new( { name => "Dummy 2",
                                        domain_name => 'www.dummy2.com',
                                      });


    ok( $site2->save(), "Create second dummy site");
    my $site2_id = $site2->get_id;
    $self->add_del_ids($site2_id, 'site');

    my $top_level_element = Bric::Biz::AssetType->lookup({id => $top_level_element_id});
    my $element           = Bric::Biz::AssetType->lookup({id => $element_id});

    #First of all test all exceptions

    throws_ok {
        $element->add_site($site1_id);
    } qr /Cannot add sites to non top-level elements/,
      "Check that only top_level objects can add a site";

    throws_ok {
        $element->add_site($site1);
    } qr /Cannot add sites to non top-level elements/,
      "Check that only top_level objects can add a site";

    throws_ok {
        $top_level_element->add_site(999999999); #Large ID that doesn't exist
    } qr /No such site/,  # ' trick
      "Check if site is a real site";

    throws_ok {
        $top_level_element->remove_sites([$site1]);
    } qr /Cannot remove last site from an element/,
      "Check that you can't remove the last site";

    is($site1->get_id, $top_level_element->add_site($site1)->get_id, "Add a new site");

    is($site2->get_id, $top_level_element->add_site($site2_id)->get_id, "Add a new site");

    #due to bug in the coll code, one must do a save between add_sites/remove_sites

    $top_level_element->save();

    is(scalar @{$top_level_element->get_sites()}, 3,
       "We should have three sites now");

    #Try to list elements based on site

    is(scalar @{Bric::Biz::AssetType->list({site_id => $site1_id})}, 1,
       "Check that list works with site_id as argument");

    $top_level_element->remove_sites([$site1, $site2_id]);

    $top_level_element->save();

    is(scalar @{Bric::Biz::AssetType->list({site_id => $site1_id})}, 0,
       "Check that list works with site_id as argument");

    is(scalar @{$top_level_element->get_sites()}, 1,
       "We should have one site now");
}

1;
__END__<|MERGE_RESOLUTION|>--- conflicted
+++ resolved
@@ -168,11 +168,7 @@
 ##############################################################################
 # Test Output Channel methods.
 ##############################################################################
-<<<<<<< HEAD
-sub test_oc : Test(39) {
-=======
-sub test_oc : Test(51) {
->>>>>>> 35b79178
+sub test_oc : Test(60) {
     my $self = shift;
     ok( my $at = Bric::Biz::AssetType->lookup({ id => $story_elem_id }),
         "Lookup story element" );
@@ -214,13 +210,13 @@
     isa_ok($oces->[0], 'Bric::Biz::OutputChannel::Element');
     isa_ok($oces->[1], 'Bric::Biz::OutputChannel::Element');
 
-<<<<<<< HEAD
     # Now try get_primary_oc_id() and set_primary_oc_id
     is( $at->get_primary_oc_id(100), $orig_oc_id,
         "Check that primary_oc_id is set to default site");
     is( $at->get_primary_oc_id(100), $orig_oc_id,
         "Check that primary_oc_id is second time too!");
 
+    # Set the primary OC ID to the new value.
     $at->set_primary_oc_id($ocid, 100);
     is( $at->get_primary_oc_id(100), $ocid,
         "Check that it is reset after we set it");
@@ -228,9 +224,9 @@
     is( $at->get_primary_oc_id(100), $ocid,
         "Check that it is reset after we save");
 
+    # Make sure the new value persists after a save and lookup.
     ok( $at = Bric::Biz::AssetType->lookup({ id => $story_elem_id }),
         "Lookup story element again" );
-
     is( $at->get_primary_oc_id(100), $ocid,
         "Check that it is reset after we save");
 
@@ -240,19 +236,15 @@
     } qr/Cannot delete a primary output channel/,
       "Check that you can't delete an output channel that is primary";
 
-    $at->set_primary_oc_id($orig_oc_id, 100);
-
-    # Now delete it.
-    ok( $at->delete_output_channels([$oc]), "Delete OC" );
-    ok( $oces = $at->get_output_channels, "Get existing OCs 5" );
-    is( scalar @$oces, 1, "Check for one OC again" );
-=======
+    # Restory the original primary OC ID.
+    ok($at->set_primary_oc_id($orig_oc_id, 100), "Reset primary OC ID" );
+    ok( $at->save, "Save restored primary OC ID" );
+
     # Now add the new output channel to the column element.
     ok( my $col = Bric::Biz::AssetType->lookup({ id => $column_elem_id }),
         "Lookup column element" );
     ok( $col->add_output_channels([$oc->get_id]), "Add Foober to column" );
     ok( $col->save, "Save column element" );
->>>>>>> 35b79178
 
     # Look up column and make sure it has two output channels.
     ok( $col = Bric::Biz::AssetType->lookup({ id => $column_elem_id }),
