package Bric::Biz::Asset::Business::Story::DevTest;
use strict;
use warnings;
use base qw(Bric::Biz::Asset::Business::DevTest);
use Test::More;
use Test::Exception;
use Bric::Util::DBI qw(:standard);
use Bric::Biz::ATType;
use Bric::Biz::AssetType;
use Bric::Biz::Asset::Business::Story;
use Bric::Biz::Workflow::Parts::Desk;
use Bric::Biz::Workflow;
use Bric::Biz::Category;
use Bric::Util::Grp::Desk;
use Bric::Util::Grp::Story;
use Bric::Util::Grp::Workflow;
use Bric::Util::Grp::CategorySet;

sub class { 'Bric::Biz::Asset::Business::Story' }
sub table { 'story' }

my $CATEGORY = Bric::Biz::Category->lookup({ id => 1 });
my $ELEMENT_CLASS = 'Bric::Biz::AssetType';
my $OC_CLASS = 'Bric::Biz::OutputChannel';

# this will be filled during setup
my $OBJ_IDS = {};
my $OBJ = {};
my @CATEGORY_GRP_IDS;
my @WORKFLOW_GRP_IDS;
my @DESK_GRP_IDS;
my @STORY_GRP_IDS;
my @ALL_DESK_GRP_IDS;
my @REQ_DESK_GRP_IDS;
my @EXP_GRP_IDS;

##############################################################################
# The element object we'll use throughout.
my $elem;
sub get_elem2 {
    ($elem) = Bric::Biz::AssetType->list({ name => 'Story' });
    return $elem;
}

##############################################################################
<<<<<<< HEAD
# Arguments to the new() constructor. Used by construct(). Override as
# necessary in subclasses.
sub new_args {
    my $self = shift;
    ( element       => $self->get_elem,
      user__id      => $self->user_id,
      source__id    => 1,
      primary_oc_id => 1,
      description   => 'foo',
      site_id       => 100,
    )
}

##############################################################################
# Constructs a new object.
sub construct {
    my $self = shift;
    my $story = $self->class->new({ $self->new_args, @_ });
    $story->add_categories( [ $CATEGORY ] );
    $story->set_primary_category($CATEGORY);
    $story->save;
    $self->add_del_ids($story->get_id) if ref $self;
    return $story;
=======
# Constructs a new object.
sub construct {
    my $s = shift->SUPER::construct(@_);
    $s->add_categories([0]);
    $s->set_primary_category(0);
    return $s;
>>>>>>> 25b6738b
}

##############################################################################
# Test the clone() method.
##############################################################################

sub test_clone : Test(15) {
    my $self = shift;
<<<<<<< HEAD
    ok( my $story = Bric::Biz::Asset::Business::Story->new(
      { element       => $self->get_elem,
        user__id      => $self->user_id,
        name          => 'Victor', 
        slug          => 'hugo',
        source__id    => 1,
        site_id       => 100,
      }), "Construct story" );

    $story->add_categories( [ $CATEGORY ] );
    $story->set_primary_category($CATEGORY);

=======
    ok( my $story = $self->construct( name => 'Flubber',
                                      slug => 'hugo'),
        "Construct story" );
>>>>>>> 25b6738b
    ok( $story->save, "Save story" );

    # Save the ID for cleanup.
    ok( my $sid = $story->get_id, "Get ID" );
    my $key = $self->class->key_name;
    $self->add_del_ids([$sid], $key);

    # Clone the story.
    ok( $story->clone, "Clone story" );
    ok( $story->save, "Save cloned story" );
    ok( my $cid = $story->get_id, "Get cloned ID" );
    $self->add_del_ids([$cid], $key);

    # Lookup the original story.
    ok( my $orig = $self->class->lookup({ id => $sid }),
        "Lookup original story" );

    # Lookup the cloned story.
    ok( my $clone = $self->class->lookup({ id => $cid }),
        "Lookup cloned story" );

    # Check that the story is really cloned!
    isnt( $sid, $cid, "Check for different IDs" );
    is( $orig->get_title, $clone->get_title, "Compare titles" );
    is( $orig->get_slug, $clone->get_slug, "Compare slugs" );
    is( $orig->get_uri, $clone->get_uri, "Compare uris" );

    # Check that the output channels are the same.
    ok( my @oocs = $orig->get_output_channels, "Get original OCs" );
    ok( my @cocs = $clone->get_output_channels, "Get cloned OCs" );
    is_deeply(\@oocs, \@cocs, "Compare OCs" );
}

##############################################################################
# Test the SELECT methods
##############################################################################

sub test_select_methods: Test(51) {
    my $self = shift;

    # let's grab existing 'All' group info
    my $all_workflow_grp_id = Bric::Util::Grp->lookup({ name => 'All Workflows' })->get_id();
    my $all_cats_grp_id = Bric::Util::Grp->lookup({ name => 'All Categories' })->get_id();
    my $all_desks_grp_id = Bric::Util::Grp->lookup({ name => 'All Desks' })->get_id();
    my $all_stories_grp_id = Bric::Util::Grp->lookup({ name => 'All Stories' })->get_id();

    # now we'll create some test objects
    my ($i);
    for ($i = 0; $i < 5; $i++) {
        my $time = time;
        my ($cat, $desk, $workflow, $story, $grp);
        # create categories
        $cat = Bric::Biz::Category->new({ site_id => 100,
                                          name => "_test_$time.$i",
                                          description => '',
                                          directory => "_test_$time.$i",
                                       });
        $CATEGORY->add_child([$cat]);
        $cat->save();
        push @{$OBJ_IDS->{category}}, $cat->get_id();
        push @{$OBJ->{category}}, $cat;
        # create some category groups
        $grp = Bric::Util::Grp::CategorySet->new({ name => "_test_$time.$i",
                                                   description => '',
                                                   obj => $cat });

        $grp->add_member({obj => $cat });
        # save the group ids
        $grp->save();
        push @{$OBJ_IDS->{grp}}, $grp->get_id();
        push @CATEGORY_GRP_IDS, $grp->get_id();

        # create desks 
        $desk = Bric::Biz::Workflow::Parts::Desk->new({ 
                                        name => "_test_$time.$i",
                                        description => '',
                                     });
        $desk->save();
        push @{$OBJ_IDS->{desk}}, $desk->get_id();
        push @{$OBJ->{desk}}, $desk;
        # create some desk groups
        $grp = Bric::Util::Grp::Desk->new({ name => "_test_$time.$i",
                                            description => '',
                                            obj => $desk,
                                         });
        # save the group ids
        $grp->add_member({ obj => $desk });
        $grp->save();
        push @{$OBJ_IDS->{grp}}, $grp->get_id();
        push @DESK_GRP_IDS, $grp->get_id();

        # create workflows
        $workflow = Bric::Biz::Workflow->new({ 
                                        type => Bric::Biz::Workflow::STORY_WORKFLOW,
                                        name => "_test_$time.$i",
                                        start_desk => $desk,
                                        description => 'test',
                                        site_id => 100, #Use default site_id
                                     });
        $workflow->save();
        push @ALL_DESK_GRP_IDS, $workflow->get_all_desk_grp_id;
        push @REQ_DESK_GRP_IDS, $workflow->get_req_desk_grp_id;
        push @{$OBJ_IDS->{workflow}}, $workflow->get_id();
        push @{$OBJ->{workflow}}, $workflow;
        # create some workflow groups
        $grp = Bric::Util::Grp::Workflow->new({ name => "_test_$time.$i",
                                                description => '',
                                                obj => $workflow,
                                             });
        # save the group ids
        $grp->add_member({ obj => $workflow });
        $grp->save();
        push @{$OBJ_IDS->{grp}}, $grp->get_id();
        push @WORKFLOW_GRP_IDS, $grp->get_id();

        # create some story groups
        $grp = Bric::Util::Grp::Story->new({ name => "_GRP_test_$time.$i" });
        # save the group ids
        $grp->save();
        push @{$OBJ_IDS->{grp}}, $grp->get_id();
        push @{$OBJ->{story_grp}}, $grp;
        push @STORY_GRP_IDS, $grp->get_id();
    }

    # set up to do the deletes
    foreach my $table (qw(grp category workflow desk)) {
        $self->add_del_ids( $OBJ_IDS->{$table}, $table );
    }

    # look up a story element
    my ($element) = Bric::Biz::AssetType->list({ name => 'Story' });

    # and a user
    my $admin_id = $self->user_id();

    # create some stories
    my (@story,$time, $got, $expected);

    # A story with one category (admin user)
    $time = time;
    $story[0] = Bric::Biz::Asset::Business::Story->new({
                                                       name        => "_test_$time",
                                                       description => 'this is a test',
                                                       priority    => 1,
                                                       source__id  => 1,
                                                       slug        => 'test',
                                                       user__id    => $admin_id,
                                                       element     => $element,
                                                       site_id     => 100,
                                                   });
    $story[0]->add_categories([ $OBJ->{category}->[0] ]);
    $story[0]->set_primary_category($OBJ->{category}->[0]);
    $story[0]->checkin();
    $story[0]->save();
    $story[0]->checkout({ user__id => $self->user_id });
    $story[0]->checkin();
    $story[0]->save();
    $story[0]->checkout({ user__id => $self->user_id });
    $story[0]->checkin();
    $story[0]->save();

    push @{$OBJ_IDS->{story}}, $story[0]->get_id();
    $self->add_del_ids( $story[0]->get_id() );

    # Try doing a lookup
    $expected = $story[0];
    ok( $got = class->lookup({ id => $OBJ_IDS->{story}->[0] }),
        'can we call lookup on a Story' );
    is( $got->get_name(), $expected->get_name,
        '... does it have the right name');
    is( $got->get_description(), $expected->get_description(),
        '... does it have the right desc');

    # check the URI
    my $exp_uri = $OBJ->{category}->[0]->get_uri . '/test';
    like( $got->get_primary_uri(), qr/^$exp_uri/,
          '...does the uri match the category and slug');

    # check the grp IDs
    my $exp_grp_ids = [ $all_cats_grp_id, 
                        $all_stories_grp_id, 
                        $OBJ_IDS->{grp}->[0] ];
    push @EXP_GRP_IDS, $exp_grp_ids;
    my $got_grp_ids = $got->get_grp_ids();
    eq_set( $got_grp_ids , $exp_grp_ids, '... does it have the right grp_ids' );

    # now find out if return_version get the right number of versions
    ok( $got = class->list({ id => $OBJ_IDS->{story}->[0],
                             return_versions => 1,
                             Order => 'version' }),
        'does return_versions work?' );
    is( scalar @$got, 3, '... and did we get three versions of story[0]');

    # Make sure we got them back in order.
    my $n;
    foreach my $s (@$got) {
        is( $s->get_version, ++$n, "Check for version $n");
    }

    # Now fetch a specific version.
    ok( $got = class->lookup({ id => $OBJ_IDS->{story}->[0],
                               version => 2 }),
        "Get version 2" );
    is( $got->get_version, 2, "Check that we got version 2" );

    # ... with multiple cats
    $time = time;
    $story[1] = Bric::Biz::Asset::Business::Story->new({
                                                       name        => "_test_$time",
                                                       description => 'this is a test',
                                                       priority    => 1,
                                                       source__id  => 1,
                                                       slug        => 'test',
                                                       user__id    => $admin_id,
                                                       element     => $element,
                                                       site_id     => 100,
                                                   });
    $story[1]->add_categories( $OBJ->{category} );
    $story[1]->set_primary_category( $OBJ->{category}->[1] );
    $story[1]->checkin();
    $story[1]->save();
    push @{$OBJ_IDS->{story}}, $story[1]->get_id();
    $self->add_del_ids( $story[1]->get_id());

    # Try doing a lookup 
    $expected = $story[1];
    ok( $got = class->lookup({ id => $OBJ_IDS->{story}->[1] }), 'can we call lookup on a Story with multiple categories' );
    is( $got->get_name(), $expected->get_name(), '... does it have the right name');
    is( $got->get_description(), $expected->get_description(), '... does it have the right desc');

    # check the URI
    $exp_uri = $OBJ->{category}->[1]->get_uri . '/test';
    like( $got->get_primary_uri(), qr/^$exp_uri/, '...does the uri match the category and slug');

    # check the grp IDs
    $exp_grp_ids = [ $all_cats_grp_id, 
                     $all_stories_grp_id, 
                     $CATEGORY_GRP_IDS[0],
                     $OBJ_IDS->{grp}->[4], 
                     $OBJ_IDS->{grp}->[8], 
                     $OBJ_IDS->{grp}->[12], 
                     $OBJ_IDS->{grp}->[16], 
                   ];
    push @EXP_GRP_IDS, $exp_grp_ids;
    $got_grp_ids = $got->get_grp_ids();
    eq_set( $got_grp_ids , $exp_grp_ids, '... does it have the right grp_ids' );

    # ... as a grp member
    $time = time;
    $story[2] = Bric::Biz::Asset::Business::Story->new({
                                                       name        => "_test_$time",
                                                       description => 'this is a test',
                                                       priority    => 1,
                                                       source__id  => 1,
                                                       slug        => 'test',
                                                       user__id    => $admin_id,
                                                       element     => $element,
                                                       site_id     => 100,
                                                   });
    $story[2]->add_categories([ $OBJ->{category}->[0] ]);
    $story[2]->set_primary_category( $OBJ->{category}->[0] );
    $story[2]->checkin();
    $story[2]->save();
    push @{$OBJ_IDS->{story}}, $story[2]->get_id();
    $self->add_del_ids( $story[2]->get_id() );

    $OBJ->{story_grp}->[0]->add_member({ obj => $story[2] });
    $OBJ->{story_grp}->[0]->save();

    $expected = $story[2];
    ok( $got = class->lookup({ id => $OBJ_IDS->{story}->[2] }), 'can we call lookup on a Story which is itself in a grp' );
    is( $got->get_name(), $expected->get_name(), '... does it have the right name');
    is( $got->get_description(), $expected->get_description(), '... does it have the right desc');

    # check the URI
    $exp_uri = $OBJ->{category}->[0]->get_uri . '/test';
    like( $got->get_primary_uri(), qr/^$exp_uri/, '...does the uri match the category and slug');

    # check the grp IDs
    $exp_grp_ids = [ $all_cats_grp_id, 
                     $all_stories_grp_id,
                     $CATEGORY_GRP_IDS[0],
                     $STORY_GRP_IDS[0],
                   ];
    push @EXP_GRP_IDS, $exp_grp_ids;
    $got_grp_ids = $got->get_grp_ids();
    eq_set( $got_grp_ids , $exp_grp_ids, '... does it have the right grp_ids' );

    # ... a bunch of grps
    $time = time;
    $story[3] = Bric::Biz::Asset::Business::Story->new({
                                                       name        => "_test_$time",
                                                       description => 'this is a test',
                                                       priority    => 1,
                                                       source__id  => 1,
                                                       slug        => 'test',
                                                       user__id    => $admin_id,
                                                       element     => $element,
                                                       site_id     => 100,
                                                   });
    $story[3]->add_categories([ $OBJ->{category}->[0] ]);
    $story[3]->set_primary_category( $OBJ->{category}->[0] );
    $story[3]->checkin();
    $story[3]->save();
    push @{$OBJ_IDS->{story}}, $story[3]->get_id();
    $self->add_del_ids( $story[3]->get_id() );

    $OBJ->{story_grp}->[0]->add_member({ obj => $story[3] });
    $OBJ->{story_grp}->[0]->save();

    $OBJ->{story_grp}->[1]->add_member({ obj => $story[3] });
    $OBJ->{story_grp}->[1]->save();

    $OBJ->{story_grp}->[2]->add_member({ obj => $story[3] });
    $OBJ->{story_grp}->[2]->save();

    $OBJ->{story_grp}->[3]->add_member({ obj => $story[3] });
    $OBJ->{story_grp}->[3]->save();

    $OBJ->{story_grp}->[4]->add_member({ obj => $story[3] });
    $OBJ->{story_grp}->[4]->save();

    $expected = $story[3];
    ok( $got = class->lookup({ id => $OBJ_IDS->{story}->[3] }), 'can we call lookup on a Story which is itself in a grp' );
    is( $got->get_name(), $expected->get_name(), '... does it have the right name');
    is( $got->get_description(), $expected->get_description(), '... does it have the right desc');

    # check the URI
    $exp_uri = $OBJ->{category}->[0]->get_uri . '/test';
    like( $got->get_primary_uri(), qr/^$exp_uri/, '...does the uri match the category and slug');

    # check the grp IDs
    $exp_grp_ids = [ $all_cats_grp_id, 
                     $all_stories_grp_id,
                     $CATEGORY_GRP_IDS[0],
                     $STORY_GRP_IDS[0],
                     $STORY_GRP_IDS[1],
                     $STORY_GRP_IDS[2],
                     $STORY_GRP_IDS[3],
                     $STORY_GRP_IDS[4],
                   ];
    push @EXP_GRP_IDS, $exp_grp_ids;
    $got_grp_ids = $got->get_grp_ids();
    eq_set( $got_grp_ids , $exp_grp_ids, '... does it have the right grp_ids' );

    # ... now try a workflow
    $time = time;
    $story[4] = Bric::Biz::Asset::Business::Story->new({
                                                       name        => "_test_$time",
                                                       description => 'this is a test',
                                                       priority    => 1,
                                                       source__id  => 1,
                                                       slug        => 'test',
                                                       user__id    => $admin_id,
                                                       element     => $element,
                                                       site_id     => 100,
                                                   });
    $story[4]->add_categories([ $OBJ->{category}->[0] ]);
    $story[4]->set_primary_category($OBJ->{category}->[0]);
    $story[4]->set_workflow_id( $OBJ->{workflow}->[0]->get_id() );
    $story[4]->checkin();
    $story[4]->save();
    push @{$OBJ_IDS->{story}}, $story[4]->get_id();
    $self->add_del_ids( $story[4]->get_id() );

    # add it to the workflow

    # Try doing a lookup 
    $expected = $story[4];
    ok( $got = class->lookup({ id => $OBJ_IDS->{story}->[4] }), 'can we call lookup on a Story' );
    is( $got->get_name(), $expected->get_name(), '... does it have the right name');
    is( $got->get_description(), $expected->get_description(), '... does it have the right desc');

    # check the URI
    $exp_uri = $OBJ->{category}->[0]->get_uri . '/test';
    like( $got->get_primary_uri(), qr/^$exp_uri/, '...does the uri match the category and slug');

    # check the grp IDs
    $exp_grp_ids = [ 
                        $all_workflow_grp_id,
                        $all_cats_grp_id, 
                        $all_stories_grp_id, 
                        $CATEGORY_GRP_IDS[0],
                        $WORKFLOW_GRP_IDS[0],
                    ];
    push @EXP_GRP_IDS, $exp_grp_ids;
    $got_grp_ids = $got->get_grp_ids();
    eq_set( $got_grp_ids , $exp_grp_ids, '... does it have the right grp_ids' );

    # ... desk
    $time = time;
    $story[5] = Bric::Biz::Asset::Business::Story->new({
                                                       name        => "_test_$time",
                                                       description => 'this is a test',
                                                       priority    => 1,
                                                       source__id  => 1,
                                                       slug        => 'test',
                                                       user__id    => $admin_id,
                                                       element     => $element,
                                                       site_id     => 100,
                                                   });
    $story[5]->add_categories([ $OBJ->{category}->[0] ]);
    $story[5]->set_primary_category($OBJ->{category}->[0]);
    $story[5]->set_workflow_id( $OBJ->{workflow}->[0]->get_id() );
    $story[5]->set_current_desk( $OBJ->{desk}->[0] );
    $story[5]->checkin();
    $story[5]->save();
    push @{$OBJ_IDS->{story}}, $story[5]->get_id();
    $self->add_del_ids( $story[5]->get_id() );

    # add it to the workflow

    # Try doing a lookup 
    $expected = $story[5];
    ok( $got = class->lookup({ id => $OBJ_IDS->{story}->[5] }), 'can we call lookup on a Story' );
    is( $got->get_name(), $expected->get_name(), '... does it have the right name');
    is( $got->get_description(), $expected->get_description(), '... does it have the right desc');

    # check the URI
    $exp_uri = $OBJ->{category}->[0]->get_uri . '/test';
    like( $got->get_primary_uri(), qr/^$exp_uri/, '...does the uri match the category and slug');

    # check the grp IDs
    $exp_grp_ids = [ 
                        $all_workflow_grp_id,
                        $all_cats_grp_id, 
                        $all_stories_grp_id, 
                        $all_desks_grp_id, 
                        $CATEGORY_GRP_IDS[0],
                        $DESK_GRP_IDS[0],
                        $ALL_DESK_GRP_IDS[0],
                        $REQ_DESK_GRP_IDS[0],
                        $WORKFLOW_GRP_IDS[0],
                    ];
    push @EXP_GRP_IDS, $exp_grp_ids;
    $got_grp_ids = $got->get_grp_ids();
    eq_set( $got_grp_ids , $exp_grp_ids, '... does it have the right grp_ids' );

    # try listing something up by at least key in each table
    # be sure to try to get them both as a ref and a list
    my @got_ids;
    my @got_grp_ids;

    ok( my @got = class->list({ name => '_test%'}), 'lets do a search by name' );
    ok( $got = class->list({ name => '_test%', Order => 'name' }), 'lets do a search by name' );
    # check the ids
    foreach (@$got) {
        push @got_ids, $_->get_id();
        push @got_grp_ids, \@{$_->get_grp_ids()};
    }
    eq_set( \@got_ids, $OBJ_IDS->{story}, '... did we get the right list of ids out' );
    eq_set( \@got_grp_ids, \@EXP_GRP_IDS, '... and did we get the right grp_ids' );
    undef @got_ids;
    undef @got_grp_ids;

    ok( $got = class->list({ title => '_test%', Order => 'name' }), 'lets do a search by title' );
    # check the ids
    foreach (@$got) {
        push @got_ids, $_->get_id();
        push @got_grp_ids, \@{$_->get_grp_ids()};
    }
    eq_set( \@got_ids, $OBJ_IDS->{story}, '... did we get the right list of ids out' );
    eq_set( \@got_grp_ids, \@EXP_GRP_IDS, '... and did we get the right grp_ids' );
    undef @got_ids;
    undef @got_grp_ids;

    ok( $got = class->list({ primary_uri => '/_test%', Order => 'title' }), 
      'lets do a search by primary uri' );
    # check the ids
    foreach (@$got) {
        push @got_ids, $_->get_id();
        push @got_grp_ids, \@{$_->get_grp_ids()};
    }
    eq_set( \@got_ids, $OBJ_IDS->{story}, '... did we get the right list of ids out' );
    eq_set( \@got_grp_ids, \@EXP_GRP_IDS, '... and did we get the right grp_ids' );
    undef @got_ids;
    undef @got_grp_ids;

    ok( $got = class->list({ category_id => $OBJ_IDS->{category}->[0], Order => 'title' }), 
      'lets do a search by category_id' );
    # check the ids
    foreach (@$got) {
        push @got_ids, $_->get_id();
        push @got_grp_ids, \@{$_->get_grp_ids()};
    }
    eq_set( \@got_ids, $OBJ_IDS->{story}, '... did we get the right list of ids out' );
    eq_set( \@got_grp_ids, \@EXP_GRP_IDS, '... and did we get the right grp_ids' );
    undef @got_ids;
    undef @got_grp_ids;

    # finally do this by grp_ids
    ok( $got = class->list({ grp_id => $OBJ->{story_grp}->[0]->get_id(), Order => 'name' }), 
      'getting by grp_id' );
    my $number = @$got;
    is( $number, 2, 'there should be two stories in the first grp' );
    is( $got->[0]->get_id(), $story[2]->get_id(), '... and they should be numbers 2' );
    is( $got->[1]->get_id(), $story[3]->get_id(), '... and 3' );

    # try listing IDs, again at least one key per table
    ok( $got = class->list_ids({ name => '_test%', Order => 'name' }), 
      'lets do an IDs search by name' );
    # check the ids
    foreach (@$got) {
        push @got_ids, $_;
    }
    eq_set( \@got_ids, $OBJ_IDS->{story}, '... did we get the right list of ids out' );
    undef @got_ids;

    ok( $got = class->list_ids({ title => '_test%', Order => 'name' }), 'lets do an ids search by title' );
    # check the ids
    foreach (@$got) {
        push @got_ids, $_;
    }
    eq_set( \@got_ids, $OBJ_IDS->{story}, '... did we get the right list of ids out' );
    undef @got_ids;

    ok( $got = class->list_ids({ primary_uri => '/_test%', Order => 'name' }), 'lets do an ids search by primary uri' );
    # check the ids
    foreach (@$got) {
        push @got_ids, $_;
    }
    eq_set( \@got_ids, $OBJ_IDS->{story}, '... did we get the right list of ids out' );
    undef @got_ids;

    # finally do this by grp_ids
    ok( $got = class->list_ids({ grp_id => $OBJ->{story_grp}->[0]->get_id(), Order => 'title' }), 'getting by grp_id' );
    $number = @$got;
    is( $number, 2, 'there should be two stories in the first grp' );
    is( $got->[0], $story[2]->get_id(), '... and they should be numbers 2' );
    is( $got->[1], $story[3]->get_id(), '... and 3' );


    # now let's try a limit
    ok( $got = class->list({ Order => 'title', Limit => 3 }), 'try setting a limit of 3');
    is( @$got, 3, '... did we get exactly 3 stories back' );

    # test Offset
    ok( $got = class->list({ grp_id => $OBJ->{story_grp}->[0]->get_id(), Order => 'title', Offset => 1 }), 'try setting an offset of 2 for a search that just returned 3 objs');
    is( @$got, 1, '... Offset gives us #2 of 2' );
    
}

<<<<<<< HEAD
###############################################################################
## Test primary_oc_id property.
###############################################################################

sub test_primary_oc_id : Test(8) {
    my $self = shift;
    my $class = $self->class;
    ok( my $key = $class->key_name, "Get key" );
    return "OCs tested only by subclass" if $key eq 'biz';

    ok( my $ba = $self->construct( name => 'Flubberman',
                                   slug => 'hugoman'),
        "Construct asset" );
    $ba->add_categories([ $CATEGORY ]);
    $ba->set_primary_category($CATEGORY);
    ok( $ba->save, "Save asset" );

    # Save the ID for cleanup.
    ok( my $id = $ba->get_id, "Get ID" );
    $self->add_del_ids([$id], $key);

    is( $ba->get_primary_oc_id, 1, "Check primary OC ID" );

    # Try list().
    ok( my @bas = $class->list({ primary_oc_id => 1,
                                 user__id => $self->user_id }),
        "Get asset list" );
    is( scalar @bas, 1, "Check for one asset" );
    is( $bas[0]->get_primary_oc_id, 1, "Check for OC ID 1" );
}

##############################################################################
# Test output channel associations.
##############################################################################

sub test_oc : Test(35) {
    my $self = shift;
    my $class = $self->class;
    ok( my $key = $class->key_name, "Get key" );
     return "OCs tested only by subclass" if $key eq 'biz';
    ok( my $ba = $self->construct, "Construct $key object" );
    ok( my $elem = $self->get_elem, "Get element object" );

    # Make sure there are the same of OCs yet as in the element.
    ok( my @eocs = $elem->get_output_channels, "Get Element OCs" );
    ok( my @ocs = $ba->get_output_channels, "Get $key OCs" );
    #is( scalar @ocs, 1, "Check for 1 OC" );
    is( scalar @eocs, scalar @ocs, "Check for same number of OCs" );
    is( $eocs[0]->get_id, $ocs[0]->get_id, "Compare for same OC ID" );

    # have to add a category
    my $cat = Bric::Biz::Category->lookup({ id => 1 });
    $ba->add_categories([$cat]);
    $ba->set_primary_category($cat);

    # Save the asset object.
    ok( $ba->save, "Save ST" );
    ok( my $baid = $ba->get_id, "Get ST ID" );
    $self->add_del_ids($baid, $key);

    # Grab the element's first OC.
    ok( my $oc = $eocs[0], "Grab the first OC" );
    ok( my $ocname = $oc->get_name, "Get the OC's name" );

    # Try removing the OC.
    ok( $ba->del_output_channels($oc), "Delete OC from $key" );
    @ocs = $ba->get_output_channels;
    is( scalar @ocs, 0, "No more OCs" );

    # Add the new output channel to the asset.
    ok( $ba->add_output_channels($oc), "Add OC" );
    ok( @ocs = $ba->get_output_channels, "Get OCs" );
    is( scalar @ocs, 1, "Check for 1 OC" );
    is( $ocs[0]->get_name, $ocname, "Check OC name" );

    # Save it and verify again.
    ok( $ba->save, "Save ST" );
    ok( @ocs = $ba->get_output_channels, "Get OCs again" );
    is( scalar @ocs, 1, "Check for 1 OC again" );
    is( $ocs[0]->get_name, $ocname, "Check OC name again" );

    # Look up the asset in the database and check OCs again.
    ok( $ba = $class->lookup({ id => $baid }), "Lookup $key" );
    ok( @ocs = $ba->get_output_channels, "Get OCs 3" );
    is( scalar @ocs, 1, "Check for 1 OC 3" );
    is( $ocs[0]->get_name, $ocname, "Check OC name 3" );

    # Now check it in and make sure that the OCs are still properly associated
    # with the new version.
    ok( $ba->checkin, "Checkin asset" );
    ok( $ba->save, "Save new version" );
    ok( $ba->checkout({ user__id => $self->user_id }), "Checkout new version" );
    ok( $ba->save, "Save new version" );
    ok( my $version = $ba->get_version, "Get Version number" );
    ok( $ba = $class->lookup({ id => $baid }), "Lookup new version of $key" );
    is( $ba->get_version, $version, "Check version number" );
    ok( @ocs = $ba->get_output_channels, "Get OCs 4" );
    is( scalar @ocs, 1, "Check for 1 OC 4" );
    is( $ocs[0]->get_name, $ocname, "Check OC name 4" );
}
##############################################################################
# Test output channel associations.
##############################################################################

sub test_alias : Test(28) {
    my $self = shift;
    throws_ok {
        Bric::Biz::Asset::Business::Story->new({})
      } qr/Cannot create an asset without an element or alias ID/,
        "Check that you cannot create empty stories";

    throws_ok {
        Bric::Biz::Asset::Business::Story->new(
          { alias_id => 1, element__id => 1});
    } qr/Cannot create an asset with both an element and an alias ID/,
      "Check that you cannot create a story with both element__id and an ".
      "alias";

    throws_ok {
        Bric::Biz::Asset::Business::Story->new(
          { alias_id => 1, element => 1});
    } qr/Cannot create an asset with both an element and an alias ID/,
      "Check that you cannot create a story with both element and an ".
      "alias";


    ok( my $story = Bric::Biz::Asset::Business::Story->new(
      { element       => $self->get_elem,
        user__id      => $self->user_id,
        name          => 'Victor',
        slug          => 'hugo',
        source__id    => 1,
        site_id       => 100,
      }), "Construct story" );

    $story->add_categories( [ $CATEGORY ] );
    $story->set_primary_category($CATEGORY);

    ok( $story->save, "Save story" );


    # Save the ID for cleanup.
    ok( my $sid = $story->get_id, "Get ID" );
    my $key = $self->class->key_name;
    $self->add_del_ids($sid, $key);

    ok( $story = Bric::Biz::Asset::Business::Story->lookup
        ({id => $story->get_id }), "Reload");

    throws_ok {
        Bric::Biz::Asset::Business::Story->new(
          { alias_id => $story->get_id })
      } qr /Cannot create an asset without a site/,
        "Check that you need the Site parameter";

    throws_ok {
        Bric::Biz::Asset::Business::Story->new(
          { alias_id => $story->get_id, site_id => 100 })
      } qr /Cannot create an alias to an asset in the same site/,
        "Check that you cannot create alias to a story in the same site";

    # Create extra site
    my $site1 = Bric::Biz::Site->new( { name => __PACKAGE__ . "1",
                                        domain_name => __PACKAGE__ . "1",
                                      });

    ok( $site1->save(), "Create first dummy site");
    my $site1_id = $site1->get_id;
    $self->add_del_ids($site1_id, 'site');

    throws_ok {
        Bric::Biz::Asset::Business::Story->new
           ({ alias_id => $story->get_id, site_id => $site1_id })
      } qr/Cannot create an alias to an asset based on an element that is not associated with this site/,
        "Check that a element needs to be associated with a site ".
        "for a target to aliasable";

    my $element = $story->_get_element_object();
    $element->add_sites([$site1]);
    $element->save();

    throws_ok {
        Bric::Biz::Asset::Business::Story->new
          ({ alias_id => $story->get_id, site_id => $site1_id })
      } qr /Cannot create an alias to this asset because this element has no output channels associated with this site/,
        "Check that the element associated to alias target has any output ".
        "channels for this site";

    #Lets create an output channel here

    # Add a new output channel.
    ok( my $oc = Bric::Biz::OutputChannel->new({name    => __PACKAGE__ . "1",
                                                site_id => $site1_id}),
        "Create OC" );
    ok( $oc->save, "Save OC" );
    ok( my $ocid = $oc->get_id, "Get OC ID" );
    $self->add_del_ids($ocid, 'output_channel');

    $element->add_output_channels([$ocid]);
    $element->set_primary_oc_id($ocid, $site1_id);
    $element->save();

    ok( my $alias_story = Bric::Biz::Asset::Business::Story->new(
      { alias_id => $story->get_id, 
        site_id  => $site1_id,
        user__id => $self->user_id,
      }),
        "Create an alias story");

    isnt($alias_story->_get_element_object,
         undef, "Check that we get a element object");

    is($alias_story->_get_element_object->get_id,
       $story->_get_element_object->get_id,
       "Check that alias_story has a element object");

    ok( $alias_story->save , "Try to save it");
    my $alias_id = $alias_story->get_id;
    like($alias_id, qr/^\d+$/, "alias id should be a number");

    ok( $alias_story = 
        Bric::Biz::Asset::Business::Story->lookup
        ( { id => $alias_id }),
        "Refetch the alias");
    isa_ok($alias_story, "Bric::Biz::Asset::Business::Story", "Checking that ".
          "we got $alias_id back");
#    sleep;
    is($alias_story->get_alias_id, $story->get_id,
       "Does it still point to the correct story");


    is($alias_story->get_slug, $story->get_slug, "Check slug");

    is_deeply($story->get_tile, $alias_story->get_tile,
              "Should get identical tiles");

    is_deeply([$alias_story->get_all_keywords],
              [$story->get_all_keywords],
              "Check get_all_keywords");

    is_deeply([$alias_story->get_keywords],
              [$story->get_keywords],
              "Check get_keywords");

    is_deeply([$alias_story->get_contributors],
              [$story->get_contributors],
              "Check get_contributors");

    $element->remove_sites([$site1]);
    $element->save();


    Bric::Util::DBI::prepare(qq{
        DELETE FROM element__site
        WHERE  site__id = $site1_id
    })->execute;

    Bric::Util::DBI::prepare(qq{
        DELETE FROM story
        WHERE  site__id = $site1_id
    })->execute;

}

=======
>>>>>>> 25b6738b
##############################################################################
# PRIVATE class methods
##############################################################################
sub test_add_get_categories: Test(4) {
    # make a story
    my $time = time;
    my $element = $ELEMENT_CLASS->new({
                                        id          => 1,
                                        name        => 'test element',
                                        description => 'testing',
                                        active      => 1,
                                     });
    my $story = class->new({
                           name        => "_test_$time",
                           description => 'this is a test',
                           priority    => 1,
                           source__id  => 1,
                           slug        => 'test',
                           user__id    => 0,
                           element     => $element,
                           site_id     => 100,
                       });
    # make a couple of categories
    my $cats = [];
    $cats->[0] = Bric::Biz::Category->new({ 
                                           name => "_test_$time.1",
                                           description => '',
                                           directory => "_test_$time.1",
                                           id => 1,
                                        });
    $cats->[1] = Bric::Biz::Category->new({ 
                                           name => "_test_$time.2",
                                           description => '',
                                           directory => "_test_$time.2",
                                           id => 2,
                                        });
    # add the categories 
    ok( $story->add_categories($cats), 'can add an arrayref of new categories');
    # get the categories
    my $rcats;
    ok( $rcats = $story->get_categories, '... and we can call get');
    # are the ones we just added in there?
    is( $rcats->[0]->get_name(), "_test_$time.1", ' ... and they both' );
    is( $rcats->[1]->get_name(), "_test_$time.2", ' ... have the right name' );
}

sub test_set_get_primary_category: Test(8) {
    # make a story
    my $time = time;
    my $element = $ELEMENT_CLASS->new({
                                        id          => 1,
                                        name        => 'test element',
                                        description => 'testing',
                                        active      => 1,
                                     });
    my $story = class->new({
                           name        => "_test_$time",
                           description => 'this is a test',
                           priority    => 1,
                           source__id  => 1,
                           slug        => 'test',
                           user__id    => 0,
                           element     => $element,
                           site_id     => 100,
                       });
    # Test: make sure it has no primary category
    is( $story->get_primary_category(), undef, 'a new story has no primary category' );
    # make a couple of categories
    my $cats = [];
    $cats->[0] = Bric::Biz::Category->new({ 
                                           name => "_test_$time.1", 
                                           description => '',
                                           directory => "_test_$time.1",
                                           id => 1,
                                        });
    $cats->[1] = Bric::Biz::Category->new({ 
                                           name => "_test_$time.2", 
                                           description => '',
                                           directory => "_test_$time.2",
                                           id => 2,
                                        });
    # add the categories 
    ok( $story->add_categories($cats), 'can add an arrayref of new categories');
    # set it as the primary
    ok( $story->set_primary_category($cats->[0]), 'can set it as the primary category');
    # get the primary category
    my $pcat;
    ok( $pcat = $story->get_primary_category(), ' ... and can get it.');
    # Test: is the primary category the one we set
    is( $pcat->get_name(), $cats->[0]->get_name(), ' ... and it appears to be the same one.');
    # set it as the primary
    ok( $story->set_primary_category($cats->[1]), "now let's try to change it");
    # get the primary category
    ok( $pcat = $story->get_primary_category(), ' ... and can get it.');
    # Test: is the primary category the one we set
    is( $pcat->get_name(), $cats->[1]->get_name(), ' ... and it appears to be the new one.');
}

sub test_get_uri: Test(1) {
    # make a story with the slug 'test'
    my $time = time;
    my ($oc) = $OC_CLASS->list(); # any oc will do
    my $element = $ELEMENT_CLASS->new({
                                        id             => 1,
                                        name           => 'test element',
                                        description    => 'testing',
                                        active         => 1,
                                        output_channel => $oc,
                                     });
#    $element->set_primary_oc_id($oc->get_id, 100);
    my $story = class->new({
                           name        => "_test_$time",
                           description => 'this is a test',
                           priority    => 1,
                           source__id  => 1,
                           slug        => 'test',
                           user__id    => 0,
                           element     => $element,
                           site_id     => 100,
                       });
    # tryto get the uri before a category assigned. should catch an error
    eval { $story->get_uri };
    isnt( $@, undef, 'Should get an error if we try to get a uri with no category.' );
    # make a couple of categories
    my $cats = [];
    $cats->[0] = Bric::Biz::Category->new({ 
                                           name => "_test_$time.1", 
                                           description => '',
                                           directory => "_test_$time.1",
                                           id => 1,
                                        });
    $cats->[1] = Bric::Biz::Category->new({ 
                                           name => "_test_$time.2", 
                                           description => '',
                                           directory => "_test_$time.2",
                                           id => 2,
                                        });
    # add the categories 
    $story->add_categories($cats);
    $story->set_primary_category($cats->[0]);
    # the uri should now be '/$dir/.*test'
    # XXX try to get the uri with a cat set
    # XXX then try it with a different cat
}

sub test_get_fields_from_new: Test(0) {
    # XXX make a new story with all of the fields
    # XXX Test: does each field have a value matching
    #           that set in the params?
}

sub test_set_get_fields: Test(0) {
    # XXX make a new story with minimal fields set
    # XXX For each field:
    # XXX set the field
    # XXX Test: get the field and compare with what we set
}


1;
__END__<|MERGE_RESOLUTION|>--- conflicted
+++ resolved
@@ -35,46 +35,12 @@
 my @EXP_GRP_IDS;
 
 ##############################################################################
-# The element object we'll use throughout.
-my $elem;
-sub get_elem2 {
-    ($elem) = Bric::Biz::AssetType->list({ name => 'Story' });
-    return $elem;
-}
-
-##############################################################################
-<<<<<<< HEAD
-# Arguments to the new() constructor. Used by construct(). Override as
-# necessary in subclasses.
-sub new_args {
-    my $self = shift;
-    ( element       => $self->get_elem,
-      user__id      => $self->user_id,
-      source__id    => 1,
-      primary_oc_id => 1,
-      description   => 'foo',
-      site_id       => 100,
-    )
-}
-
-##############################################################################
-# Constructs a new object.
-sub construct {
-    my $self = shift;
-    my $story = $self->class->new({ $self->new_args, @_ });
-    $story->add_categories( [ $CATEGORY ] );
-    $story->set_primary_category($CATEGORY);
-    $story->save;
-    $self->add_del_ids($story->get_id) if ref $self;
-    return $story;
-=======
 # Constructs a new object.
 sub construct {
     my $s = shift->SUPER::construct(@_);
-    $s->add_categories([0]);
-    $s->set_primary_category(0);
+    $s->add_categories([1]);
+    $s->set_primary_category(1);
     return $s;
->>>>>>> 25b6738b
 }
 
 ##############################################################################
@@ -83,24 +49,9 @@
 
 sub test_clone : Test(15) {
     my $self = shift;
-<<<<<<< HEAD
-    ok( my $story = Bric::Biz::Asset::Business::Story->new(
-      { element       => $self->get_elem,
-        user__id      => $self->user_id,
-        name          => 'Victor', 
-        slug          => 'hugo',
-        source__id    => 1,
-        site_id       => 100,
-      }), "Construct story" );
-
-    $story->add_categories( [ $CATEGORY ] );
-    $story->set_primary_category($CATEGORY);
-
-=======
     ok( my $story = $self->construct( name => 'Flubber',
                                       slug => 'hugo'),
         "Construct story" );
->>>>>>> 25b6738b
     ok( $story->save, "Save story" );
 
     # Save the ID for cleanup.
@@ -640,276 +591,9 @@
     # test Offset
     ok( $got = class->list({ grp_id => $OBJ->{story_grp}->[0]->get_id(), Order => 'title', Offset => 1 }), 'try setting an offset of 2 for a search that just returned 3 objs');
     is( @$got, 1, '... Offset gives us #2 of 2' );
-    
 }
 
-<<<<<<< HEAD
-###############################################################################
-## Test primary_oc_id property.
-###############################################################################
-
-sub test_primary_oc_id : Test(8) {
-    my $self = shift;
-    my $class = $self->class;
-    ok( my $key = $class->key_name, "Get key" );
-    return "OCs tested only by subclass" if $key eq 'biz';
-
-    ok( my $ba = $self->construct( name => 'Flubberman',
-                                   slug => 'hugoman'),
-        "Construct asset" );
-    $ba->add_categories([ $CATEGORY ]);
-    $ba->set_primary_category($CATEGORY);
-    ok( $ba->save, "Save asset" );
-
-    # Save the ID for cleanup.
-    ok( my $id = $ba->get_id, "Get ID" );
-    $self->add_del_ids([$id], $key);
-
-    is( $ba->get_primary_oc_id, 1, "Check primary OC ID" );
-
-    # Try list().
-    ok( my @bas = $class->list({ primary_oc_id => 1,
-                                 user__id => $self->user_id }),
-        "Get asset list" );
-    is( scalar @bas, 1, "Check for one asset" );
-    is( $bas[0]->get_primary_oc_id, 1, "Check for OC ID 1" );
-}
-
-##############################################################################
-# Test output channel associations.
-##############################################################################
-
-sub test_oc : Test(35) {
-    my $self = shift;
-    my $class = $self->class;
-    ok( my $key = $class->key_name, "Get key" );
-     return "OCs tested only by subclass" if $key eq 'biz';
-    ok( my $ba = $self->construct, "Construct $key object" );
-    ok( my $elem = $self->get_elem, "Get element object" );
-
-    # Make sure there are the same of OCs yet as in the element.
-    ok( my @eocs = $elem->get_output_channels, "Get Element OCs" );
-    ok( my @ocs = $ba->get_output_channels, "Get $key OCs" );
-    #is( scalar @ocs, 1, "Check for 1 OC" );
-    is( scalar @eocs, scalar @ocs, "Check for same number of OCs" );
-    is( $eocs[0]->get_id, $ocs[0]->get_id, "Compare for same OC ID" );
-
-    # have to add a category
-    my $cat = Bric::Biz::Category->lookup({ id => 1 });
-    $ba->add_categories([$cat]);
-    $ba->set_primary_category($cat);
-
-    # Save the asset object.
-    ok( $ba->save, "Save ST" );
-    ok( my $baid = $ba->get_id, "Get ST ID" );
-    $self->add_del_ids($baid, $key);
-
-    # Grab the element's first OC.
-    ok( my $oc = $eocs[0], "Grab the first OC" );
-    ok( my $ocname = $oc->get_name, "Get the OC's name" );
-
-    # Try removing the OC.
-    ok( $ba->del_output_channels($oc), "Delete OC from $key" );
-    @ocs = $ba->get_output_channels;
-    is( scalar @ocs, 0, "No more OCs" );
-
-    # Add the new output channel to the asset.
-    ok( $ba->add_output_channels($oc), "Add OC" );
-    ok( @ocs = $ba->get_output_channels, "Get OCs" );
-    is( scalar @ocs, 1, "Check for 1 OC" );
-    is( $ocs[0]->get_name, $ocname, "Check OC name" );
-
-    # Save it and verify again.
-    ok( $ba->save, "Save ST" );
-    ok( @ocs = $ba->get_output_channels, "Get OCs again" );
-    is( scalar @ocs, 1, "Check for 1 OC again" );
-    is( $ocs[0]->get_name, $ocname, "Check OC name again" );
-
-    # Look up the asset in the database and check OCs again.
-    ok( $ba = $class->lookup({ id => $baid }), "Lookup $key" );
-    ok( @ocs = $ba->get_output_channels, "Get OCs 3" );
-    is( scalar @ocs, 1, "Check for 1 OC 3" );
-    is( $ocs[0]->get_name, $ocname, "Check OC name 3" );
-
-    # Now check it in and make sure that the OCs are still properly associated
-    # with the new version.
-    ok( $ba->checkin, "Checkin asset" );
-    ok( $ba->save, "Save new version" );
-    ok( $ba->checkout({ user__id => $self->user_id }), "Checkout new version" );
-    ok( $ba->save, "Save new version" );
-    ok( my $version = $ba->get_version, "Get Version number" );
-    ok( $ba = $class->lookup({ id => $baid }), "Lookup new version of $key" );
-    is( $ba->get_version, $version, "Check version number" );
-    ok( @ocs = $ba->get_output_channels, "Get OCs 4" );
-    is( scalar @ocs, 1, "Check for 1 OC 4" );
-    is( $ocs[0]->get_name, $ocname, "Check OC name 4" );
-}
-##############################################################################
-# Test output channel associations.
-##############################################################################
-
-sub test_alias : Test(28) {
-    my $self = shift;
-    throws_ok {
-        Bric::Biz::Asset::Business::Story->new({})
-      } qr/Cannot create an asset without an element or alias ID/,
-        "Check that you cannot create empty stories";
-
-    throws_ok {
-        Bric::Biz::Asset::Business::Story->new(
-          { alias_id => 1, element__id => 1});
-    } qr/Cannot create an asset with both an element and an alias ID/,
-      "Check that you cannot create a story with both element__id and an ".
-      "alias";
-
-    throws_ok {
-        Bric::Biz::Asset::Business::Story->new(
-          { alias_id => 1, element => 1});
-    } qr/Cannot create an asset with both an element and an alias ID/,
-      "Check that you cannot create a story with both element and an ".
-      "alias";
-
-
-    ok( my $story = Bric::Biz::Asset::Business::Story->new(
-      { element       => $self->get_elem,
-        user__id      => $self->user_id,
-        name          => 'Victor',
-        slug          => 'hugo',
-        source__id    => 1,
-        site_id       => 100,
-      }), "Construct story" );
-
-    $story->add_categories( [ $CATEGORY ] );
-    $story->set_primary_category($CATEGORY);
-
-    ok( $story->save, "Save story" );
-
-
-    # Save the ID for cleanup.
-    ok( my $sid = $story->get_id, "Get ID" );
-    my $key = $self->class->key_name;
-    $self->add_del_ids($sid, $key);
-
-    ok( $story = Bric::Biz::Asset::Business::Story->lookup
-        ({id => $story->get_id }), "Reload");
-
-    throws_ok {
-        Bric::Biz::Asset::Business::Story->new(
-          { alias_id => $story->get_id })
-      } qr /Cannot create an asset without a site/,
-        "Check that you need the Site parameter";
-
-    throws_ok {
-        Bric::Biz::Asset::Business::Story->new(
-          { alias_id => $story->get_id, site_id => 100 })
-      } qr /Cannot create an alias to an asset in the same site/,
-        "Check that you cannot create alias to a story in the same site";
-
-    # Create extra site
-    my $site1 = Bric::Biz::Site->new( { name => __PACKAGE__ . "1",
-                                        domain_name => __PACKAGE__ . "1",
-                                      });
-
-    ok( $site1->save(), "Create first dummy site");
-    my $site1_id = $site1->get_id;
-    $self->add_del_ids($site1_id, 'site');
-
-    throws_ok {
-        Bric::Biz::Asset::Business::Story->new
-           ({ alias_id => $story->get_id, site_id => $site1_id })
-      } qr/Cannot create an alias to an asset based on an element that is not associated with this site/,
-        "Check that a element needs to be associated with a site ".
-        "for a target to aliasable";
-
-    my $element = $story->_get_element_object();
-    $element->add_sites([$site1]);
-    $element->save();
-
-    throws_ok {
-        Bric::Biz::Asset::Business::Story->new
-          ({ alias_id => $story->get_id, site_id => $site1_id })
-      } qr /Cannot create an alias to this asset because this element has no output channels associated with this site/,
-        "Check that the element associated to alias target has any output ".
-        "channels for this site";
-
-    #Lets create an output channel here
-
-    # Add a new output channel.
-    ok( my $oc = Bric::Biz::OutputChannel->new({name    => __PACKAGE__ . "1",
-                                                site_id => $site1_id}),
-        "Create OC" );
-    ok( $oc->save, "Save OC" );
-    ok( my $ocid = $oc->get_id, "Get OC ID" );
-    $self->add_del_ids($ocid, 'output_channel');
-
-    $element->add_output_channels([$ocid]);
-    $element->set_primary_oc_id($ocid, $site1_id);
-    $element->save();
-
-    ok( my $alias_story = Bric::Biz::Asset::Business::Story->new(
-      { alias_id => $story->get_id, 
-        site_id  => $site1_id,
-        user__id => $self->user_id,
-      }),
-        "Create an alias story");
-
-    isnt($alias_story->_get_element_object,
-         undef, "Check that we get a element object");
-
-    is($alias_story->_get_element_object->get_id,
-       $story->_get_element_object->get_id,
-       "Check that alias_story has a element object");
-
-    ok( $alias_story->save , "Try to save it");
-    my $alias_id = $alias_story->get_id;
-    like($alias_id, qr/^\d+$/, "alias id should be a number");
-
-    ok( $alias_story = 
-        Bric::Biz::Asset::Business::Story->lookup
-        ( { id => $alias_id }),
-        "Refetch the alias");
-    isa_ok($alias_story, "Bric::Biz::Asset::Business::Story", "Checking that ".
-          "we got $alias_id back");
-#    sleep;
-    is($alias_story->get_alias_id, $story->get_id,
-       "Does it still point to the correct story");
-
-
-    is($alias_story->get_slug, $story->get_slug, "Check slug");
-
-    is_deeply($story->get_tile, $alias_story->get_tile,
-              "Should get identical tiles");
-
-    is_deeply([$alias_story->get_all_keywords],
-              [$story->get_all_keywords],
-              "Check get_all_keywords");
-
-    is_deeply([$alias_story->get_keywords],
-              [$story->get_keywords],
-              "Check get_keywords");
-
-    is_deeply([$alias_story->get_contributors],
-              [$story->get_contributors],
-              "Check get_contributors");
-
-    $element->remove_sites([$site1]);
-    $element->save();
-
-
-    Bric::Util::DBI::prepare(qq{
-        DELETE FROM element__site
-        WHERE  site__id = $site1_id
-    })->execute;
-
-    Bric::Util::DBI::prepare(qq{
-        DELETE FROM story
-        WHERE  site__id = $site1_id
-    })->execute;
-
-}
-
-=======
->>>>>>> 25b6738b
+
 ##############################################################################
 # PRIVATE class methods
 ##############################################################################
@@ -1047,7 +731,7 @@
                                            directory => "_test_$time.2",
                                            id => 2,
                                         });
-    # add the categories 
+    # add the categories
     $story->add_categories($cats);
     $story->set_primary_category($cats->[0]);
     # the uri should now be '/$dir/.*test'
@@ -1055,13 +739,13 @@
     # XXX then try it with a different cat
 }
 
-sub test_get_fields_from_new: Test(0) {
+sub test_get_fields_from_new: Test(+0) {
     # XXX make a new story with all of the fields
     # XXX Test: does each field have a value matching
     #           that set in the params?
 }
 
-sub test_set_get_fields: Test(0) {
+sub test_set_get_fields: Test(+0) {
     # XXX make a new story with minimal fields set
     # XXX For each field:
     # XXX set the field
