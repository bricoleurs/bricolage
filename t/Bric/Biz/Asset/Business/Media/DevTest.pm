package Bric::Biz::Asset::Business::Media::DevTest;
use strict;
use warnings;
use base qw(Bric::Biz::Asset::Business::DevTest);
use Test::More;
use Test::Exception;
use Bric::Biz::Asset::Business::Media;
use Bric::Biz::Asset::Business::Media::Image;
use Bric::Biz::Keyword;
sub class { 'Bric::Biz::Asset::Business::Media' }
sub table { 'media' }

my ($CATEGORY) = Bric::Biz::Category->list();

# this will be filled during setup
my $OBJ_IDS = {};
my $OBJ = {};
my @CATEGORY_GRP_IDS;
my @WORKFLOW_GRP_IDS;
my @DESK_GRP_IDS;
my @MEDIA_GRP_IDS;
my @ALL_DESK_GRP_IDS;
my @REQ_DESK_GRP_IDS;
my @EXP_GRP_IDS;



##############################################################################
# The element object we'll use throughout.
my $elem;
sub get_elem {
    $elem ||= Bric::Biz::AssetType->lookup({ id => 4 });
    $elem;
}

##############################################################################
# Arguments to the new() constructor. Used by construct(). Override as
# necessary in subclasses.
sub new_args {
    my $self = shift;
    ( element       => $self->get_elem,
      user__id      => $self->user_id,
      file_name     => 'fun.foo',
      source__id    => 1,
      primary_oc_id => 1,
<<<<<<< HEAD
      site_id       => 100,
=======
      category__id  => 0
>>>>>>> 25b6738b
    )
}

##############################################################################
# Test the SELECT methods
##############################################################################

sub test_select_methods: Test(48) {
    my $self = shift;

    # let's grab existing 'All' group info
    my $all_workflow_grp_id = Bric::Util::Grp->lookup({ name => 'All Workflows' })->get_id();
    my $all_cats_grp_id = Bric::Util::Grp->lookup({ name => 'All Categories' })->get_id();
    my $all_desks_grp_id = Bric::Util::Grp->lookup({ name => 'All Desks' })->get_id();
    my $all_media_grp_id = Bric::Util::Grp->lookup({ name => 'All Media' })->get_id();

    # now we'll create some test objects
    my ($i);
    for ($i = 0; $i < 5; $i++) {
        my $time = time;
        my ($cat, $desk, $workflow, $grp);
        # create categories
        $cat = Bric::Biz::Category->new({ site_id => 100,
                                          name => "_test_$time.$i",
                                          description => '',
                                          directory => "_test_$time.$i",
                                       });
        $CATEGORY->add_child([$cat]);
        $cat->save();
        push @{$OBJ_IDS->{category}}, $cat->get_id();
        push @{$OBJ->{category}}, $cat;
        # create some category groups
        $grp = Bric::Util::Grp::CategorySet->new({ name => "_test_$time.$i",
                                                   description => '',
                                                   obj => $cat });

        $grp->add_member({obj => $cat });
        # save the group ids
        $grp->save();
        push @{$OBJ_IDS->{grp}}, $grp->get_id();
        push @CATEGORY_GRP_IDS, $grp->get_id();

        # create desks 
        $desk = Bric::Biz::Workflow::Parts::Desk->new({ 
                                        name => "_test_$time.$i", 
                                        description => '',
                                     });
        $desk->save();
        push @{$OBJ_IDS->{desk}}, $desk->get_id();
        push @{$OBJ->{desk}}, $desk;
        # create some desk groups
        $grp = Bric::Util::Grp::Desk->new({ name => "_test_$time.$i",
                                            description => '',
                                            obj => $desk,
                                         });
        # save the group ids
        $grp->add_member({ obj => $desk });
        $grp->save();
        push @{$OBJ_IDS->{grp}}, $grp->get_id();
        push @DESK_GRP_IDS, $grp->get_id();

        # create workflows
        $workflow = Bric::Biz::Workflow->new({
                                        type => Bric::Biz::Workflow::MEDIA_WORKFLOW,
                                        name => "_test_$time.$i",
                                        start_desk => $desk,
                                        description => 'test',
                                        site_id => 100, #Use default site_id
                                     });
        $workflow->save();
        push @ALL_DESK_GRP_IDS, $workflow->get_all_desk_grp_id;
        push @REQ_DESK_GRP_IDS, $workflow->get_req_desk_grp_id;
        push @{$OBJ_IDS->{workflow}}, $workflow->get_id();
        push @{$OBJ->{workflow}}, $workflow;
        # create some workflow groups
        $grp = Bric::Util::Grp::Workflow->new({ name => "_test_$time.$i",
                                                description => '',
                                                obj => $workflow,
                                             });
        # save the group ids
        $grp->add_member({ obj => $workflow });
        $grp->save();
        push @{$OBJ_IDS->{grp}}, $grp->get_id();
        push @WORKFLOW_GRP_IDS, $grp->get_id();
        
        # create some media groups
        $grp = Bric::Util::Grp::Media->new({ name => "_GRP_test_$time.$i" });
        # save the group ids
        $grp->save();
        push @{$OBJ_IDS->{grp}}, $grp->get_id();
        push @{$OBJ->{media_grp}}, $grp;
        push @MEDIA_GRP_IDS, $grp->get_id();
    }

    # set up to do the deletes
    foreach my $table (qw(grp category workflow desk)) {
        $self->add_del_ids( $OBJ_IDS->{$table}, $table );
    }

    # look up a media element
    my ($element) = get_elem;

    # and a user
    my $admin_id = $self->user_id();

    # create some media
    my (@media, $time, $got, $expected);

    # A media with one category (admin user)
    $time = time;
    $media[0] = class->new({
                               name        => "_test_$time",
                               file_name   => 'test.foo',
                               description => 'this is a test',
                               priority    => 1,
                               source__id  => 1,
                               user__id    => $admin_id,
                               element     => $element, 
                               checked_out => 1,
                               site_id     => 100,
                           });
    $media[0]->set_category__id($OBJ->{category}->[0]->get_id());
    $media[0]->checkin();
    $media[0]->save();
    $media[0]->checkout({ user__id => $self->user_id });
    $media[0]->checkin();
    $media[0]->save();
    $media[0]->checkout({ user__id => $self->user_id });
    $media[0]->checkin();
    $media[0]->save();
    push @{$OBJ_IDS->{media}}, $media[0]->get_id();
    $self->add_del_ids( $media[0]->get_id() );

    # Try doing a lookup 
    $expected = $media[0];
    ok( $got = class->lookup({ id => $OBJ_IDS->{media}->[0] }), 'can we call lookup on a Media' );
    is( $got->get_name(), $expected->get_name(), '... does it have the right name');
    is( $got->get_description(), $expected->get_description(), '... does it have the right desc');

    # check the URI
    my $exp_uri = $OBJ->{category}->[0]->get_uri;
    like( $got->get_primary_uri(), qr/^$exp_uri/, '...does the uri match the category');

    # check the grp IDs
    my $exp_grp_ids = [ $all_cats_grp_id, $all_media_grp_id, $OBJ_IDS->{grp}->[0] ];
    push @EXP_GRP_IDS, $exp_grp_ids;
    my $got_grp_ids = $got->get_grp_ids();
    eq_set( $got_grp_ids , $exp_grp_ids, '... does it have the right grp_ids' );

    # now find out if return_version get the right number of versions
    ok( $got = class->list({ id => $OBJ_IDS->{media}->[0],
                             return_versions => 1,
                             Order => 'version'}),
        'does return_versions work?' );
    is( scalar @$got, 3, '... and did we get three versions of media[0]');

    # Make sure we got them back in order.
    my $n;
    foreach my $m (@$got) {
        is( $m->get_version, ++$n, "Check for version $n");
    }

    # Now fetch a specific version.
    ok( $got = class->lookup({ id => $OBJ_IDS->{media}->[0],
                               version => 2 }),
        "Get version 2" );
    is( $got->get_version, 2, "Check that we got version 2" );

    # ... with multiple cats
    $time = time;
    $media[1] = class->new({
                               name        => "_test_$time",
                               file_name   => 'test.foo',
                               description => 'this is a test',
                               priority    => 1,
                               source__id  => 1,
                               user__id    => $admin_id,
                               element     => $element, 
                               checked_out => 1,
                               site_id     => 100,
                           });
    $media[1]->set_category__id($OBJ->{category}->[1]->get_id());
    $media[1]->save();
    $media[1]->save();
    push @{$OBJ_IDS->{media}}, $media[1]->get_id();
    $self->add_del_ids( $media[1]->get_id());

    # Try doing a lookup 
    $expected = $media[1];
    ok( $got = class->lookup({ id => $OBJ_IDS->{media}->[1] }), 'can we call lookup on a Media with multiple categories' );
    is( $got->get_name(), $expected->get_name(), '... does it have the right name');
    is( $got->get_description(), $expected->get_description(), '... does it have the right desc');

    # check the URI
    $exp_uri = $OBJ->{category}->[1]->get_uri;
    like( $got->get_primary_uri(), qr/^$exp_uri/, '...does the uri match the category');

    # check the grp IDs
    $exp_grp_ids = [ $all_cats_grp_id, 
                     $all_media_grp_id, 
                     $CATEGORY_GRP_IDS[1],
                   ];
    push @EXP_GRP_IDS, $exp_grp_ids;
    $got_grp_ids = $got->get_grp_ids();
    eq_set( $got_grp_ids , $exp_grp_ids, '... does it have the right grp_ids' );

    # ... as a grp member
    $time = time;
    $media[2] = class->new({
                               name        => "_test_$time",
                               file_name   => 'test.foo',
                               description => 'this is a test',
                               priority    => 1,
                               source__id  => 1,
                               user__id    => $admin_id,
                               element     => $element, 
                               checked_out => 1,
                               site_id     => 100,
                           });
    $media[2]->set_category__id( $OBJ->{category}->[0]->get_id() );
    $media[2]->save();
    $media[2]->save();
    push @{$OBJ_IDS->{media}}, $media[2]->get_id();
    $self->add_del_ids( $media[2]->get_id() );

    $OBJ->{media_grp}->[0]->add_member({ obj => $media[2] });
    $OBJ->{media_grp}->[0]->save();

    $expected = $media[2];
    ok( $got = class->lookup({ id => $OBJ_IDS->{media}->[2] }), 'can we call lookup on a Media which is itself in a grp' );
    is( $got->get_name(), $expected->get_name(), '... does it have the right name');
    is( $got->get_description(), $expected->get_description(), '... does it have the right desc');

    # check the URI
    $exp_uri = $OBJ->{category}->[0]->get_uri;
    like( $got->get_primary_uri(), qr/^$exp_uri/, '...does the uri match the category');

    # check the grp IDs
    $exp_grp_ids = [ $all_cats_grp_id, 
                     $all_media_grp_id,
                     $CATEGORY_GRP_IDS[0],
                     $MEDIA_GRP_IDS[0],
                   ];
    push @EXP_GRP_IDS, $exp_grp_ids;
    $got_grp_ids = $got->get_grp_ids();
    eq_set( $got_grp_ids , $exp_grp_ids, '... does it have the right grp_ids' );

    # ... a bunch of grps
    $time = time;
    $media[3] = class->new({
                               name        => "_test_$time",
                               file_name   => 'test.foo',
                               description => 'this is a test',
                               priority    => 1,
                               source__id  => 1,
                               user__id    => $admin_id,
                               element     => $element, 
                               checked_out => 1,
                               site_id     => 100,
                           });
    $media[3]->set_category__id( $OBJ->{category}->[0]->get_id() );
    $media[3]->save();
    $media[3]->save();
    push @{$OBJ_IDS->{media}}, $media[3]->get_id();
    $self->add_del_ids( $media[3]->get_id() );

    $OBJ->{media_grp}->[0]->add_member({ obj => $media[3] });
    $OBJ->{media_grp}->[0]->save();

    $OBJ->{media_grp}->[1]->add_member({ obj => $media[3] });
    $OBJ->{media_grp}->[1]->save();

    $OBJ->{media_grp}->[2]->add_member({ obj => $media[3] });
    $OBJ->{media_grp}->[2]->save();

    $OBJ->{media_grp}->[3]->add_member({ obj => $media[3] });
    $OBJ->{media_grp}->[3]->save();

    $OBJ->{media_grp}->[4]->add_member({ obj => $media[3] });
    $OBJ->{media_grp}->[4]->save();

    $expected = $media[3];
    ok( $got = class->lookup({ id => $OBJ_IDS->{media}->[3] }), 'can we call lookup on a Media which is itself in a grp' );
    is( $got->get_name(), $expected->get_name(), '... does it have the right name');
    is( $got->get_description(), $expected->get_description(), '... does it have the right desc');

    # check the URI
    $exp_uri = $OBJ->{category}->[0]->get_uri;
    like( $got->get_primary_uri(), qr/^$exp_uri/, '...does the uri match the category');

    # check the grp IDs
    $exp_grp_ids = [ $all_cats_grp_id, 
                     $all_media_grp_id,
                     $CATEGORY_GRP_IDS[0],
                     $MEDIA_GRP_IDS[0],
                     $MEDIA_GRP_IDS[1],
                     $MEDIA_GRP_IDS[2],
                     $MEDIA_GRP_IDS[3],
                     $MEDIA_GRP_IDS[4],
                   ];
    push @EXP_GRP_IDS, $exp_grp_ids;
    $got_grp_ids = $got->get_grp_ids();
    eq_set( $got_grp_ids , $exp_grp_ids, '... does it have the right grp_ids' );

    # ... now try a workflow
    $time = time;
    $media[4] = class->new({
                               name        => "_test_$time",
                               file_name   => 'test.foo',
                               description => 'this is a test',
                               priority    => 1,
                               source__id  => 1,
                               user__id    => $admin_id,
                               element     => $element, 
                               checked_out => 1,
                               site_id     => 100,
                           });
    $media[4]->set_category__id($OBJ->{category}->[0]->get_id());
    $media[4]->set_workflow_id( $OBJ->{workflow}->[0]->get_id() );
    $media[4]->save();
    $media[4]->save();
    push @{$OBJ_IDS->{media}}, $media[4]->get_id();
    $self->add_del_ids( $media[4]->get_id() );

    # add it to the workflow

    # Try doing a lookup 
    $expected = $media[4];
    ok( $got = class->lookup({ id => $OBJ_IDS->{media}->[4] }), 'can we call lookup on a Media' );
    is( $got->get_name(), $expected->get_name(), '... does it have the right name');
    is( $got->get_description(), $expected->get_description(), '... does it have the right desc');

    # check the URI
    $exp_uri = $OBJ->{category}->[0]->get_uri;
    like( $got->get_primary_uri(), qr/^$exp_uri/, '...does the uri match the category');

    # check the grp IDs
    $exp_grp_ids = [ 
                        $all_workflow_grp_id,
                        $all_cats_grp_id, 
                        $all_media_grp_id, 
                        $CATEGORY_GRP_IDS[0],
                        $WORKFLOW_GRP_IDS[0],
                    ];
    push @EXP_GRP_IDS, $exp_grp_ids;
    $got_grp_ids = $got->get_grp_ids();
    eq_set( $got_grp_ids , $exp_grp_ids, '... does it have the right grp_ids' );

    # ... desk
    $time = time;
    $media[5] = class->new({
                               name        => "_test_$time",
                               file_name   => 'test.foo',
                               description => 'this is a test',
                               priority    => 1,
                               source__id  => 1,
                               user__id    => $admin_id,
                               element     => $element, 
                               checked_out => 1,
                               site_id     => 100,
                           });
    $media[5]->set_category__id($OBJ->{category}->[0]->get_id());
    $media[5]->set_workflow_id( $OBJ->{workflow}->[0]->get_id() );
    $media[5]->set_current_desk( $OBJ->{desk}->[0] );
    $media[5]->save();
    $media[5]->save();
    push @{$OBJ_IDS->{media}}, $media[5]->get_id();
    $self->add_del_ids( $media[5]->get_id() );

    # add it to the workflow

    # Try doing a lookup 
    $expected = $media[5];
    ok( $got = class->lookup({ id => $OBJ_IDS->{media}->[5] } ), 
      'can we call lookup on a Media' );
    is( $got->get_name(), $expected->get_name(), 
      '... does it have the right name');
    is( $got->get_description(), $expected->get_description(), 
      '... does it have the right desc'); 
    # check the URI
    $exp_uri = $OBJ->{category}->[0]->get_uri;
    like( $got->get_primary_uri(), qr/^$exp_uri/, 
      '...does the uri match the category');

    # check the grp IDs
    $exp_grp_ids = [ 
                        $all_workflow_grp_id,
                        $all_cats_grp_id, 
                        $all_media_grp_id, 
                        $all_desks_grp_id, 
                        $CATEGORY_GRP_IDS[0],
                        $DESK_GRP_IDS[0],
                        $ALL_DESK_GRP_IDS[0],
                        $REQ_DESK_GRP_IDS[0],
                        $WORKFLOW_GRP_IDS[0],
                    ];
    push @EXP_GRP_IDS, $exp_grp_ids;
    $got_grp_ids = $got->get_grp_ids();
    eq_set( $got_grp_ids , $exp_grp_ids, '... does it have the right grp_ids' );

    # try listing something up by at least key in each table
    # be sure to try to get them both as a ref and a list
    my @got_ids;
    my @got_grp_ids;

    ok( my @got = class->list({ name => '_test%', user_id => $admin_id }),
        'lets do a search by name' );
    ok( $got = class->list({ name => '_test%', user_id => $admin_id,
                             Order => 'name' }),
        'lets do a search by name' );
    # check the ids
    foreach (@$got) {
        push @got_ids, $_->get_id();
        push @got_grp_ids, \@{$_->get_grp_ids()};
    }
    eq_set( \@got_ids, $OBJ_IDS->{media}, '... did we get the right list of ids out' );
    eq_set( \@got_grp_ids, \@EXP_GRP_IDS, '... and did we get the right grp_ids' );
    undef @got_ids;
    undef @got_grp_ids;

    ok( $got = class->list({ title => '_test%', Order => 'name', user_id => $admin_id }), 'lets do a search by title' );
    # check the ids
    foreach (@$got) {
        push @got_ids, $_->get_id();
        push @got_grp_ids, \@{$_->get_grp_ids()};
    }
    eq_set( \@got_ids, $OBJ_IDS->{media}, '... did we get the right list of ids out' );
    eq_set( \@got_grp_ids, \@EXP_GRP_IDS, '... and did we get the right grp_ids' );
    undef @got_ids;
    undef @got_grp_ids;

    # finally do this by grp_ids
    ok( $got = class->list({ grp_id => $OBJ->{media_grp}->[0]->get_id(), Order => 'name', user_id => $admin_id }), 'getting by grp_id' );
    my $number = @$got;
    is( $number, 2, 'there should be two media in the first grp' );
    is( $got->[0]->get_id(), $media[2]->get_id(), '... and they should be numbers 2' );
    is( $got->[1]->get_id(), $media[3]->get_id(), '... and 3' );

    # try listing IDs, again at least one key per table
    ok( $got = class->list_ids({ name => '_test%', Order => 'name', user_id => $admin_id }), 'lets do an IDs search by name' );
    # check the ids
    foreach (@$got) {
        push @got_ids, $_;
    }
    eq_set( \@got_ids, $OBJ_IDS->{media}, '... did we get the right list of ids out' );
    undef @got_ids;

    ok( $got = class->list_ids({ title => '_test%', Order => 'name', user_id => $admin_id }), 'lets do an ids search by title' );
    # check the ids
    foreach (@$got) {
        push @got_ids, $_;
    }
    eq_set( \@got_ids, $OBJ_IDS->{media}, '... did we get the right list of ids out' );
    undef @got_ids;

    # finally do this by grp_ids
    ok( $got = class->list_ids({ grp_id => $OBJ->{media_grp}->[0]->get_id(), Order => 'name', user_id => $admin_id }), 'getting by grp_id' );
    $number = @$got;
    is( $number, 2, 'there should be three media in the first grp' );
    is( $got->[0], $media[2]->get_id(), '... and they should be numbers 2' );
    is( $got->[1], $media[3]->get_id(), '... and 3' );


    # now let's try a limit
    ok( $got = class->list({ Order => 'name', Limit => 3, user_id => $admin_id }), 'try setting a limit of 3');
    is( @$got, 3, '... did we get exactly 3 media back' );

    # test Offset
    ok( $got = class->list({ grp_id => $OBJ->{media_grp}->[0]->get_id(), Order => 'name', Offset => 1, user_id => $admin_id }), 'try setting an offset of 2 for a search that just returned 6 objs');
    is( @$got, 1, '... Offset gives us #2 of 2' );
    
}

###############################################################################
## Test primary_oc_id property.
###############################################################################
sub test_primary_oc_id : Test(7) {
    my $self = shift;
    my $class = $self->class;
    ok( my $key = $class->key_name, "Get key" );
    return "OCs tested only by subclass" if $key eq 'biz';

    ok( my $ba = $self->construct( name      => 'Flubberman',
                                   file_name => 'fun.foo',
                                 ),
        "Construct asset" );
    $ba->set_category__id($CATEGORY->get_id());
    ok( $ba->save, "Save asset" );

    # Save the ID for cleanup.
    ok( my $id = $ba->get_id, "Get ID" );
    $self->add_del_ids([$id], $key);

    is( $ba->get_primary_oc_id, 1, "Check primary OC ID" );

    # Try list().
    ok( my @bas = $class->list({ primary_oc_id => 1,
                                 user__id => $self->user_id }),
        "Get asset list" );
    # is( scalar @bas, 2, "Check for one asset" ); XXX too hardcoded?
    # fails because other tests lives asset around?

    is( $bas[0]->get_primary_oc_id, 1, "Check for OC ID 1" );
}

##############################################################################
# Test output channel associations.
##############################################################################
sub test_oc : Test(35) {
    my $self = shift;
    my $class = $self->class;
    ok( my $key = $class->key_name, "Get key" );
     return "OCs tested only by subclass" if $key eq 'biz';
    ok( my $ba = $self->construct, "Construct $key object" );
    $ba->set_category__id($CATEGORY->get_id());
    ok( my $elem = $self->get_elem, "Get element object" );

    # Make sure there are the same of OCs yet as in the element.
    ok( my @eocs = $elem->get_output_channels, "Get Element OCs" );
    ok( my @ocs = $ba->get_output_channels, "Get $key OCs" );
    #is( scalar @ocs, 1, "Check for 1 OC" );
    is( scalar @eocs, scalar @ocs, "Check for same number of OCs" );
    is( $eocs[0]->get_id, $ocs[0]->get_id, "Compare for same OC ID" );

    # Save the asset object.
    ok( $ba->save, "Save ST" );
    ok( my $baid = $ba->get_id, "Get ST ID" );
    $self->add_del_ids($baid, $key);

    # Grab the element's first OC.
    ok( my $oc = $eocs[0], "Grab the first OC" );
    ok( my $ocname = $oc->get_name, "Get the OC's name" );

    # Try removing the OC.
    ok( $ba->del_output_channels($oc), "Delete OC from $key" );
    @ocs = $ba->get_output_channels;
    is( scalar @ocs, 0, "No more OCs" );

    # Add the new output channel to the asset.
    ok( $ba->add_output_channels($oc), "Add OC" );
    ok( @ocs = $ba->get_output_channels, "Get OCs" );
    is( scalar @ocs, 1, "Check for 1 OC" );
    is( $ocs[0]->get_name, $ocname, "Check OC name" );

    # Save it and verify again.
    ok( $ba->save, "Save ST" );
    ok( @ocs = $ba->get_output_channels, "Get OCs again" );
    is( scalar @ocs, 1, "Check for 1 OC again" );
    is( $ocs[0]->get_name, $ocname, "Check OC name again" );

    # Look up the asset in the database and check OCs again.
    ok( $ba = $class->lookup({ id => $baid }), "Lookup $key" );
    ok( @ocs = $ba->get_output_channels, "Get OCs 3" );
    is( scalar @ocs, 1, "Check for 1 OC 3" );
    is( $ocs[0]->get_name, $ocname, "Check OC name 3" );

    # Now check it in and make sure that the OCs are still properly associated
    # with the new version.
    ok( $ba->checkin, "Checkin asset" );
    ok( $ba->save, "Save new version" );
    ok( $ba->checkout({ user__id => $self->user_id }), "Checkout new version" );
    ok( $ba->save, "Save new version" );
    ok( my $version = $ba->get_version, "Get Version number" );
    ok( $ba = $class->lookup({ id => $baid }), "Lookup new version of $key" );
    is( $ba->get_version, $version, "Check version number" );
    ok( @ocs = $ba->get_output_channels, "Get OCs 4" );
    is( scalar @ocs, 1, "Check for 1 OC 4" );
    is( $ocs[0]->get_name, $ocname, "Check OC name 4" );
}

##############################################################################
# Test media aliases
##############################################################################

sub test_alias : Test(28) {
    my $self = shift;
    throws_ok {
        Bric::Biz::Asset::Business::Media->new({})
      } qr/Cannot create an asset without an element or alias ID/,
        "Check that you cannot create empty stories";

    throws_ok {
        Bric::Biz::Asset::Business::Media->new(
          { alias_id => 1, element__id => 1});
    } qr/Cannot create an asset with both an element and an alias ID/,
      "Check that you cannot create a media with both element__id and an ".
      "alias";

    throws_ok {
        Bric::Biz::Asset::Business::Media->new(
          { alias_id => 1, element => 1});
    } qr/Cannot create an asset with both an element and an alias ID/,
      "Check that you cannot create a media with both element and an ".
      "alias";


    ok( my $media = Bric::Biz::Asset::Business::Media->new(
      { element       => $self->get_elem,
        user__id      => $self->user_id,
        name          => 'MediaAlias',
        file_name     => 'test.alias',
        source__id    => 1,
        primary_oc_id => 1,
        site_id       => 100,
      }), "Construct media" );


    $media->set_category__id($CATEGORY->get_id());

    ok( $media->save, "Save media" );


    # Save the ID for cleanup.
    ok( my $sid = $media->get_id, "Get ID" );
    my $key = $self->class->key_name;
    $self->add_del_ids([$sid], $key);

    ok( $media = Bric::Biz::Asset::Business::Media->lookup
        ({id => $media->get_id }), "Reload");


    throws_ok {
        Bric::Biz::Asset::Business::Media->new(
          { alias_id => $media->get_id })
      } qr /Cannot create an asset without a site/,
        "Check that you need the Site parameter";

    throws_ok {
        Bric::Biz::Asset::Business::Media->new(
          { alias_id => $media->get_id, site_id => 100 })
      } qr /Cannot create an alias to an asset in the same site/,
        "Check that you cannot create alias to a media in the same site";


    # Create extra site
    my $site1 = Bric::Biz::Site->new( { name => __PACKAGE__ . "1",
                                        domain_name => __PACKAGE__ . "1",
                                      });

    ok( $site1->save(), "Create first dummy site");
    my $site1_id = $site1->get_id;
    $self->add_del_ids($site1_id, 'site');

    throws_ok {
        Bric::Biz::Asset::Business::Media->new(
          { alias_id => $media->get_id, site_id => $site1_id })
      } qr/Cannot create an alias to an asset based on an element that is not associated with this site/,
        "Check that a element needs to be associated with a site ".
        "for a target to aliasable";

    my $element = $media->_get_element_object();
    $element->add_sites([$site1]);
    $element->save();

    throws_ok {
        Bric::Biz::Asset::Business::Media->new(
          { alias_id => $media->get_id, site_id => $site1_id })
      } qr /Cannot create an alias to this asset because this element has no output channels associated with this site/,
        "Check that the element associated to alias target has any output ".
        "channels for this site";

    #Lets create an output channel here

    # Add a new output channel.
    ok( my $oc = Bric::Biz::OutputChannel->new({name    => __PACKAGE__ . "1",
                                                site_id => $site1_id}),
        "Create OC" );
    ok( $oc->save, "Save OC" );
    ok( my $ocid = $oc->get_id, "Get OC ID" );
    $self->add_del_ids($ocid, 'output_channel');

    $element->add_output_channels([$ocid]);
    $element->set_primary_oc_id($ocid, $site1_id);
    $element->save();



    ok( my $alias_media = Bric::Biz::Asset::Business::Media->new(
      { alias_id => $media->get_id, 
        site_id  => $site1_id,
        user__id => $self->user_id,
      }),
        "Create an alias media");

    isnt($alias_media->_get_element_object,
         undef, "Check that we get a element object");

    is($alias_media->_get_element_object->get_id,
       $media->_get_element_object->get_id,
       "Check that alias_media has a element object");

    ok( $alias_media->save , "Try to save it");
    my $alias_id = $alias_media->get_id;
    like($alias_id, qr/^\d+$/, "alias id should be a number");

    ok( $alias_media = 
        Bric::Biz::Asset::Business::Media->lookup
        ( { id => $alias_id }),
        "Refetch the alias");
    isa_ok($alias_media, "Bric::Biz::Asset::Business::Media", "Checking that ".
          "we got $alias_id back");
#    sleep;
    is($alias_media->get_alias_id, $media->get_id,
       "Does it still point to the correct media");

    is($alias_media->get_file_name, $media->get_file_name, "Check file_name");


    is_deeply($media->get_tile, $alias_media->get_tile,
              "Should get identical tiles");

    is_deeply([$alias_media->get_all_keywords],
              [$media->get_all_keywords],
              "Check get_all_keywords");

    is_deeply([$alias_media->get_keywords],
              [$media->get_keywords],
              "Check get_keywords");

    is_deeply([$alias_media->get_contributors],
              [$media->get_contributors],
              "Check get_contributors");

    $element->remove_sites([$site1]);
    $element->save();


    Bric::Util::DBI::prepare(qq{
        DELETE FROM element__site
        WHERE  site__id = $site1_id
    })->execute;

    Bric::Util::DBI::prepare(qq{
        DELETE FROM media
        WHERE  site__id = $site1_id
    })->execute;

}

1;
__END__<|MERGE_RESOLUTION|>--- conflicted
+++ resolved
@@ -43,11 +43,8 @@
       file_name     => 'fun.foo',
       source__id    => 1,
       primary_oc_id => 1,
-<<<<<<< HEAD
       site_id       => 100,
-=======
-      category__id  => 0
->>>>>>> 25b6738b
+      category__id  => 1
     )
 }
 
@@ -618,174 +615,5 @@
     is( $ocs[0]->get_name, $ocname, "Check OC name 4" );
 }
 
-##############################################################################
-# Test media aliases
-##############################################################################
-
-sub test_alias : Test(28) {
-    my $self = shift;
-    throws_ok {
-        Bric::Biz::Asset::Business::Media->new({})
-      } qr/Cannot create an asset without an element or alias ID/,
-        "Check that you cannot create empty stories";
-
-    throws_ok {
-        Bric::Biz::Asset::Business::Media->new(
-          { alias_id => 1, element__id => 1});
-    } qr/Cannot create an asset with both an element and an alias ID/,
-      "Check that you cannot create a media with both element__id and an ".
-      "alias";
-
-    throws_ok {
-        Bric::Biz::Asset::Business::Media->new(
-          { alias_id => 1, element => 1});
-    } qr/Cannot create an asset with both an element and an alias ID/,
-      "Check that you cannot create a media with both element and an ".
-      "alias";
-
-
-    ok( my $media = Bric::Biz::Asset::Business::Media->new(
-      { element       => $self->get_elem,
-        user__id      => $self->user_id,
-        name          => 'MediaAlias',
-        file_name     => 'test.alias',
-        source__id    => 1,
-        primary_oc_id => 1,
-        site_id       => 100,
-      }), "Construct media" );
-
-
-    $media->set_category__id($CATEGORY->get_id());
-
-    ok( $media->save, "Save media" );
-
-
-    # Save the ID for cleanup.
-    ok( my $sid = $media->get_id, "Get ID" );
-    my $key = $self->class->key_name;
-    $self->add_del_ids([$sid], $key);
-
-    ok( $media = Bric::Biz::Asset::Business::Media->lookup
-        ({id => $media->get_id }), "Reload");
-
-
-    throws_ok {
-        Bric::Biz::Asset::Business::Media->new(
-          { alias_id => $media->get_id })
-      } qr /Cannot create an asset without a site/,
-        "Check that you need the Site parameter";
-
-    throws_ok {
-        Bric::Biz::Asset::Business::Media->new(
-          { alias_id => $media->get_id, site_id => 100 })
-      } qr /Cannot create an alias to an asset in the same site/,
-        "Check that you cannot create alias to a media in the same site";
-
-
-    # Create extra site
-    my $site1 = Bric::Biz::Site->new( { name => __PACKAGE__ . "1",
-                                        domain_name => __PACKAGE__ . "1",
-                                      });
-
-    ok( $site1->save(), "Create first dummy site");
-    my $site1_id = $site1->get_id;
-    $self->add_del_ids($site1_id, 'site');
-
-    throws_ok {
-        Bric::Biz::Asset::Business::Media->new(
-          { alias_id => $media->get_id, site_id => $site1_id })
-      } qr/Cannot create an alias to an asset based on an element that is not associated with this site/,
-        "Check that a element needs to be associated with a site ".
-        "for a target to aliasable";
-
-    my $element = $media->_get_element_object();
-    $element->add_sites([$site1]);
-    $element->save();
-
-    throws_ok {
-        Bric::Biz::Asset::Business::Media->new(
-          { alias_id => $media->get_id, site_id => $site1_id })
-      } qr /Cannot create an alias to this asset because this element has no output channels associated with this site/,
-        "Check that the element associated to alias target has any output ".
-        "channels for this site";
-
-    #Lets create an output channel here
-
-    # Add a new output channel.
-    ok( my $oc = Bric::Biz::OutputChannel->new({name    => __PACKAGE__ . "1",
-                                                site_id => $site1_id}),
-        "Create OC" );
-    ok( $oc->save, "Save OC" );
-    ok( my $ocid = $oc->get_id, "Get OC ID" );
-    $self->add_del_ids($ocid, 'output_channel');
-
-    $element->add_output_channels([$ocid]);
-    $element->set_primary_oc_id($ocid, $site1_id);
-    $element->save();
-
-
-
-    ok( my $alias_media = Bric::Biz::Asset::Business::Media->new(
-      { alias_id => $media->get_id, 
-        site_id  => $site1_id,
-        user__id => $self->user_id,
-      }),
-        "Create an alias media");
-
-    isnt($alias_media->_get_element_object,
-         undef, "Check that we get a element object");
-
-    is($alias_media->_get_element_object->get_id,
-       $media->_get_element_object->get_id,
-       "Check that alias_media has a element object");
-
-    ok( $alias_media->save , "Try to save it");
-    my $alias_id = $alias_media->get_id;
-    like($alias_id, qr/^\d+$/, "alias id should be a number");
-
-    ok( $alias_media = 
-        Bric::Biz::Asset::Business::Media->lookup
-        ( { id => $alias_id }),
-        "Refetch the alias");
-    isa_ok($alias_media, "Bric::Biz::Asset::Business::Media", "Checking that ".
-          "we got $alias_id back");
-#    sleep;
-    is($alias_media->get_alias_id, $media->get_id,
-       "Does it still point to the correct media");
-
-    is($alias_media->get_file_name, $media->get_file_name, "Check file_name");
-
-
-    is_deeply($media->get_tile, $alias_media->get_tile,
-              "Should get identical tiles");
-
-    is_deeply([$alias_media->get_all_keywords],
-              [$media->get_all_keywords],
-              "Check get_all_keywords");
-
-    is_deeply([$alias_media->get_keywords],
-              [$media->get_keywords],
-              "Check get_keywords");
-
-    is_deeply([$alias_media->get_contributors],
-              [$media->get_contributors],
-              "Check get_contributors");
-
-    $element->remove_sites([$site1]);
-    $element->save();
-
-
-    Bric::Util::DBI::prepare(qq{
-        DELETE FROM element__site
-        WHERE  site__id = $site1_id
-    })->execute;
-
-    Bric::Util::DBI::prepare(qq{
-        DELETE FROM media
-        WHERE  site__id = $site1_id
-    })->execute;
-
-}
-
 1;
 __END__