--- conflicted
+++ resolved
@@ -74,7 +74,7 @@
     my $self = shift;
     ok( my @grps = Bric::Util::Grp->list({ name => 'All%' }),
         "get all All groups" );
-    is( scalar @grps, 20, "Check number of All groups" );
+    is( scalar @grps, 21, "Check number of All groups" );
     ok( @grps = Bric::Util::Grp->list({ name => 'All Users' }),
         "get All Users group" );
     is( scalar @grps, 1, "Check for one 'All Users' group" );
@@ -83,11 +83,7 @@
         "Check 'All Users' class" );
     ok( @grps = Bric::Util::Grp->list({ permanent => 1, all => 1 }),
         "get all permanent groups" );
-<<<<<<< HEAD
-    is( scalar @grps, 26, "Check number of permanent groups" );
-=======
-    is( scalar @grps, 20, "Check number of permanent groups" );
->>>>>>> 9d140649
+    is( scalar @grps, 27, "Check number of permanent groups" );
     ok( @grps = Bric::Util::Grp::Pref->list({ obj_id => 1,
                                               package => 'Bric::Util::Pref' }),
         "get all groups with pref 1 in them" );
@@ -161,18 +157,14 @@
 sub test_list_ids : Test(10) {
     ok( my @grp_ids = Bric::Util::Grp->list_ids({ name => 'All%' }),
         "get all All groups" );
-    is( scalar @grp_ids, 20, "Check number of All group IDs" );
+    is( scalar @grp_ids, 21, "Check number of All group IDs" );
     ok( @grp_ids = Bric::Util::Grp->list_ids({ name => 'All Users' }),
         "get All Users group ID" );
     is( scalar @grp_ids, 1, "Check for one 'All Users' group" );
     is( $grp_ids[0], 2, "Check 'All Users' ID" );
     ok( @grp_ids = Bric::Util::Grp->list_ids({ permanent => 1, all => 1 }),
         "get all permanent group IDs" );
-<<<<<<< HEAD
-    is( scalar @grp_ids, 26, "Check number of permanent group IDs" );
-=======
-    is( scalar @grp_ids, 20, "Check number of permanent group IDs" );
->>>>>>> 9d140649
+    is( scalar @grp_ids, 27, "Check number of permanent group IDs" );
     ok( @grp_ids = Bric::Util::Grp::Pref->list_ids
         ({ obj_id => 1,
            package => 'Bric::Util::Pref' }),
