package Bric::Util::Time::DevTest;
use strict;
use warnings;
use base qw(Bric::Test::DevBase);
use Test::More;
use Bric::Util::DBI qw(DB_DATE_FORMAT);
use Bric::Config qw(:time);
use Bric::Util::Pref;
use Bric::Util::Time qw(:all);
use DateTime;

my $epoch = CORE::time;

BEGIN {
    # Override the time function, but just have it use CORE::time. This will
    # allow us to hijack the function later by locally redefining
    # CORE::GLOBAL::time. This is to prevent those tests that test for the
    # time *right now* from getting screwed up by the clock turning over.
    *CORE::GLOBAL::time = sub () { CORE::time() };
}

##############################################################################
# Set up needed variables.
##############################################################################
my $format = '%m/%d/%Y at %T';
my $pref_format = Bric::Util::Pref->lookup_val('Date/Time Format');
(my $short_iso_format = ISO_8601_FORMAT) =~ s/\.%6N$//;

my $now = DateTime->from_epoch( epoch => $epoch, time_zone => 'UTC');
my $db_date = $now->strftime(DB_DATE_FORMAT);
my $utc_date = $now->strftime($pref_format);
my $utc_iso_date = $now->strftime(ISO_8601_FORMAT);
my $utc_iso_short_date = $now->strftime($short_iso_format);
my $fmt_utc = $now->strftime($format);

my $tz = Bric::Util::Pref->lookup_val('Time Zone');
$now->set_time_zone($tz);
my $local_date = $now->strftime($pref_format);
my $local_iso_date = $now->strftime(ISO_8601_FORMAT);
my $local_iso_short_date = $now->strftime($short_iso_format);
my $fmt_local = $now->strftime($format);

##############################################################################
# Test the exported functions.
##############################################################################
# Test strfdate().
sub test_strfdate : Test(4) {
    no warnings qw(redefine);
    local *CORE::GLOBAL::time = sub () { $epoch };
    is( strfdate($epoch), $local_iso_date,
        "Check strfdate is '$local_iso_date'" );
    is( strfdate($epoch, undef, 1), $utc_iso_date,
        "Check strfdate is '$utc_iso_date'" );
    is( strfdate($epoch, $format), $fmt_local,
        "Check strfdate is '$fmt_local" );
    is( strfdate($epoch, $format, 1), $fmt_utc,
        "Check strfdate is '$fmt_utc" );
}

##############################################################################
# Test local_date().
<<<<<<< HEAD
sub test_local_date : Test(6) {
    is( local_date($utc_iso_date), $local_date,
=======
sub test_local_date : Test(5) {
    no warnings qw(redefine);
    local *CORE::GLOBAL::time = sub () { $epoch };
    is( local_date($utc_date), $local_date,
>>>>>>> 3b38e678
        "Check local date is '$local_date'" );
    is( local_date($utc_iso_short_date), $local_date,
        "Check short local date is '$local_date'" );
    is( local_date($utc_iso_date, $format), $fmt_local,
        "Check local date is '$fmt_local'" );
    is( local_date($utc_iso_date, 'epoch'), $epoch,
        "Check that local date is '$epoch'" );

    # Check the local date with a known format argument.
    my $current = DateTime->now(time_zone => $tz)->strftime(ISO_8601_FORMAT);
    is( local_date(undef, ISO_8601_FORMAT, 1), $current,
        "Check local date is current" );

    # Check the local date in the preferred format.
    $current = DateTime->now(time_zone => $tz)->strftime($pref_format);
    is( local_date(undef, undef, 1), $current,
        "Check local date is current" );
}

##############################################################################
# Test db_date().
<<<<<<< HEAD
sub test_db_date : Test(3) {
=======
sub test_db_date : Test(2) {
    no warnings qw(redefine);
    local *CORE::GLOBAL::time = sub () { $epoch };
>>>>>>> 3b38e678
    is( db_date($local_iso_date), $db_date, "Check db date is '$db_date'" );
    is( db_date($local_iso_short_date), $db_date,
        "Check short db date is '$db_date'" );
    # Hope that the clock doesn't click over during this test.
    is( db_date(undef, 1), DateTime->now->strftime(DB_DATE_FORMAT),
        "Check db date is curent" );
}

1;
__END__<|MERGE_RESOLUTION|>--- conflicted
+++ resolved
@@ -59,15 +59,10 @@
 
 ##############################################################################
 # Test local_date().
-<<<<<<< HEAD
 sub test_local_date : Test(6) {
-    is( local_date($utc_iso_date), $local_date,
-=======
-sub test_local_date : Test(5) {
     no warnings qw(redefine);
     local *CORE::GLOBAL::time = sub () { $epoch };
     is( local_date($utc_date), $local_date,
->>>>>>> 3b38e678
         "Check local date is '$local_date'" );
     is( local_date($utc_iso_short_date), $local_date,
         "Check short local date is '$local_date'" );
@@ -89,13 +84,9 @@
 
 ##############################################################################
 # Test db_date().
-<<<<<<< HEAD
 sub test_db_date : Test(3) {
-=======
-sub test_db_date : Test(2) {
     no warnings qw(redefine);
     local *CORE::GLOBAL::time = sub () { $epoch };
->>>>>>> 3b38e678
     is( db_date($local_iso_date), $db_date, "Check db date is '$db_date'" );
     is( db_date($local_iso_short_date), $db_date,
         "Check short db date is '$db_date'" );
