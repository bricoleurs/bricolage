--- conflicted
+++ resolved
@@ -116,21 +116,12 @@
 # Test get_acl.
 sub test_get_acl : Test(3) {
     my $self = shift;
-<<<<<<< HEAD
-    my $test_acl = { 22 => 4,
-                     1  => 4,
-#                     'mtime' => '2003-02-22 02:43:35',
-                     23 => 1,
-                     26 => 4,
-                     29 => 1
-=======
     my $test_acl = { 22 => CREATE,
                      1  => CREATE,
 #                     'mtime' => '2003-02-22 02:43:35',
                      23 => READ,
                      26 => CREATE,
                      29 => READ
->>>>>>> 048d2acd
                    };
 
     my $uid = $self->user_id; # Admin user is in "All Users" group.
