--- conflicted
+++ resolved
@@ -47,12 +47,7 @@
 then the mod_ssl sources you want will be something like
 mod_ssl-2.x.x-1.3.27.tar.gz.
 
-<<<<<<< HEAD
 From ftp://ftp.cpan.org/pub/CPAN/src/, download perl-5.8.x.tar.gz.
-=======
-From ftp://ftp.cpan.org/pub/CPAN/src/, download perl-5.8.x.tar.gz or
-perl-5.6.1.tar.gz.
->>>>>>> 343afbad
 
 From http://perl.apache.org/dist/, download the the sources for latest 1.x
 version of mod_perl.
