--- conflicted
+++ resolved
@@ -36,15 +36,8 @@
 
     --category - only publish stories in this category, specified by path
 
-<<<<<<< HEAD
     --published-only - Deprecated; kept for backwards compatibility; Only
                 the published version of all stories will be published.
-=======
-    --published-only - publish the published version rather than the
-                current version (which is different from published version
-                if the asset has been saved after publishing), and don't
-                published unpublished assets
->>>>>>> d1d20b1d
 
     --chunks   - publish stories in chunks of this many.  Defaults to 0,
                 which means to process them all at once.  This option can
@@ -188,14 +181,9 @@
     }
 
     # default search
-<<<<<<< HEAD
     my @search = (
         name(publish_status    => 1),
     );
-=======
-    my @search = (name(publish_status => 1));
-    push @search, name(no_workflow    => 1) if $published_only;
->>>>>>> d1d20b1d
 
     push(@search, name(element  => $element))  if $element;
     push(@search, name(category => $category)) if $category;
@@ -276,35 +264,23 @@
                 @ids[$start .. $end]), "\n)\n"
                 if $VERBOSE > 1;
 
-<<<<<<< HEAD
             my $r = $soap->publish(
                 name( publish_ids    => [ @ids[$start .. $end] ] ),
                 name( published_only => 1 ), # Always published_version only.
             );
-=======
-            my $r = $soap->publish(name(publish_ids =>[@ids[$start .. $end]]), @opts);
->>>>>>> d1d20b1d
             _print_fault($r) if $r->fault;
         }
     } else {
         # publish everything at once
-<<<<<<< HEAD
-=======
-
->>>>>>> d1d20b1d
         print STDERR "Calling Bric::SOAP::Workflow->publish(\n",
             join(",\n",
             map { "\t". $_->name ." => ". $_->value } @ids), "\n)\n"
                 if $VERBOSE > 1;
 
-<<<<<<< HEAD
         my $r = $soap->publish(
             name( publish_ids    => \@ids ),
             name( published_only => 1 ), # Always published_version only.
         );
-=======
-        my $r = $soap->publish(name(publish_ids => \@ids), @opts);
->>>>>>> d1d20b1d
         _print_fault($r) if $r->fault;
     }
 }
