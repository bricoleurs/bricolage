<%doc>
###############################################################################

=head1 NAME

=head1 VERSION

$LastChangedRevision$

=cut

use Bric; our $VERSION = Bric->VERSION;

=head1 DATE

$LastChangedDate$

=head1 SYNOPSIS

  $m->comp(
           "/widgets/formBuilder/formBuilder.mc",
           widget                 => $path_to_widget,
           optionalFieldsLocation => $path_to_any_optional_fields,
           numFields              => $num_of_already_existing_field
  );

=head1 DESCRIPTION

Displays a table with radio buttons for each form element type. By default
the text box is selected first.  The possible properties for each form
element type are displayed beneath the radio buttons.  All properties must
be supplied with values by the user before they are allowed to submit the
form.

Pass a value to optional fields location to provide HTML for any additional
fields you want to capture with the data.  This can be of any complexity,
but must be formatted in such a way that it can become the value of a 
javascript variable.  See /admin/profile/container/optionalFieldsJavascript.mc
for an example.

The numFields value allows ordering of new meta data.  Pass in the number of 
already existing attributes on the object, and formBuilder will build a 
select box with position numbers.  Default is no numFields select.

The stay argument, when passed a true value, causes a "Save and Stay" button
to be added, with a callback value of "save_n_stay_cb."

=cut

</%doc>
<%args>
$target                 => $r->uri
$optionalFieldsLocation => ''
$numFields              => -1
$formName               => "theForm"
$addCallbackCaption     => "Add to Form"
$addCallback            => "formBuilder|add_cb"
$saveCallback           => "formBuilder|save_cb"
$stayCallback           => "formBuilder|save_n_stay_cb"
$saveCallbackCaption    => "Save"
$num                    => 2
$caption                => "Create new data field"
$useRequired            => 0
$useQuantifier          => 0
$stay                   => undef
</%args>
<%init>;
my ($section, $mode, $type) = parse_uri($r->uri);
my $agent        = detect_agent();
my $div          = 'div';
my $name         = "id";
my $closeDiv     = "div";
my $numFieldsTxt = '<input type="hidden" name="fieldNum" value="1">';
my $position     = 'style="position:relative; width:340; height:230; visibility:visible; z-index:10;"';
my $textStyle    = 'style="width:120px"';
my $textareaRows = 5;
my $textareaCols = 20;

unless ($agent->nav4) {
    $textareaRows = 5;
    $textareaCols = 25;
}

# Put together the precision select list with localized options.
my $precision_select = '<select name="fb_precision">'
  . join('', map { sprintf '<option value="%s"%s>%s</option>',
                   $_->[0], ( $_->[0] == MINUTE ? ' selected="selected"' : ''),
                   $lang->maketext($_->[1]) }
         @{&PRECISIONS} )
  . '</select>';

# hack.  why wouldn't the div tag work in NS for this case? a mystery to solve when
# there is time.
if ($agent->nav4) {
        $div = "layer position=\"relative\"";
        $closeDiv = "layer";
        $name = "name";
        $position = "left=350";
}

# build the numFields select box
if ($numFields != -1) {
        $numFieldsTxt = '<span class=label>'. $lang->maketext('Position') .':</span><br><select name=fb_position size=1>';
        for my $i (1 .. $numFields+1) {
                $numFieldsTxt .= "<option value=$i";
                $numFieldsTxt .= " selected" if ($i == $numFields+1);
                $numFieldsTxt .= "> $i </option>";
        }
        $numFieldsTxt .= '</select>';
}
</%init>
<<<<<<< HEAD
% # add hidden fields to recieve the values of the fbuilder
<input type="hidden" name="fb_name" value="">
<input type="hidden" name="fb_type" value="">
<input type="hidden" name="fb_disp" value="">
<input type="hidden" name="fb_vals" value="">
<input type="hidden" name="fb_value" value="">
<input type="hidden" name="fb_rows" value="">
<input type="hidden" name="fb_cols" value="">
<input type="hidden" name="fb_size" value="">
<input type="hidden" name="fb_position" value="">
<input type="hidden" name="fb_maxlength" value="">
<input type="hidden" name="fb_req" value="">
<input type="hidden" name="fb_quant" value="">
<input type="hidden" name="fb_allowMultiple" value="">
<input type="hidden" name="fb_precision" value="">
<input type="hidden" name="<% $addCallback %>" value="0">
<input type="hidden" name="<% $saveCallback %>" value="0">
<input type="hidden" name="<% $stayCallback %>" value="0">
<input type="hidden" name="delete" value="0">
=======


% # add hidden fields to receive the values of the fbuilder
<input type=hidden name=fb_name value=''>
<input type=hidden name=fb_type value=''>
<input type=hidden name=fb_disp value=''>
<input type=hidden name=fb_vals value=''>
<input type=hidden name=fb_value value=''>
<input type=hidden name=fb_rows value=''>
<input type=hidden name=fb_cols value=''>
<input type=hidden name=fb_size value=''>
<input type=hidden name=fb_position value=''>
<input type=hidden name=fb_maxlength value=''>
<input type=hidden name=fb_req value=''>
<input type=hidden name=fb_quant value=''>
<input type=hidden name=fb_allowMultiple value=''>
<input type=hidden name=<% $addCallback %> value=0>
<input type=hidden name=<% $saveCallback %> value=0>
<input type=hidden name=<% $stayCallback %> value=0>
<input type=hidden name=delete value=0>

>>>>>>> e71be815
% # close the current form context
</form>

<script language="javascript">
var curSub = 'text'
var cancelValidation = false

var text_table = '<form name=fb_form target="<% $target %>"><input type="hidden" name="fb_type" value="text">'
text_table    += "<table width=330 cellpadding=3>"
text_table    += "    <tr>"
text_table    += '    <td valign=top width=170><span class=label> <% $lang->maketext('Key Name') %>:</span><br />'
text_table    += '    <input type=text name=fb_name size=20 <% $textStyle %>></td>'
text_table    += '    <td valign=top width=160><span class=label><% $lang->maketext('Size') %>:</span><br />'
text_table    += '    <input type="text" name="fb_size" value="32" size="3"></td>'
text_table    += "    </tr>"
text_table    += "</table><table width=330 cellpadding=3>"
text_table    += "    <tr><td valign=top width=170>"
text_table    += '    <span class=label><% $lang->maketext('Label')%>:</span><br />'
text_table    += '    <input type=text name=fb_disp size=20 <% $textStyle %>></td>'
text_table    += '    <td valign=top width=160><span class=label><% $lang->maketext('Maximum size')%>:</span><br />'
text_table    += '    <input type="text" name="fb_maxlength" value="0" size="3">'
text_table    += "    </td></tr>"
text_table    += "</table><table width=330 cellpadding=3>"
text_table    += '    <tr><td>'
text_table    += '    <span class=label><% $lang->maketext('Default Value') %>:</span><br />'
text_table    += '    <input type=text name=fb_value size=20 <% $textStyle %>>'
text_table    += "    </td></tr>"
text_table    += "</table><table width=330 cellpadding=3>"
text_table    += '    <tr><td>'
text_table    += '<% $numFieldsTxt %>'
text_table    += '    </td><td>'
%if ($useRequired){
text_table    += '    <span class=label><% $lang->maketext('Required') %>:</span><input type=checkbox name=fb_req>' 
%}
text_table    += '    </td><td>'
%if ($useQuantifier){
text_table    += '    <span class=label><% $lang->maketext('Repeatable') %>:</span><input type=checkbox name=fb_quant>'
%}
text_table    += "    </td></tr>"
text_table    += "</table></form>&nbsp;"

var radio_table = "<form name=fb_form target=<% $target %>><input type=hidden name=fb_type value=radio>"
radio_table    += "<table width=340 cellpadding=3>"
radio_table    += "<tr><td valign=top>"
radio_table    += '    <span class=label><% $lang->maketext('Key Name') %>:</span><br />'
radio_table    += '     <input type=text name=fb_name><br />'
radio_table    += '    <span class=label><% $lang->maketext('Group Label') %>:</span><br />'
radio_table    += '     <input type=text name=fb_disp><br />'
radio_table    += '    <span class=label><% $lang->maketext('Default Value') %>:</span><br />'
radio_table    += '     <input type=text name=fb_value>'
radio_table    += '</td>'
radio_table    += "     <td valign=top>"
radio_table    += '    <span class=label><%$lang->maketext('Options, Label')%><br>(<% $lang->maketext('one per line')%>):</span><br />'
radio_table    += '     <textarea rows=<% $textareaRows %> cols=<% $textareaCols %> name=fb_vals></textarea>'
radio_table    += '</td></tr>'
radio_table    += '</table><table width=340 cellpadding=3>'
radio_table    += "<tr><td valign=top>"
radio_table    += '     <% $numFieldsTxt %>'
radio_table    += '    </td><td>'
%if ($useRequired){
radio_table    += '    <span class=label><% $lang->maketext('Required') %>:</span><input type=checkbox name=fb_req>' 
%}
radio_table    += '    </td><td>'
%if ($useQuantifier){
radio_table    += '    <span class=label><% $lang->maketext('Repeatable') %>:</span><input type=checkbox name=fb_quant>'
%}
radio_table    += "    </td></tr>"
radio_table    += '</td></tr></table>'
radio_table    += '</form>&nbsp;'

var checkbox_table = "<form name=fb_form target=<% $target %>><input type=hidden name=fb_type value=checkbox>"
checkbox_table    += "<table width=340 cellpadding=3>"
checkbox_table    += "<tr><td valign=top>"
checkbox_table    += " <span class=label><% $lang->maketext('Key Name') %>:</span><br />"
checkbox_table    += '  <input type=text name=fb_name>'
checkbox_table    += '</td></tr>'
checkbox_table    += '</table><table width=340 cellpadding=3>'
checkbox_table    += '<tr><td valign=top>'
checkbox_table    += ' <span class=label><% $lang->maketext('Label') %>:</span><br />'
checkbox_table    += '  <input type=text name=fb_disp>'
checkbox_table    += "</td></tr></table>"
checkbox_table    += "<table width=340 cellpadding=3>"
checkbox_table    += "<tr><td valign=top>"
checkbox_table    += '  <% $numFieldsTxt %>'
checkbox_table    += '    </td><td>'
%if ($useRequired){
checkbox_table    += '    <span class=label><% $lang->maketext('Required') %>:</span><input type=checkbox name=fb_req>' 
%}
checkbox_table    += '    </td><td>'
%if ($useQuantifier){
checkbox_table    += '    <span class=label><% $lang->maketext('Repeatable') %>:</span><input type=checkbox name=fb_quant>'
%}
checkbox_table    += "    </td></tr>"
checkbox_table    += '</td></tr>'
checkbox_table    += '</table>'
checkbox_table    += '</form>&nbsp;'

var pulldown_table  = "<form name=fb_form target=<% $target %>><input type=hidden name=fb_type value=select>"
pulldown_table     += '<table width=340 cellpadding=3>'
pulldown_table     += '<tr><td valign=top width=170>'
pulldown_table     += '         <span class=label><%$lang->maketext('Key Name')%>:</span><br />'
pulldown_table     += '         <input type=text name=fb_name><br />'
pulldown_table     += '                <span class=label><% $lang->maketext('Label') %>:</span><br />'
pulldown_table     += '         <input type=text name=fb_disp><br />'
pulldown_table     += '                <span class=label><% $lang->maketext('Default Value') %>:</span><br />'
pulldown_table     += '         <input type=text name=fb_value>'
pulldown_table     += '</td><td valign=top width=170>'
pulldown_table     += '                <span class=label><% $lang->maketext('Option, Label') %><br />(<% $lang->maketext('one per line') %>):</span><br />'
pulldown_table     += "         <textarea rows=<% $textareaRows %> cols=<% $textareaCols %> name=fb_vals></textarea>"
pulldown_table     += "</td></tr>"
pulldown_table     += '</table><table width=340 cellpadding=3>'
pulldown_table     += '<tr><td>'
pulldown_table     += '         <% $numFieldsTxt %>'
pulldown_table     += '    </td><td>'
%if ($useRequired){
pulldown_table     += '    <span class=label><% $lang->maketext('Required') %>:</span><input type=checkbox name=fb_req>' 
%}
pulldown_table     += '    </td><td>'
%if ($useQuantifier){
pulldown_table     += '    <span class=label><% $lang->maketext('Repeatable') %>:</span><input type=checkbox name=fb_quant>'
%}
pulldown_table     += "</td></tr></table>"
pulldown_table     += '</form>&nbsp;'

var select_table  = "<form name=fb_form target=<% $target %>><input type=hidden name=fb_type value=select>"
select_table     += '<table width=340 cellpadding=3>'
select_table     += '<tr><td valign=top>'
select_table     += '  <span class=label><% $lang->maketext('Key Name') %>:</span><br />'
select_table     += '   <input type=text name=fb_name size=20> <br />'
select_table     += '   <span class=label><% $lang->maketext('Label') %>:</span><br />'
select_table     += '   <input type=text name=fb_disp size=20><br />'
select_table     += '   <span class=label><% $lang->maketext('Default Value') %>:</span><br />'
select_table     += '   <input type=text name=fb_value size=20>'
select_table     += '</td><td valign=top>'
select_table     += '   <span class=label><% $lang->maketext('Option, Label') %><br>(<% $lang->maketext('one per line') %>):</span><br>'
select_table     += '   <textarea rows=<% $textareaRows %> cols=<% $textareaCols %> name=fb_vals></textarea>'
select_table     += "</td></tr>"
select_table     += '</table><table width=300 border=0 cellpadding=3>'
select_table     += "<tr><td valign=top"
select_table     += '   <span class=label><% $lang->maketext('Size') %>:</span><br />'
select_table     += '   <input type=text name=fb_size value=5 size=3>'
select_table     += '</td><td valign=top>'
select_table     += '  <span class=label><% $lang->maketext('Allow multiple') %>?</span><br />'
select_table     += '   <input type=checkbox name=fb_allowMultiple>'
select_table     += "</td><td>"
select_table     += '<% $numFieldsTxt %>'
select_table     += "</td></tr>"
select_table     += '</table><table width=300 border=0 cellpadding=3>'
select_table     += '    <tr><td>'
select_table     += '    </td><td>'
%if ($useRequired){
select_table    += '    <span class=label><% $lang->maketext('Required') %>:</span><input type=checkbox name=fb_req>' 
%}
select_table    += '    </td><td>'
%if ($useQuantifier){
select_table    += '    <span class=label><% $lang->maketext('Repeatable') %>:</span><input type=checkbox name=fb_quant>'
%}
select_table     += '</td></tr></table></form>&nbsp;'

var textarea_table  = "<form name=fb_form target=<% $target %>><input type=hidden name=fb_type value=textarea>"
textarea_table     += '<table width=340 cellpadding=3><tr><td valign=top><span class=label><%$lang->maketext('Key Name')%>:</span><br>'
textarea_table     += '<input type=text name=fb_name></td>'
textarea_table     += '<td valign=top><span class=label><%$lang->maketext('Rows')%>:</span><br>'
textarea_table     += '<input type=text name=fb_rows value=4 size=3></td>'
textarea_table     += '<td valign=top><span class=label><% $lang->maketext('Max size') %>:</span><br>'
textarea_table     += '<input type="text" name="fb_maxlength" value="0" size="4" /></td></tr>'
textarea_table     += '<tr><td valign=top><span class=label><% $lang->maketext('Label') %>:</span><br>'
textarea_table     += '<input type=text name=fb_disp></td>'
textarea_table     += '<td valign=top><span class=label><% $lang->maketext('Columns') %>:</span><br>'
textarea_table     += '<input type=text name=fb_cols value=40 size=3></td></tr>'
textarea_table     += '<tr><td colspan=3><span class=label><% $lang->maketext('Default Value') %>:</span><br>'
textarea_table     += '<input type=text name=fb_value></td>'
textarea_table     += "</tr>"
textarea_table     += '</table><table width=340 cellpadding=3>'
textarea_table     += "    <tr><td>"
textarea_table     += '<% $numFieldsTxt %>'
textarea_table     += '    </td><td>'
%if ($useRequired){
textarea_table    += '    <span class=label><% $lang->maketext('Required') %>:</span><input type=checkbox name=fb_req>' 
%}
textarea_table    += '    </td><td>'
%if ($useQuantifier){
textarea_table    += '    <span class=label><% $lang->maketext('Repeatable') %>:</span><input type=checkbox name=fb_quant>'
%}
textarea_table     += '</td></tr></table></form>&nbsp;'

% if (ENABLE_WYSIWYG) {
var wysiwyg_table  = "<form name=fb_form target=<% $target %>><input type=hidden name=fb_type value=wysiwyg>"
wysiwyg_table      += '<input type=hidden name=fb_allowMultiple value=1>'
wysiwyg_table      += '<table width=340 cellpadding=3><tr><td valign=top><span class=label><%$lang->maketext('Key Name')%>:</span><br>'
wysiwyg_table     += '<input type=text name=fb_name></td>'
wysiwyg_table      += '<td valign=top colspan="2"><span class=label><%$lang->maketext('Rows')%>:</span><br>'
wysiwyg_table     += '<input type=text name=fb_rows value=8 size=3 onChange="if (this.value < 8) {this.value=8;}"></td></tr>'
wysiwyg_table     += '<tr><td valign=top><span class=label><% $lang->maketext('Label') %>:</span><br>'
wysiwyg_table     += '<input type=text name=fb_disp></td>'
wysiwyg_table     += '<td valign=top><span class=label><% $lang->maketext('Columns') %>:</span><br>'
wysiwyg_table     += '<input type=text name=fb_cols value=67 size=3 onChange="if (this.value < 67) {this.value=67;}"></td></tr>'
wysiwyg_table     += '<tr><td colspan=3><span class=label><% $lang->maketext('Default Value') %>:</span><br>'
wysiwyg_table     += '<input type=text name=fb_value></td>'
wysiwyg_table     += "</tr>"
wysiwyg_table     += '</table><table width=340 cellpadding=3>'
wysiwyg_table     += "    <tr><td>"
wysiwyg_table     += '<% $numFieldsTxt %>'
wysiwyg_table     += '    </td><td>'
%     if ($useRequired){
wysiwyg_table    += '    <span class=label><% $lang->maketext('Required') %>:</span><input type=checkbox name=fb_req>' 
%     }
wysiwyg_table    += '    </td><td>'
%if ($useQuantifier){
wysiwyg_table    += '    <span class=label><% $lang->maketext('Repeatable') %>:</span><input type=checkbox name=fb_quant>'
% }
wysiwyg_table     += '</td></tr></table></form>&nbsp;'
% }

var date_table  = "<form name=fb_form target=<% $target %>><input type=hidden name=fb_type value=date>"
date_table     += "<table width=340 cellpadding=3><tr>"
date_table     += '<td valign=top><span class=label><% $lang->maketext('Key Name') %>:</span><br>'
date_table     += '<input type=text name=fb_name></td>'

date_table     += '<td valign="top"><span class="label"><% $lang->maketext('Precision') %>:</span><br>'
date_table     += '<% $precision_select %></td></tr>'
date_table     += '<tr><td valign=top><span class=label><% $lang->maketext('Label') %>:</span><br>'
date_table     += '<input type=text name=fb_disp></td>'
date_table     += "</tr>"
date_table     += '</table><table width=300 border=0 cellpadding=3>'
date_table     += "<tr><td>"
date_table     += '<% $numFieldsTxt %>'
date_table     += '    </td><td>'
%if ($useRequired){
date_table    += '    <span class=label><% $lang->maketext('Required') %>:</span><input type=checkbox name=fb_req>'
%}
date_table    += '    </td><td>'
%if ($useQuantifier){
date_table    += '    <span class=label><% $lang->maketext('Repeatable') %>:</span><input type=checkbox name=fb_quant>'
%}
date_table     += '</td></tr></table></form>&nbsp;'

<%perl>
  if (defined $optionalFieldsLocation) {
      $m->out( 'var optionalFields = "'.$optionalFieldsLocation.'"'."\n");
  } else {
      $m->out( "var optionalFields = ''\n" );
  }
</%perl>

</script>

% if ($agent->nav4) {

<<% $div %> <% $position %> <% $name %>="fbDiv" visibility=show width=300 height=400 z-index=5 style="font-family:sans-serif; font-weight:bold; font-size:10pt; width:380; height:400">


</<% $closeDiv %>>

% }

% $m->comp("/widgets/wrappers/sharky/table_top.mc",
%        caption => $caption,
%        number  => $num,
%        height  => 230);

<table border=0 cellpadding=0 cellspacing=0 width=570 height=230>
<form name="fb_switch">
<tr>
  <td width=20><img src="/media/images/spacer.gif" width=20 height=1 /></td>
  <td width=150 valign=top>

<table border=0>
  <tr>
    <td width=140><img src="/media/images/spacer.gif" width=140 height=5 /></td>
  </tr>
</table>
<table border="1" width="140" bordercolor="#cccc99" style="border-style:solid; border-color:#cccc99;" cellpadding="0" cellspacing="0">

  <tr>
    <td width="140" style="border-style:solid; border-color:#cccc99;">
      <input type=radio name=formElement value=text onClick="showForm('text')" checked>
        <b><% $lang->maketext('Text box') %></b>
    </td>
  </tr>
  <tr>
    <td style="border-style:solid; border-color:#cccc99;">
      <input type=radio name=formElement value=radio onClick="showForm('radio')">
        <b><% $lang->maketext('Radio Buttons')%> </b>
    </td>
  </tr>
  <tr>
    <td style="border-style:solid; border-color:#cccc99;">
      <input type=radio name=formElement value=checkbox onClick="showForm('checkbox')">
        <b><% $lang->maketext('Checkbox') %></b>
    </td>
  </tr>
  <tr>
    <td style="border-style:solid; border-color:#cccc99;">
      <input type=radio name=formElement value=pulldown onClick="showForm('pulldown')">
        <b><% $lang->maketext('Pulldown') %></b>
    </td>
  </tr>
  <tr>
    <td style="border-style:solid; border-color:#cccc99;">
      <input type=radio name=formElement value=select onClick="showForm('select')">
        <b><% $lang->maketext('Select') %></b>
        </td>
  </tr>
  <tr>
    <td style="border-style:solid; border-color:#cccc99;">
      <input type=radio name=formElement value=textarea onClick="showForm('textarea')">
        <b><% $lang->maketext('Text Area') %></b>
    </td>
  </tr>
% if (ENABLE_WYSIWYG){
  <tr>
    <td style="border-style:solid; border-color:#cccc99;">
      <input type=radio name=formElement value=wysiwyg onClick="showForm('wysiwyg')">
        <b><% $lang->maketext('WYSIWYG') %></b>
    </td>
  </tr>
% }
  <tr>
    <td style="border-style:solid; border-color:#cccc99;">
      <input type=radio name=formElement value=date onClick="showForm('date')">
        <b><% $lang->maketext('Date') %></b>
    </td>
  </tr>
</table>
</form>

  </td>
  <td width=400 height=230 valign=top rowspan=2>
% unless ($agent->nav4) {

<<% $div %> <% $position %> id="fbDiv">

&nbsp;
</<% $closeDiv %>>

% }
&nbsp;</td>

<tr>
  <td width=20><img src="/media/images/spacer.gif" width=20 height=1 /></td>
  <td valign=top>
  <form name=fb_magic_buttons>
  <a href="#" onClick="formBuilderMagicSubmit('<% $formName %>', 'add'); return false"><img src="/media/images/<% $lang_key %>/add_to_form_lgreen.gif" border=0 vspace=5 /></a>
  </td>
</tr>
</table>
<%perl>

$m->comp("/widgets/wrappers/sharky/table_bottom.mc");

$m->comp('/widgets/profile/displayFormElement.mc',
         key => 'delete',
         vals => { disp => '<span class="burgandyLabel">'.$lang->maketext('Delete this Profile').'</span>',
                   props => { type => 'checkbox',
                              label_after => 1 },
#                  value => '0'
                 },
         useTable => 0
        );
$m->out("<br />\n");

</%perl>
<a href="#" onClick="formBuilderMagicSubmit('<% $formName %>', 'save');return false"><img src="/media/images/<% $lang_key %>/save_red.gif" border="0" /></a>
% $m->out(qq{<a href="#" onClick="formBuilderMagicSubmit('$formName', 'save_n_stay');return false"><img src="/media/images/$lang_key/save_and_stay_lgreen.gif" border="0" /></a>\n}) if $stay;
<a href="#" onClick="window.location.href='<% "/$section/manager/$type/" %>'; return false;"><img src="/media/images/<% $lang_key %>/return_dgreen.gif" border="0" /></a>
</form><|MERGE_RESOLUTION|>--- conflicted
+++ resolved
@@ -109,8 +109,7 @@
         $numFieldsTxt .= '</select>';
 }
 </%init>
-<<<<<<< HEAD
-% # add hidden fields to recieve the values of the fbuilder
+% # add hidden fields to receive the values of the fbuilder
 <input type="hidden" name="fb_name" value="">
 <input type="hidden" name="fb_type" value="">
 <input type="hidden" name="fb_disp" value="">
@@ -129,29 +128,6 @@
 <input type="hidden" name="<% $saveCallback %>" value="0">
 <input type="hidden" name="<% $stayCallback %>" value="0">
 <input type="hidden" name="delete" value="0">
-=======
-
-
-% # add hidden fields to receive the values of the fbuilder
-<input type=hidden name=fb_name value=''>
-<input type=hidden name=fb_type value=''>
-<input type=hidden name=fb_disp value=''>
-<input type=hidden name=fb_vals value=''>
-<input type=hidden name=fb_value value=''>
-<input type=hidden name=fb_rows value=''>
-<input type=hidden name=fb_cols value=''>
-<input type=hidden name=fb_size value=''>
-<input type=hidden name=fb_position value=''>
-<input type=hidden name=fb_maxlength value=''>
-<input type=hidden name=fb_req value=''>
-<input type=hidden name=fb_quant value=''>
-<input type=hidden name=fb_allowMultiple value=''>
-<input type=hidden name=<% $addCallback %> value=0>
-<input type=hidden name=<% $saveCallback %> value=0>
-<input type=hidden name=<% $stayCallback %> value=0>
-<input type=hidden name=delete value=0>
-
->>>>>>> e71be815
 % # close the current form context
 </form>
 
