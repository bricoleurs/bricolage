<%args>
$widget
$field
$param
$story_id => undef
$media_id => undef
</%args>
<%once>;
my $fs = PREVIEW_LOCAL ? Bric::Util::Trans::FS->new : undef;
my $send_msg = sub { $m->comp('/lib/util/status_msg.mc', @_) };
my $comp_root = $m->interp->comp_root->[0][1];
</%once>

<%init>;
# Hunt the wumpus
$field = 'publish' if $field eq "$widget|publish_cb";
return unless $field eq 'preview' or $field eq "publish";

# Grab the story and media IDs from the session.
my ($story_pub_ids, $media_pub_ids);
if (my $d = get_state_data($widget)) {
    ($story_pub_ids, $media_pub_ids) = @{$d}{qw(story media)};
    clear_state($widget);
} elsif (! defined $story_id && ! defined $media_id ) { return }

if ($field eq 'preview') {
    # Instantiate the Burner object.
    my $b = Bric::Util::Burner->new({ out_dir => PREVIEW_ROOT });
    if (defined $media_id) {
	my $m = get_state_data('media_prof', 'media');
	unless ($m && defined $media_id && $m->get_id == $media_id) {
	    $m = Bric::Biz::Asset::Business::Media->lookup({ id => $media_id });
	}

	# Move out the story and then redirect to preview.
	my $url = &$publish($m, $b, 'media', $param, $field);
	&$send_msg("Redirecting to preview.");
	redirect_onload($url);
    } else {
<<<<<<< HEAD
	# get the checked in version
	my $story_ci = Bric::Biz::Asset::Business::Story->lookup({ id => $story_id });
	# and the checked out version
	my $story_co = Bric::Biz::Asset::Business::Story->lookup({ id => $story_id, checkout => 1 });

	# if they're the same version and the checked out version is
	# checked out by this user then use the checked out version
	my $s;
	if ($story_co and $story_ci and
	    $story_ci->get_version == $story_co->get_version and
	    $story_co->get_user__id() == get_user_id()) {
	    $s = $story_co;
	} else {
	    $s = $story_ci;
=======
	my $s = get_state_data('story_prof', 'story');
	unless ($s && defined $story_id && $s->get_id == $story_id) {
	    $s = Bric::Biz::Asset::Business::Story->lookup({ id => $story_id });
>>>>>>> f6305ba4
	}

	# Get all the related media to be previewed as well
	foreach my $r ($s->get_related_objects) {
	    next if (ref $r eq 'Bric::Biz::Asset::Business::Story');

	    # Make sure this media object isn't checked out.
	    if ($r->get_checked_out) {
		add_msg('Cannot auto-publish related media &quot;'.
			$r->get_title.'&quot; because it is checked out');
		next;
	    }
	    &$publish($r, $b, 'media', $param, $field);
	}
	# Move out the story and then redirect to preview.
	my $url = &$publish($s, $b, 'story', $param, $field);
	&$send_msg("Redirecting to preview.");
	redirect_onload($url);
    }
} else {
    # Instantiate the Burner object.
    my $b = Bric::Util::Burner->new({ out_dir => STAGE_ROOT });
    my $stories = mk_aref($story_pub_ids);
    my $media = mk_aref($media_pub_ids);

    # Iterate through each story and media object to be published.
    foreach my $sid (@$stories) {
	# Instantiate the story.
	my $s = Bric::Biz::Asset::Business::Story->lookup({ id => $sid });
	&$publish($s, $b, 'story', $param, $field);
    }

    foreach my $mid (@$media) {
	# Instantiate the media.
	my $m = Bric::Biz::Asset::Business::Media->lookup({ id => $mid });
	&$publish($m, $b, 'media', $param, $field);
    }

    redirect_onload(last_page());
}
</%init>

<%shared>;
my ($ats, $oc_sts, $uid) = ({}, {}, get_user_id());
my $publish = sub {
    my ($ba, $b, $key, $param, $field) = @_;
    # Check for EDIT permission for publish or READ permission for preview.
    if (chk_authz($ba, EDIT, 1) || (chk_authz($ba, READ, 1)
				    && $field eq 'preview')) {
	# Send a status message.
	&$send_msg('Preparing to format &quot;' . $ba->get_name . '&quot;');
    } else {
	# No permission. Send a message.
	my $msg = "Permission to publish &quot;" . $ba->get_name
	  . "&quot; denied";
	$field eq 'preview' ? &$send_msg($msg) : add_msg($msg);
	next;
    }

    if ($field ne 'preview' and $ba->get_checked_out) {
	add_msg("Cannot publish ".lc(get_disp_name($ba->key_name))." '".
		$ba->get_name."' because it is checked out");

	return;
    }

    $ba->set_publish_date($param->{pub_date});
    # Create a job for moving this asset.
    my $job = Bric::Dist::Job->new( { sched_time => $param->{pub_date},
				    user_id => $uid,
				    name => ucfirst($field) . " &quot;" .
				            $ba->get_name . "&quot;" });

    my $exp_job;
    my $repub;
    if ($field eq 'publish' && !$ba->get_publish_status) {
	# This puppy hasn't been published before. Mark it.
	$ba->set_publish_status(1);
	$repub = 1;
	if (my $exp_date = $ba->get_expire_date) {
	    # We'll need to expire it.
	    $exp_job = Bric::Dist::Job->new( { sched_time => $exp_date,
					     user_id => $uid,
					     type => 1 });
	    $exp_job->set_name("Expire &quot;" . $ba->get_name . "&quot;");
	}
    }

    # Get a list of the relevant categories.
    my @cats = $key eq 'story' ? $ba->get_categories : ();
    # Grab the asset type.
    my $at = $ats->{$ba->get_element__id} ||= $ba->_get_element_object;
    my $bats = {};
    my $res = [];
    my $ocs = $field eq 'preview'
      ? [ Bric::Biz::OutputChannel->lookup({ id => $at->get_primary_oc_id }) ]
	: $at->get_output_channels;

    # Iterate through each output channel.
    foreach my $oc (@$ocs) {
	&$send_msg("Writing files to &quot;" . $oc->get_name
		   . '&quot; Output Channel.');
	my $ocid = $oc->get_id;
	# Get a list of server types this categroy applies to.
	my $bat = $oc_sts->{$ocid} ||=
	  Bric::Dist::ServerType->list({ "can_$field" => 1,
				       output_channel_id => $ocid });
	# Make sure we have some destinations.
	unless (@$bat || ($field eq 'preview' && PREVIEW_LOCAL)) {
	    add_msg("Cannot publish asset &quot;" . $ba->get_name . "&quot; "
		    . "because there are no Destinations associated with its "
		    . "output channels.");
	    next;
	}
	# Force the list of server types into a hash so that they're unique
	# (they can repeat between asset channels).
	grep { $bats->{ $_->get_id } = $_ } @$bat;

	# Burn, baby, burn!
	if ($key eq 'story') {
	    foreach my $cat (@cats) { push @$res, $b->burn_one($ba, $oc, $cat) }
	} else {
	    my $path = $ba->get_path;
	    my $uri = $ba->get_uri;
	    if ($path && $uri) {
		my $r = Bric::Dist::Resource->lookup({ path => $path })
		  || Bric::Dist::Resource->new({ path => $path,
						 media_type => Bric::Util::MediaType->get_name_by_ext($uri)
					       });
		$r->set_uri($uri);
		$r->add_media_ids($ba->get_id);
		$r->save;
		push @$res, $r;
	    }
	}
    }
    # Turn the hash of server types into an array.
    $bats = [ values %$bats ];

    # Save the delivery job.
    $job->add_server_types(@$bats);
    $job->add_resources(@$res);
    $job->save;
    log_event('job_new', $job);

    # Save the expiration job, if there is one.
    if ($exp_job) {
	# Add the server types to the job.
	$exp_job->add_server_types(@$bats);
	$exp_job->add_resources(@$res);
	$exp_job->save;
	log_event('job_new', $exp_job);
    }

    # Now log that we've published and get it out of workflow.
    if ($field eq 'publish') {
	log_event($key . ($repub ? '_republish' : '_publish'), $ba);
	my $d = $ba->get_current_desk;
	$d->remove_asset($ba);
	$d->save;

	# Remove this asset from the workflow by setting is workflow ID to undef
	$ba->set_workflow_id(undef);
	$ba->save;

	log_event("${key}_rem_workflow", $ba);
    } else {
	# Execute the job and redirect.
	&$send_msg("Distributing files.");
	# We don't need to exeucte the job if it has already been executed.
	$job->execute_me unless ENABLE_DIST;
	if (PREVIEW_LOCAL) {
	    # Copy the files for previewing locally.
	    foreach my $rsrc (@$res) {
		$fs->copy($rsrc->get_path,
			  $fs->cat_dir($comp_root, PREVIEW_LOCAL,
				       $rsrc->get_uri));
	    }
	    # Return the redirection URL.
	    return $fs->cat_uri('/', PREVIEW_LOCAL, $res->[0]->get_uri);
	} else {
	    # Return the redirection URL.
	    return 'http://' . ($bats->[0]->get_servers)[0]->get_host_name
	      . $ba->get_uri;
	}
    }
};
</%shared><|MERGE_RESOLUTION|>--- conflicted
+++ resolved
@@ -37,26 +37,9 @@
 	&$send_msg("Redirecting to preview.");
 	redirect_onload($url);
     } else {
-<<<<<<< HEAD
-	# get the checked in version
-	my $story_ci = Bric::Biz::Asset::Business::Story->lookup({ id => $story_id });
-	# and the checked out version
-	my $story_co = Bric::Biz::Asset::Business::Story->lookup({ id => $story_id, checkout => 1 });
-
-	# if they're the same version and the checked out version is
-	# checked out by this user then use the checked out version
-	my $s;
-	if ($story_co and $story_ci and
-	    $story_ci->get_version == $story_co->get_version and
-	    $story_co->get_user__id() == get_user_id()) {
-	    $s = $story_co;
-	} else {
-	    $s = $story_ci;
-=======
 	my $s = get_state_data('story_prof', 'story');
 	unless ($s && defined $story_id && $s->get_id == $story_id) {
 	    $s = Bric::Biz::Asset::Business::Story->lookup({ id => $story_id });
->>>>>>> f6305ba4
 	}
 
 	# Get all the related media to be previewed as well
