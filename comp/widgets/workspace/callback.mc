<%once>;
my $keys = [qw(story media formatting)];
my $pkgs = { map { $_=>  get_package_name($_) } @$keys };
my $dskpkg = 'Bric::Biz::Workflow::Parts::Desk';
</%once>

<%args>
$widget
$param
$field
</%args>
<%init>;
if ($field eq "$widget|checkin_cb") {
    # Checking in assets and moving them to another desk.
    my %desks;
    foreach my $next (@{ mk_aref($param->{"desk|next_desk"})}) {
	next unless $next;
	my ($aid, $from_id, $to_id, $key) = split /-/, $next;
	my $a = $pkgs->{$key}->lookup({ id => $aid, checkout => 1 });
	my $curr = $desks{$from_id} ||= $dskpkg->lookup({ id => $from_id });
	my $next = $desks{$to_id} ||= $dskpkg->lookup({ id => $to_id });
	$curr->checkin($a);
	log_event("${key}_checkin", $a);

        if ($curr->get_id != $next->get_id) {
            $curr->transfer({ to    => $next,
                              asset => $a });
            log_event("${key}_moved", $a, { Desk => $next->get_name });
        }
        $curr->save;
        $next->save;
    }
} elsif ($field eq "$widget|delete_cb") {
    my $burn = Bric::Util::Burner->new;
    # Deleting assets.
    foreach my $key (@$keys) {
        foreach my $aid (@{ mk_aref($param->{"${key}_del_ids"}) }) {
	    my $a = $pkgs->{$key}->lookup({ id => $aid, checkout => 1 });
	    if (chk_authz($a, EDIT, 1)) {
		my $d = $a->get_current_desk;
		$d->checkin($a);
		$d->remove_asset($a);
		$d->save;
		log_event("${key}_rem_workflow", $a);
                $a->set_workflow_id(undef);
		$a->deactivate;
		$a->save;
		$burn->undeploy($a) if $key eq 'formatting';
		log_event("${key}_deact", $a);
	    } else {
		add_msg("Permission to delete &quot;" . $a->get_name
			. "&quot; denied.");
	    }
	}
    }
}
</%init>

<%doc>
###############################################################################

=head1 NAME

/widgets/workspace/callback.mc

=head1 VERSION

<<<<<<< HEAD
$Revision: 1.7 $

=head1 DATE

$Date: 2002-09-13 22:01:52 $
=======
$Revision: 1.6.2.3 $

=head1 DATE

$Date: 2002-09-27 19:39:49 $
>>>>>>> 3b4cfdf8

=head1 SYNOPSIS

=head1 DESCRIPTION

</%doc><|MERGE_RESOLUTION|>--- conflicted
+++ resolved
@@ -65,19 +65,11 @@
 
 =head1 VERSION
 
-<<<<<<< HEAD
-$Revision: 1.7 $
+$Revision: 1.8 $
 
 =head1 DATE
 
-$Date: 2002-09-13 22:01:52 $
-=======
-$Revision: 1.6.2.3 $
-
-=head1 DATE
-
-$Date: 2002-09-27 19:39:49 $
->>>>>>> 3b4cfdf8
+$Date: 2002-09-27 22:21:02 $
 
 =head1 SYNOPSIS
 
