<%args>
$widget
$field
$param
</%args>

<%once>
###############
## Constants ##
my $SEARCH_URL = '/workflow/manager/story/';
my $ACTIVE_URL = '/workflow/active/story/';
my $DESK_URL = '/workflow/profile/desk/';
####################
## Misc Functions ##

# removes repeated error messages
my $unique_msgs = sub {
    my (%seen, @msgs);
    while (my $msg = next_msg) {
        push @msgs, $msg unless $seen{$msg}++;
    }
    add_msg($_) for @msgs;
};

my $save_data = sub {
    my ($param, $widget, $story) = @_;
    my $data_errors = 0;

    $story ||= get_state_data($widget, 'story');
    chk_authz($story, EDIT);

    # Make sure the story is active.
    $story->activate;

    if (($story->get_slug() || '') ne ($param->{'slug'} || '')) {
        my $old_slug = $story->get_slug();
        # check the form of the slug
        if ($param->{'slug'} =~ m/\W/) {
            add_msg('Slug must conform to URI character rules.');
            $data_errors = 1;
        } else {
            $story->set_slug($param->{slug});
            my $msg = $story->check_uri;
            if ($msg) {
                if ($old_slug) {
                    add_msg("The slug has been reverted to '$old_slug', as " .
                            "the slug '$param->{slug}' caused this story " .
                            "to have a URI conflicting with that of story " .
                            "'$msg'.");
                    $story->set_slug($old_slug);
                } else {
                    add_msg("The slug, category and cover date you selected " .
                            "would have caused this story to have a URI " .
                            "conflicting with that of story '$msg'.");
                }
                $data_errors = 1;
            }
        }
    }

    $story->set_title($param->{title})
      if exists $param->{title};
    $story->set_description($param->{description})
      if exists $param->{description};
    $story->set_source__id($param->{"$widget|source_id"})
      if exists $param->{"$widget|source_id"};
    $story->set_priority($param->{priority})
      if exists $param->{priority};

    # Delete output channels.
    if ($param->{rem_oc}) {
        my $del_oc_ids = mk_aref($param->{rem_oc});
        foreach my $delid (@$del_oc_ids) {
            if ($delid == $param->{primary_oc_id}) {
                add_msg("Cannot both delete and make primary a single " .
                            "output channel.");
                $param->{__data_errors__} = 1;
            } else {
                my ($oc) = $story->get_output_channels($delid);
                $story->del_output_channels($delid);
                log_event('story_del_oc', $story,
                          { 'Output Channel' => $oc->get_name });
            }
        }
    }

    # Set primary output channel.
    $story->set_primary_oc_id($param->{primary_oc_id})
      if exists $param->{primary_oc_id};

    if (($param->{cover_date} || '') ne ($story->get_cover_date || '')) {
        my $old_date = $story->get_cover_date(ISO_8601_FORMAT);
        my $fold_date = $story->get_cover_date;
        $story->set_cover_date($param->{cover_date});
        my $msg = $story->check_uri;
        if ($msg) {
            if ($old_date) {
                add_msg("The cover date has been reverted to $fold_date, " .
                        "as it caused this story to have a URI conflicting " .
                        "with that of story '$msg'.");
                $story->set_cover_date($old_date);
            } else {
                add_msg("The slug, category and cover date you selected " .
                        "would have caused this story to have a URI " .
                        "conflicting with that of story '$msg'.");
            }
            $data_errors = 1;
        }
    }

    if ($param->{'cover_date-partial'}) {
        add_msg('Cover Date incomplete.');
        $data_errors = 1;
    }

    $story->set_expire_date($param->{expire_date})
      if exists $param->{expire_date};

    if ($param->{'expire_date-partial'}) {
        add_msg('Expire Date incomplete.');
        $data_errors = 1;
    }

    $story->set_primary_category($param->{"$widget|primary_cat"})
      if defined $param->{"$widget|primary_cat"};

    # avoid repeated messages from repeated calls to &$save_data
    &$unique_msgs if $data_errors;

    set_state_data($widget, 'story', $story);

    $param->{__data_errors__} = $data_errors;
    return not $data_errors;
};

#######################
## Callback Handlers ##

my $handle_delete = sub {
    my $story = shift;
    my $desk = $story->get_current_desk();
    $desk->checkin($story);
    $desk->remove_asset($story);
    $desk->save;
    log_event("story_rem_workflow", $story);
    $story->set_workflow_id(undef);
    $story->deactivate;
    $story->save;
    log_event("story_deact", $story);
    add_msg("Story &quot;" . $story->get_title . "&quot; deleted.");
};

################################################################################

my $handle_view = sub {
    my ($widget, $field, $param, $story, $new) = @_;
    $story ||= get_state_data($widget, 'story');
    # Abort this save if there were any errors.
    return unless &$save_data($param, $widget, $story);
    my $version = $param->{"$widget|version"};
    my $id = $story->get_id();
    set_redirect("/workflow/profile/story/$id/?version=$version");
};

################################################################################

my $handle_revert = sub {
    my ($widget, $field, $param, $story, $new) = @_;
    $story ||= get_state_data($widget, 'story');
    my $version = $param->{"$widget|version"};
    $story->revert($version);
    $story->save();
    add_msg("Story &quot;" . $story->get_title . "&quot; reverted to V.$version.");
    clear_state($widget);
};

################################################################################

my $handle_save = sub {
    my ($widget, $field, $param, $story, $new) = @_;
    $story ||= get_state_data($widget, 'story');

    # Just return if there was a problem with the update callback.
    return if delete $param->{__data_errors__};

    if ($param->{"$widget|delete"}) {
        # Delete the story.
        $handle_delete->($story);
    } else {
        # Save the story.
        $story->save;
        log_event(($new ? 'story_create' : 'story_save'), $story);
        add_msg("Story &quot;" . $story->get_title . "&quot; saved.");
    }

    my $return = get_state_data($widget, 'return') || '';

    # Clear the state and send 'em home.
    clear_state($widget);

    if ($return eq 'search') {
        my $workflow_id = $story->get_workflow_id();
        my $url = $SEARCH_URL . $workflow_id . '/';
        set_redirect($url);
    } elsif ($return eq 'active') {
        my $workflow_id = $story->get_workflow_id();
        my $url = $ACTIVE_URL . $workflow_id;
        set_redirect($url);
    } elsif ($return =~ /\d+/) {
        my $workflow_id = $story->get_workflow_id();
        my $url = $DESK_URL . $workflow_id . '/' . $return . '/';
        set_redirect($url);
    } else {
        set_redirect("/");
    }
};

################################################################################

my $handle_checkin = sub {
<<<<<<< HEAD
=======
    my ($widget, $field, $param, $story, $new) = @_;
    $story ||= get_state_data($widget, 'story');

    # Abort this save if there were any errors.
    return unless &$save_data($param, $widget, $story);

    my $work_id = get_state_data($widget, 'work_id');
    if ($work_id) {
        # Set the workflow this story should be in.
        $story->set_workflow_id($work_id);
        my $wf = Bric::Biz::Workflow->lookup( { id => $work_id });
        log_event('story_add_workflow', $story, { Workflow => $wf->get_name });
    }

    $story->checkin();

    # figure out the desk this should go to
    my $desk_id = $param->{"$widget|desk"};
    my $desk = Bric::Biz::Workflow::Parts::Desk->lookup({ id => $desk_id });
    my $cur_desk = $story->get_current_desk();

    my $no_log;
    if ($cur_desk) {
        if ($cur_desk->get_id() == $desk_id) {
            $no_log = 1;
        } else {
            $cur_desk->transfer({ to    => $desk,
                                  asset => $story });
            $cur_desk->save();
        }
    } else {
        # Send this story to the first desk.
        $desk->accept({'asset' => $story});
    }
    $desk->save;
    my $dname = $desk->get_name;
    log_event('story_moved', $story, { Desk => $dname }) unless $no_log;

    # make sure that the story is active
    $story->save();

    log_event(($new ? 'story_create' : 'story_save'), $story);
    log_event('story_checkin', $story);

    # Clear the state, set the redirect, and add a message.
    clear_state($widget);
    set_redirect("/");
    add_msg("Story &quot;" . $story->get_title . "&quot; saved and moved to"
            . " &quot;$dname&quot;.");
};

################################################################################

my $handle_checkin_and_pub = sub {
>>>>>>> 1eb22f0b
    my ($widget, $field, $param, $story, $new) = @_;
    $story ||= get_state_data($widget, 'story');

    # Abort this save if there were any errors.
    return unless &$save_data($param, $widget, $story);

    my $work_id = get_state_data($widget, 'work_id');
    my $wf;
    if ($work_id) {
        # Set the workflow this story should be in.
        $story->set_workflow_id($work_id);
        $wf = Bric::Biz::Workflow->lookup( { id => $work_id });
        log_event('story_add_workflow', $story,
                  { Workflow => $wf->get_name });
        $story->checkout({ user__id => get_user_id })
          unless $story->get_checked_out;
    }

    $story->checkin;

    # Get the desk information.
    my $desk_id = $param->{"$widget|desk"};
    my $cur_desk = $story->get_current_desk;

    # See if this story needs to be removed from workflow or published.
    if ($desk_id eq 'remove') {
        # Remove from the current desk and from the workflow.
        $cur_desk->remove_asset($story)->save if $cur_desk;
        $story->set_workflow_id(undef);
        $story->save;
        log_event(($new ? 'story_create' : 'story_save'), $story);
        log_event('story_checkout', $story) if $work_id;
        log_event('story_checkin', $story);
        log_event("story_rem_workflow", $story);
        add_msg("Story &quot;" . $story->get_title . "&quot; saved and " .
                    "shelved.");
    } elsif ($desk_id eq 'publish') {
        # Publish the story and remove it from workflow.
        my ($pub_desk, $no_log);
        # Find a publish desk.
        if ($cur_desk and $cur_desk->can_publish) {
            # We've already got one.
            $pub_desk = $cur_desk;
            $no_log = 1;
        } else {
            # Find one in this workflow.
            $wf ||= Bric::Biz::Workflow->lookup
              ({ id => $story->get_workflow_id });
            foreach my $d ($wf->allowed_desks) {
                $pub_desk = $d and last if $d->can_publish;
            }
            # Transfer the story to the publish desk.
            if ($cur_desk) {
                $cur_desk->transfer({ to    => $pub_desk,
                                      asset => $story });
                $cur_desk->save;
            } else {
                $pub_desk->accept({ asset => $story });
            }
            $pub_desk->save;
        }

        $story->save;
        # Log it!
        log_event(($new ? 'story_create' : 'story_save'), $story);
        log_event('story_checkin', $story);
        my $dname = $pub_desk->get_name;
        log_event('story_moved', $story, { Desk => $dname })
          unless $no_log;
        add_msg("Story &quot;" . $story->get_title . "&quot; saved and " .
                "checked in to &quot;$dname&quot;.");
    } else {
        # Look up the selected desk.
        my $desk = Bric::Biz::Workflow::Parts::Desk->lookup
          ({ id => $desk_id });
        my $no_log;
        if ($cur_desk) {
            if ($cur_desk->get_id == $desk_id) {
                $no_log = 1;
            } else {
                # Transfer the story to the new desk.
                $cur_desk->transfer({ to    => $desk,
                                      asset => $story });
                $cur_desk->save;
            }
        } else {
            # Send this story to the selected desk.
            $desk->accept({ asset => $story });
        }

        $desk->save;
        $story->save;
        log_event(($new ? 'story_create' : 'story_save'), $story);
        log_event('story_checkin', $story);
        my $dname = $desk->get_name;
        log_event('story_moved', $story, { Desk => $dname }) unless $no_log;
        add_msg("Story &quot;" . $story->get_title . "&quot; saved and " .
                "moved to &quot;$dname&quot;.");
    }

    # Publish the story, if necessary.
    if ($desk_id eq 'publish') {
        # HACK: Commit this checkin WHY?? Because Postgres does NOT like
        # it when you insert and delete a record within the same
        # transaction. This will be fixed in PostgreSQL 7.3. Be sure to
        # start a new transaction!
        Bric::Util::DBI::commit(1);
        Bric::Util::DBI::begin(1);

        # Use the desk callback to save on code duplication.
        $m->comp('/widgets/desk/callback.mc',
                 widget => $widget,
                 field => "$widget|publish_cb",
                 story_pub => { $story->get_id => $story },
                 param => {},
                );
    }
    # Clear the state out and set redirect.
    clear_state($widget);
    set_redirect("/");
};

################################################################################

my $handle_save_stay = sub {
    my ($widget, $field, $param, $story, $new) = @_;

    # Just return if there was a problem with the update callback.
    return if delete $param->{__data_errors__};

    $story ||= get_state_data($widget, 'story');

    if ($param->{"$widget|delete"}) {
        # Delete the story.
        $handle_delete->($story);
        # Get out of here, since we've blow it away!
        set_redirect("/");
        clear_state($widget);
    } else {
        # Make sure the story is activated and then save it.
        $story->activate;
        $story->save;
        log_event(($new ? 'story_create' : 'story_save'), $story);
        add_msg("Story &quot;" . $story->get_title . "&quot; saved.");
    }
};

################################################################################

my $handle_cancel = sub {
    my ($widget, $field, $param) = @_;
    my $story = get_state_data($widget, 'story');
    $story->cancel_checkout();
    $story->save();
    log_event('story_cancel_checkout', $story);
    clear_state($widget);
    set_redirect("/");
    add_msg("Story &quot;" . $story->get_title . "&quot; check out canceled.");
};

################################################################################

my $handle_workspace_return = sub {
    my ($widget, $field, $param) = @_;
    my $version_view = get_state_data($widget, 'version_view');

        my $story = get_state_data($widget, 'story');

    if ($version_view) {
        my $story_id = $story->get_id();
        clear_state($widget);
        set_redirect("/workflow/profile/story/$story_id/?checkout=1");
    } else {
        my $url;
        my $return = get_state_data($widget, 'return') || '';
        my $wid = $story->get_workflow_id;

        if ($return eq 'search') {
            $wid = get_state_data('workflow', 'work_id') || $wid;
            $url = $SEARCH_URL . $wid . '/';
        } elsif ($return eq 'active') {
            $url = $ACTIVE_URL . $wid;
        } elsif ($return =~ /\d+/) {
            $url = $DESK_URL . $wid . '/' . $return . '/';
        } else {
            $url = '/';
        }

        # Clear the state and send 'em home.
        clear_state($widget);
        set_redirect($url);
    }
};

################################################################################

my $handle_create = sub {
    my ($widget, $field, $param) = @_;

    # Check permissions.
    my $work_id = get_state_data($widget, 'work_id');
    my $wf = Bric::Biz::Workflow->lookup({ id => $work_id });
    my $gid = $wf->get_all_desk_grp_id;
    chk_authz('Bric::Biz::Asset::Business::Story', CREATE, 0, $gid);

    # Make sure we have the required data. Check the story type.
    my $ret;
    unless (defined $param->{"$widget|at_id"}
            && $param->{"$widget|at_id"} ne '')
    {
        add_msg("Please select a story type.");
        $ret = 1;
    }

    # Check the category ID.
    my $cid = $param->{"$widget|new_category_id"};
    unless (defined $cid && $cid ne '') {
        add_msg("Please select a primary category.");
        $ret = 1;
    }

    # Check the slug.
    if ($param->{'slug'}) {
        # check the form of the slug
        if ($param->{'slug'} =~ m/\W/) {
            add_msg('Slug must conform to URI character rules.');
            $ret = 1;
        }
    }

    # Return if there are problems.
    return if $ret;

    # Create a new story with the initial values given.
    my $init = { element__id => $param->{"$widget|at_id"},
                 source__id  => $param->{"$widget|source__id"},
                 user__id    => get_user_id };

    my $story = Bric::Biz::Asset::Business::Story->new($init);

    # Set the primary category
    $story->add_categories([$cid]);
    $story->set_primary_category($cid);
    my $cat = Bric::Biz::Category->lookup({ id => $cid });

    # Set the workflow this story should be in.
    $story->set_workflow_id($work_id);

    # Save everything else unless there were data errors
    return unless &$save_data($param, $widget, $story);

    # Save the story.
    $story->save;

    # Send this story to the first desk.
    my $start_desk = $wf->get_start_desk;
    $start_desk->accept({ asset => $story });
    $start_desk->save;

    # Log that a new story has been created and generally handled.
    log_event('story_new', $story);
    log_event('story_add_category', $story, { Category => $cat->get_name });
    log_event('story_add_workflow', $story, { Workflow => $wf->get_name });
    log_event('story_moved', $story, { Desk => $start_desk->get_name });
    log_event('story_save', $story);
    add_msg("Story &quot;" . $story->get_title . "&quot; created and saved.");

    # Put the story into the session and clear the workflow ID.
    set_state_data($widget, 'story', $story);
    set_state_data($widget, 'work_id', '');

    # Head for the main edit screen.
    set_redirect("/workflow/profile/story/");

    # As far as history is concerned, this page should be part of the story
    # profile stuff.
    pop_page;
};

################################################################################

my $handle_notes = sub {
    my ($widget, $field, $param) = @_;

    # Return if there were data errors.
    return unless &$save_data($param, $widget);

    my $story = get_state_data($widget, 'story');
    my $id    = $story->get_id();
    my $action = $param->{$widget.'|notes_cb'};
    set_redirect("/workflow/profile/story/${action}_notes.html?id=$id");
};

################################################################################

my $handle_delete_cat = sub {
    my ($widget, $field, $param) = @_;
    my $cat_ids = mk_aref($param->{"$widget|delete_cat"});
    my $story = get_state_data($widget, 'story');
    chk_authz($story, EDIT);
    $story->delete_categories($cat_ids);
    $story->save;

    # Log events.
    foreach my $cid (@$cat_ids) {
        my $cat = Bric::Biz::Category->lookup({ id => $cid });
        log_event('story_del_category', $story, { Category => $cat->get_name });
        add_msg("Category &quot;" . $cat->get_name . "&quot; disassociated.");
    }
    set_state_data($widget, 'story', $story);
};

################################################################################

my $handle_update_primary = sub {
    my ($widget, $field, $param) = @_;
    my $story   = get_state_data($widget, 'story');
    chk_authz($story, EDIT);
    my $primary = $param->{"$widget|primary_cat"};
    $story->set_primary_category($primary);
    $story->save();
    set_state_data($widget, 'story', $story);
};

################################################################################

my $handle_add_category = sub {
    my ($widget, $field, $param) = @_;
    my $story = get_state_data($widget, 'story');
    chk_authz($story, EDIT);
    my $cat_id = $param->{"$widget|new_category_id"};
    if (defined $cat_id) {
        $story->add_categories([ $cat_id ]);
        my $msg = $story->check_uri();
        if ($msg) {
            $story->delete_categories([ $cat_id ]);
            add_msg("The category was not added, as it would have caused a " .
                    "URI clash with story '$msg'.");
            $story->save();
            set_state_data($widget, 'story', $story);
            return;
        }
        $story->save();
        my $cat = Bric::Biz::Category->lookup({ id => $cat_id });
        log_event('story_add_category', $story, { Category => $cat->get_name });
        add_msg("Category &quot;" . $cat->get_name . "&quot; added.");
    }
    set_state_data($widget, 'story', $story);
};

##############################################################################

my $handle_add_oc = sub {
    my ($widget, $field, $param) = @_;
    my $story = get_state_data($widget, 'story');
    chk_authz($story, EDIT);
    my $oc = Bric::Biz::OutputChannel->lookup({ id => $param->{$field} });
    $story->add_output_channels($oc);
    log_event('story_add_oc', $story, { 'Output Channel' => $oc->get_name });
    $story->save;
    set_state_data($widget, 'story', $story);
};

################################################################################

my $handle_view_notes = sub {
    my ($widget, $field, $param) = @_;
    my $story = get_state_data($widget, 'story');
    my $id = $story->get_id();
    set_redirect("/workflow/profile/story/comments.html?id=$id");
};

################################################################################

my $handle_trail = sub {
    my ($widget, $field, $param) = @_;

    # Return if there were data errors
    return unless &$save_data($param, $widget);

    my $story = get_state_data($widget, 'story');
    my $id = $story->get_id();
    set_redirect("/workflow/trail/story/$id");
};

################################################################################

my $handle_view_trail = sub {
    my ($widget, $field, $param) = @_;
    my $story = get_state_data($widget, 'story');
    my $id = $story->get_id();
    set_redirect("/workflow/trail/story/$id");
};

################################################################################

my $handle_update = sub {
    my ($widget, $field, $param) = @_;
    &$save_data($param, $widget);
};

################################################################################

my $handle_keywords = sub {
    my ($widget, $field, $param) = @_;

    # Return if there were data errors
    return unless &$save_data($param, $widget);

    my $story = get_state_data($widget, 'story');
    my $id = $story->get_id();
    set_redirect("/workflow/profile/story/keywords.html");
};

################################################################################

my $handle_contributors = sub {
    my ($widget, $field, $param) = @_;

    # Return if there were data errors
    return unless &$save_data($param, $widget);
    set_redirect("/workflow/profile/story/contributors.html");
};

################################################################################

my $handle_assoc_contrib = sub {
    my ($widget, $field, $param) = @_;
    my $story = get_state_data($widget, 'story');
    chk_authz($story, EDIT);
    my $contrib_id = $param->{$field};
    my $contrib = Bric::Util::Grp::Parts::Member::Contrib->lookup({'id' => $contrib_id});
    my $roles = $contrib->get_roles;
    if (scalar(@$roles)) {
        set_state_data($widget, 'contrib', $contrib);
        set_redirect("/workflow/profile/story/contributor_role.html");
    } else {
        $story->add_contributor($contrib);
        log_event('story_add_contrib', $story, { Name => $contrib->get_name });
#       add_msg("Contributor &quot;" . $contrib->get_name . "&quot; associated.");
    }
};

################################################################################

my $handle_assoc_contrib_role = sub {
    my ($widget, $field, $param) = @_;
    my $story   = get_state_data($widget, 'story');
    chk_authz($story, EDIT);
    my $contrib = get_state_data($widget, 'contrib');
    my $role    = $param->{$widget.'|role'};

    # Add the contributor
    $story->add_contributor($contrib, $role);
    log_event('story_add_contrib', $story, { Name => $contrib->get_name });

    # Go back to the main contributor pick screen.
    set_redirect(last_page);
#    add_msg("Contributor &quot;" . $contrib->get_name . "&quot; associated.");

    # Remove this page from the stack.
    pop_page;
};

################################################################################

my $handle_unassoc_contrib = sub {
    my ($widget, $field, $param) = @_;
    my $story = get_state_data($widget, 'story');
    chk_authz($story, EDIT);
    my $cids = mk_aref($param->{$field});
    $story->delete_contributors($cids);

    # Log the dissociations.
    foreach my $cid (@$cids) {
        my $c = Bric::Util::Grp::Parts::Member::Contrib->lookup({'id' => $cid });
        log_event('story_del_contrib', $story, { Name => $c->get_name });
#       add_msg("Contributor &quot;" . $contrib->get_name . "&quot; disassociated.");
    }
};

################################################################################

my $save_contrib = sub {
    my ($widget, $param) = @_;

    # get the contribs to delete
    my $story = get_state_data($widget, 'story');

    my $existing = { map { $_->get_id => 1 } $story->get_contributors };

    chk_authz($story, EDIT);
    my $contrib_id = $param->{$widget.'|delete_id'};
    my $msg;
    if ($contrib_id) {
        if (ref $contrib_id) {
            $story->delete_contributors($contrib_id);
            foreach (@$contrib_id) {
                my $contrib = Bric::Util::Grp::Parts::Member::Contrib->lookup(
                    { id => $_ });
                delete $existing->{$_};
                log_event('story_del_contrib', $story,
                          { Name => $contrib->get_name });
            }
            add_msg('Contributors disassociated.');
        } else {
            $story->delete_contributors([$contrib_id]);
            my $contrib = Bric::Util::Grp::Parts::Member::Contrib->lookup(
                { id => $contrib_id });
            delete $existing->{$contrib_id};
            log_event('story_del_contrib', $story,
                      { Name => $contrib->get_name });
            add_msg('Contributor &quot;' . $contrib->get_name .
                    "&quot; disassociated.");
        }
    }

    # get the remaining
    # and reorder
    foreach (keys %$existing) {
        my $key = $widget . '|reorder_' . $_;
        my $place = $param->{$key};
        $existing->{$_} = $place;
    }
    my @no = sort { $existing->{$a} <=> $existing->{$b} } keys %$existing;
    $story->reorder_contributors(@no);

    # and that's that
};

##############################################################################

my $handle_save_contrib = sub {
    my ($widget, $field, $param) = @_;
    $save_contrib->($widget, $param);
    # Set a redirect for the previous page.
    set_redirect(last_page);
    # Pop this page off the stack.
    pop_page;
};

##############################################################################i

my $handle_save_and_stay_contrib = sub {
    my ($widget, $field, $param) = @_;
    $save_contrib->($widget, $param);
};

###############################################################################

my $handle_leave_contrib = sub {
    my ($widget, $field, $param) = @_;
    # Set a redirect for the previous page.
    set_redirect(last_page);
    # Pop this page off the stack.
    pop_page;
};

################################################################################

my $handle_exit = sub {
    my ($widget, $field, $param) = @_;
    set_state($widget, {});
    # Set the redirect to the page we were at before here.
    set_redirect(last_page || "/workflow/search/story/");
    # Remove this page from history.
    pop_page;
};

################################################################################

my $handle_add_kw = sub {
    my ($widget, $field, $param) = @_;

    # Grab the story.
    my $story = get_state_data($widget, 'story');
    chk_authz($story, EDIT);

    # Add new keywords.
    my $new;
    foreach (@{ mk_aref($param->{keyword}) }) {
        next unless $_;
        my $kw = Bric::Biz::Keyword->lookup({ name => $_ });
        unless ($kw) {
            $kw = Bric::Biz::Keyword->new({ name => $_})->save;
            log_event('keyword_new', $kw);
        }
        push @$new, $kw;
    }
    $story->add_keywords($new) if $new;

    # Delete old keywords.
    $story->delete_keywords(mk_aref($param->{del_keyword}))
      if defined $param->{del_keyword};

    # Save the changes
    set_state_data($widget, 'story', $story);

    set_redirect(last_page);

    add_msg("Keywords saved.");

    # Take this page off the stack.
    pop_page;
};

################################################################################

my $handle_checkout = sub {
    my ($widget, $field, $param) = @_;
    my $ids = $param->{$field};
    $ids = ref $ids ? $ids : [$ids];

    foreach (@$ids) {
        my $ba = Bric::Biz::Asset::Business::Story->lookup({'id' => $_});
        if (chk_authz($ba, EDIT, 1)) {
            $ba->checkout({'user__id' => get_user_id});
            $ba->save;

            # Log Event.
            log_event('story_checkout', $ba);
        } else {
            add_msg("Permission to checkout &quot;" . $ba->get_name .
                    "&quot; denied");
        }
    }

    if (@$ids > 1) {
        # Go to 'my workspace'
        set_redirect("/");
    } else {
        # Go to the profile screen
        set_redirect('/workflow/profile/story/'.$ids->[0].'?checkout=1');
    }
};

################################################################################

my $handle_recall = sub {
    my ($widget, $field, $param) = @_;
    my $ids = $param->{$widget.'|recall_cb'};
    $ids = ref $ids ? $ids : [$ids];
    my %wfs;

    foreach (@$ids) {
        my ($o_id, $w_id) = split('\|', $_);
        my $ba = Bric::Biz::Asset::Business::Story->lookup({'id' => $o_id});
        if (chk_authz($ba, EDIT, 1)) {
            my $wf = $wfs{$w_id} ||= Bric::Biz::Workflow->lookup({'id' => $w_id});

            # Make sure the workflow ID is valid.
            unless ($w_id) {
                my $msg = "Bad Workflow ID '$w_id'";
                die Bric::Util::Fault::Exception::DP->new({'msg' => $msg});
            }

            # Put this formatting asset into the current workflow and log it.
            $ba->set_workflow_id($w_id);
            log_event('story_add_workflow', $ba, { Workflow => $wf->get_name });

            # Get the start desk for this workflow.
            my $start_desk = $wf->get_start_desk;

            # Put this formatting asset on to the start desk.
            $start_desk->accept({'asset' => $ba});
            $start_desk->checkout($ba, get_user_id);
            $start_desk->save;
            log_event('story_moved', $ba, { Desk => $start_desk->get_name });
            log_event('story_checkout', $ba);
        } else {
            add_msg("Permission to checkout &quot;" . $ba->get_name
                    . "&quot; denied");
        }
    }

    if (@$ids > 1) {
        # Go to 'my workspace'
        set_redirect("/");
    } else {
        my ($o_id, $w_id) = split('\|', $ids->[0]);
        # Go to the profile screen
        set_redirect('/workflow/profile/story/'.$o_id.'?checkout=1');
    }
};

my $handle_clone = sub {

};


###########################
## Callbacks Definitions ##

my %cbs = (
           create_cb                => $handle_create,
           workspace_return_cb      => $handle_workspace_return,
           notes_cb                 => $handle_notes,
           delete_cat_cb            => $handle_delete_cat,
           update_primary_cb        => $handle_update_primary,
           add_category_cb          => $handle_add_category,
           view_notes_cb            => $handle_view_notes,
           trail_cb                 => $handle_trail,
           view_trail_cb            => $handle_view_trail,
           update_pc                => $handle_update,
           keywords_cb              => $handle_keywords,
           contributors_cb          => $handle_contributors,
           assoc_contrib_cb         => $handle_assoc_contrib,
           assoc_contrib_role_cb    => $handle_assoc_contrib_role,
           unassoc_contrib_cb       => $handle_unassoc_contrib,
           leave_contrib_cb         => $handle_leave_contrib,
           save_cb                  => $handle_save,
           exit_cb                  => $handle_exit,
           add_kw_cb                => $handle_add_kw,
           checkout_cb              => $handle_checkout,
           recall_cb                => $handle_recall,
           cancel_cb                => $handle_cancel,
           view_cb                  => $handle_view,
           revert_cb                => $handle_revert,
           save_and_stay_cb         => $handle_save_stay,
           return_cb                => $handle_workspace_return,
           checkin_cb               => $handle_checkin,
           save_contrib_cb          => $handle_save_contrib,
           save_and_stay_contrib_cb => $handle_save_and_stay_contrib,
           clone_cb                 => $handle_clone,
           add_oc_id_cb             => $handle_add_oc,
          );
</%once>

<%init>;
my ($cb) = substr($field, length($widget)+1);
# Execute the call back if it exists.
if (exists $cbs{$cb}) {
    $cbs{$cb}->($widget, $field, $param);
} else {
    die Bric::Util::Fault::Exception::Ap->new
      ({ msg => "No callback for $cb in story profile" })
}
</%init><|MERGE_RESOLUTION|>--- conflicted
+++ resolved
@@ -218,63 +218,6 @@
 ################################################################################
 
 my $handle_checkin = sub {
-<<<<<<< HEAD
-=======
-    my ($widget, $field, $param, $story, $new) = @_;
-    $story ||= get_state_data($widget, 'story');
-
-    # Abort this save if there were any errors.
-    return unless &$save_data($param, $widget, $story);
-
-    my $work_id = get_state_data($widget, 'work_id');
-    if ($work_id) {
-        # Set the workflow this story should be in.
-        $story->set_workflow_id($work_id);
-        my $wf = Bric::Biz::Workflow->lookup( { id => $work_id });
-        log_event('story_add_workflow', $story, { Workflow => $wf->get_name });
-    }
-
-    $story->checkin();
-
-    # figure out the desk this should go to
-    my $desk_id = $param->{"$widget|desk"};
-    my $desk = Bric::Biz::Workflow::Parts::Desk->lookup({ id => $desk_id });
-    my $cur_desk = $story->get_current_desk();
-
-    my $no_log;
-    if ($cur_desk) {
-        if ($cur_desk->get_id() == $desk_id) {
-            $no_log = 1;
-        } else {
-            $cur_desk->transfer({ to    => $desk,
-                                  asset => $story });
-            $cur_desk->save();
-        }
-    } else {
-        # Send this story to the first desk.
-        $desk->accept({'asset' => $story});
-    }
-    $desk->save;
-    my $dname = $desk->get_name;
-    log_event('story_moved', $story, { Desk => $dname }) unless $no_log;
-
-    # make sure that the story is active
-    $story->save();
-
-    log_event(($new ? 'story_create' : 'story_save'), $story);
-    log_event('story_checkin', $story);
-
-    # Clear the state, set the redirect, and add a message.
-    clear_state($widget);
-    set_redirect("/");
-    add_msg("Story &quot;" . $story->get_title . "&quot; saved and moved to"
-            . " &quot;$dname&quot;.");
-};
-
-################################################################################
-
-my $handle_checkin_and_pub = sub {
->>>>>>> 1eb22f0b
     my ($widget, $field, $param, $story, $new) = @_;
     $story ||= get_state_data($widget, 'story');
 
