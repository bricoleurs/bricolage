<& '/widgets/wrappers/table_top.mc', 
    caption => 'Current Categories',
&>

<& '/widgets/listManager/listManager.mc',
    object          => 'category',
    userSort        => 0,
    def_sort_field  => 'uri',
    title           => 'Current Categories',
    objs            => \@categories,
    profile         => undef,
    fields          => [qw(uri site name primary)],
    field_titles    => { primary => 'Primary' },
    field_values    => $primary_sub,
    select          =>  $category_select,
    addition        => ''
&>

<& '/widgets/wrappers/table_bottom.mc' &>

<& /widgets/search/search.mc,
   object       => 'category',
   field        => 'uri',
   type         => 'singular',
   use_form_tag => 0
&>

<& '/widgets/wrappers/table_top.mc', 
    caption => 'Choose Categories',
&>

<& /widgets/listManager/listManager.mc,
   object    => 'category',
   title     => 'Choose Categories',
   select    => undef,
   profile   => $category_choose_profile,
   exclude   => $exclude_cats,
   fields    => [qw(uri site name)],
   addition  => '',
   behavior => 'expand',
&>

<<<<<<< HEAD
<& '/widgets/wrappers/table_bottom.mc' &>

=======
<& '/widgets/wrappers/sharky/table_bottom.mc' &>
<div style="float: right">
>>>>>>> 049fae61
<& '/widgets/buttons/submit.mc',
    disp    => 'Save',
    widget  => $widget,
    cb      => 'save_category_cb',
    button  => 'save_red',
    value   => 'Save',
    useTable => 0
&>
<& '/widgets/buttons/submit.mc',
    disp    => 'Save and Stay',
    widget  => $widget,
    cb      => 'save_and_stay_category_cb',
    button  => 'save_and_stay_lgreen',
    value   => 'Save and Stay',
    useTable => 0
&>
<& '/widgets/buttons/submit.mc',
    disp    => 'Return',
    widget  => $widget,
    cb      => 'leave_category_cb',
    button  => 'return_dgreen',
    value   => 'Return',
    useTable => 0
&>
</div>
<%args>
$widget
</%args>

<%init>
my $story = get_state_data($widget, 'story');
my @categories = $story->get_categories();
my $exclude_cats = sub {
    my $cat = shift;

    # exclude unauthorized categories
    return 1 unless chk_authz($cat, READ, 1);

    # exclude already-associated categories
    my $cid = $cat->get_id;
    foreach my $ex (@categories) {
        return 1 if $cid == $ex->get_id;
    }

    # exclude cats not in story's site
    return 1 if $cat->get_site_id != $story->get_site_id;

    return 0;
};
</%init>

<%once>
my $primary_sub = sub {
    return unless $_[1] eq 'primary';
    my $cat = shift;
    my $widget = 'story_prof';
    my $story = get_state_data($widget, 'story');
    my $primary_cat = $story->get_primary_category;
    my $cid = $cat->get_id;

    # Output the radio button.
    $m->scomp('/widgets/profile/radio.mc',
              name => "$widget|set_primary_category",
              disp => '',
              value => $cid,
              checked => $cid == $primary_cat->get_id,
              useTable => 0,
    );
};

my $category_choose_profile = sub {
    my $cat = shift;
    my $widget = 'story_prof';
    return ['Associate', $r->uri, "$widget|assoc_category_cb=" . $cat->get_id];
};
my $category_select = sub {
    my $cat = shift;
    my $widget = 'story_prof';
    my $story = get_state_data($widget, 'story');
    my $primary_cat = $story->get_primary_category;

    if ($cat->get_id == $primary_cat->get_id) {
        return;
    } else {
        return ['Delete', "$widget|delete_id"];
    }
};
</%once><|MERGE_RESOLUTION|>--- conflicted
+++ resolved
@@ -40,13 +40,8 @@
    behavior => 'expand',
 &>
 
-<<<<<<< HEAD
 <& '/widgets/wrappers/table_bottom.mc' &>
-
-=======
-<& '/widgets/wrappers/sharky/table_bottom.mc' &>
 <div style="float: right">
->>>>>>> 049fae61
 <& '/widgets/buttons/submit.mc',
     disp    => 'Save',
     widget  => $widget,
