--- conflicted
+++ resolved
@@ -9,13 +9,8 @@
 
 %#--- Initialization ---#
 <%init>
-<<<<<<< HEAD
-my $agent = $m->comp("/widgets/util/detectAgent.mc");
-my $spacerRow = ($agent->{browser} ne "Internet Explorer") ? '<img src="/media/images/spacer.gif" width=550 height=3>' : "";
-=======
 my $agent = detect_agent();
 my $spacerRow = (! $agent->ie) ? '<img src="/media/images/spacer.gif" width=550 height=3>' : "";
->>>>>>> f2567e7b
 </%init>
 
 <FORM action="<% $r->uri %>" method="post">
