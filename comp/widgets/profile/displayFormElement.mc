--- conflicted
+++ resolved
@@ -48,17 +48,10 @@
              };
 
   $m->comp("/widgets/profile/displayFormElement.mc", 
-<<<<<<< HEAD
            vals => $vals,
            key  => 'color',
            js   => 'optional javascript string'
   );
-=======
-       vals => $vals,
-           key  => 'color',
-       js   => 'optional javascript string'
-      );
->>>>>>> e71be815
 
 =item 2)
 
@@ -66,17 +59,10 @@
 populate the form field with whatever it finds there. For example:
 
   $m->comp("/widgets/profile/displayFormElement.mc", 
-<<<<<<< HEAD
            key    => "fname",
            objref => $obj,
            js     => 'optional javascript string'
   );
-=======
-       key    => "fname",
-           objref => $obj,
-       js     => 'optional javascript string'
-      );
->>>>>>> e71be815
 
 =back
 
@@ -172,13 +158,8 @@
 
     # Assemble javascript.
     if (! $methods->{$key}{set_meth} ) {
-<<<<<<< HEAD
         # Don't overwrite another onFocus method.
         $js .= ' onFocus="blur();"' unless index($js, 'onFocus') != -1;
-=======
-    # Don't overwrite another onFocus method.
-    $js .= ' onFocus="blur();"' unless index($js, 'onFocus') != -1;
->>>>>>> e71be815
     }
 
     # Execute the formatting code.
@@ -186,13 +167,8 @@
                            $indent, $useTable, $label, $readOnly, $agent, $id)
       if $formSubs{$formType};
 
-<<<<<<< HEAD
     $m->out(qq{\n<script type="text/javascript">requiredFields['$key'] = }
             . qq{"$methods->{$key}{disp}"</script>\n}) if $methods->{$key}{req};
-=======
-    $m->out(qq{\n<script language="javascript">requiredFields['$key'] = }
-        . qq{"$methods->{$key}{disp}"</script>\n}) if $methods->{$key}{req};
->>>>>>> e71be815
 } elsif ($vals) {
     my $value     = $vals->{value};
     my $formType  = $vals->{props}{type} || return;;
@@ -210,13 +186,8 @@
                            $useTable, $label, $readOnly, $agent, $id)
       if $formSubs{$formType};
 
-<<<<<<< HEAD
     $m->out(qq{\n<script type="text/javascript">requiredFields['$key'] = }
             . qq{"$vals->{disp}";\n</script>\n}) if $vals->{req};
-=======
-    $m->out(qq{\n<script language="javascript">requiredFields['$key'] = }
-        . qq{"$vals->{disp}";\n</script>\n}) if $vals->{req};
->>>>>>> e71be815
 } else {
     # Fuhgedaboudit!
 }
@@ -264,19 +235,18 @@
     $js = $js ? " $js" : '';
 
     if ($type ne "checkbox" && $type ne "hidden") {
-<<<<<<< HEAD
         $out  = qq{<div class="row">\n} if $useTable;
         $out .= qq{        <div class="$label">} if $useTable;
         $out .= $name ? qq{$name:} : ($useTable) ? '&nbsp;' : '';
         $out .= qq{</div>\n} if $useTable;
 
         $out .= qq{        <div class="input">} if $useTable;
-	if (!$readOnly) {
+    if (!$readOnly) {
             my $idout = $id ? qq{ id="$id"} : '';
-	    $out .= qq{<input type="$type"${idout}$class name="$key"$src$disp_value$extra$js />};
-	} else {
+        $out .= qq{<input type="$type"${idout}$class name="$key"$src$disp_value$extra$js />};
+    } else {
             $out .= qq{<p>};
-	    $out .= ($type ne "password") ? $value : "********";
+        $out .= ($type ne "password") ? $value : "********";
             $out .= qq{</p>};
         }
         $out .= qq{</div>\n} if $useTable;
@@ -299,40 +269,6 @@
 
         $out .= qq{ <span class="label">$name</span>&nbsp;}
           if $name && $vals->{props}{label_after};
-=======
-    $out = $useTable ?  qq{<table border="0" width="$width"><tr><td align="right"}
-      . qq{ width="$indent">} : '';
-        $out .= $name ? qq{<span class="$label">$name:</span>}
-      : ($useTable) ? '&nbsp;':'';
-    $out .= &$rem_sub($width, $indent) if $useTable;
-
-    if (!$readOnly) {
-            my $idout = $id ? qq{ id="$id"} : '';
-        $out .= qq{<input type="$type"${idout}$class} . qq{ name="$key"$disp_value$extra$js />};
-    } else {
-        $out .= ($type ne "password") ? " $value" : "********";
-    }
-
-    } else {
-
-    $out = $useTable ?  qq{<table border="0" width="$width"><tr><td align="right"}
-      . qq{ width="$indent">} : '';
-    $out .= qq{<span class="$label">$name:</span>}
-      if $name && !$vals->{props}{label_after};
-    $out .= &$rem_sub($width, $indent) if $useTable;
-
-    if (!$readOnly) {
-        $out .= qq{<input type="$type" name="$key"$disp_value$extra$js />};
-    } else {
-        if ($type eq "radio" || $type eq "checkbox") {
-        $out .= " ". $lang->maketext( ($value) ? "Yes" : "No" );
-        $out .= "<br />";
-        }
-    }
-
-    $out .= qq{ <span class="label">$name</span>&nbsp;}
-      if $name && $vals->{props}{label_after};
->>>>>>> e71be815
     }
 
     $out .= "    </div>\n" if $useTable;
@@ -341,17 +277,12 @@
 };
 
 my %formSubs = (
-<<<<<<< HEAD
         text => sub { &$inpt_sub('text', @_, &$len_sub($_[1]) ) },
-=======
-    text => sub { &$inpt_sub('text', @_, &$len_sub($_[1]) ) },
->>>>>>> e71be815
         password => sub { &$inpt_sub('password', @_, &$len_sub($_[1]) ) },
         hidden => sub { &$inpt_sub('hidden', @_) },
         image => sub { &$inpt_sub('image', @_) },
 
         date => sub {
-<<<<<<< HEAD
             my ($key, $vals, $value, $js, $name, $width, $indent, $useTable,
                 $label, $readOnly, $agent) = @_;
             $m->comp("/widgets/select_time/select_time.mc",
@@ -400,75 +331,16 @@
             if (!$readOnly) {
             $js = $js ? " $js" : '';
                         # if we've set a maximum length then display the textcounter
-=======
-        my ($key, $vals, $value, $js, $name,$width, $indent, $useTable,
-        $label, $readOnly, $agent) = @_;
-            $m->comp("/widgets/select_time/select_time.mc",
-             base_name => $key,
-             def_date  => $value,
-             useTable  => $useTable,
-             width     => $width,
-             disp      => $name,
-                     read_only => $readOnly
-                 );
-        },
-
-    checkbox => sub {
-        my ($key, $vals, $value, $js, $name, $width, $indent, $useTable,
-        $label, $readOnly, $agent, $id) = @_;
-        my $extra = '';
-        if (exists $vals->{props}{chk}) {
-        $extra .= ' checked="checked"' if $vals->{props}{chk}
-        } elsif ($value) {
-        $extra .= ' checked="checked"';
-        }
-            $extra .= qq{ id="$id"} if defined $id;
-        $indent -= 5 if ($useTable && !$readOnly);
-        &$inpt_sub('checkbox', $key, $vals, $value, $js, $name, $width,
-               $indent, $useTable, $label, $readOnly, $agent, $id, $extra);
-    },
-
-    textarea => sub {
-            my ($key, $vals, $value, $js, $name, $width, $indent, $useTable,
-        $label, $readOnly, $agent) = @_;
-        my $rows =  $vals->{props}{rows} || 5;
-        my $cols = $vals->{props}{cols}  || 30;
-
-        # adjust defaults by platform/browser
-        # ns displays big boxes, usually
-        $cols = ($agent->nav4 && $agent->mac) ? $cols *.8 : $cols;
-
-        my $out;
-        $out .= qq{<table border="0" width="$width"><tr><td align="right"}
-          . qq{ width="$indent" valign="top">} if $useTable;
-        $out .= $name ? qq{<span class="$label">$name:</span><br />\n} : '';
-        $out .= &$rem_sub($width, $indent) if $useTable;
-        $value = defined $value ? escape_html($value) : '';
-        $key = $key ? escape_html($key) : '';
-
-        if (!$readOnly) {
-            $js = $js ? " $js" : '';
-            # if we've set a maximum length then display the textcounter
->>>>>>> e71be815
             if ($vals->{props}{maxlength}) {
                 # use a 'nice' unique name for js call, IE doesn't like | or _
                 my $uniquename = $key;
                 $uniquename =~ s/[\||_]//g;
-<<<<<<< HEAD
                                 my $upval = length($value);
                                 my $dwval = $vals->{props}{maxlength} - $upval;
                 my $textstring = $lang->maketext('Characters')
                                   . qq {: <span id="textCountUp$uniquename">$upval</span> }
                   . $lang->maketext('Remaining')
-                                  . qq{: <span id="textCountDown$uniquename">$dwval</span>};
-=======
-                my $upval = length($value);
-                my $dwval = $vals->{props}{maxlength} - $upval;
-                my $textstring = $lang->maketext('Characters')
-                  . qq {: <span id="textCountUp$uniquename">$upval</span> }
-                  . $lang->maketext('Remaining')
-                  . qq{: <span id="textCountDown$uniquename">$dwval</span><br />};
->>>>>>> e71be815
+                                  . qq{: <span id="textCountDown$uniquename">$dwval</span><br />};
                 my $functioncode = "textCount('$uniquename',$vals->{props}{maxlength})";
                 $out .= qq{$textstring\n};
                 $out .= qq{            <textarea id="$uniquename" }
@@ -482,7 +354,6 @@
         } else {
             $out .= $value;
         }
-<<<<<<< HEAD
         
         $out .= qq{        </div>\n} if $useTable;
         $out .= qq{    </div>\n} if $useTable;
@@ -510,35 +381,6 @@
             $js = $js ? " $js" : '';
             $out .= qq{            <textarea name="$key" id="$key" rows="$rows" cols="$cols" width="200"}
                  . qq{ wrap="soft" class="textArea"$js>$value</textarea><br />\n};
-=======
-        $out .= "\n</td></tr></table>\n" if $useTable;
-        $m->out($out);
-    },
-
-    wysiwyg => sub {
-            my ($key, $vals, $value, $js, $name, $width, $indent, $useTable,
-        $label, $readOnly, $agent) = @_;
-        my $rows =  $vals->{props}{rows} || 5;
-        my $cols = $vals->{props}{cols}  || 30;
-
-        # adjust defaults by platform/browser
-        # ns displays big boxes, usually
-        $cols = ($agent->nav4 && $agent->mac) ? $cols *.8 : $cols;
-
-        my $out;
-        $out .= qq{<table border="0" width="$width"><tr><td align="right"}
-          . qq{ width="$indent" valign="top">} if $useTable;
-        $out .= $name ? qq{<span class="$label">$name:</span><br />\n} : '';
-        $out .= &$rem_sub($width, $indent) if $useTable;
-        $value = defined $value ? escape_html($value) : '';
-        $key = $key ? escape_html($key) : '';
-
-        if (!$readOnly) {
-            $js = $js ? " $js" : '';
-            $out .= qq{<textarea name="$key" id="$key" rows="$rows" cols="$cols" width="200"}
-             . qq{ wrap="soft" class="textArea"$js>$value</textarea><br />\n};
-            my $htmlareatoolbar = HTMLAREA_TOOLBAR;
->>>>>>> e71be815
             $out .= qq{
  <script type="text/javascript">
    editors.push("$key");
@@ -547,7 +389,6 @@
         } else {
             $out .= $value;
         }
-<<<<<<< HEAD
 
         $out .= qq{        </div>\n} if $useTable;
         $out .= qq{    </div>\n} if $useTable;
@@ -583,12 +424,14 @@
             my $values = $vals->{props}{vals};
             my $ref = ref $values;
             if ($ref eq 'HASH') {
-                foreach my $k (sort { $values->{$a} cmp $values->{$b} } keys %$values) {
-                    if (!$readOnly) {
-                        $out .= &$opt_sub($k, $values->{$k}, $value);
-                    } else {
-                        $out .= $values->{$k} . "<br />" if ($values->{$k} eq $value);
-                    }
+                foreach my $k (sort { return -1 if $a eq '';
+                                      return 1 if $b eq '';
+                                      $values->{$a} cmp $values->{$b}
+                                    } keys %$values)
+                {
+                    $out .= $readOnly
+                      ? $values->{$k} . "<br />" if ($values->{$k} eq $value)
+                      : &$opt_sub($k, $values->{$k}, $value);
                 }
             } elsif ($ref eq 'ARRAY') {
                 foreach my $k (@$values ) {
@@ -674,140 +517,5 @@
             }
             &$inpt_sub('radio', @_);
         }
-=======
-        $out .= "\n</td></tr></table>\n" if $useTable;
-        $m->out($out);
-    },
-
-    select => sub {
-            my ($key, $vals, $value, $js, $name, $width, $indent, $useTable,
-        $label, $readOnly, $agent, $id) = @_;
-        my $out='';
-
-        $indent -= 7 if $agent->nav4;
-        if ($useTable) {
-        $out .= qq{<table border="0" width="$width" cellpadding=0 cellspacing=0><tr>};
-        $out .= qq{<td align="right" width="$indent" valign="middle">};
-        }
-            $out .= $name ? qq{<span class="$label">$name:</span>} : '';
-        $out .= "<br />" if (!$useTable && $name);
-        $out .= qq{</td>\n<td width=4><img src="/media/images/spacer.gif" width=4 height=1 />}
-          if ($useTable);
-        $out .= &$rem_sub($width-4, $indent) if $useTable;
-        $key = escape_html($key) if $key;
-
-        if (!$readOnly) {
-        $js = $js ? " $js" : '';
-        $out .= qq{<select name="$key" };
-        $out .= 'size="' . ($vals->{props}{size} ||
-          ($vals->{props}{multiple} ? 5 : 1)) . '"';
-        $out .= ' multiple' if $vals->{props}{multiple};
-                $out .= qq{ id="$id"} if defined $id;
-        $out .= "$js>\n";
-        }
-
-        # Make the values a reference if this is a multiple select list.
-        $value = { map { $_ => 1 } split /__OPT__/, $value }
-          if $vals->{props}{multiple};
-
-        # Iterate through values to create options.
-        my $values = $vals->{props}{vals};
-        my $ref = ref $values;
-        if ($ref eq 'HASH') {
-            foreach my $k (sort { return -1 if $a eq '';
-                                  return 1 if $b eq '';
-                                  $values->{$a} cmp $values->{$b}
-                                } keys %$values) {
-            if (!$readOnly) {
-            $out .= &$opt_sub($k, $values->{$k}, $value);
-            } else {
-            $out .= $values->{$k} . "<br />" if ($values->{$k} eq $value);
-            }
-        }
-        } elsif ($ref eq 'ARRAY') {
-        foreach my $k (@$values ) {
-            my ($f, $v) = ref $k ? @$k : ($k, $k);
-            if (!$readOnly) {
-            $out .= &$opt_sub($f, $v, $value);
-            } else {
-            $out .= $v . "<br />" if ($f eq $value);
-            }
-        }
-        }
-
-        $out .= "</select>" if (!$readOnly);
-
-        $out .= "\n</td></tr></table>\n" if $useTable;
-        # close select
-        $m->out("$out");
-    },
-
-    radio => sub {
-        my ($key, $vals, $value, $js, $name, $width, $indent, $useTable,
-        $label, $readOnly, $agent, $id) = @_;
-        my $out = '';
-        # print caption for the group
-        if ($useTable) {
-        $out .= ($readOnly) ? qq{<table border="0" width="$width"><tr><td width=$indent align="right"> }
-                                : qq{<table border="0" width="$width" cellspacing=0 cellpadding=2><tr><td align="right" width=$indent> };
-        }
-        $out .= qq{<span class="radioLabel">$name</span>} if $name;
-
-        if ($readOnly) {
-        $out .= "</td><td width=" . ($width - $indent) . ">";
-        # Find the selected value
-        my $values = $vals->{props}{vals};
-        my $ref = ref $values;
-        if ($ref eq 'HASH') {
-            foreach my $k (sort { $values->{$a} cmp $values->{$b} }
-                   keys %$values) {
-            $out .= $values->{$k} if ( $value eq $values->{$k});
-            }
-        } elsif ($ref eq 'ARRAY') {
-            foreach my $k (@$values ) {
-            $k = [$k, $k] unless ref $k;
-            $out .= $k->[1] if ($value eq $k->[0]);
-            }
-        }
-        } else {
-        $out .= "</td><td width=" . ($width - $indent) .">&nbsp;" if ($useTable);
-        }
-
-        $out .= "</td></tr></table>" if ($useTable);
-        $m->out($out);
-
-        if (!$readOnly) {
-        # Iterate through the values and draw each button:
-        my $values = $vals->{props}{vals};
-        my $ref = ref $values;
-        if ($ref eq 'HASH') {
-            foreach my $k (sort { $values->{$a} cmp $values->{$b} }
-                   keys %$values) {
-            &$inpt_sub('radio', $key, {}, $k, $js, $values->{$k},
-                   $width, $indent, $useTable, $label, $readOnly, $agent,
-                   $id, $value eq $k ? ' checked="checked"' : '');
-            $m->out("<br />\n") if (!$useTable);
-            }
-        } elsif ($ref eq 'ARRAY') {
-            foreach my $k (@$values ) {
-            $k = [$k, $k] unless ref $k;
-            &$inpt_sub('radio', $key, $k->[0], $k->[0], $js, $k->[1],
-                   $width, $indent, $useTable, $label, $readOnly, $agent,
-                   $id, $value eq $k->[0] ? ' checked="checked"' : '');
-            $m->out("<br />\n") if (!$useTable);
-            }
-        }
-        }
-    },
-    single_rad => sub {
-            my ($key, $vals, $value, $js, $name) = @_;
-        if (exists $vals->{props}{chk}) {
-        push @_, ' checked="checked"' if $vals->{props}{chk}
-        } elsif ($value) {
-        push @_, ' checked="checked"';
-        }
-        &$inpt_sub('radio', @_);
-    }
->>>>>>> e71be815
 );
 </%once>