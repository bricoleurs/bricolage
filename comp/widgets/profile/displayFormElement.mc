<%doc>
###############################################################################

=head1 NAME

=head1 VERSION

<<<<<<< HEAD
$Revision: 1.18 $

=head1 DATE

$Date: 2003-10-11 03:07:19 $
=======
$Revision: 1.9.4.4 $

=head1 DATE

$Date: 2003-10-10 18:14:07 $
>>>>>>> 0b04fd6d

=head1 SYNOPSIS

$m->comp("/widgets/profile/displayFormElement.mc",
        vals => $vals,
        key => 'color'
        js => 'optional script'
);
$m->comp("/widgets/profile/displayFormElement.mc",
        key => "fname",
        objref => $obj,
        js => 'optional script'
);
=head1 DESCRIPTION

There are two usages:

=over 4

=item 1)

Pass a vals hash with values with which to populate the element, and properties
of the form element, display form element html. For example:

  my $vals = {
               disp      => "Pick color",
               value     => 'Red', # optional, if you want one preselected
               props     => { 
                              type => 'select',
                              vals => {
                                        1 => 'Red',
                                        2 => 'Blue',
                                        3 => 'Orange'
                                      }
                            }
             };

  $m->comp("/widgets/profile/displayFormElement.mc", 
	   vals => $vals,
           key  => 'color',
	   js   => 'optional javascript string'
	  );

=item 2)

Pass an object and field name. The element will introspect the object and
populate the form field with whatever it finds there. For example:

  $m->comp("/widgets/profile/displayFormElement.mc", 
	   key    => "fname",
           objref => $obj,
	   js     => 'optional javascript string'
	  );

=back

All possible attributes of a form field are supported, but all have defaults.
If you choose to override the default javascript, none of the default behavior
(ie, setting the changed flag) will be implemented, unless the overriding 
string does so explicitly.  This is a feature, as it allows the onChange
to be eliminated entirely if needed.

The types of form fields supported are:

=over 4

=item *

text

=item *

password

=item *

select

=item *

hidden

=item *

textarea

=item *

checkbox

=item *

radio

=item *

single_rad - A single radio input, rather than an array of them.

=item *

date - Simple date formatting.

=back

=cut

</%doc>
<%args>
$localize => 1
$vals     => 0
$name     => undef
$key      => ''
$objref   => 0
$js       => ''
$useTable => 1
$readOnly => 0
$width    => undef
$indent   => undef
$cols     => undef
$rows     => undef
$id       => undef
</%args>
<%perl>;
my $agent = detect_agent();
$vals->{props}{cols} = $cols if ($cols);
$vals->{props}{rows} = $rows if ($rows);
$localize_opts = $localize;

if ($objref) {
    # fetch ref to introspection hash
    my $methods = $objref->my_meths;
    # basically, switch on this value to determine form element type.
    my $formType = $methods->{$key}{props}{type} || return;
    # Determine if we're fetching a date, and if so, get it in the right format.
    my @date_arg = $formType eq 'date' ? (ISO_8601_FORMAT) : ();
    # Fetch the value.
    my $value = $methods->{$key}{get_meth}->($objref, @date_arg,
      @{ $methods->{$key}{get_args} }) if $methods->{$key}{get_meth};
    $width  ||= 578;
    $indent ||= FIELD_INDENT;
    my $label    =  ($methods->{$key}{req}) ? "redLabel" : "label";

    # Get the name and localize it, if necessary.
    $name = $methods->{$key}{disp} unless defined $name;
    $name = $lang->maketext($name) if $localize && $name && $formType ne 'date';

    # Assemble javascript.
    if (! $methods->{$key}{set_meth} ) {
	# Don't overwrite another onFocus method.
	$js .= ' onFocus="blur();"' unless index($js, 'onFocus') != -1;
    }

    # Execute the formatting code.
    $formSubs{$formType}->($key, $methods->{$key}, $value, $js, $name, $width,
                           $indent, $useTable, $label, $readOnly, $agent, $id)
      if $formSubs{$formType};

    $m->out(qq{\n<script language="javascript">requiredFields['$key'] = }
	    . qq{"$methods->{$key}{disp}"</script>\n}) if $methods->{$key}{req};
} elsif ($vals) {
    my $value     = $vals->{value};
    my $formType  = $vals->{props}{type} || return;;
    $width   ||= $vals->{width}  ? $vals->{width}  : 578;
    $indent  ||= $vals->{indent} ? $vals->{indent} : FIELD_INDENT;
    my $label     =  ($vals->{req}) ? "redLabel" : "label";

    # Get the name and localize it, if necessary.
    $name = $vals->{disp} unless defined $name;
    $name = $lang->maketext($name) if $localize && $name && $formType ne 'date';
    $js = $vals->{js} || $js || '';

    # Execute the formatting code.
    $formSubs{$formType}->($key, $vals, $value, $js, $name, $width, $indent,
                           $useTable, $label, $readOnly, $agent, $id)
      if $formSubs{$formType};

    $m->out(qq{\n<script language="javascript">requiredFields['$key'] = }
	    . qq{"$vals->{disp}";\n</script>\n}) if $vals->{req};
} else {
    # Fuhgedaboudit!
}

return $key;

</%perl>
<%once>;
my $localize_opts = 1;
my $opt_sub = sub {
    my ($k, $v, $value) = @_;
    for ($k, $v, $value) { $_ = '' unless defined $_ }
    $v = escape_html($v) if $v;
    my $out = qq{<option value="$k"};
    # select it if there's a match
    $out .= " selected" if (ref $value && $value->{$k}) || $k eq $value;
    return "$out>". ($localize_opts ? $lang->maketext($v) : $v) . "</option>\n";
};

my $rem_sub = sub {
    my ($width, $indent) = @_;
    my $remainder = $width - $indent;
    $remainder = $remainder < 0 ? 0 : $remainder;
    return qq{</td><td width="$remainder">};
};

my $len_sub = sub {
    my ($vals) = @_;
    my $max = $vals->{props}{maxlength};
    my $len = $vals->{props}{length} || 32;
    return qq{ size="$len"} . ($max ? qq{ maxlength="$max"} : '');
};

my $inpt_sub = sub {
    my ($type, $key, $vals, $value, $js, $name, $width, $indent,
        $useTable, $label, $readOnly, $agent, $id, $extra) = @_;
    my $class = ($type eq "text" || $type eq "password")
      ? qq{ class="textInput"} : "";
    $extra ||= '';
    my $out;
    my $disp_value = defined $value && $type ne 'password' ? ' value="'
      . escape_html($value) . '"' : '';
    $key = escape_html($key) if $key;
    $js = $js ? " $js" : '';

    if ($type ne "checkbox" && $type ne "hidden") {
	$out = $useTable ?  qq{<table border="0" width="$width"><tr><td align="right"}
	  . qq{ width="$indent">} : '';
        $out .= $name ? qq{<span class="$label">$name:</span>}
	  : ($useTable) ? '&nbsp;':'';
	$out .= &$rem_sub($width, $indent) if $useTable;

	if (!$readOnly) {
	    $out .= qq{<input type="$type"$class} . qq{ name="$key"$disp_value$extra$js />};
	} else {
	    $out .= ($type ne "password") ? " $value" : "********";
	}

    } else {

	$out = $useTable ?  qq{<table border="0" width="$width"><tr><td align="right"}
	  . qq{ width="$indent">} : '';
	$out .= qq{<span class="$label">$name:</span>}
	  if $name && !$vals->{props}{label_after};
	$out .= &$rem_sub($width, $indent) if $useTable;

	if (!$readOnly) {
	    $out .= qq{<input type="$type" name="$key"$disp_value$extra$js />};
	} else {
	    if ($type eq "radio" || $type eq "checkbox") {
		$out .= " ". $lang->maketext( ($value) ? "Yes" : "No" );
		$out .= "<br />";
	    }
	}

	$out .= qq{ <span class="label">$name</span>&nbsp;}
	  if $name && $vals->{props}{label_after};
    }

    $out .= $useTable ? "</td></tr></table>" : '';

    $m->out($out);
};

my %formSubs = (
	text => sub { &$inpt_sub('text', @_, &$len_sub($_[1]) ) },
        password => sub { &$inpt_sub('password', @_, &$len_sub($_[1]) ) },
        hidden => sub { &$inpt_sub('hidden', @_) },

        date => sub {
	    my ($key, $vals, $value, $js, $name,$width, $indent, $useTable,
		$label, $readOnly, $agent) = @_;
            $m->comp("/widgets/select_time/select_time.mc",
		     base_name => $key,
		     def_date  => $value,
		     useTable  => $useTable,
		     width     => $width,
		     disp      => $name
		    );
        },

	checkbox => sub {
	    my ($key, $vals, $value, $js, $name, $width, $indent, $useTable,
		$label, $readOnly, $agent, $id) = @_;
	    my $extra = '';
	    if (exists $vals->{props}{chk}) {
		$extra .= ' checked="checked"' if $vals->{props}{chk}
	    } elsif ($value) {
		$extra .= ' checked="checked"';
	    }
            $extra .= qq{ id="$id"} if defined $id;
	    $indent -= 5 if ($useTable && !$readOnly);
	    &$inpt_sub('checkbox', $key, $vals, $value, $js, $name, $width,
		       $indent, $useTable, $label, $readOnly, $agent, $id, $extra);
	},

	textarea => sub {
            my ($key, $vals, $value, $js, $name, $width, $indent, $useTable,
		$label, $readOnly, $agent) = @_;
	    my $rows =  $vals->{props}{rows} || 5;
	    my $cols = $vals->{props}{cols}  || 30;

	    # adjust defaults by platform/browser
	    # ns displays big boxes, usually
	    $cols = ($agent->nav4 && $agent->mac) ? $cols *.8 : $cols;

	    my $out;
	    $out .= qq{<table border="0" width="$width"><tr><td align="right"}
	      . qq{ width="$indent" valign="top">} if $useTable;
	    $out .= $name ? qq{<span class="$label">$name:</span><br />\n} : '';
	    $out .= &$rem_sub($width, $indent) if $useTable;
	    $value = defined $value ? escape_html($value) : '';
	    $key = $key ? escape_html($key) : '';

	    if (!$readOnly) {
		$js = $js ? " $js" : '';
		$out .= qq{<textarea name="$key" rows="$rows" cols="$cols" width="200"}
		  . qq{ wrap="soft" class="textArea"$js>$value</textarea><br />\n};
	    } else {
		$out .= $value;
	    }
	    $out .= "\n</td></tr></table>\n" if $useTable;
	    $m->out($out);
	},

	select => sub {
            my ($key, $vals, $value, $js, $name, $width, $indent, $useTable,
		$label, $readOnly, $agent, $id) = @_;
	    my $out='';

	    $indent -= 7 if $agent->nav4;
	    if ($useTable) {
		$out .= qq{<table border="0" width="$width" cellpadding=0 cellspacing=0><tr>};
		$out .= qq{<td align="right" width="$indent" valign="middle">};
	    }
            $out .= $name ? qq{<span class="$label">$name:</span>} : '';
	    $out .= "<br />" if (!$useTable && $name);
	    $out .= qq{</td>\n<td width=4><img src="/media/images/spacer.gif" width=4 height=1 />}
	      if ($useTable);
	    $out .= &$rem_sub($width-4, $indent) if $useTable;
	    $key = escape_html($key) if $key;

	    if (!$readOnly) {
		$js = $js ? " $js" : '';
		$out .= qq{<select name="$key" };
		$out .= 'size="' . ($vals->{props}{size} ||
		  ($vals->{props}{multiple} ? 5 : 1)) . '"';
		$out .= ' multiple' if $vals->{props}{multiple};
                $out .= qq{ id="$id"} if defined $id;
		$out .= "$js>\n";
	    }

	    # Make the values a reference if this is a multiple select list.
	    $value = { map { $_ => 1 } split /__OPT__/, $value }
	      if $vals->{props}{multiple};

	    # Iterate through values to create options.
	    my $values = $vals->{props}{vals};
	    my $ref = ref $values;
	    if ($ref eq 'HASH') {
		foreach my $k (sort { $values->{$a} cmp $values->{$b} } keys %$values) {
		    if (!$readOnly) {
			$out .= &$opt_sub($k, $values->{$k}, $value);
		    } else {
			$out .= $values->{$k} . "<br />" if ($values->{$k} eq $value);
		    }
		}
	    } elsif ($ref eq 'ARRAY') {
		foreach my $k (@$values ) {
		    my ($f, $v) = ref $k ? @$k : ($k, $k);
		    if (!$readOnly) {
			$out .= &$opt_sub($f, $v, $value);
		    } else {
			$out .= $v . "<br />" if ($f eq $value);
		    }
		}
	    }

	    $out .= "</select>" if (!$readOnly);

	    $out .= "\n</td></tr></table>\n" if $useTable;
	    # close select
	    $m->out("$out");
	},

 	radio => sub {
	    my ($key, $vals, $value, $js, $name, $width, $indent, $useTable,
		$label, $readOnly, $agent, $id) = @_;
	    my $out = '';
	    # print caption for the group
	    if ($useTable) {
		$out .= ($readOnly) ? qq{<table border="0" width="$width"><tr><td width=$indent align="right"> }
	                            : qq{<table border="0" width="$width" cellspacing=0 cellpadding=2><tr><td align="right" width=$indent> };
	    }
	    $out .= qq{<span class="radioLabel">$name</span>} if $name;

	    if ($readOnly) {
		$out .= "</td><td width=" . ($width - $indent) . ">";
		# Find the selected value
		my $values = $vals->{props}{vals};
		my $ref = ref $values;
		if ($ref eq 'HASH') {
		    foreach my $k (sort { $values->{$a} cmp $values->{$b} }
				   keys %$values) {
			$out .= $values->{$k} if ( $value eq $values->{$k});
		    }
		} elsif ($ref eq 'ARRAY') {
		    foreach my $k (@$values ) {
			$k = [$k, $k] unless ref $k;
			$out .= $k->[1] if ($value eq $k->[0]);
		    }
		}
	    } else {
		$out .= "</td><td width=" . ($width - $indent) .">&nbsp;" if ($useTable);
	    }

	    $out .= "</td></tr></table>" if ($useTable);
	    $m->out($out);

	    if (!$readOnly) {
		# Iterate through the values and draw each button:
		my $values = $vals->{props}{vals};
		my $ref = ref $values;
		if ($ref eq 'HASH') {
		    foreach my $k (sort { $values->{$a} cmp $values->{$b} }
				   keys %$values) {
			&$inpt_sub('radio', $key, {}, $k, $js, $values->{$k},
				   $width, $indent, $useTable, $label, $readOnly, $agent,
				   $id, $value eq $k ? ' checked="checked"' : '');
			$m->out("<br />\n") if (!$useTable);
		    }
		} elsif ($ref eq 'ARRAY') {
		    foreach my $k (@$values ) {
			$k = [$k, $k] unless ref $k;
			&$inpt_sub('radio', $key, $k->[0], $k->[0], $js, $k->[1],
				   $width, $indent, $useTable, $label, $readOnly, $agent,
				   $id, $value eq $k->[0] ? ' checked="checked"' : '');
			$m->out("<br />\n") if (!$useTable);
		    }
		}
	    }
	},
	single_rad => sub {
            my ($key, $vals, $value, $js, $name) = @_;
	    if (exists $vals->{props}{chk}) {
		push @_, ' checked="checked"' if $vals->{props}{chk}
	    } elsif ($value) {
		push @_, ' checked="checked"';
	    }
	    &$inpt_sub('radio', @_);
	}
);

</%once>
<|MERGE_RESOLUTION|>--- conflicted
+++ resolved
@@ -5,19 +5,11 @@
 
 =head1 VERSION
 
-<<<<<<< HEAD
-$Revision: 1.18 $
+$Revision: 1.19 $
 
 =head1 DATE
 
-$Date: 2003-10-11 03:07:19 $
-=======
-$Revision: 1.9.4.4 $
-
-=head1 DATE
-
-$Date: 2003-10-10 18:14:07 $
->>>>>>> 0b04fd6d
+$Date: 2003-10-14 00:36:41 $
 
 =head1 SYNOPSIS
 
