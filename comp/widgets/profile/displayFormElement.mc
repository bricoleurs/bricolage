<%doc>
###############################################################################

=head1 NAME

=head1 VERSION

$LastChangedRevision$

=head1 DATE

$LastChangedDate$

=head1 SYNOPSIS

  $m->comp("/widgets/profile/displayFormElement.mc",
          vals => $vals,
          key => 'color'
          js => 'optional script'
  );

  $m->comp("/widgets/profile/displayFormElement.mc",
          key => "fname",
          objref => $obj,
          js => 'optional script'
  );

=head1 DESCRIPTION

There are two usages:

=over 4

=item 1)

Pass a vals hash with values with which to populate the element, and properties
of the form element, display form element html. For example:

  my $vals = {
               disp      => "Pick color",
               value     => 'Red', # optional, if you want one preselected
               props     => { type => 'select',
                              vals => { 1 => 'Red',
                                        2 => 'Blue',
                                        3 => 'Orange'
                                      }
                            }
             };

  $m->comp("/widgets/profile/displayFormElement.mc", 
           vals => $vals,
           key  => 'color',
           js   => 'optional javascript string'
  );

=item 2)

Pass an object and field name. The element will introspect the object and
populate the form field with whatever it finds there. For example:

  $m->comp("/widgets/profile/displayFormElement.mc", 
           key    => "fname",
           objref => $obj,
           js     => 'optional javascript string'
  );

=back

All possible attributes of a form field are supported, but all have defaults.
If you choose to override the default javascript, none of the default behavior
(ie, setting the changed flag) will be implemented, unless the overriding 
string does so explicitly.  This is a feature, as it allows the onChange
to be eliminated entirely if needed.

The types of form fields supported are:

=over 4

=item *

text

=item *

password

=item *

select

=item *

hidden

=item *

textarea

=item *

checkbox

=item *

radio

=item *

single_rad - A single radio input, rather than an array of them.

=item *

date - Simple date formatting.

=back

=cut

</%doc>
<%args>
$localize => 1
$vals     => 0
$name     => undef
$key      => ''
$objref   => 0
$js       => ''
$useTable => 1
$readOnly => 0
$width    => undef
$indent   => undef
$cols     => undef
$rows     => undef
$id       => undef
</%args>
<%perl>;
my $agent = detect_agent();
$vals->{props}{cols} = $cols if ($cols);
$vals->{props}{rows} = $rows if ($rows);
$localize_opts = $localize;

if ($objref) {
    # fetch ref to introspection hash
    my $methods = $objref->my_meths;
    # basically, switch on this value to determine form element type.
    my $formType = $methods->{$key}{props}{type} || return;
    # Determine if we're fetching a date, and if so, get it in the right format.
    my @date_arg = $formType eq 'date' ? (ISO_8601_FORMAT) : ();
    # Fetch the value.
    my $value = $methods->{$key}{get_meth}->($objref, @date_arg,
      @{ $methods->{$key}{get_args} }) if $methods->{$key}{get_meth};
    $width  ||= 578;
    $indent ||= FIELD_INDENT;
    my $label    =  ($methods->{$key}{req}) ? "redLabel" : "label";

    # Get the name and localize it, if necessary.
    $name = $methods->{$key}{disp} unless defined $name;
    $name = $lang->maketext($name) if $localize && $name && $formType ne 'date';

    # Assemble javascript.
    if (! $methods->{$key}{set_meth} ) {
        # Don't overwrite another onFocus method.
        $js .= ' onFocus="blur();"' unless index($js, 'onFocus') != -1;
    }

    # Execute the formatting code.
    $formSubs{$formType}->($key, $methods->{$key}, $value, $js, $name, $width,
                           $indent, $useTable, $label, $readOnly, $agent, $id)
      if $formSubs{$formType};

    $m->out(qq{\n<script language="javascript">requiredFields['$key'] = }
            . qq{"$methods->{$key}{disp}"</script>\n}) if $methods->{$key}{req};
} elsif ($vals) {
    my $value     = $vals->{value};
    my $formType  = $vals->{props}{type} || return;;
    $width   ||= $vals->{width}  ? $vals->{width}  : 578;
    $indent  ||= $vals->{indent} ? $vals->{indent} : FIELD_INDENT;
    my $label     =  ($vals->{req}) ? "redLabel" : "label";

    # Get the name and localize it, if necessary.
    $name = $vals->{disp} unless defined $name;
    $name = $lang->maketext($name) if $localize && $name && $formType ne 'date';
    $js = $vals->{js} || $js || '';

    # Execute the formatting code.
    $formSubs{$formType}->($key, $vals, $value, $js, $name, $width, $indent,
                           $useTable, $label, $readOnly, $agent, $id)
      if $formSubs{$formType};

    $m->out(qq{\n<script language="javascript">requiredFields['$key'] = }
            . qq{"$vals->{disp}";\n</script>\n}) if $vals->{req};
} else {
    # Fuhgedaboudit!
}

return $key;

</%perl>
<%once>;
my $localize_opts = 1;
my $opt_sub = sub {
    my ($k, $v, $value) = @_;
    for ($k, $v, $value) { $_ = '' unless defined $_ }
    $v = escape_html($v) if $v;
    my $out = qq{<option value="$k"};
    # select it if there's a match
    $out .= " selected" if (ref $value && $value->{$k}) || $k eq $value;
    return "$out>". ($localize_opts ? $lang->maketext($v) : $v) . "</option>\n";
};

my $rem_sub = sub {
    my ($width, $indent) = @_;
    my $remainder = $width - $indent;
    $remainder = $remainder < 0 ? 0 : $remainder;
    return qq{</td><td width="$remainder">};
};

my $len_sub = sub {
    my ($vals) = @_;
    my $max = $vals->{props}{maxlength};
    my $len = $vals->{props}{length} || 32;
    return qq{ size="$len"} . ($max ? qq{ maxlength="$max"} : '');
};

my $inpt_sub = sub {
    my ($type, $key, $vals, $value, $js, $name, $width, $indent,
        $useTable, $label, $readOnly, $agent, $id, $extra) = @_;
    my $class = ($type eq "text" || $type eq "password")
      ? qq{ class="textInput"} : "";
    $extra ||= '';
    my $out;
    my $disp_value = defined $value && $type ne 'password' ? ' value="'
      . escape_html($value) . '"' : '';
    $key = escape_html($key) if $key;
    $js = $js ? " $js" : '';

    if ($type ne "checkbox" && $type ne "hidden") {
        $out = $useTable ?  qq{<table border="0" width="$width"><tr><td align="right"}
          . qq{ width="$indent">} : '';
        $out .= $name ? qq{<span class="$label">$name:</span>}
          : ($useTable) ? '&nbsp;':'';
        $out .= &$rem_sub($width, $indent) if $useTable;

<<<<<<< HEAD
        if (!$readOnly) {
            $out .= qq{<input type="$type"$class} . qq{ name="$key"$disp_value$extra$js />};
        } else {
            $out .= ($type ne "password") ? " $value" : "********";
        }
=======
	if (!$readOnly) {
            my $idout = $id ? qq{ id="$id"} : '';
	    $out .= qq{<input type="$type"${idout}$class} . qq{ name="$key"$disp_value$extra$js />};
	} else {
	    $out .= ($type ne "password") ? " $value" : "********";
	}
>>>>>>> 09366a13

    } else {

        $out = $useTable ?  qq{<table border="0" width="$width"><tr><td align="right"}
          . qq{ width="$indent">} : '';
        $out .= qq{<span class="$label">$name:</span>}
          if $name && !$vals->{props}{label_after};
        $out .= &$rem_sub($width, $indent) if $useTable;

        if (!$readOnly) {
            $out .= qq{<input type="$type" name="$key"$disp_value$extra$js />};
        } else {
            if ($type eq "radio" || $type eq "checkbox") {
                $out .= " ". $lang->maketext( ($value) ? "Yes" : "No" );
                $out .= "<br />";
            }
        }

        $out .= qq{ <span class="label">$name</span>&nbsp;}
          if $name && $vals->{props}{label_after};
    }

    $out .= $useTable ? "</td></tr></table>" : '';

    $m->out($out);
};

my %formSubs = (
        text => sub { &$inpt_sub('text', @_, &$len_sub($_[1]) ) },
        password => sub { &$inpt_sub('password', @_, &$len_sub($_[1]) ) },
        hidden => sub { &$inpt_sub('hidden', @_) },

        date => sub {
            my ($key, $vals, $value, $js, $name, $width, $indent, $useTable,
                $label, $readOnly, $agent) = @_;
            $m->comp("/widgets/select_time/select_time.mc",
                     base_name => $key,
                     def_date  => $value,
                     useTable  => $useTable,
                     width     => $width,
                     disp      => $name,
                     read_only => $readOnly,
                     precision => $vals->{props}{precision},
                 );
        },

        checkbox => sub {
            my ($key, $vals, $value, $js, $name, $width, $indent, $useTable,
                $label, $readOnly, $agent, $id) = @_;
            my $extra = '';
            if (exists $vals->{props}{chk}) {
                $extra .= ' checked="checked"' if $vals->{props}{chk}
            } elsif ($value) {
                $extra .= ' checked="checked"';
            }
            $extra .= qq{ id="$id"} if defined $id;
            $indent -= 5 if ($useTable && !$readOnly);
            &$inpt_sub('checkbox', $key, $vals, $value, $js, $name, $width,
                       $indent, $useTable, $label, $readOnly, $agent, $id, $extra);
        },

        textarea => sub {
            my ($key, $vals, $value, $js, $name, $width, $indent, $useTable,
                $label, $readOnly, $agent) = @_;
            my $rows =  $vals->{props}{rows} || 5;
            my $cols = $vals->{props}{cols}  || 30;

            # adjust defaults by platform/browser
            # ns displays big boxes, usually
            $cols = ($agent->nav4 && $agent->mac) ? $cols *.8 : $cols;

            my $out;
            $out .= qq{<table border="0" width="$width"><tr><td align="right"}
              . qq{ width="$indent" valign="top">} if $useTable;
            $out .= $name ? qq{<span class="$label">$name:</span><br />\n} : '';
            $out .= &$rem_sub($width, $indent) if $useTable;
            $value = defined $value ? escape_html($value) : '';
            $key = $key ? escape_html($key) : '';

            if (!$readOnly) {
            $js = $js ? " $js" : '';
                        # if we've set a maximum length then display the textcounter
            if ($vals->{props}{maxlength}) {
                # use a 'nice' unique name for js call, IE doesn't like | or _
                my $uniquename = $key;
                $uniquename =~ s/[\||_]//g;
                                my $upval = length($value);
                                my $dwval = $vals->{props}{maxlength} - $upval;
                my $textstring = $lang->maketext('Characters')
                                  . qq {: <span id="textCountUp$uniquename">$upval</span> }
                  . $lang->maketext('Remaining')
                                  . qq{: <span id="textCountDown$uniquename">$dwval</span>};
                my $functioncode = "textCount('$uniquename',$vals->{props}{maxlength})";
                $out .= qq{$textstring\n<textarea  id="$uniquename" }
                  . qq{onKeyUp="$functioncode"\n onKeyDown="$functioncode"\n }
                  . qq{name="$key" rows="$rows" cols="$cols" width="200"}
                  . qq{ wrap="soft" class="textArea" $js>\n$value</textarea><br />\n};
            } else {
                $out .= qq{<textarea name="$key" id="$key" rows="$rows" cols="$cols" width="200"}
                  . qq{ wrap="soft" class="textArea"$js>$value</textarea><br />\n};
            }
        } else {
            $out .= $value;
            }
        $out .= "\n</td></tr></table>\n" if $useTable;
        $m->out($out);
    },

        wysiwyg => sub {
            my ($key, $vals, $value, $js, $name, $width, $indent, $useTable,
                $label, $readOnly, $agent) = @_;
            my $rows =  $vals->{props}{rows} || 5;
            my $cols = $vals->{props}{cols}  || 30;

            # adjust defaults by platform/browser
            # ns displays big boxes, usually
            $cols = ($agent->nav4 && $agent->mac) ? $cols *.8 : $cols;

            my $out;
            $out .= qq{<table border="0" width="$width"><tr><td align="right"}
              . qq{ width="$indent" valign="top">} if $useTable;
            $out .= $name ? qq{<span class="$label">$name:</span><br />\n} : '';
            $out .= &$rem_sub($width, $indent) if $useTable;
            $value = defined $value ? escape_html($value) : '';
            $key = $key ? escape_html($key) : '';

            if (!$readOnly) {
            $js = $js ? " $js" : '';
            $out .= qq{<textarea name="$key" id="$key" rows="$rows" cols="$cols" width="200"}
                 . qq{ wrap="soft" class="textArea"$js>$value</textarea><br />\n};
            my $htmlareatoolbar = HTMLAREA_TOOLBAR;
            $out .= qq{
 <script language="javascript">
   var editor = new HTMLArea("$key");
   editor.config.toolbar = [$htmlareatoolbar];
   editor.registerPlugin(SpellChecker);
   editors.push(editor);
 </script>
}
        } else {
            $out .= $value;
            }
        $out .= "\n</td></tr></table>\n" if $useTable;
        $m->out($out);
    },

        select => sub {
            my ($key, $vals, $value, $js, $name, $width, $indent, $useTable,
                $label, $readOnly, $agent, $id) = @_;
            my $out='';

            $indent -= 7 if $agent->nav4;
            if ($useTable) {
                $out .= qq{<table border="0" width="$width" cellpadding=0 cellspacing=0><tr>};
                $out .= qq{<td align="right" width="$indent" valign="middle">};
            }
            $out .= $name ? qq{<span class="$label">$name:</span>} : '';
            $out .= "<br />" if (!$useTable && $name);
            $out .= qq{</td>\n<td width=4><img src="/media/images/spacer.gif" width=4 height=1 />}
              if ($useTable);
            $out .= &$rem_sub($width-4, $indent) if $useTable;
            $key = escape_html($key) if $key;

            if (!$readOnly) {
                $js = $js ? " $js" : '';
                $out .= qq{<select name="$key" };
                $out .= 'size="' . ($vals->{props}{size} ||
                  ($vals->{props}{multiple} ? 5 : 1)) . '"';
                $out .= ' multiple' if $vals->{props}{multiple};
                $out .= qq{ id="$id"} if defined $id;
                $out .= "$js>\n";
            }

            # Make the values a reference if this is a multiple select list.
            $value = { map { $_ => 1 } split /__OPT__/, $value }
              if $vals->{props}{multiple};

            # Iterate through values to create options.
            my $values = $vals->{props}{vals};
            my $ref = ref $values;
            if ($ref eq 'HASH') {
                foreach my $k (sort { $values->{$a} cmp $values->{$b} } keys %$values) {
                    if (!$readOnly) {
                        $out .= &$opt_sub($k, $values->{$k}, $value);
                    } else {
                        $out .= $values->{$k} . "<br />" if ($values->{$k} eq $value);
                    }
                }
            } elsif ($ref eq 'ARRAY') {
                foreach my $k (@$values ) {
                    my ($f, $v) = ref $k ? @$k : ($k, $k);
                    if (!$readOnly) {
                        $out .= &$opt_sub($f, $v, $value);
                    } else {
                        $out .= $v . "<br />" if ($f eq $value);
                    }
                }
            }

            $out .= "</select>" if (!$readOnly);

            $out .= "\n</td></tr></table>\n" if $useTable;
            # close select
            $m->out("$out");
        },

        radio => sub {
            my ($key, $vals, $value, $js, $name, $width, $indent, $useTable,
                $label, $readOnly, $agent, $id) = @_;
            my $out = '';
            # print caption for the group
            if ($useTable) {
                $out .= ($readOnly) ? qq{<table border="0" width="$width"><tr><td width=$indent align="right"> }
                                    : qq{<table border="0" width="$width" cellspacing=0 cellpadding=2><tr><td align="right" width=$indent> };
            }
            $out .= qq{<span class="radioLabel">$name</span>} if $name;

            if ($readOnly) {
                $out .= "</td><td width=" . ($width - $indent) . ">";
                # Find the selected value
                my $values = $vals->{props}{vals};
                my $ref = ref $values;
                if ($ref eq 'HASH') {
                    foreach my $k (sort { $values->{$a} cmp $values->{$b} }
                                   keys %$values) {
                        $out .= $values->{$k} if ( $value eq $values->{$k});
                    }
                } elsif ($ref eq 'ARRAY') {
                    foreach my $k (@$values ) {
                        $k = [$k, $k] unless ref $k;
                        $out .= $k->[1] if ($value eq $k->[0]);
                    }
                }
            } else {
                $out .= "</td><td width=" . ($width - $indent) .">&nbsp;" if ($useTable);
            }

            $out .= "</td></tr></table>" if ($useTable);
            $m->out($out);

            if (!$readOnly) {
                # Iterate through the values and draw each button:
                my $values = $vals->{props}{vals};
                my $ref = ref $values;
                if ($ref eq 'HASH') {
                    foreach my $k (sort { $values->{$a} cmp $values->{$b} }
                                   keys %$values) {
                        &$inpt_sub('radio', $key, {}, $k, $js, $values->{$k},
                                   $width, $indent, $useTable, $label, $readOnly, $agent,
                                   $id, $value eq $k ? ' checked="checked"' : '');
                        $m->out("<br />\n") if (!$useTable);
                    }
                } elsif ($ref eq 'ARRAY') {
                    foreach my $k (@$values ) {
                        $k = [$k, $k] unless ref $k;
                        &$inpt_sub('radio', $key, $k->[0], $k->[0], $js, $k->[1],
                                   $width, $indent, $useTable, $label, $readOnly, $agent,
                                   $id, $value eq $k->[0] ? ' checked="checked"' : '');
                        $m->out("<br />\n") if (!$useTable);
                    }
                }
            }
        },
        single_rad => sub {
            my ($key, $vals, $value, $js, $name) = @_;
            if (exists $vals->{props}{chk}) {
                push @_, ' checked="checked"' if $vals->{props}{chk}
            } elsif ($value) {
                push @_, ' checked="checked"';
            }
            &$inpt_sub('radio', @_);
        }
);

</%once>
<|MERGE_RESOLUTION|>--- conflicted
+++ resolved
@@ -240,20 +240,12 @@
           : ($useTable) ? '&nbsp;':'';
         $out .= &$rem_sub($width, $indent) if $useTable;
 
-<<<<<<< HEAD
-        if (!$readOnly) {
-            $out .= qq{<input type="$type"$class} . qq{ name="$key"$disp_value$extra$js />};
-        } else {
-            $out .= ($type ne "password") ? " $value" : "********";
-        }
-=======
 	if (!$readOnly) {
             my $idout = $id ? qq{ id="$id"} : '';
 	    $out .= qq{<input type="$type"${idout}$class} . qq{ name="$key"$disp_value$extra$js />};
 	} else {
 	    $out .= ($type ne "password") ? " $value" : "********";
 	}
->>>>>>> 09366a13
 
     } else {
 
