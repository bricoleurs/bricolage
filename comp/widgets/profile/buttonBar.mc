--- conflicted
+++ resolved
@@ -5,19 +5,11 @@
 
 =head1 VERSION
 
-<<<<<<< HEAD
-$Revision: 1.17 $
+$Revision: 1.18 $
 
 =head1 DATE
 
-$Date: 2003-03-23 06:56:54 $
-=======
-$Revision: 1.14.2.3 $
-
-=head1 DATE
-
-$Date: 2003-04-02 07:37:09 $
->>>>>>> 7f1643c1
+$Date: 2003-04-03 21:05:57 $
 
 =head1 SYNOPSIS
 $m->comp("/widgets/profile/buttonBar.mc",
