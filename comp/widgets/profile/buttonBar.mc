<%doc>
###############################################################################

=head1 NAME

=head1 VERSION

<<<<<<< HEAD
$Revision: 1.16 $

=head1 DATE

$Date: 2003-03-19 06:49:16 $
=======
$Revision: 1.14.2.2 $

=head1 DATE

$Date: 2003-03-20 05:11:49 $
>>>>>>> 9d140649

=head1 SYNOPSIS
$m->comp("/widgets/profile/buttonBar.mc",

);

=head1 DESCRIPTION

Button layout to be used at the bottom of story/template/media profile pages.

=cut

</%doc>
<%args>
$widget
$cd
$desks
$obj
</%args>

<%init>;
# browser spacing stuff
my $agent = $m->comp("/widgets/util/detectAgent.mc");

my $ieSpacer = $agent->{os} ne "SomeNix" ?
  qq{<tr><td colspan="3"><img src="/media/images/spacer.gif" } .
  qq{width="5" height="5" /></td></tr>}
  : '';

my ($type, $pkg);
if ($widget eq 'story_prof') {
    $type = 'story';
    $pkg = get_package_name($type);
} elsif ($widget eq 'media_prof') {
    $type = 'media';
    $pkg = get_package_name($type);
} else {
    $type = 'fa';
    $pkg = get_package_name('formatting');
}

my $deskText = qq{<select name="$widget|desk">};
my $can_pub;
if ($desks) {
    foreach my $d (@$desks) {
        my $id = $d->get_id;
        $deskText .= qq{<option value="$id"};
        $deskText .= " selected" if $id == $cd->get_id;
        $deskText .= ">to " .  $d->get_name . "</option>";
        $can_pub = 1 if $d->can_publish and
          chk_authz($pkg, EDIT, 1, $d->get_asset_grp);
    }

    # Set up choice to remove from workflow.
    $deskText .='<option value="remove">and Shelve</option>';

    # Set up choice to publish, if possible.
    if ($can_pub) {
        my ($act, $cb) = $widget eq 'tmpl_prof' ?
          ('Deploy', 'deploy') : ('Publish', 'publish');
        $deskText .= qq{<option value="$cb">and $act</option>};
    }
    $deskText .= "</select>";
}

my $versionText = '';
my $version = $obj->get_version;

if ($version) {
    $versionText = qq{<select name="$widget|version">};
    foreach my $v (reverse 1..$version ) {
        $versionText .= qq{<option value="$v">$v</option>};
    }
    $versionText .= "</select>";
}

</%init>


<table width="580" border="0" cellpadding="0" cellspacing="0">
<tr>
  <td align="center" colspan="3" valign="middle"><input type="checkbox" name="<% $widget %>|delete" value="Delete"> <span class="burgandyLabel"><% $lang->maketext('Delete this Profile') %></span></td>
</tr>
<tr>
  <td class="lightHeader" colspan="3"><img src="/media/images/spacer.gif" width="580" height="1"></td>
</tr>
<% $ieSpacer %>
<tr>
  <td width="33%">
  <table border="0" cellpadding="0" cellspacing="3">
  <tr>
    <td valign="middle"><input type="image" src="/media/images/<% $lang_key %>/check_in_dgreen.gif" border="0" name="<% $widget %>|checkin_cb" value="Check In"></td>
    <td valign="middle"><% $deskText %></td>
  </tr>
  </table>
  </td>
  <td width="34%" align="center">
<%perl>;
my $wf;
my $work_id = get_state_data($widget, 'work_id');

my $asset = get_state_data($widget, $type);
if ($work_id) {
   $wf = Bric::Biz::Workflow->lookup( { id => $work_id });
} else {

   $work_id = $asset->get_workflow_id();
   $wf = Bric::Biz::Workflow->lookup( { id => $work_id });
}
</%perl>
<table border="0" cellpadding="0" cellspacing="0">
  <tr>
    <td>
      &nbsp;
    </td>
  </tr>
  </table>
  </td>
  <td align="right" widht="33%">
  <table border="0" cellpadding="0" cellspacing="0">
  <tr>
% if ($version) {
    <td valign="middle"><input type="image" src="/media/images/<% $lang_key %>/revert_dgreen.gif" border="0" name="<% $widget %>|revert_cb" value="revert"></td>
    <td valign="middle">&nbsp;<% $lang->maketext('to') %> <% $versionText %></td>
    <td valign="middle"><input type="image" src="/media/images/<% $lang_key %>/view_text_dgreen.gif" border="0" hspace="5" name="<% $widget %>|view_cb" value="view"></td>
% } else {
  <td>&nbsp;</td>
% }
  </tr>
  </table> 
  </td>
</tr>
<tr>
</tr>
<% $ieSpacer %> 
<tr>
  <td class=lightHeader colspan="3"><img src="/media/images/spacer.gif" width="580" height="1"></td>
</tr>
<% $ieSpacer %> 
</table>

<table width="580" cellpadding="0" cellspacing="0">
<tr>
  <td width="60"><img src="/media/images/spacer.gif" width="60" height="1"></td>
  <td><input type="image" src="/media/images/<% $lang_key %>/save_red.gif" border="0" name="<% $widget %>|save_cb" value="Save"></td>
  <td><input type="image" src="/media/images/<% $lang_key %>/save_and_stay_lgreen.gif" border="0" name="<% $widget %>|save_and_stay_cb"></td>
  <td width="60"><img src="/media/images/spacer.gif" width="60" height="1"></td>
  <td><input type="image" src="/media/images/<% $lang_key %>/cancel_lgreen.gif" border="0" name="<% $widget %>|return_cb" value="Return To Desk"></td>
  <td><input type="image" src="/media/images/<% $lang_key %>/cancel_check_out_lgreen.gif" border="0" name="<% $widget %>|cancel_cb" value="Cancel Checkout"></td>
  <td width="60"><img src="/media/images/spacer.gif" width="60" height="1"></td>
</tr>
</table><|MERGE_RESOLUTION|>--- conflicted
+++ resolved
@@ -5,19 +5,11 @@
 
 =head1 VERSION
 
-<<<<<<< HEAD
-$Revision: 1.16 $
+$Revision: 1.17 $
 
 =head1 DATE
 
-$Date: 2003-03-19 06:49:16 $
-=======
-$Revision: 1.14.2.2 $
-
-=head1 DATE
-
-$Date: 2003-03-20 05:11:49 $
->>>>>>> 9d140649
+$Date: 2003-03-23 06:56:54 $
 
 =head1 SYNOPSIS
 $m->comp("/widgets/profile/buttonBar.mc",
