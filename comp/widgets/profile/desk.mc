--- conflicted
+++ resolved
@@ -7,19 +7,11 @@
 
 =head1 VERSION
 
-<<<<<<< HEAD
-$Revision: 1.8 $
+$Revision: 1.9 $
 
 =head1 DATE
 
-$Date: 2003-03-12 08:59:53 $
-=======
-$Revision: 1.7.4.1 $
-
-=head1 DATE
-
-$Date: 2003-04-22 10:42:03 $
->>>>>>> a5a9b914
+$Date: 2003-04-24 23:57:34 $
 
 =head1 SYNOPSIS
 
