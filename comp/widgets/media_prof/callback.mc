--- conflicted
+++ resolved
@@ -29,13 +29,8 @@
       if $param->{"$widget|source__id"};
 
     $media->set_category__id($param->{"$widget|category__id"})
-<<<<<<< HEAD
-      if (defined($param->{"$widget|category__id"}) &&
-        ($media->get_category__id ne $param->{"$widget|category__id"}));
-=======
       if defined $param->{"$widget|category__id"}
       && $media->get_category__id ne $param->{"$widget|category__id"};
->>>>>>> 1eb22f0b
 
     # set the name
     $media->set_title($param->{title})
@@ -146,30 +141,9 @@
         return;
     }
 
-<<<<<<< HEAD
     # Just return if there was a problem with the update callback.
     return if delete $param->{__data_errors__};
 
-    my $work_id = get_state_data($widget, 'work_id');
-
-    if ($work_id) {
-        $media->set_workflow_id($work_id);
-        $media->activate;
-
-        # Figure out what desk this media should be in.
-        my $wf = Bric::Biz::Workflow->lookup({'id' => $work_id});
-        log_event('media_add_workflow', $media, { Workflow => $wf->get_name });
-
-        my $start_desk = $wf->get_start_desk;
-
-        # Send this media to the first desk.
-        $start_desk->accept({'asset' => $media});
-        $start_desk->save;
-        log_event('media_moved', $media, { Desk => $start_desk->get_name });
-    }
-
-=======
->>>>>>> 1eb22f0b
     if ($param->{"$widget|delete"}) {
         # Delete the media.
         $handle_delete->($media);
@@ -186,11 +160,7 @@
     # Clear the state and send 'em home.
     clear_state($widget);
 
-<<<<<<< HEAD
-        if ($return eq 'search') {
-=======
     if ($return eq 'search') {
->>>>>>> 1eb22f0b
         my $workflow_id = $media->get_workflow_id();
         my $url = $SEARCH_URL . $workflow_id . '/';
         set_redirect($url);
@@ -221,66 +191,8 @@
         return;
     }
 
-<<<<<<< HEAD
     # Just return if there was a problem with the update callback.
     return if delete $param->{__data_errors__};
-=======
-    my $work_id = get_state_data($widget, 'work_id');
-
-    if ($work_id) {
-        $media->set_workflow_id($work_id);
-
-        my $wf = Bric::Biz::Workflow->lookup( { id => $work_id });
-        log_event('media_add_workflow', $media, { Workflow => $wf->get_name });
-    }
-
-    $media->checkin();
-    my $desk_id = $param->{"$widget|desk"};
-    my $desk = Bric::Biz::Workflow::Parts::Desk->lookup({ id => $desk_id });
-    my $cur_desk = $media->get_current_desk();
-
-        my $no_log;
-    if ($cur_desk) {
-        if ($cur_desk->get_id() == $desk_id) {
-            $no_log = 1;
-        } else {
-            $cur_desk->transfer({
-                                 to    => $desk,
-                                 asset => $media
-                                });
-            $cur_desk->save();
-        }
-    } else {
-        $desk->accept({'asset' => $media});
-    }
-    $desk->save;
-    my $dname = $desk->get_name;
-    log_event('media_moved', $media, { Desk => $dname }) unless $no_log;
-
-    # make sure that the media is active
-    $media->save();
-
-    log_event('media_checkin', $media);
-
-    # Clear the state out.
-    clear_state($widget);
-    add_msg("Media &quot;" . $media->get_title . "&quot; saved and moved to"
-            . " &quot;$dname&quot;.");
-
-    # Set the redirect to the page we were at before here.
-    set_redirect("/");
-
-    # Remove this page from history.
-    pop_page;
-};
-
-################################################################################
-
-my $handle_checkin_and_pub = sub {
-
-    my ($widget, $field, $param, $WORK_ID, $media) = @_;
-    $media ||= get_state_data($widget, 'media');
->>>>>>> 1eb22f0b
 
     my $work_id = get_state_data($widget, 'work_id');
     my $wf;
@@ -288,18 +200,10 @@
         # Set the workflow this media asset should be in.
         $media->set_workflow_id($work_id);
         $wf = Bric::Biz::Workflow->lookup( { id => $work_id });
-<<<<<<< HEAD
         log_event('media_add_workflow', $media,
                   { Workflow => $wf->get_name });
         $media->checkout({ user__id => get_user_id })
           unless $media->get_checked_out;
-=======
-        log_event('media_add_workflow', $media, { Workflow => $wf->get_name });
-    } else {
-        $work_id = $media->get_workflow_id();
-        $wf = Bric::Biz::Workflow->lookup( { id => $work_id });
-        log_event('media_add_workflow', $media, { Workflow => $wf->get_name });
->>>>>>> 1eb22f0b
     }
 
     $media->checkin;
@@ -424,28 +328,9 @@
         return;
     }
 
-<<<<<<< HEAD
     # Just return if there was a problem with the update callback.
     return if delete $param->{__data_errors__};
 
-    if ($work_id) {
-        $media->set_workflow_id($work_id);
-
-        # Figure out what desk this media should be in.
-        my $wf = Bric::Biz::Workflow->lookup({'id' => $work_id});
-        log_event('media_add_workflow', $media, { Workflow => $wf->get_name });
-
-        my $start_desk = $wf->get_start_desk;
-
-        # Send this media to the first desk.
-        $start_desk->accept({'asset' => $media});
-        $start_desk->save;
-        log_event('media_moved', $media, { Desk => $start_desk->get_name });
-        set_state_data($widget, 'work_id', '');
-    }
-
-=======
->>>>>>> 1eb22f0b
     if ($param->{"$widget|delete"}) {
         # Delete the media.
         $handle_delete->($media);
@@ -459,10 +344,6 @@
         $media->save;
         log_event('media_save', $media);
         add_msg("Media &quot;" . $media->get_title . "&quot; saved.");
-<<<<<<< HEAD
-        set_state_data($widget, 'work_id', '');
-=======
->>>>>>> 1eb22f0b
     }
 
     # Set the state.
@@ -532,21 +413,6 @@
     my $element = Bric::Biz::AssetType->lookup({ id => $at_id });
 
     # determine the package to which this belongs
-<<<<<<< HEAD
-    my $pkg = $element->get_biz_class();
-
-    my $init = {
-                element => $element,
-                source__id => $param->{"$widget|source__id"},
-                priority   => $param->{priority},
-                cover_date => $param->{cover_date},
-                title       => $param->{title},
-                user__id   => get_user_id,
-                category__id    => $param->{"$widget|category__id"}
-               };
-
-    # bless a new object into this package
-=======
     my $pkg = $element->get_biz_class;
 
     my $init = { element => $element,
@@ -559,7 +425,6 @@
                };
 
     # Create the media object.
->>>>>>> 1eb22f0b
     my $media = $pkg->new($init);
 
     # Set the workflow this media should be in.
@@ -666,62 +531,10 @@
 ################################################################################
 
 my $save_contrib = sub {
-<<<<<<< HEAD
-        my ($widget, $param) = @_;
-
-        # get the contribs to delete
-        my $media = get_state_data($widget, 'media');
-
-        my $existing;
-        foreach ($media->get_contributors) {
-                my $id = $_->get_id();
-                $existing->{$id} = 1;
-        }
-
-        chk_authz($media, EDIT);
-        my $contrib_id = $param->{$widget.'|delete_id'};
-        my $msg;
-        if ($contrib_id) {
-                if (ref $contrib_id) {
-                        $msg = 'Contributors ';
-                        $media->delete_contributors($contrib_id);
-                        foreach (@$contrib_id) {
-                                my $contrib = Bric::Util::Grp::Parts::Member::Contrib->lookup(
-                                        { id => $_ });
-                                $msg .= "&quot;" . $contrib->get_name . "&quot;";
-                                delete $existing->{$_};
-                        }
-                        $msg .= ' disassociated.';
-                } else {
-                        $media->delete_contributors([$contrib_id]);
-                        my $contrib = Bric::Util::Grp::Parts::Member::Contrib->lookup(
-                                { id => $contrib_id });
-                        delete $existing->{$contrib_id};
-                        $msg = 'Contributor &quot;' . $contrib->get_name .
-                        "&quot; disassociated.";
-                }
-        }
-        add_msg($msg) if $msg;
-
-        # get the remaining
-        # and reorder
-        foreach (keys %$existing) {
-                my $key = $widget . '|reorder_' . $_;
-                my $place = $param->{$key};
-                $existing->{$_} = $place;
-        }
-
-        my @no;
-        @no = sort { $existing->{$a} <=> $existing->{$b} } keys %$existing;
-        $media->reorder_contributors(@no);
-
-        # and that's that
-=======
     my ($widget, $param) = @_;
     # get the contribs to delete
     my $media = get_state_data($widget, 'media');
     my $existing;
-
     foreach ($media->get_contributors) {
         my $id = $_->get_id();
         $existing->{$id} = 1;
@@ -752,7 +565,8 @@
     }
     add_msg($msg) if $msg;
 
-    # Get the remaining contributors and reorder
+    # get the remaining
+    # and reorder
     foreach (keys %$existing) {
         my $key = $widget . '|reorder_' . $_;
         my $place = $param->{$key};
@@ -762,42 +576,24 @@
     my @no;
     @no = sort { $existing->{$a} <=> $existing->{$b} } keys %$existing;
     $media->reorder_contributors(@no);
->>>>>>> 1eb22f0b
 };
 
 ################################################################################
 
 my $handle_save_contrib = sub {
-<<<<<<< HEAD
-        my ($widget, $field, $param) = @_;
-
-        $save_contrib->($widget, $param);
-
-        # Set a redirect for the previous page.
-        set_redirect(last_page);
-        # Pop this page off the stack.
-        pop_page;
-=======
     my ($widget, $field, $param) = @_;
     $save_contrib->($widget, $param);
     # Set a redirect for the previous page.
     set_redirect(last_page);
     # Pop this page off the stack.
     pop_page;
->>>>>>> 1eb22f0b
 };
 
 ##############################################################################i
 
 my $handle_save_and_stay_contrib = sub {
-<<<<<<< HEAD
-        my ($widget, $field, $param) = @_;
-
-        $save_contrib->($widget, $param);
-=======
     my ($widget, $field, $param) = @_;
     $save_contrib->($widget, $param);
->>>>>>> 1eb22f0b
 };
 
 ###############################################################################
@@ -823,17 +619,10 @@
 ################################################################################
 
 my $handle_trail = sub {
-<<<<<<< HEAD
-        my ($widget, $field, $param, $WORK_ID) = @_;
-        my $media = get_state_data($widget, 'media');
-        my $id = $media->get_id();
-        set_redirect("/workflow/trail/media/$id");
-=======
     my ($widget, $field, $param, $WORK_ID) = @_;
     my $media = get_state_data($widget, 'media');
     my $id = $media->get_id();
     set_redirect("/workflow/trail/media/$id");
->>>>>>> 1eb22f0b
 };
 
 ################################################################################
@@ -882,25 +671,6 @@
 ################################################################################
 
 my $handle_checkout = sub {
-<<<<<<< HEAD
-        my ($widget, $field, $param) = @_;
-        my $ids = $param->{$field};
-        $ids = ref $ids ? $ids : [$ids];
-
-        foreach (@$ids) {
-                my $ba = Bric::Biz::Asset::Business::Media->lookup({'id' => $_});
-                if (chk_authz($ba, EDIT, 1)) {
-                        $ba->checkout({'user__id' => get_user_id});
-                        $ba->save;
-
-                        # Log Event.
-                        log_event('media_checkout', $ba);
-                } else {
-                        add_msg("Permission to checkout &quot;" .
-                                        $ba->get_name . "&quot; denied");
-                }
-        }
-=======
     my ($widget, $field, $param) = @_;
     my $ids = $param->{$field};
     $ids = ref $ids ? $ids : [$ids];
@@ -910,15 +680,15 @@
         if (chk_authz($ba, EDIT, 1)) {
             $ba->checkout({'user__id' => get_user_id});
             $ba->save;
+
             # Log Event.
             log_event('media_checkout', $ba);
         } else {
             add_msg("Permission to checkout &quot;" .
-                    $ba->get_name . "&quot; denied");
+                     $ba->get_name . "&quot; denied");
         }
     }
 
->>>>>>> 1eb22f0b
     if (@$ids > 1) {
         # Go to 'my workspace'
         set_redirect("/");
@@ -957,18 +727,10 @@
            view_cb               => $handle_view,
            revert_cb             => $handle_revert,
            save_and_stay_cb      => $handle_save_stay,
-<<<<<<< HEAD
            checkin_cb            => $handle_checkin,
            save_contrib_cb       => $handle_save_contrib,
            save_and_stay_contrib_cb => $handle_save_and_stay_contrib,
            add_oc_id_cb             => $handle_add_oc,
-=======
-           checkin_cb                           => $handle_checkin,
-           checkin_and_pub_cb    => $handle_checkin_and_pub,
-           save_contrib_cb              => $handle_save_contrib,
-           save_and_stay_contrib_cb => $handle_save_and_stay_contrib
-
->>>>>>> 1eb22f0b
 );
 </%once>
 
