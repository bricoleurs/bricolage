<%args>
$widget
$field
$param
</%args>

<%init>;

if ($field eq "$widget|save_cb") {
    $save_object->($widget, $param);

    my $fa = get_state_data($widget, 'fa');

    if ($param->{"$widget|delete"}) {
	# Delete the fa.
	$delete_fa->($fa);
    } else {
        # Check syntax.
        return unless $check_syntax->($widget);
	# Make sure the fa is activated and then save it.
	$fa->activate;
	$fa->save;
	log_event('formatting_save', $fa);
	add_msg("Template &quot;" . $fa->get_name . "&quot; saved.");
    }

    my $return = get_state_data($widget, 'return') || '';

    # Clear out our application state and send 'em home.
    clear_state($widget);

    if ($return eq 'search') {
	my $workflow_id = $fa->get_workflow_id();
	my $url = $SEARCH_URL . $workflow_id . '/';
	set_redirect($url);
    } elsif ($return eq 'active') {
	my $workflow_id = $fa->get_workflow_id();
	my $url = $ACTIVE_URL . $workflow_id;
	set_redirect($url);
    } elsif ($return =~ /\d+/) {
	my $workflow_id = $fa->get_workflow_id();
	my $url = $DESK_URL . $workflow_id . '/' . $return . '/';
	set_redirect($url);
    } else {
	set_redirect("/");
    }
}

elsif ($field eq "$widget|checkin_cb") {
    $checkin->($widget, $param);
}

elsif ($field eq "$widget|checkin_deploy_cb") {
    my $fa = $checkin->($widget, $param);
    $param->{'desk|formatting_pub_ids'} = $fa->get_id;

    # Call the deploy callback in the desk widget.
    $m->comp('/widgets/desk/callback.mc',
	     widget => 'desk',
	     field  => 'desk|deploy_cb',
	     param  => $param);
}

elsif ($field eq "$widget|save_and_stay_cb") {
    $save_object->($widget, $param);
    my $fa = get_state_data($widget, 'fa');

    if ($param->{"$widget|delete"}) {
	# Delete the template.
	$delete_fa->($fa);
	# Get out of here, since we've blow it away!
	set_redirect("/");
	pop_page();
	clear_state($widget);
    } else {
        # Check syntax.
        return unless $check_syntax->($widget);
	# Make sure the template is activated and then save it.
	$fa->activate;
	$fa->save;
	log_event('formatting_save', $fa);
	add_msg("Template &quot;" . $fa->get_name . "&quot; saved.");
    }
}

elsif ($field eq "$widget|revert_cb") {
    my $fa      = get_state_data($widget, 'fa');
    my $version = $param->{"$widget|version"};
    $fa->revert($version);
    $fa->save();
    clear_state($widget);
}

elsif ($field eq "$widget|view_cb") {
    my $fa      = get_state_data($widget, 'fa');
    my $version = $param->{"$widget|version"};
    my $id      = $fa->get_id();
    set_redirect("/workflow/profile/templates/$id/?version=$version");
}

elsif ($field eq "$widget|cancel_cb") {
    my $fa = get_state_data($widget, 'fa');
    $fa->cancel_checkout();
    $fa->save();
    log_event('formatting_cancel_checkout', $fa);
    clear_state($widget);
    set_redirect("/");
    add_msg("Template &quot;" . $fa->get_name . "&quot; check out canceled.");
}

elsif ($field eq "$widget|notes_cb") {
    my $action = $param->{$widget.'|notes_cb'};

    # Save the metadata we've collected on this request.
    my $fa = get_state_data($widget, 'fa');
    my $id = $fa->get_id;

    # Save the data if we are in edit mode.
    &$save_meta($param, $widget, $fa) if $action eq 'edit';

    # Set a redirection to the code page to be enacted later.
    set_redirect("/workflow/profile/templates/${action}_notes.html?id=$id");
}

elsif ($field eq "$widget|trail_cb") {
    # Save the metadata we've collected on this request.
    my $fa  = get_state_data($widget, 'fa');
    &$save_meta($param, $widget, $fa);
    my $id = $fa->get_id;

    # Set a redirection to the code page to be enacted later.
    set_redirect("/workflow/trail/formatting/$id");
}

elsif ($field eq "$widget|create_cb") {
    my $at_id = $param->{$widget.'|at_id'};
    my $oc_id = $param->{$widget.'|oc_id'};
    my $cat_id = $param->{$widget.'|cat_id'};
    my $file_type = $param->{file_type};

    my ($at, $name);
    unless ($param->{$widget.'|no_at'}) {
	# Associate it with an Element.
	$at    = Bric::Biz::AssetType->lookup({'id' => $at_id});
	$name  = $at->get_name();
    } # Otherwise, it'll default to an autohandler.

    # Check permissions.
    my $work_id = get_state_data($widget, 'work_id');
    my $gid = Bric::Biz::Workflow->lookup({ id => $work_id })->get_all_desk_grp_id;
    chk_authz('Bric::Biz::Asset::Formatting', CREATE, 0, $gid);

    # Create a new formatting asset.
    my $fa = Bric::Biz::Asset::Formatting->new(
			    {'element'     		=> $at,
			     'file_type'                => $file_type,
			     'output_channel__id' 	=> $oc_id,
			     'category_id'        	=> $cat_id,
			     'priority'           	=> $param->{priority},
			     'name'               	=> $name,
			     'user__id'           	=> get_user_id});


    # check that there isn't already an active template with the same
    # output channel and file_name (which is composed of category,
    # file_type and element name).
    my $found_dup = 0;
    my $file_name  = $fa->get_file_name;
    my @list = Bric::Biz::Asset::Formatting->list_ids(
			  { output_channel__id => $oc_id,
			    file_name => $file_name      });
    if (@list) {
	$found_dup = 1;
    } else {
	# Arrgh.  This is the only way to search all checked out
	# formatting assets.  According to Garth this isn't a
	# problem...  I'd like to show him this code sometime and see
	# if he still thinks so!
	my @user_ids = Bric::Biz::Person::User->list_ids({});
	foreach my $user_id (@user_ids) {
	    @list = Bric::Biz::Asset::Formatting->list_ids(
			  { output_channel__id => $oc_id,
			    file_name          => $file_name,
			    user__id           => $user_id   });
	    if (@list) {
		$found_dup = 1;
		last;
	    }
	}
    }

    if ($found_dup) {
	set_redirect("/");
	add_msg("An active template already exists for the selected output channel, category, element and burner you selected.  You must delete the existing template before you can add a new one.");
	return;
    }

    # Keep the formatting asset deactivated until the user clicks save.
    $fa->deactivate;
    $fa->save;

    # Log that a new media has been created.
    log_event('formatting_new', $fa);

    set_state_data($widget, 'fa', $fa);

    # Head for the main edit screen.
    set_redirect("/workflow/profile/templates/?checkout=1");

    # As far as history is concerned, this page should be part of the template
    # profile stuff.
    pop_page;
}

elsif ($field eq "$widget|return_cb") {
    my $state        = get_state_name($widget);
    my $version_view = get_state_data($widget, 'version_view');

	my $fa = get_state_data($widget, 'fa');

    if ($version_view) {
		my $fa_id = $fa->get_id();

		clear_state($widget);
		set_redirect("/workflow/profile/templates/$fa_id/?checkout=1");
    } else {
	my $url;
	my $return = get_state_data($widget, 'return') || '';
	my $wid = $fa->get_workflow_id;
	if ($return eq 'search') {
	    $wid = get_state_data('workflow', 'work_id') || $wid;
	    $url = $SEARCH_URL . $wid . '/';
	} elsif ($return eq 'active') {
	    $url = $ACTIVE_URL . $wid;
	} elsif ($return =~ /\d+/) {
	    $url = $DESK_URL . $wid . '/' . $return . '/';
	} else {
	    $url = '/';
	}

	# Clear the state and send 'em home.
	clear_state($widget);
	set_redirect($url);

    }

    # Remove this page from the stack.
    pop_page;
}

# Pull a template back from the dead and on to the workflow.
elsif ($field eq "$widget|recall_cb") {
    my $ids = $param->{$widget.'|recall_cb'};
    my %wfs;
    $ids = ref $ids ? $ids : [$ids];

    foreach (@$ids) {
	my ($o_id, $w_id) = split('\|', $_);
	my $fa = Bric::Biz::Asset::Formatting->lookup({'id' => $o_id});
	if (chk_authz($fa, EDIT, 1)) {
	    my $wf = $wfs{$w_id} ||= Bric::Biz::Workflow->lookup({'id' => $w_id});

	    # Put this formatting asset into the current workflow
	    $fa->set_workflow_id($w_id);
	    log_event('formatting_add_workflow', $fa, { Workflow => $wf->get_name });

	    # Get the start desk for this workflow.
	    my $start_desk = $wf->get_start_desk;

	    # Put this formatting asset on to the start desk.
	    $start_desk->accept({'asset' => $fa});
	    $start_desk->checkout($fa, get_user_id);
	    $start_desk->save;
	    log_event('formatting_moved', $fa, { Desk => $start_desk->get_name });
	} else {
	    add_msg("Permission to checkout &quot;" . $fa->get_name
		    . "&quot; denied");
	}
    }

    if (@$ids > 1) {
	# Go to 'my workspace'
	set_redirect("/");
    } else {
	# Go to the profile screen
        my ($o_id, $w_id) = split('\|', $ids->[0]);
	set_redirect('/workflow/profile/templates/'.$o_id.'?checkout=1');
    }
}

elsif ($field eq "$widget|checkout_cb") {
    my $ids = $param->{$field};

    $ids = ref $ids ? $ids : [$ids];

    foreach my $t_id (@$ids) {
	my $t_obj = Bric::Biz::Asset::Formatting->lookup({'id' => $t_id});
	my $d     = $t_obj->get_current_desk;

	$d->checkout($t_obj, get_user_id);
	$d->save;

	log_event("formatting_checkout", $t_obj);
    }

    if (@$ids > 1) {
	# Go to 'my workspace'
	set_redirect("/");
    } else {
	# Go to the profile screen
	set_redirect('/workflow/profile/templates/'.$ids->[0].'?checkout=1');
    }
}

</%init>

<%once>

#################
## Constants  ###
#################
my $DESK_URL = '/workflow/profile/desk/';
my $SEARCH_URL = '/workflow/manager/templates/';
my $ACTIVE_URL = '/workflow/active/templates/';


my $save_meta = sub {
    my ($param, $widget, $fa) = @_;
    $fa ||= get_state_data($widget, 'fa');
    chk_authz($fa, EDIT);
    $fa->set_priority($param->{priority}) if $param->{priority};
    $fa->set_category_id($param->{category_id}) if exists $param->{category_id};
    $fa->set_description($param->{description}) if $param->{description};
    $fa->set_expire_date($param->{'expire_date'}) if $param->{'expire_date'};
    $fa->set_data($param->{"$widget|code"});

    return set_state_data($widget, 'fa', $fa);
};

my $save_code = sub {
    my ($param, $widget, $fa) = @_;
    $fa ||= get_state_data($widget, 'fa');
    chk_authz($fa, EDIT);
    $fa->set_data($param->{"$widget|code"});
    return set_state_data($widget, 'fa', $fa);
};

my $save_object = sub {
    my ($widget, $param) = @_;
    my $fa = get_state_data($widget, 'fa');
    $save_meta->($param, $widget, $fa);

    my $work_id = get_state_data($widget, 'work_id');

    # Only update the workflow ID if they've just created the template
    if ($work_id) {
        $fa->set_workflow_id($work_id);
	$fa->activate;

        my $wf = Bric::Biz::Workflow->lookup({'id' => $work_id});
        log_event('formatting_add_workflow', $fa, {Workflow => $wf->get_name});
        my $start_desk = $wf->get_start_desk;

        $start_desk->accept({'asset' => $fa});
        $start_desk->save;
        log_event('formatting_moved', $fa, {Desk => $start_desk->get_name});
    }

    # Make sure this formatting asset is active
    $fa->activate;
};


my $checkin = sub {
	my ($widget, $param) = @_;
	my $fa = get_state_data($widget, 'fa');

	$save_meta->($param, $widget, $fa);

	log_event('formatting_checkin', $fa);
	my $work_id = get_state_data($widget, 'work_id');

	if ($work_id) {
	    $fa->set_workflow_id($work_id);
	    my $wf = Bric::Biz::Workflow->lookup( { id => $work_id });
	    log_event('formatting_add_workflow', $fa, { Workflow => $wf->get_name });
	}
	$fa->checkin();
	$fa->activate();
	$fa->save();

	my $desk_id = $param->{"$widget|desk"};
	my $desk    = Bric::Biz::Workflow::Parts::Desk->lookup({id => $desk_id});
	my $cur_desk = $fa->get_current_desk();

	my $no_log;
	if ($cur_desk) {
	    if ($cur_desk->get_id() == $desk_id) {
		$no_log = 1;
	    } else {
		# Send this story to the next desk
		$cur_desk->transfer({
				     to    => $desk,
				     asset => $fa
				    });
		$cur_desk->save();
	    }
	} else {
	    $desk->accept( { 'asset' => $fa });
	}

	$desk->save;
	my $dname = $desk->get_name;
	log_event('formatting_moved', $fa, {Desk => $dname}) unless $no_log;
	add_msg("Template &quot;" . $fa->get_name . "&quot; checked in to &quot;${dname}&quot; desk.");

	# Clear the state out.
	clear_state($widget);

	# Set the redirect to the page we were at before here.
	set_redirect("/");

	# Remove this page from history.
	pop_page;

	return $fa;
};

my $check_syntax = sub {
    my ($widget) = @_;
    my $fa   = get_state_data($widget, 'fa');

    # Syntax check the code.
<<<<<<< HEAD
    my $parser = $m->parser;
    eval {
	my $error;
	
	# Add the global variables so we get no complaints about them
	$code = "<%init>;\nmy (\$story, \$burner, \$element);\n</%init>\n$code";

	my $c = $parser->make_component(script   => $code,
					error    => \$error) 
	  or die "Template compile failed: $error\n";
    };

    if ($@) {
	add_msg($@);

	return 0;
    } else {
	return 1;
    }
=======
    my $burner = Bric::Util::Burner->new;
    my $err;
    # Return success if the syntax checks out.
    return 1 if $burner->chk_syntax($fa, \$err);
    # Otherwise, add a message and return false.
    add_msg("Template compile failed: $err");
    return 0
>>>>>>> 3bae0725
};

my $delete_fa = sub {
    my $fa = shift;
    my $desk = $fa->get_current_desk;
    $desk->checkin($fa);
    $desk->remove_asset($fa);
    $desk->save;
    log_event("formatting_rem_workflow", $fa);
    my $burn = Bric::Util::Burner->new;
    $burn->undeploy($fa);
    $fa->deactivate;
    $fa->save;
    log_event("formatting_deact", $fa);
    add_msg("Template &quot;" . $fa->get_name . "&quot; deleted.");
};

</%once>

%#--- Log History ---#

<|MERGE_RESOLUTION|>--- conflicted
+++ resolved
@@ -428,30 +428,7 @@
 
 my $check_syntax = sub {
     my ($widget) = @_;
-    my $fa   = get_state_data($widget, 'fa');
-
-    # Syntax check the code.
-<<<<<<< HEAD
-    my $parser = $m->parser;
-    eval {
-	my $error;
-	
-	# Add the global variables so we get no complaints about them
-	$code = "<%init>;\nmy (\$story, \$burner, \$element);\n</%init>\n$code";
-
-	my $c = $parser->make_component(script   => $code,
-					error    => \$error) 
-	  or die "Template compile failed: $error\n";
-    };
-
-    if ($@) {
-	add_msg($@);
-
-	return 0;
-    } else {
-	return 1;
-    }
-=======
+    my $fa = get_state_data($widget, 'fa');
     my $burner = Bric::Util::Burner->new;
     my $err;
     # Return success if the syntax checks out.
@@ -459,7 +436,6 @@
     # Otherwise, add a message and return false.
     add_msg("Template compile failed: $err");
     return 0
->>>>>>> 3bae0725
 };
 
 my $delete_fa = sub {
