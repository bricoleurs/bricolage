--- conflicted
+++ resolved
@@ -53,23 +53,6 @@
     $checkin->($widget, $param, $fa);
 }
 
-<<<<<<< HEAD
-=======
-elsif ($field eq "$widget|checkin_deploy_cb") {
-    my $fa = get_state_data($widget, 'fa');
-    $save_meta->($param, $widget, $fa);
-    return unless $check_syntax->($widget, $fa);
-    $checkin->($widget, $param, $fa);
-    $param->{'desk|formatting_pub_ids'} = $fa->get_id;
-
-    # Call the deploy callback in the desk widget.
-    $m->comp('/widgets/desk/callback.mc',
-	     widget => 'desk',
-	     field  => 'desk|deploy_cb',
-	     param  => $param);
-}
-
->>>>>>> 1d68eff2
 elsif ($field eq "$widget|save_and_stay_cb") {
     $save_object->($widget, $param);
     my $fa = get_state_data($widget, 'fa');
@@ -315,14 +298,10 @@
 
 
 my $checkin = sub {
-<<<<<<< HEAD
-    my ($widget, $param) = @_;
+    my ($widget, $param, $fa) = @_;
     my $fa = get_state_data($widget, 'fa');
     my $new = defined $fa->get_id ? 0 : 1;
     $save_meta->($param, $widget, $fa);
-=======
-	my ($widget, $param, $fa) = @_;
->>>>>>> 1d68eff2
 
     my $work_id = get_state_data($widget, 'work_id');
     my $wf;
