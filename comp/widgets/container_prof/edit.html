--- conflicted
+++ resolved
@@ -1,11 +1,5 @@
-<<<<<<< HEAD
 <input type="hidden" name="container_prof|update_cb" value="1">
-
-<%perl>
-=======
-<input type="hidden" name="container_prof|update_pc" value="1">
 <%perl>;
->>>>>>> bc2029f5
 # Show the story summary if needed.
 if ($show_summary) {
     my $type  = $tile->get_object_type;
