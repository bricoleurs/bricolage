<& '/widgets/profile/hidden.mc',
    name    => 'container_prof|update_cb',
    value   => 1,
&>
% if (ENABLE_WYSIWYG) {
<& /widgets/wysiwyg/load.mc &>
%}
<%perl>;
# Show the story summary if needed.
$m->comp('/widgets/summary/summary.mc', asset => $asset, number => 1)
  if $show_summary;

# Check if we should display elements.
if ($element->get_elements || 
      $element->get_possible_field_types || 
      grep { chk_authz($_, READ, 1) } $element->get_possible_containers ) {
          
    $m->comp("/widgets/wrappers/table_top.mc",
             caption => $title,
             id      => 'containerprof',
             number  => $num++
            );
</%perl>

<input type="hidden" name="container_prof|add_element_cb" id="container_prof_add_element_cb" value="" />
<input type="hidden" name="container_prof|delete_cb" id="container_prof_delete_cb" value="" />

<& 'container.mc',
    widget  => $widget,
    element => $element
&>

<& "/widgets/wrappers/table_bottom.mc" &>

% }

<%perl>
if ($is_related_story) {
    $m->comp( '/widgets/wrappers/table_top.mc',
        caption => 'Related Story',
        number => $num++
    );
    $related_summary->($element, 'story', $widget, $asset);
    $m->comp('/widgets/wrappers/table_bottom.mc');
}

if ($is_related_media) {
    $m->comp( '/widgets/wrappers/table_top.mc',
        caption => 'Related Media',
        number => $num++
    );
    $related_summary->($element, 'media', $widget, $asset);
    $m->comp('/widgets/wrappers/table_bottom.mc');
}
</%perl>
<<<<<<< HEAD
=======
    <td width=<% 578 - FIELD_INDENT - 125-50 %>>&nbsp;<% $info %>
    </td>
      </tr>
      <tr>
      <td colspan="2"><& '/widgets/profile/imageSubmit.mc',
         formName  => 'theForm',
         callback  => 'container_prof|edit_cb',
         image     => 'edit_lgreen',
         vspace    => 3,
         value     => $dt->get_id,
         useHidden => 0
      &></td>
      </tr>
      </table>
% } else {

    <& '/widgets/profile/imageSubmit.mc',
         formName  => 'theForm',
         callback  => 'container_prof|edit_cb',
         image     => 'edit_lgreen',
         vspace    => 3,
         value     => $dt->get_id,
         useHidden => 0
    &>
% }

</td>
% # START BULK EDIT SECTION
      <td align="center" valign="middle"><span class="label"> </span></td>
      <td><& '/widgets/profile/imageSubmit.mc',
         formName  => 'theForm',
         callback  => 'container_prof|bulk_edit_cb',
         image     => 'bulk_edit_lgreen',
         value     => $dt->get_id,
         useHidden => !$no_hide++
       &></td>
    </tr>
    </table>
  </td>
<%perl>;
} else {
    # START ELSE ( FIELD ELEMENT DISPLAY )
    my $at_obj = $dt->get_field_type;
    $no_del = $at_obj->get_required && $at_obj->is_active
        && $dt->get_object_order == 1;
    my $vals = { props => {
        type      => $at_obj->get_widget_type,
        disp      => $at_obj->get_name,
        length    => $at_obj->get_length,
        size      => $at_obj->get_length,
        cols      => $at_obj->get_cols,
        rows      => $at_obj->get_rows,
        maxlength => $at_obj->get_max_length,
        precision => $at_obj->get_precision,
        vals      => $at_obj->get_vals,
        multiple  => $at_obj->get_multiple,
    }};

    my $key =  $widget . '|' . $dt->get_id;

    # Get the value.
    $vals->{value} = $dt->get_value(ISO_8601_FORMAT)
        || $at_obj->get_default_val;
    if ($vals->{props}{type} eq 'checkbox') {
        $vals->{props}{chk} = $vals->{value};
        $vals->{value} = 1;
    }

    # Set the array of possible values, if necessary.
    if ( my $tmp = $vals->{props}{vals} ) {
        if ($vals->{props}{type} eq 'codeselect') {
            $vals->{props}{vals} = eval_codeselect($tmp);
        } else {
            my $val_prop;
            foreach my $line (split /\n/, $tmp) {
                # (c.f. comp/widgets/profile/displayAttrs.mc)
                my ($v, $l) = split /\s*(?<!\\),\s*/, $line;
                for ($v, $l) { s/\\,/,/g }
                push @$val_prop, [$v, $l];
            }
            $vals->{props}{vals} = $val_prop;
        }
    }
</%perl>
    <td class="name"><% $vals->{props}{disp} %>:</td>
    <td>
    <table>
    <tr>
% # This 100% is necessary to get the autosizing textareas to work in IE.
      <td width="100%">
    <& '/widgets/profile/displayFormElement.mc',
      key      => $key,
      vals     => $vals,
      useTable => 0,
      localize => 0
    &>
      </td>

%     if ($dt->is_autopopulated()) {
      <td>
        <& '/widgets/profile/hidden.mc',
            name    => "$widget|lock_val_cb",
            value   => $dt->get_id,
        &>
        &nbsp;Lock Val:
        <& '/widgets/profile/checkbox.mc',
            name    => "$widget|lock_val_" . $dt->get_id,
            checked => ($dt->is_locked ? 1 : 0),
        &>
        </td>
%     } else {
    <td>&nbsp;</td>
%     }
    </tr>
    </table>
    </td>
% # END FIELD AREA
% } # END ELSE (FIELD ELEMENT DISPLAY)

% # ORDER TABLE CELL
  <td class="position">

% my $f_key = "$widget|reorder_" . ($dt->is_container ? 'con' : 'dat') .
%   $dt->get_id;
<& /widgets/profile/displayFormElement.mc,
   key => $f_key,
   vals => {
       value => $num++,
       js    => 'onChange="reorder(this, \'theForm\')"',
       props => {
           type => 'select',
           vals => $ord_vals,
       },
   },
   useTable => 0
&>

  </td>

% # DELETE TABLE CELL
  <td class="delete">
%   if ($no_del) {
         &nbsp;
% } elsif ($dt->is_container) {
% # START IF CONTAINER
    <& '/widgets/profile/checkbox.mc',
        name => 'container_prof|delete_cont' . $dt->get_id,
        value => 1
    &>
% } else {
    <& '/widgets/profile/checkbox.mc',
        name => 'container_prof|delete_data' . $dt->get_id,
        value => 1
    &>
% }
   </td>
</tr>

% }
% # END FOREACH ELEMENTS

% if (scalar @elements) {
<tr>
  <td colspan="2"></td>
    <td class="position">
    <& '/widgets/profile/button.mc',
        disp      => $lang->maketext("Reorder"),
        widget    => 'container_prof',
        cb        => 'reorder_cb',
        button    => 'reorder_lgreen',
        useTable  => 0 &>
    </td>
    <td class="delete">
    <& '/widgets/profile/button.mc',
        disp      => $lang->maketext("Delete"),
        widget    => 'container_prof',
        cb        => 'delete_cb',
        button    => 'delete_red',
        useTable  => 0 &>
    </td>
</tr>
% }

% # DISPLAY IF NO ELEMENTS
% if (!$total)  {
<tr>
  <td colspan="4"><%$lang->maketext('No elements have been added.')%></td>
</tr>
% }

% # END ELEMENT DISPLAY
</table>

%# Begin element picker
<div class="actions">
    <& '/widgets/profile/imageSubmit.mc',
        formName => "theForm",
        callback => $widget ."|bulk_edit_this_cb",
        image    => "bulk_edit_lgreen",
        vspace   => 3,
        hspace   => 4,
        alt      => 'Bulk Edit',
    &>
% if (@$elem_opts) {
    <& '/widgets/profile/imageSubmit.mc',
        formName => "theForm",
        callback => $widget ."|add_element_cb",
        image    => "add_element_lgreen",
        alt      => 'Add Element',
    &>
    <& /widgets/profile/select.mc, name     => $widget.'|add_element',
                                   options  => $elem_opts,
                                   useTable => 0,
                                   multiple => 0,
                                   size     => 1,
    &>
% }
</div>
%# end data display


%$m->comp("/widgets/wrappers/table_bottom.mc");
%# end element display
% }

%### Start Related Story Section ###
% if ($is_related_story) {
<& /widgets/wrappers/table_top.mc,
       caption => 'Related Story',
     number => $num++
&>

% $related_summary->($element, 'story', $widget, $asset);

<& /widgets/wrappers/table_bottom.mc &>

% }

%### End Related Story Section ###


%### Start Related Media Section ###
% if ($is_related_media) {

<& /widgets/wrappers/table_top.mc,
       caption => 'Related Media  ',
     number => $num++
&>

% $related_summary->($element, 'media', $widget, $asset);

<& /widgets/wrappers/table_bottom.mc &>

% }
%### End Related Media Section ###
>>>>>>> f8ada89e

% if ($show_summary) {
<div class="buttonBar">
    <div class="delete">
        <& '/widgets/profile/checkbox.mc',
            name    => "$widget|delete",
            id      => $widget . "delete",
            value   => "Delete",
            disp    => $lang->maketext('Delete this Profile'),
            label_after => 1,
            useTable    => 0,
        &>
    </div>
    <div class="buttons">
        <div class="save">
            <& "/widgets/buttons/submit.mc",
                disp      => 'Save',
                widget    => $widget,
                cb        => 'save_and_up_cb',
                button    => 'save_red',
                useTable  => 0
            &>
            <& "/widgets/buttons/submit.mc",
                disp      => 'Save and Stay',
                widget    => $widget,
                cb        => 'save_and_stay_cb',
                button    => 'save_and_stay_lgreen',
                useTable  => 0
            &>
        </div>
        <div class="cancel">
            <& "/widgets/buttons/submit.mc",
                disp      => 'Cancel',
                widget    => $widget,
                cb        => 'up_cb',
                button    => 'cancel_red',
                useTable  => 0
            &>
        </div>
    </div>
</div>
% }

<%perl>;
return $num;
</%perl>
<%args>
$widget
$num          => undef
$title        => undef
$show_summary => undef
</%args>
<%init>;
# the element object
my $element = get_state_data($widget, 'element');

$title ||= $element->get_name;
my $start = get_state_data($widget, 'start');

my $at_id = $element->get_element_type_id;
my $at = Bric::Biz::ElementType->lookup({'id' => $at_id});

# Uncomment this when the related_element flag is in at_type.
my $is_related_story = $at->is_related_story ? 1 : 0;
my $is_related_media = $at->is_related_media ? 1 : 0;

# Nab the story from the story_prof widget.
my $type  = $element->get_object_type;
my $asset = get_state_data($type.'_prof', $type);
</%init>
<%once>;
my $related_summary = sub {
  my ($element, $type, $widget, $asset) = @_;
  my $rel = $type eq 'story' ? $element->get_related_story
                             : $element->get_related_media;

  my $button = $m->scomp(
      '/widgets/profile/button.mc',
      widget   => $widget,
      cb       => "pick_related_".$type."_cb",
      button   => "edit_lgreen",
      useTable => 0
  );

  if ($rel) {
      add_msg('Related [_1] "[_2]" is not active. Please relate another [_1].',
              $type, $rel->get_title)
        unless $rel->is_active;

      add_msg('Related [_1] "[_2]" is not active. Please relate another [_1].',
              $type, $rel->get_title)
        unless $rel->is_active;

      my $thumb = '';
      if (USE_THUMBNAILS && $type ne 'story') {
          if ($thumb =  $rel->thumbnail_uri) {
              $thumb = $m->comp(
                  '/widgets/profile/preview_link.mc',
                  doc   => $rel,
                  value => qq{<img src="$thumb" style="border: 0" />&nbsp;},
                  type  => $type,
              );
          }
      }
      # The summary info
      $m->comp('/widgets/summary/summary.mc',
                asset  => $rel,
                type   => $type,
                header => 'Currently Related '.ucfirst($type),
                frame  => 0,
                button => $thumb . $button );
  } else {
      $m->out('<div class="noneFound">',
              $lang->maketext('No related [_1]'. ucfirst($type)),
              qq{<div class="button">$button</div>},
              '</div>');
      if (RELATED_MEDIA_UPLOAD && $type eq 'media') {
          # Give 'em an upload form.
          if (my $uploader = $m->scomp(
                  '/widgets/profile/media_upload.mc',
                  widget      => $widget,
                  file_widget => 'container_prof',
                  formName    => "theForm",
                  site_id     => $asset->get_site_id,
          )) {
              $m->out(qq{<div class="uploader">$uploader</div>\n});
          }
      }
  }
};
</%once><|MERGE_RESOLUTION|>--- conflicted
+++ resolved
@@ -53,264 +53,6 @@
     $m->comp('/widgets/wrappers/table_bottom.mc');
 }
 </%perl>
-<<<<<<< HEAD
-=======
-    <td width=<% 578 - FIELD_INDENT - 125-50 %>>&nbsp;<% $info %>
-    </td>
-      </tr>
-      <tr>
-      <td colspan="2"><& '/widgets/profile/imageSubmit.mc',
-         formName  => 'theForm',
-         callback  => 'container_prof|edit_cb',
-         image     => 'edit_lgreen',
-         vspace    => 3,
-         value     => $dt->get_id,
-         useHidden => 0
-      &></td>
-      </tr>
-      </table>
-% } else {
-
-    <& '/widgets/profile/imageSubmit.mc',
-         formName  => 'theForm',
-         callback  => 'container_prof|edit_cb',
-         image     => 'edit_lgreen',
-         vspace    => 3,
-         value     => $dt->get_id,
-         useHidden => 0
-    &>
-% }
-
-</td>
-% # START BULK EDIT SECTION
-      <td align="center" valign="middle"><span class="label"> </span></td>
-      <td><& '/widgets/profile/imageSubmit.mc',
-         formName  => 'theForm',
-         callback  => 'container_prof|bulk_edit_cb',
-         image     => 'bulk_edit_lgreen',
-         value     => $dt->get_id,
-         useHidden => !$no_hide++
-       &></td>
-    </tr>
-    </table>
-  </td>
-<%perl>;
-} else {
-    # START ELSE ( FIELD ELEMENT DISPLAY )
-    my $at_obj = $dt->get_field_type;
-    $no_del = $at_obj->get_required && $at_obj->is_active
-        && $dt->get_object_order == 1;
-    my $vals = { props => {
-        type      => $at_obj->get_widget_type,
-        disp      => $at_obj->get_name,
-        length    => $at_obj->get_length,
-        size      => $at_obj->get_length,
-        cols      => $at_obj->get_cols,
-        rows      => $at_obj->get_rows,
-        maxlength => $at_obj->get_max_length,
-        precision => $at_obj->get_precision,
-        vals      => $at_obj->get_vals,
-        multiple  => $at_obj->get_multiple,
-    }};
-
-    my $key =  $widget . '|' . $dt->get_id;
-
-    # Get the value.
-    $vals->{value} = $dt->get_value(ISO_8601_FORMAT)
-        || $at_obj->get_default_val;
-    if ($vals->{props}{type} eq 'checkbox') {
-        $vals->{props}{chk} = $vals->{value};
-        $vals->{value} = 1;
-    }
-
-    # Set the array of possible values, if necessary.
-    if ( my $tmp = $vals->{props}{vals} ) {
-        if ($vals->{props}{type} eq 'codeselect') {
-            $vals->{props}{vals} = eval_codeselect($tmp);
-        } else {
-            my $val_prop;
-            foreach my $line (split /\n/, $tmp) {
-                # (c.f. comp/widgets/profile/displayAttrs.mc)
-                my ($v, $l) = split /\s*(?<!\\),\s*/, $line;
-                for ($v, $l) { s/\\,/,/g }
-                push @$val_prop, [$v, $l];
-            }
-            $vals->{props}{vals} = $val_prop;
-        }
-    }
-</%perl>
-    <td class="name"><% $vals->{props}{disp} %>:</td>
-    <td>
-    <table>
-    <tr>
-% # This 100% is necessary to get the autosizing textareas to work in IE.
-      <td width="100%">
-    <& '/widgets/profile/displayFormElement.mc',
-      key      => $key,
-      vals     => $vals,
-      useTable => 0,
-      localize => 0
-    &>
-      </td>
-
-%     if ($dt->is_autopopulated()) {
-      <td>
-        <& '/widgets/profile/hidden.mc',
-            name    => "$widget|lock_val_cb",
-            value   => $dt->get_id,
-        &>
-        &nbsp;Lock Val:
-        <& '/widgets/profile/checkbox.mc',
-            name    => "$widget|lock_val_" . $dt->get_id,
-            checked => ($dt->is_locked ? 1 : 0),
-        &>
-        </td>
-%     } else {
-    <td>&nbsp;</td>
-%     }
-    </tr>
-    </table>
-    </td>
-% # END FIELD AREA
-% } # END ELSE (FIELD ELEMENT DISPLAY)
-
-% # ORDER TABLE CELL
-  <td class="position">
-
-% my $f_key = "$widget|reorder_" . ($dt->is_container ? 'con' : 'dat') .
-%   $dt->get_id;
-<& /widgets/profile/displayFormElement.mc,
-   key => $f_key,
-   vals => {
-       value => $num++,
-       js    => 'onChange="reorder(this, \'theForm\')"',
-       props => {
-           type => 'select',
-           vals => $ord_vals,
-       },
-   },
-   useTable => 0
-&>
-
-  </td>
-
-% # DELETE TABLE CELL
-  <td class="delete">
-%   if ($no_del) {
-         &nbsp;
-% } elsif ($dt->is_container) {
-% # START IF CONTAINER
-    <& '/widgets/profile/checkbox.mc',
-        name => 'container_prof|delete_cont' . $dt->get_id,
-        value => 1
-    &>
-% } else {
-    <& '/widgets/profile/checkbox.mc',
-        name => 'container_prof|delete_data' . $dt->get_id,
-        value => 1
-    &>
-% }
-   </td>
-</tr>
-
-% }
-% # END FOREACH ELEMENTS
-
-% if (scalar @elements) {
-<tr>
-  <td colspan="2"></td>
-    <td class="position">
-    <& '/widgets/profile/button.mc',
-        disp      => $lang->maketext("Reorder"),
-        widget    => 'container_prof',
-        cb        => 'reorder_cb',
-        button    => 'reorder_lgreen',
-        useTable  => 0 &>
-    </td>
-    <td class="delete">
-    <& '/widgets/profile/button.mc',
-        disp      => $lang->maketext("Delete"),
-        widget    => 'container_prof',
-        cb        => 'delete_cb',
-        button    => 'delete_red',
-        useTable  => 0 &>
-    </td>
-</tr>
-% }
-
-% # DISPLAY IF NO ELEMENTS
-% if (!$total)  {
-<tr>
-  <td colspan="4"><%$lang->maketext('No elements have been added.')%></td>
-</tr>
-% }
-
-% # END ELEMENT DISPLAY
-</table>
-
-%# Begin element picker
-<div class="actions">
-    <& '/widgets/profile/imageSubmit.mc',
-        formName => "theForm",
-        callback => $widget ."|bulk_edit_this_cb",
-        image    => "bulk_edit_lgreen",
-        vspace   => 3,
-        hspace   => 4,
-        alt      => 'Bulk Edit',
-    &>
-% if (@$elem_opts) {
-    <& '/widgets/profile/imageSubmit.mc',
-        formName => "theForm",
-        callback => $widget ."|add_element_cb",
-        image    => "add_element_lgreen",
-        alt      => 'Add Element',
-    &>
-    <& /widgets/profile/select.mc, name     => $widget.'|add_element',
-                                   options  => $elem_opts,
-                                   useTable => 0,
-                                   multiple => 0,
-                                   size     => 1,
-    &>
-% }
-</div>
-%# end data display
-
-
-%$m->comp("/widgets/wrappers/table_bottom.mc");
-%# end element display
-% }
-
-%### Start Related Story Section ###
-% if ($is_related_story) {
-<& /widgets/wrappers/table_top.mc,
-       caption => 'Related Story',
-     number => $num++
-&>
-
-% $related_summary->($element, 'story', $widget, $asset);
-
-<& /widgets/wrappers/table_bottom.mc &>
-
-% }
-
-%### End Related Story Section ###
-
-
-%### Start Related Media Section ###
-% if ($is_related_media) {
-
-<& /widgets/wrappers/table_top.mc,
-       caption => 'Related Media  ',
-     number => $num++
-&>
-
-% $related_summary->($element, 'media', $widget, $asset);
-
-<& /widgets/wrappers/table_bottom.mc &>
-
-% }
-%### End Related Media Section ###
->>>>>>> f8ada89e
 
 % if ($show_summary) {
 <div class="buttonBar">
