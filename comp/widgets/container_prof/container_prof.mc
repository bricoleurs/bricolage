%#--- Documentation ---#

<%doc>

=head1 NAME

container_prof - The container profile editor.

=head1 VERSION

<<<<<<< HEAD
$Revision: 1.7 $

=head1 DATE

$Date: 2002-02-05 20:45:40 $
=======
$Revision: 1.6.2.1 $

=head1 DATE

$Date: 2002-03-02 02:01:17 $
>>>>>>> f6305ba4

=head1 SYNOPSIS

<& '/widgets/container_prof/container_prof.mc', state => 'edit' &>

=head1 DESCRIPTION

A widget to allow the creation and modification of container tiles.

=cut

</%doc>

%#--- Arguments ---#

<%args>
$tile => undef
$title => undef
$num => undef
$action
$start_count => undef
$show_summary => undef
</%args>

%#--- Initialization ---#

<%once>
my $widget = 'container_prof';
</%once>

<%init>

# Default to using the tile passed in followed by the tile in state.
$tile ||= get_state_data($widget, 'tile');

# Set the tile that we will be editing into state.
set_state_data($widget, 'tile', $tile);
set_state_data($widget, 'start', $start_count);
my $state = get_state_name($widget);


# Always set $state to $action
$state = $action;

# The old code here read:
#
#   # Don't change the state unless $action isn't 'edit'.
#   $state = $action unless $action eq 'edit';
# 
# Note that the comment and the code diagree.  Also, this exception
# was causing the container_prof code to occasionally show a view
# screen rather than an edit screen.  Maybe there was a good reason
# for this exception and the bug is really in another place in
# container_prof?

# Set the state name if it has not been set.
$state = set_state_name($widget, $state || 'edit');

if ($state eq 'edit_bulk') {
    $action = 'edit_bulk';

    # Load up the data the first time around.
    unless (get_state_data($widget, 'dtiles')) {
	my $field = get_state_data($widget, 'field');

	# Grab only the tiles that have the name $field
	my @dtiles = grep($_->get_name eq $field, $tile->get_tiles());

	# Load the data into an array which will be used until they finish.
	my @data = map { $_->get_data } @dtiles;

	# Intialize the state data.
	set_state_data($widget, 'dtiles',    \@dtiles);
	set_state_data($widget, 'data',      \@data);
	init_state_data($widget, 'separator', "\n");
	init_state_data($widget, 'cols',      78);
	init_state_data($widget, 'rows',      30);
    }
}

# Add a bit of error correction when users try to use the back buttons.
$m->out("<input type='hidden' name='$widget|top_stack_tile_id' value='".$tile->get_id."'>\n");
$m->out("<input type='hidden' name='$widget|state_name' value='".$state."'>\n");

return $m->comp("$action.html",
	 widget       => $widget,
	 num          => $num,
	 title        => $title,
	 show_summary => $show_summary,
	);

</%init>

%#--- Log History ---#

<|MERGE_RESOLUTION|>--- conflicted
+++ resolved
@@ -8,19 +8,11 @@
 
 =head1 VERSION
 
-<<<<<<< HEAD
-$Revision: 1.7 $
+$Revision: 1.8 $
 
 =head1 DATE
 
-$Date: 2002-02-05 20:45:40 $
-=======
-$Revision: 1.6.2.1 $
-
-=head1 DATE
-
-$Date: 2002-03-02 02:01:17 $
->>>>>>> f6305ba4
+$Date: 2002-03-07 01:28:19 $
 
 =head1 SYNOPSIS
 
