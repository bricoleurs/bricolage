--- conflicted
+++ resolved
@@ -139,12 +139,9 @@
         $locate_tile = $t if $id == $locate_id;
         if ($do_delete && ($param->{"$widget|delete_cont$id"} ||
                            $param->{"$widget|delete_data$id"})) {
-<<<<<<< HEAD
-            add_msg($lang->maketext("Element [_1] deleted.","&quot;" . $t->get_name . "&quot;"));
-=======
+
             add_msg($lang->maketext("Element [_1] deleted.","&quot;" .
                                     $t->get_name . "&quot;"));
->>>>>>> 885217a2
             push @delete, $t;
             next;
         }
@@ -160,7 +157,8 @@
                 $val = '' unless defined $val;
                 if ( $param->{"$widget|${id}-partial"} ) {
                     # The date is only partial. Send them back to to it again.
-                    add_msg($lang->maketext("Invalid date value for [_1] field.","&quot;" . $_->get_name. "&quot;"));
+                    add_msg($lang->maketext("Invalid date value for [_1] field.",
+                                            "&quot;" . $_->get_name. "&quot;"));
                     set_state_data($widget, '__NO_SAVE__', 1);
                 } else {
                     # Truncate the value, if necessary, then set it.
