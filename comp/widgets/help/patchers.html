--- conflicted
+++ resolved
@@ -36,13 +36,10 @@
   <li>Christian Hauser</li>
   <li>Dharmender Yadav</li>
   <li>Rod Taylor</li>
-<<<<<<< HEAD
+  <li>Brad Fox</li>
+  <li>Alexey Dvoychenkov</li>
   <li>Benjamin Franz</li>
   <li>Alexey Sheynuk</li>
   <li>Christian Niles<li>
   <li>Brad Harder<li>
-=======
-  <li>Brad Fox</li>
-  <li>Alexey Dvoychenkov</li>
->>>>>>> 343afbad
 </ul>