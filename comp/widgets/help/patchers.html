--- conflicted
+++ resolved
@@ -29,9 +29,6 @@
   <li>Paul Orrock</li>
   <li>Florian Rossol</li>
   <li>Eric Sellers</li>
-<<<<<<< HEAD
   <li>Rod Taylor</li>
-=======
   <li>Cameron Miller</li>
->>>>>>> 09366a13
 </ul>