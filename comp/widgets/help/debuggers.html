--- conflicted
+++ resolved
@@ -30,12 +30,9 @@
   <li>Chris Riddoch</li>
   <li>Gary Gilchrist</li>
   <li>Creighton Higgins</li>
-<<<<<<< HEAD
   <li>Earle Martin</li>
   <li>Alexander Ling</li>
   <li>Adeola Awoyemi</li>
   <li>Neal Sofge</li>
-=======
   <li>Patrick Walsh</li>
->>>>>>> d98ffc59
 </ul>