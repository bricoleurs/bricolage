<ul>
  <li>Michael Alan Dorman</li>
  <li>Josh Cox</li>
  <li>Marlon Bermas</li>
  <li>Tracey Largay</li>
  <li>Ask Bj&oslash;rn Hansen</li>
  <li>Daniel Fisher</li>
  <li>Philip Fibiger</li>
  <li>Evan Prodromou</li>
  <li>John Greene</li>
  <li>Sean Greathouse</li>
  <li>Shannon Brown</li>
  <li>Bill Cappel</li>
  <li>Todd Tyree</li>
  <li>Ilia Chipitsine</li>
  <li>Alex Epshteyn</li>
  <li>Alex Wheeler</li>
  <li>Chris Jantzen</li>
  <li>Paul Cory</li>
  <li>Jeff Steele</li>
  <li>Lari Huttunen</li>
  <li>Nathan Ollerenshaw</li>
  <li>Marc Hawson</li>
  <li>Tobias Kremer</li>
  <li>Kevin Elliott</li>
  <li>Michael G. Kaiser</li>
  <li>Radu Greab</li>
  <li>Rudy Lippan</li>
  <li>Perrin Harkins</li>
  <li>Chris Riddoch</li>
  <li>Gary Gilchrist</li>
  <li>Creighton Higgins</li>
  <li>Earle Martin</li>
  <li>Alexander Ling</li>
  <li>Adeola Awoyemi</li>
  <li>Neal Sofge</li>
  <li>Patrick Walsh</li>
  <li>Ben Bangert</li>
  <li>Ho Yin Au</li>
  <li>Tony Cowderoy</li>
  <li>Joshua Edelstein</li>
  <li>Will Trillich</li>
  <li>Adam Rinehart</li>
  <li>Hal Creech</li>
  <li>Patrick Michael Kane</li>
  <li>Kenneth Marshall</li>
  <li>Clinton Gormley</li>
  <li>Ed Stevenson</li>
  <li>Ashlee Caul</li>
  <li>Clare Parkinson</li>
  <li>Jason Edgecombe</li>
  <li>Frank Holtz</li>
  <li>Martin Bacovsky</li>
  <li>Curtis Poe</li>
  <li>Jos&eacute; Castro</li>
  <li>Alexandra Gershman</li>
  <li>Phillip Smith</li>
  <li>Jerry Franz</li>
  <li>Paul Hyland</li>
  <li>Frank Febbraro</li>
  <li>Li Li</li>
  <li>Michael Holden</li>
  <li>Michael Cummings</li>
<<<<<<< HEAD
  <li>Guido Bülskämper</li>
  <li>Wayne Slavin</li>
  <li>Derek Poon</li>
  <li>Ryan O'Toole</li>
  <li>Tom Kjeldsen</li>
  <li>George Harrison</li>
  <li>John Gillis</li>
  <li>Chris Sutton</li>
=======
  <li>Doug Dawson</li>
>>>>>>> 343afbad
</ul><|MERGE_RESOLUTION|>--- conflicted
+++ resolved
@@ -61,7 +61,7 @@
   <li>Li Li</li>
   <li>Michael Holden</li>
   <li>Michael Cummings</li>
-<<<<<<< HEAD
+  <li>Doug Dawson</li>
   <li>Guido Bülskämper</li>
   <li>Wayne Slavin</li>
   <li>Derek Poon</li>
@@ -70,7 +70,4 @@
   <li>George Harrison</li>
   <li>John Gillis</li>
   <li>Chris Sutton</li>
-=======
-  <li>Doug Dawson</li>
->>>>>>> 343afbad
 </ul>