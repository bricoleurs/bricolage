<ul>
  <li>Michael Alan Dorman</li>
  <li>Josh Cox</li>
  <li>Marlon Bermas</li>
  <li>Tracey Largay</li>
  <li>Ask Bj&oslash;rn Hansen</li>
  <li>Daniel Fisher</li>
  <li>Philip Fibiger</li>
  <li>Evan Prodromou</li>
  <li>John Greene</li>
  <li>Sean Greathouse</li>
  <li>Shannon Brown</li>
  <li>Bill Cappel</li>
  <li>Todd Tyree</li>
  <li>Ilia Chipitsine</li>
  <li>Alex Epshteyn</li>
  <li>Alex Wheeler</li>
  <li>Chris Jantzen</li>
  <li>Paul Cory</li>
  <li>Jeff Steele</li>
  <li>Lari Huttunen</li>
  <li>Nathan Ollerenshaw</li>
  <li>Marc Hawson</li>
  <li>Tobias Kremer</li>
  <li>Kevin Elliott</li>
  <li>Michael G. Kaiser</li>
  <li>Radu Greab</li>
  <li>Rudy Lippan</li>
  <li>Perrin Harkins</li>
  <li>Chris Riddoch</li>
  <li>Gary Gilchrist</li>
  <li>Creighton Higgins</li>
  <li>Earle Martin</li>
  <li>Alexander Ling</li>
  <li>Adeola Awoyemi</li>
  <li>Neal Sofge</li>
  <li>Patrick Walsh</li>
  <li>Ben Bangert</li>
  <li>Ho Yin Au</li>
  <li>Tony Cowderoy</li>
  <li>Joshua Edelstein</li>
  <li>Will Trillich</li>
  <li>Adam Rinehart</li>
  <li>Hal Creech</li>
  <li>Patrick Michael Kane</li>
  <li>Kenneth Marshall</li>
  <li>Clinton Gormley</li>
  <li>Ed Stevenson</li>
  <li>Ashlee Caul</li>
  <li>Clare Parkinson</li>
  <li>Jason Edgecombe</li>
  <li>Frank Holtz</li>
  <li>Martin Bacovsky</li>
  <li>Curtis Poe</li>
  <li>Jos&eacute; Castro</li>
  <li>Alexandra Gershman</li>
  <li>Phillip Smith</li>
  <li>Jerry Franz</li>
  <li>Alexey Sheynuk</li>
  <li>Paul Hyland</li>
  <li>Frank Febbraro</li>
  <li>Li Li</li>
<<<<<<< HEAD
  <li>Guido Bülskämper</li>
  <li>Wayne Slavin</li>
  <li>Derek Poon</li>
  <li>Ryan O'Toole</li>
=======
  <li>Michael Holden</li>
  <li>Michael Cummings</li>
>>>>>>> d1d20b1d
</ul><|MERGE_RESOLUTION|>--- conflicted
+++ resolved
@@ -60,13 +60,10 @@
   <li>Paul Hyland</li>
   <li>Frank Febbraro</li>
   <li>Li Li</li>
-<<<<<<< HEAD
+  <li>Michael Holden</li>
+  <li>Michael Cummings</li>
   <li>Guido Bülskämper</li>
   <li>Wayne Slavin</li>
   <li>Derek Poon</li>
   <li>Ryan O'Toole</li>
-=======
-  <li>Michael Holden</li>
-  <li>Michael Cummings</li>
->>>>>>> d1d20b1d
 </ul>