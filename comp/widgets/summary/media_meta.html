--- conflicted
+++ resolved
@@ -4,7 +4,6 @@
    number  => $number
 &>
 % }
-<<<<<<< HEAD
 <div style="float: right;"><% $button %></div>
 <dl class="viewmeta">
 <dt><% $lang->maketext('UUID') %>:</dt>
@@ -18,10 +17,7 @@
 <dt><% $lang->maketext('Last Published') %>:</dt>
 <dd><% $media->get_publish_date || '&nbsp;' %></dd>
 <dt><% $lang->maketext('URI') %>:</dt>
-% if ($is_related_media) {
-<dd><% $prim_uri %></dd>
-% } else {
-%     if (@ocs == 1) {
+% if (@ocs == 1) {
 <dd><% $m->comp('/widgets/profile/preview_link.mc',
                 type  => 'media',
                 value => $prim_uri,
@@ -31,49 +27,9 @@
 <dd><% $prim_uri %></dd>
 <dt><% $lang->maketext('Preview in') %>:</dt>
 <dd><% $oc_select %>&nbsp;<a href="#" onClick="window.open('/workflow/profile/preview/media/<% $id %>/' + window.document.theForm.ocSelect.options[window.document.theForm.ocSelect.selectedIndex].value, 'preview_<% SERVER_WINDOW_NAME %>');return false;"><img src="/media/images/<% $lang_key %>/preview_lgreen.gif" alt="Preview" border="0" width="74" height="20"></a></dd>
-%     }
 % }
 </dl>
 
-=======
-<table border="0" width="578" cellpadding="0" cellspacing="0">
-<tr>
-    <td class="medHeader"><img src="/media/images/spacer.gif" height="18" width="1" /></td>
-    <td width="100" align="right" class="medHeader"><span class="label"><% $lang->maketext('ID') %>:&nbsp;</span></td>
-    <td width="400">&nbsp;<% $media->get_id %></td>
-    <td width="70" rowspan=7 valign="bottom"><% $button %></td>
-</tr>
-<tr>
-<td bgcolor="white"><img src="/media/images/spacer.gif" width="1" height="1" /></td>
-</tr>
-<tr>
-    <td class="medHeader"><img src="/media/images/spacer.gif" height="18" width="1" /></td>
-    <td width="100" align="right" class="medHeader"><span class="label"><% $lang->maketext('Name') %>:&nbsp;</span></td>
-    <td width="400" class="fieldcontent">&nbsp;<% $media->get_name %></td>
-</tr>
-<tr>
-<td bgcolor="white"><img src="/media/images/spacer.gif" width="1" height="1" /></td>
-</tr>
-<tr>
-    <td class="medHeader"><img src="/media/images/spacer.gif" height="18" width="1" /></td>
-    <td width="100" align="right" class="medHeader"><span class="label"><% $lang->maketext('Media Type Element') %>:&nbsp;</span></td>
-    <td width="400">&nbsp;<% $media->get_element_name %></td>
-</tr>
-<tr>
-<td bgcolor="white"><img src="/media/images/spacer.gif" width="1" height="1" /></td>
-</tr>
-<tr>
-    <td class="medHeader"><img src="/media/images/spacer.gif" height="18" width="1" /></td>
-    <td width="100" align="right" class="medHeader"><span class="label"><% $lang->maketext('URI') %>:&nbsp;</span></td>
-    <td width="400">&nbsp;<% $m->comp(
-        '/widgets/profile/preview_link.mc',
-        doc   => $media,
-        type  => 'media',
-        title => $media->get_uri,
-    ) %></td>
-</tr>
-  </table>
->>>>>>> 6580ea3e
 % if ($frame) {
 <& /widgets/wrappers/sharky/table_bottom.mc &>
 %}
