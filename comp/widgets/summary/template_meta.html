--- conflicted
+++ resolved
@@ -4,11 +4,7 @@
    number  => $number
 &>
 % }
-<<<<<<< HEAD
-<dl class="viewmeta" title="<% $lang->maketext('ID') %>: <% $tmpl->get_id %>
-=======
 <dl class="viewmeta" title="<% $lang->maketext('ID') %>: <% $tmpl->get_id %>">
->>>>>>> a5ce90c7
   <dt><% $lang->maketext('Name') %>:</dt>
   <dd><% $tmpl->get_name %></dd>
   
