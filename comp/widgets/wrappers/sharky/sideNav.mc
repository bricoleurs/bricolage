<%args>
$nav   => undef
$uri   => undef
$debug => undef
</%args>
<%once>;
my $disp = { map { $_ => get_disp_name($_) } qw(story media template) };
my $pl_disp = {
    map { $_ => get_class_info($_)->get_plural_name }
        qw(story media template pref user grp output_channel contrib
           contrib_type site workflow category element_type
           media_type source dest job alert_type keyword)
};

my $printLink = sub {
    my ($href, $uri, $caption, $no_translation) = @_;
    $caption = $lang->maketext($caption) unless $no_translation;
    my @href = split(/\//, $href);
    my @uri  = split(/\//, $uri);

    # Make sure we have something to eq to.
    for (1..5) { $uri[$_] = '' unless defined $uri[$_] }

    my $isLink = 1;
    my $out    = '';
    my $style;

    if ($uri[1] eq 'admin') {
        $style = ' class="selected"' if $uri[1] eq $href[1] && $uri[3] eq $href[3];
        # disable link in admin/manager when we have a full url match
        $isLink = $uri[2] eq $href[2] ? 0 : 1;
        $isLink = 1 if $uri[3] eq 'element_type' && defined $uri[4];
    } else {
        if ($uri[3] eq 'desk') {
            $style = ' class="selected"'
                if $uri[1] eq $href[1]
                && $uri[3] eq $href[3]
                && $uri[4] eq $href[4]
                && $uri[5] eq $href[5];
        } elsif ($uri[2] eq 'manager' || $uri[2] eq 'profile' || $uri[2] eq 'active') {
            $style = ' class="selected"'
                if $uri[1] eq $href[1]
                && $uri[2] eq $href[2]
                && $uri[3] eq $href[3]
                && $uri[4] eq $href[4];
        }
    }
    if ($style =~ /selected/ && !$isLink) {
        $out .= "<span$style>$caption</span>";
    } else {
        $out .= qq{<a href="$href" target="_parent"$style>$caption</a>};
    }
    return $out;
};

my $admin_links = sub {
    my $uri = shift;
    $m->print(
        '<li>', $printLink->("/admin/manager/$_->[0]", $uri, $_->[2], 1),
        "</li>\n"
    ) for
        sort { $a->[1] cmp $b->[1] }
        map  {
            my $trans = $lang->maketext($pl_disp->{$_});
            [ $_ => lc $trans, $trans]
        } @_;
};
</%once>\
<%perl>;
my $site_id = $c->get_user_cx(get_user_id);
# Make sure we always have a site ID. If the server has just been restarted,
# then site_context may not have been executed yet. So execute it to get the
# site ID.
$site_id = $m->comp('/widgets/site_context/site_context.mc', display => 0)
  unless defined $site_id;

my $workflows = $c->get('__WORKFLOWS__'. $site_id);

my $nav_uri = $r->uri;
$uri      ||= $nav_uri;
$uri        = '/workflow/profile/workspace' unless $uri && $uri ne '/';

$nav ||= get_state_data("nav");
unless ($workflows) {
    # The cache hasn't been loaded yet. Load it.
    $workflows = [];
    foreach my $w (Bric::Biz::Workflow->list({site_id => $site_id})) {
        # account for desks
        my @desks = map { [ $_->get_id, $_->get_name,
                            [$_->get_asset_grp, $_->get_grp_ids] ]
                        } $w->allowed_desks;
        my @gids = ($w->get_asset_grp_id, $w->get_grp_ids);

        my $type = $w->get_type;
        my $wf = {
            type    => $type,
            key     => lc Bric::Biz::Workflow::WORKFLOW_TYPE_MAP->{$type},
            id      => $w->get_id,
            name    => $w->get_name,
            site_id => $w->get_site_id,
            desks   => \@desks,
            gids    => \@gids
        };
        push @$workflows, $wf;
    }
    # account for open admin links
    $c->set('__WORKFLOWS__'. $site_id, $workflows);
}

</%perl>
% unless (DISABLE_NAV_LAYER) {
<!DOCTYPE html PUBLIC "-//W3C//DTD XHTML 1.0 Frameset//EN"
"http://www.w3.org/TR/xhtml1/DTD/xhtml1-frameset.dtd">
<html>
<head>
<link rel="stylesheet" type="text/css" href="/media/css/style.css" />
<link rel="stylesheet" type="text/css" href="/media/css/style-nav.css" />
<script type="text/javascript" src="/media/js/lib.js"></script>
  
<script type="text/javascript">
var navLoader = function () {
    var workspace = document.getElementById('workspace');
    var workspaceAnchor = workspace.getElementsByTagName('a')[0];
    workspaceAnchor.className = (parent.location.pathname.indexOf('workspace') != -1) ? 'open' : 'closed';
    resizeframe();
}
multiOnload.onload(navLoader);
</script>
</head>
<body id="navFrame">
% }   # unless (DISABLE_NAV_LAYER)

<%perl>
# Begin Workflows -------------------------------------
$m->print(
    '<ul id="nav">',
    '<li id="workspace"><a class="closed" href="/workflow/profile/workspace/"',
    'target="_parent" title="My Workspace">My Workspace</a></li>',
    '<li id="workflows"><ul class="submenu">'
);

# iterate thru workflows
foreach my $wf (@$workflows) {
    next if $site_id && $site_id != $wf->{site_id};
    # Check permissions.
    next unless chk_authz(0, READ, 1, @{ $wf->{gids} });

    if ( $nav->{"workflow-$wf->{id}"} ) { # show open workflow

        $m->print(
            qq{<li class="open"><a href="$nav_uri?nav|workflow_cb=0&navwfid=},
            qq{$wf->{id}">$wf->{name}</a>},
            '<ul class="sections"><li>',
            $lang->maketext('Actions')
        );

        # actions/desks/publish items for this workflow
        my $can_create = chk_authz(0, CREATE, 1, @{ $wf->{desks}[0][2] });
<<<<<<< HEAD

    # actions
        $m->out(qq{<ul class="items">});
        my $key = $wf->{key};
        $m->print(
            '<li>',
            $printLink->(
                "/workflow/profile/$key/new/$wf->{id}",
                $uri,
                "New $disp->{$key}"
            ),
            '</li>',
        ) if $can_create;

        $m->print(
            '<li>',
            $printLink->(
                "/workflow/manager/$key/$wf->{id}",
                $uri,
                "Find $pl_disp->{$key}"
            ),
            '</li><li>',

            $printLink->(
                "/workflow/active/$key/$wf->{id}",
                $uri,
                "Active $pl_disp->{$key}"
            ),
            '</li>'
        );

        $m->print(
            '<li>',
            $printLink->(
                "/workflow/profile/alias/$key/$wf->{id}",
                $uri,
                'New Alias'
            ),
            '</li>',
        ) if $can_create && $key ne 'template';

        $m->print('</ul></li>');

        # desks
        $m->print('<li>', $lang->maketext('Desks'), '<ul class="items">');
        for my $d (@{$wf->{desks}}) {
            next unless chk_authz(0, READ, 1, @{ $d->[2] });
            $m->print(
                '<li>',
                $printLink->(
                    "/workflow/profile/desk/$wf->{id}/$d->[0]/",
                    $uri,
                    $d->[1],
                    1
                ),
                '</li>'
            );
        }
        $m->print('</ul></li></ul></li>');
    } else {
        # closed state
        $m->print(
            qq{<li class="closed"><a href="$nav_uri?nav|workflow_cb=1&navwfid=},
            qq{$wf->{id}">$wf->{name}</a></li>}
        );
=======
        </%perl>
        </table>
% # actions
          <table border=0 cellpadding=0 cellspacing=0 bgcolor="white">
            <tr>
              <td colspan=2><img src="/media/images/spacer.gif" width=150 height=10></td>
            </tr>
            <tr>
              <td><img src="/media/images/spacer.gif" width=<% $workflowIndent %> height=1></td>
              <td>
                <span class=workflowHeader><% $lang->maketext('Actions') %></span><br />
%               if ($wf->{type} == TEMPLATE_WORKFLOW) {
%                     $m->print($printLink->("/workflow/profile/templates/new/$wf->{id}", $uri, "New $disp->{formatting}")) if $can_create;
                   <% &$printLink("/workflow/manager/templates/$wf->{id}", $uri, "Find $pl_disp->{formatting}") %>
                   <% &$printLink("/workflow/active/templates/$wf->{id}", $uri, "Active $pl_disp->{formatting}") %>
%               } elsif ($wf->{type} == STORY_WORKFLOW) {
%                     $m->print($printLink->("/workflow/profile/story/new/$wf->{id}", $uri, "New $disp->{story}")) if $can_create;
%                   $m->print($printLink("/workflow/profile/alias/story/$wf->{id}", $uri, "New Alias")) if $can_create;
                   <% &$printLink("/workflow/manager/story/$wf->{id}/", $uri, "Find $pl_disp->{story}") %>
                   <% &$printLink("/workflow/active/story/$wf->{id}", $uri, "Active $pl_disp->{story}") %>
%               } elsif ($wf->{type} == MEDIA_WORKFLOW) {
%                     $m->print($printLink->("/workflow/profile/media/new/$wf->{id}", $uri, "New $disp->{media}")) if $can_create;
%                   $m->print($printLink("/workflow/profile/alias/media/$wf->{id}", $uri, "New Alias")) if $can_create; %>
                   <% &$printLink("/workflow/manager/media/$wf->{id}/", $uri, "Find $pl_disp->{media}") %>
                   <% &$printLink("/workflow/active/media/$wf->{id}", $uri, "Active $pl_disp->{media}") %>
%               }
% # desks
                <img src="/media/images/spacer.gif" width="105" height="5">
                <span class=workflowHeader><% $lang->maketext('Desks') %></span><br />
                <%perl>
                  foreach my $d (@{$wf->{desks}}) {
                      next unless chk_authz(0, READ, 1, @{ $d->[2] });
                      $m->out( &$printLink("/workflow/profile/desk/$wf->{id}/$d->[0]/", $uri, $d->[1], 1) );
                  }
                </%perl>
              </td>
            </tr>
            <tr>
              <td colspan=2><img src="/media/images/spacer.gif" width=150 height=10></td>
            </tr>
            </table>
        <%perl>;
    } else { # closed state
        $m->out("<table border=0 cellpadding=0 cellspacing=0 bgcolor=white width=150>\n");
        $m->out("<tr class=sideNavInactiveCell>\n");
        $m->out(qq{ <td><img src="/media/images/spacer.gif" width=10 height=5></td> } );
        $m->out("<td valign=middle $tabHeight width=140>");
        $m->out("<a class=sideNavHeader href=" . $r->uri . "?nav|workflow_cb=1&navwfid=$wf->{id}>");
        $m->out(qq {<a href="#" onClick="return doNav('} . $r->uri . qq {?nav|workflow_cb=1&navwfid=$wf->{id}')">});
        $m->out(qq{<img src="/media/images/mdgreen_arrow_closed.gif" width=8 height=13 border=0 hspace=2></a>\n});
        $m->out(qq {<a href="#" class=sideNavHeader onClick="return doNav('} . $r->uri . qq {?nav|workflow_cb=1&navwfid=$wf->{id}')">});
        $m->out( uc ( $wf->{name} )  . "</a></td>\n</tr>");
        $m->out("</table>\n");
>>>>>>> 343afbad
    }
}
$m->print(qq{</ul></li>});
# End Workflows -------------------------------------

# Begin Admin --------------------------------------
if ( $nav->{admin} ) {
    # Start the open admin menu.
    $m->print(
        qq{<li id="admin" class="open"><a href="}, $nav_uri,
        qq{?nav|admin_cb=0">}, $lang->maketext('Admin'), qq{</a>},
        qq{<ul class="submenu">},
    );

    # Begin system submenus
    if ( $nav->{adminSystem} ) {
        # open system submenu
        $m->print(
            qq{<li class="open"><a href="}, $nav_uri,
            qq{?nav|adminSystem_cb=0">}, $lang->maketext('System'),
            qq{</a>}, qq{<ul class="items">},
        );
        $admin_links->($uri, qw(alert_type grp pref site user));
        $m->print(qq{</ul></li>});
    }

    else {
        # closed system submenu
        $m->print(
            qq{<li class="closed"><a href="}, $nav_uri,
            qq{?nav|adminSystem_cb=1">}, $lang->maketext('System'), qq{</a></li>}
        );
    }
    # End system submenus

    # Begin publishing submenus
    if ( $nav->{adminPublishing} ) {
        # Start the open publishing menu.
        $m->print(
            qq{<li class="open"><a href="}, $nav_uri,
            qq{?nav|adminPublishing_cb=0">}, $lang->maketext('Publishing'),
            qq{</a>}, qq{<ul class="items">},
        );

        $admin_links->($uri, qw(category contrib_type contrib element_type keyword
                                media_type output_channel source workflow));

        $m->print(
            qq{<li style="padding-top: 1em;">},
            $printLink->('/admin/control/publish', $uri, 'Bulk Publish'),
            qq{</li></ul></li>}
        );

    } else {
        # closed publishing submenu
        $m->print(
            qq{<li class="closed"><a href="}, $nav_uri,
        qq{?nav|adminPublishing_cb=1">}, $lang->maketext('Publishing'),
            qq{</a></li>}
        );
    }
    # End publishing submenus

    # Begin distribution submenus
    if ( $nav->{distSystem} ) {
        # Start the open distribution menu.
        $m->print(
            qq{<li class="open"><a href="}, $nav_uri,
            qq{?nav|distSystem_cb=0">}, $lang->maketext('Distribution'),
            qq{</a>}, qq{<ul class="items">},
        );

        $admin_links->($uri, qw(dest job));

        $m->print(qq{</ul></li>});
    } else {
        $m->print(
            qq{<li class="closed"><a href="}, $nav_uri,
        qq{?nav|distSystem_cb=1">}, $lang->maketext('Distribution'),
            qq{</a></li>}
        );
    }
    # End distribution submenus

    $m->print(qq{</ul></li>});
} else {
# closed admin state
    $m->print(
        qq{<li id="admin" class="closed"><a href="}, $nav_uri,
        qq{?nav|admin_cb=1">}, $lang->maketext('Admin'), qq{</a></li>}
    );
}
# End Admin --------------------------------------
$m->print(qq{</ul>});
</%perl>
% unless (DISABLE_NAV_LAYER) {
</body>
</html>
% }
<%doc>

###############################################################################

=head1 NAME

sideNav.mc

=head1 SYNOPSIS

<& "/widgets/wrappers/sharky/sideNav.mc" &>

=head1 DESCRIPTION

Based on information in the 'nav' state, display a contextually 
appropriate side navigation bar.

=cut

=head1 VERSION

$LastChangedRevision$

=head1 DATE

$LastChangedDate$

</%doc><|MERGE_RESOLUTION|>--- conflicted
+++ resolved
@@ -156,9 +156,8 @@
 
         # actions/desks/publish items for this workflow
         my $can_create = chk_authz(0, CREATE, 1, @{ $wf->{desks}[0][2] });
-<<<<<<< HEAD
-
-    # actions
+
+        # actions
         $m->out(qq{<ul class="items">});
         my $key = $wf->{key};
         $m->print(
@@ -222,61 +221,6 @@
             qq{<li class="closed"><a href="$nav_uri?nav|workflow_cb=1&navwfid=},
             qq{$wf->{id}">$wf->{name}</a></li>}
         );
-=======
-        </%perl>
-        </table>
-% # actions
-          <table border=0 cellpadding=0 cellspacing=0 bgcolor="white">
-            <tr>
-              <td colspan=2><img src="/media/images/spacer.gif" width=150 height=10></td>
-            </tr>
-            <tr>
-              <td><img src="/media/images/spacer.gif" width=<% $workflowIndent %> height=1></td>
-              <td>
-                <span class=workflowHeader><% $lang->maketext('Actions') %></span><br />
-%               if ($wf->{type} == TEMPLATE_WORKFLOW) {
-%                     $m->print($printLink->("/workflow/profile/templates/new/$wf->{id}", $uri, "New $disp->{formatting}")) if $can_create;
-                   <% &$printLink("/workflow/manager/templates/$wf->{id}", $uri, "Find $pl_disp->{formatting}") %>
-                   <% &$printLink("/workflow/active/templates/$wf->{id}", $uri, "Active $pl_disp->{formatting}") %>
-%               } elsif ($wf->{type} == STORY_WORKFLOW) {
-%                     $m->print($printLink->("/workflow/profile/story/new/$wf->{id}", $uri, "New $disp->{story}")) if $can_create;
-%                   $m->print($printLink("/workflow/profile/alias/story/$wf->{id}", $uri, "New Alias")) if $can_create;
-                   <% &$printLink("/workflow/manager/story/$wf->{id}/", $uri, "Find $pl_disp->{story}") %>
-                   <% &$printLink("/workflow/active/story/$wf->{id}", $uri, "Active $pl_disp->{story}") %>
-%               } elsif ($wf->{type} == MEDIA_WORKFLOW) {
-%                     $m->print($printLink->("/workflow/profile/media/new/$wf->{id}", $uri, "New $disp->{media}")) if $can_create;
-%                   $m->print($printLink("/workflow/profile/alias/media/$wf->{id}", $uri, "New Alias")) if $can_create; %>
-                   <% &$printLink("/workflow/manager/media/$wf->{id}/", $uri, "Find $pl_disp->{media}") %>
-                   <% &$printLink("/workflow/active/media/$wf->{id}", $uri, "Active $pl_disp->{media}") %>
-%               }
-% # desks
-                <img src="/media/images/spacer.gif" width="105" height="5">
-                <span class=workflowHeader><% $lang->maketext('Desks') %></span><br />
-                <%perl>
-                  foreach my $d (@{$wf->{desks}}) {
-                      next unless chk_authz(0, READ, 1, @{ $d->[2] });
-                      $m->out( &$printLink("/workflow/profile/desk/$wf->{id}/$d->[0]/", $uri, $d->[1], 1) );
-                  }
-                </%perl>
-              </td>
-            </tr>
-            <tr>
-              <td colspan=2><img src="/media/images/spacer.gif" width=150 height=10></td>
-            </tr>
-            </table>
-        <%perl>;
-    } else { # closed state
-        $m->out("<table border=0 cellpadding=0 cellspacing=0 bgcolor=white width=150>\n");
-        $m->out("<tr class=sideNavInactiveCell>\n");
-        $m->out(qq{ <td><img src="/media/images/spacer.gif" width=10 height=5></td> } );
-        $m->out("<td valign=middle $tabHeight width=140>");
-        $m->out("<a class=sideNavHeader href=" . $r->uri . "?nav|workflow_cb=1&navwfid=$wf->{id}>");
-        $m->out(qq {<a href="#" onClick="return doNav('} . $r->uri . qq {?nav|workflow_cb=1&navwfid=$wf->{id}')">});
-        $m->out(qq{<img src="/media/images/mdgreen_arrow_closed.gif" width=8 height=13 border=0 hspace=2></a>\n});
-        $m->out(qq {<a href="#" class=sideNavHeader onClick="return doNav('} . $r->uri . qq {?nav|workflow_cb=1&navwfid=$wf->{id}')">});
-        $m->out( uc ( $wf->{name} )  . "</a></td>\n</tr>");
-        $m->out("</table>\n");
->>>>>>> 343afbad
     }
 }
 $m->print(qq{</ul></li>});
