--- conflicted
+++ resolved
@@ -130,7 +130,7 @@
 
 <table border=0 cellpadding=0 cellspacing=0 bgcolor=white width=150>
 <tr>
-  <td class="sideNavActiveCell"><a class="sideNavHeaderBold" href="/workflow/profile/workspace/" target="_parent"><img src="<% $workspaceGraphic %>" width=150 height=20 border=0></a></td>
+  <td class=sideNavActiveCell><a class=sideNavHeaderBold href="/workflow/profile/workspace/" target="_parent"><img src="<% $workspaceGraphic %>" width=150 height=20 border=0></a></td>
 </tr>
 <tr>
   <td bgcolor="white"><img src="/media/images/spacer.gif" width=1 height=2></td>
@@ -454,18 +454,10 @@
 
 =head1 VERSION
 
-<<<<<<< HEAD
-$Revision: 1.31 $
+$Revision: 1.32 $
 
 =head1 DATE
 
-$Date: 2003-04-01 04:57:25 $
-=======
-$Revision: 1.26.2.2 $
-
-=head1 DATE
-
-$Date: 2003-04-15 08:59:27 $
->>>>>>> 885217a2
+$Date: 2003-04-15 09:04:55 $
 
 </%doc>