--- conflicted
+++ resolved
@@ -445,18 +445,10 @@
 
 =head1 VERSION
 
-<<<<<<< HEAD
-$Revision: 1.11 $
+$Revision: 1.12 $
 
 =head1 DATE
 
-$Date: 2002-02-26 03:38:44 $
-=======
-$Revision: 1.6.2.5 $
-
-=head1 DATE
-
-$Date: 2002-02-28 22:49:27 $
->>>>>>> 1213b8ca
+$Date: 2002-02-28 23:02:45 $
 
 </%doc>