--- conflicted
+++ resolved
@@ -459,18 +459,10 @@
 
 =head1 VERSION
 
-<<<<<<< HEAD
-$Revision: 1.30 $
+$Revision: 1.31 $
 
 =head1 DATE
 
-$Date: 2003-03-21 04:24:51 $
-=======
-$Revision: 1.26.2.1 $
-
-=head1 DATE
-
-$Date: 2003-03-27 23:48:02 $
->>>>>>> 25b6738b
+$Date: 2003-04-01 04:57:25 $
 
 </%doc>