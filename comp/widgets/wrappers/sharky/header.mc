--- conflicted
+++ resolved
@@ -5,19 +5,11 @@
 
 =head1 VERSION
 
-<<<<<<< HEAD
-$Revision: 1.24 $
+$Revision: 1.25 $
 
 =head1 DATE
 
-$Date: 2002-09-26 21:04:33 $
-=======
-$Revision: 1.23.2.1 $
-
-=head1 DATE
-
-$Date: 2002-10-15 21:57:37 $
->>>>>>> d50d1769
+$Date: 2002-10-16 03:38:14 $
 
 =head1 SYNOPSIS
 
