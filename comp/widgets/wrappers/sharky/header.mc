<%doc>
###############################################################################

=head1 NAME

=head1 VERSION

$LastChangedRevision$

=head1 DATE

$LastChangedDate$

=head1 SYNOPSIS

<& "/widgets/wrappers/sharky/header.mc" &>

=head1 DESCRIPTION

HTML wrapper for top and side navigation.

=cut

</%doc>
<%args>
$title   => get_pref('Bricolage Instance Name')
$jsInit  => ""
$context
$useSideNav => 1
$no_toolbar => NO_TOOLBAR
$no_hist => 0
$debug => undef
</%args>
<%init>;
$context =~ s/\&quot\;/\"/g;
my @context =  split /\|/, $context;

for (@context){
    s/^\s+//g;
    s/\s+$//g;
    if (/^(\"?)(.+?)(\"?)$/) {
        my ($startquote, $text, $endquote) = ($1, $2, $3);
        $text =~ s/([\[\],~])/~$1/g;
        $_ = qq{$startquote<span class="110n">}
          . $lang->maketext($text) . "</span>$endquote";
    }
}

$context = join ' | ', @context;

# Figure out where we are (assume workflow).
my ($section, $mode, $type) = parse_uri($r->uri);
$section ||= 'workflow';

my ($layer, $properties);
my $agent       = detect_agent();
my $tab         = $section eq "admin" ? "adminTab" : "workflowTab";
my @title       = split (/ /, $title);
my $uri         = $r->uri;
my $curve_left  = $section eq "admin"
  ? "/media/images/CC6633_curve_left.gif"
  : "/media/images/006666_curve_left.gif";
my $curve_right = $section eq "admin"
  ? "/media/images/CC6633_curve_right.gif"
  : "/media/images/006666_curve_right.gif";

# calculate number of links displayed by side nav and pad out this table cell
# to make the page long enough (in the browser's mind) to render a scroll bar
# if needed
my $nav = get_state_data("nav");

my $margins = DISABLE_NAV_LAYER && $agent->gecko
  ? 'marginwidth="5" marginheight="5"'
  : '';

if(ref($title) eq 'ARRAY') {
    $title = $lang->maketext(@$title);
} else {
    # clean up the title
    $title = $lang->maketext( join ' ', map { ucfirst($_) } split / /, $title);
}

# XXX Doctype is a lie...for now.
</%init>
<!DOCTYPE html PUBLIC "-//W3C//DTD XHTML 1.0 Transitional//EN"
"http://www.w3.org/TR/xhtml1/DTD/xhtml1-transitional.dtd">
<html>
<head>
<meta name="bricolage-version" content="<% Bric->VERSION %>" />
<link rel="stylesheet" type="text/css" href="/media/css/style.css" />
<link rel="stylesheet" type="text/css" href="/media/css/<% $lang_key %>.css" />
<script type="text/javascript" src="/media/js/lib.js"></script>
<script type="text/javascript" src="/media/js/<% $lang_key %>_messages.js"></script>
<title><% $title %></title>
<script type="text/javascript">

var lang_key = "<% $lang_key %>";
var checkboxValues = new Array();

window.onload = function () {
    init();
% if ($useSideNav) {
    installHelpButtons();
% }
}

function init() {

    <% $jsInit %>;
% # the following is a hack for pc/ns because it fails to obey
% # the style rule when it is first drawn.
% if ($agent->nav4 && $jsInit =~ /showForm/) {
    <% $jsInit %>;
% }

}

% if ($no_toolbar) {
if (window.name == 'sideNav') { parent.location.href = location.href; }
if (window.name != 'Bricolage_<% SERVER_WINDOW_NAME %>' && window.name != 'sideNav') {
    // Redirect to the window opening page.
    location.href = '/login/welcome.html?referer=<% $r->uri %>';
} else {
    history.forward(1);
}
% } # if
</script>
</head>

<body bgcolor="#ffffff" <% $margins %> onLoad="init()" marginwidth="8" marginheight="8" topmargin="8" leftmargin="8">
<noscript>
<h1><% $lang->maketext("Warning! Bricolage is designed to run with JavaScript enabled.") %></h1>
<% $lang->maketext('Using Bricolage without JavaScript can result in corrupt data and system instability. Please activate JavaScript in your browser before continuing.') %>
</noscript>


<div id="mainContainer">
<div id="bricLogo">
% if ($useSideNav) {
<<<<<<< HEAD
        <a href="#" title="About Bricolage" id="btnAbout"><img src="/media/images/bricolage.gif" /></a>
% } else {
        <img src="/media/images/bricolage.gif" alt="Bricolage" />
% }
</div>
=======
        <a href="#" onClick="window.open('/help/<% $lang_key %>/about.html', 'About_<% SERVER_WINDOW_NAME %>', 'menubar=0,location=0,toolbar=0,personalbar=0,status=0,scrollbars=1,height=600,width=505'); return false;"><img src="/media/images/<% $lang_key %>/bricolage.gif" width="150" height="25" border="0" /></a>
% } else {
        <img src="/media/images/<% $lang_key %>/bricolage.gif" width="150" height="25" border="0" />
% }
</div>
<!-- end top tab table -->

% # this is the Netscape doNav function.  IE looks for it in the iframe file (ie: sideNav.mc)
<script type="text/javascript">
function doNav(callback) {
% if (DISABLE_NAV_LAYER || ((! $agent->gecko) && $agent->user_agent =~ /(linux|freebsd|sunos)/)) {
    window.location.href = callback;
    return false;
% } else {
    var rndNum = Math.round(Math.random() * 10000);
    document.layers["sideNav"].src = callback + "&uri=<% $r->uri %>&rnd=" + rndNum
    return false;
% }
}

function doLink(link) {
    window.location.href = link
    return false
}
</script>

<div id="mainContainer">
>>>>>>> ae18cace
<%perl>;
# handle the various states of the side nav
if ($useSideNav) {

    if (DISABLE_NAV_LAYER || ((! $agent->gecko) && $agent->user_agent =~ /(linux|freebsd|sunos)/)) {
	$m->comp("/widgets/wrappers/sharky/sideNav.mc", debug => $debug);
    } else {
	my $uri = $r->uri;
	$uri .= "&debug=$debug" if $debug;
	# create a unique uri to defeat browser caching attempts.
	$uri .= "&rnd=" . time;
	chomp $uri;
        $m->out( qq{<iframe name="sideNav" id="sideNav" } .
                 qq{        src="/widgets/wrappers/sharky/sideNav.mc?uri=$uri" } .
                 qq{        scrolling="no" frameborder="no"></iframe>} );
    }
}

</%perl>

<!-- begin content area -->
<div id="contentContainer">
% # top tab, help, logout buttons
  <table width="580" cellpadding="0" cellspacing="0" border="0">
  <tr>
    <td class="<% $tab %>" valign="top" width="11"><img src="<% $curve_left %>" width="11" height="22"></td>
    <td class="<% $tab %>" width="330"><% $title %></td>
    <td valign="top" width="11" class="<% $tab %>"><img src="<% $curve_right %>" width="11" height="22"></td>
% if ($useSideNav) {
<<<<<<< HEAD
        <div class="buttons">
            <& "/widgets/buttons/help.mc", context => $context, page => $title &>
            <a href="/workflow/profile/alerts" title="My Alerts"><img src="/media/images/<% $lang_key %>/my_alerts_orange.gif" alt="My Alerts" /></a>
            <a href="/logout" title="Logout"><img src="/media/images/<% $lang_key %>/logout.gif" alt="Logout" /></a>
        </div>
% }
% if (defined get_user_id()) {
        <div class="userinfo">
            Logged in as <a href="/admin/profile/user/<% get_user_id %>" title="<% $lang->maketext("User Profile") %>"><strong><% get_user_object->format_name %></strong></a>
        </div>
=======
    <td width="10">&nbsp;</td>
    <td valign="top"><& "/widgets/help/help.mc", context => $context, page => $title &></td>
    <td valign="top">
        <a href="/workflow/profile/alerts"><img src="/media/images/<% $lang_key %>/my_alerts_orange.gif" border="0" hspace="3" /></a>
    </td>
    <td valign="top">
    <a href="/logout"><img src="/media/images/<% $lang_key %>/logout.gif" border="0"></a>
    </td>
% } else {
    <td width="228">&nbsp;</td>
>>>>>>> ae18cace
% }
  </tr>
  </table>

% # top message table
  <table width=580 cellpadding=0 cellspacing=0 border=0>
  <tr class="medHeader"><td colspan="2"><img src="/media/images/spacer.gif" height="2" /></td></tr>
  <tr class="medHeader" height="16">
    <td>&nbsp;&nbsp;<% $context %></td>
% if ($useSideNav) {
    <td align="right"><& /widgets/site_context/site_context.mc &>&nbsp;</td>
% }
  </tr>
  <tr class="medHeader"><td colspan="2"><img src="/media/images/spacer.gif" height="2" /></td></tr>
  </table>
<%perl>;
# handle error messaging
my $firstMsg = 1;
while (my $txt = next_msg) {
     # insert whitespace on top to balance the line break the form tag inserts after these messages.
    if ($firstMsg) {
	$m->out("<p>");
	$firstMsg = 0;
    }
    if ($txt =~ /(.*)<span class="l10n">(.*)<\/span>(.*)/) {
        $txt = escape_html($1) . '<span class="l10n">'
          . escape_html($2) . '</span>' . escape_html($3);
    } else {
        $txt = escape_html($txt);
    }
</%perl>
<table width="580" cellpadding="0" cellspacing="0" border="0">
  <tr>
    <td height="20" valign="center">
      <span class="errorMsg"><% $txt %></span>
    </td>
  </tr>
  </table>
% }
<br /><|MERGE_RESOLUTION|>--- conflicted
+++ resolved
@@ -52,26 +52,9 @@
 my ($section, $mode, $type) = parse_uri($r->uri);
 $section ||= 'workflow';
 
-my ($layer, $properties);
-my $agent       = detect_agent();
-my $tab         = $section eq "admin" ? "adminTab" : "workflowTab";
+my ($properties);
 my @title       = split (/ /, $title);
 my $uri         = $r->uri;
-my $curve_left  = $section eq "admin"
-  ? "/media/images/CC6633_curve_left.gif"
-  : "/media/images/006666_curve_left.gif";
-my $curve_right = $section eq "admin"
-  ? "/media/images/CC6633_curve_right.gif"
-  : "/media/images/006666_curve_right.gif";
-
-# calculate number of links displayed by side nav and pad out this table cell
-# to make the page long enough (in the browser's mind) to render a scroll bar
-# if needed
-my $nav = get_state_data("nav");
-
-my $margins = DISABLE_NAV_LAYER && $agent->gecko
-  ? 'marginwidth="5" marginheight="5"'
-  : '';
 
 if(ref($title) eq 'ARRAY') {
     $title = $lang->maketext(@$title);
@@ -80,7 +63,6 @@
     $title = $lang->maketext( join ' ', map { ucfirst($_) } split / /, $title);
 }
 
-# XXX Doctype is a lie...for now.
 </%init>
 <!DOCTYPE html PUBLIC "-//W3C//DTD XHTML 1.0 Transitional//EN"
 "http://www.w3.org/TR/xhtml1/DTD/xhtml1-transitional.dtd">
@@ -105,15 +87,9 @@
 }
 
 function init() {
-
     <% $jsInit %>;
-% # the following is a hack for pc/ns because it fails to obey
-% # the style rule when it is first drawn.
-% if ($agent->nav4 && $jsInit =~ /showForm/) {
-    <% $jsInit %>;
-% }
-
 }
+multiOnload.onload("init");
 
 % if ($no_toolbar) {
 if (window.name == 'sideNav') { parent.location.href = location.href; }
@@ -127,63 +103,33 @@
 </script>
 </head>
 
-<body bgcolor="#ffffff" <% $margins %> onLoad="init()" marginwidth="8" marginheight="8" topmargin="8" leftmargin="8">
+<body>
 <noscript>
 <h1><% $lang->maketext("Warning! Bricolage is designed to run with JavaScript enabled.") %></h1>
-<% $lang->maketext('Using Bricolage without JavaScript can result in corrupt data and system instability. Please activate JavaScript in your browser before continuing.') %>
+<p><% $lang->maketext('Using Bricolage without JavaScript can result in corrupt data and system instability. Please activate JavaScript in your browser before continuing.') %></p>
 </noscript>
 
 
 <div id="mainContainer">
 <div id="bricLogo">
 % if ($useSideNav) {
-<<<<<<< HEAD
         <a href="#" title="About Bricolage" id="btnAbout"><img src="/media/images/bricolage.gif" /></a>
 % } else {
         <img src="/media/images/bricolage.gif" alt="Bricolage" />
 % }
 </div>
-=======
-        <a href="#" onClick="window.open('/help/<% $lang_key %>/about.html', 'About_<% SERVER_WINDOW_NAME %>', 'menubar=0,location=0,toolbar=0,personalbar=0,status=0,scrollbars=1,height=600,width=505'); return false;"><img src="/media/images/<% $lang_key %>/bricolage.gif" width="150" height="25" border="0" /></a>
-% } else {
-        <img src="/media/images/<% $lang_key %>/bricolage.gif" width="150" height="25" border="0" />
-% }
-</div>
-<!-- end top tab table -->
-
-% # this is the Netscape doNav function.  IE looks for it in the iframe file (ie: sideNav.mc)
-<script type="text/javascript">
-function doNav(callback) {
-% if (DISABLE_NAV_LAYER || ((! $agent->gecko) && $agent->user_agent =~ /(linux|freebsd|sunos)/)) {
-    window.location.href = callback;
-    return false;
-% } else {
-    var rndNum = Math.round(Math.random() * 10000);
-    document.layers["sideNav"].src = callback + "&uri=<% $r->uri %>&rnd=" + rndNum
-    return false;
-% }
-}
-
-function doLink(link) {
-    window.location.href = link
-    return false
-}
-</script>
-
-<div id="mainContainer">
->>>>>>> ae18cace
 <%perl>;
 # handle the various states of the side nav
 if ($useSideNav) {
 
-    if (DISABLE_NAV_LAYER || ((! $agent->gecko) && $agent->user_agent =~ /(linux|freebsd|sunos)/)) {
-	$m->comp("/widgets/wrappers/sharky/sideNav.mc", debug => $debug);
+    if (DISABLE_NAV_LAYER) {
+        $m->comp("/widgets/wrappers/sharky/sideNav.mc", debug => $debug);
     } else {
-	my $uri = $r->uri;
-	$uri .= "&debug=$debug" if $debug;
-	# create a unique uri to defeat browser caching attempts.
-	$uri .= "&rnd=" . time;
-	chomp $uri;
+        my $uri = $r->uri;
+        $uri .= "&amp;debug=$debug" if $debug;
+        # create a unique uri to defeat browser caching attempts.
+        $uri .= "&amp;rnd=" . time;
+        chomp $uri;
         $m->out( qq{<iframe name="sideNav" id="sideNav" } .
                  qq{        src="/widgets/wrappers/sharky/sideNav.mc?uri=$uri" } .
                  qq{        scrolling="no" frameborder="no"></iframe>} );
@@ -195,13 +141,15 @@
 <!-- begin content area -->
 <div id="contentContainer">
 % # top tab, help, logout buttons
-  <table width="580" cellpadding="0" cellspacing="0" border="0">
-  <tr>
-    <td class="<% $tab %>" valign="top" width="11"><img src="<% $curve_left %>" width="11" height="22"></td>
-    <td class="<% $tab %>" width="330"><% $title %></td>
-    <td valign="top" width="11" class="<% $tab %>"><img src="<% $curve_right %>" width="11" height="22"></td>
+    <div id="headerContainer">
+        <div class="<% $section %>Box">
+            <div class="fullHeader">
+                <div class="number">&nbsp;</div>
+                <div class="caption"><% $title %></div>
+                <div class="rightText">&nbsp;</div>
+            </div>
+        </div>
 % if ($useSideNav) {
-<<<<<<< HEAD
         <div class="buttons">
             <& "/widgets/buttons/help.mc", context => $context, page => $title &>
             <a href="/workflow/profile/alerts" title="My Alerts"><img src="/media/images/<% $lang_key %>/my_alerts_orange.gif" alt="My Alerts" /></a>
@@ -212,42 +160,22 @@
         <div class="userinfo">
             Logged in as <a href="/admin/profile/user/<% get_user_id %>" title="<% $lang->maketext("User Profile") %>"><strong><% get_user_object->format_name %></strong></a>
         </div>
-=======
-    <td width="10">&nbsp;</td>
-    <td valign="top"><& "/widgets/help/help.mc", context => $context, page => $title &></td>
-    <td valign="top">
-        <a href="/workflow/profile/alerts"><img src="/media/images/<% $lang_key %>/my_alerts_orange.gif" border="0" hspace="3" /></a>
-    </td>
-    <td valign="top">
-    <a href="/logout"><img src="/media/images/<% $lang_key %>/logout.gif" border="0"></a>
-    </td>
-% } else {
-    <td width="228">&nbsp;</td>
->>>>>>> ae18cace
 % }
-  </tr>
-  </table>
+    </div>
 
 % # top message table
-  <table width=580 cellpadding=0 cellspacing=0 border=0>
-  <tr class="medHeader"><td colspan="2"><img src="/media/images/spacer.gif" height="2" /></td></tr>
-  <tr class="medHeader" height="16">
-    <td>&nbsp;&nbsp;<% $context %></td>
+    <div id="breadcrumbs">
+        <p><% $context %></p>
 % if ($useSideNav) {
-    <td align="right"><& /widgets/site_context/site_context.mc &>&nbsp;</td>
+        <form id="sitecontext" action="#">
+            <div class="siteContext"><& /widgets/site_context/site_context.mc &></div>
+        </form>
 % }
-  </tr>
-  <tr class="medHeader"><td colspan="2"><img src="/media/images/spacer.gif" height="2" /></td></tr>
-  </table>
+    </div>
 <%perl>;
 # handle error messaging
-my $firstMsg = 1;
 while (my $txt = next_msg) {
      # insert whitespace on top to balance the line break the form tag inserts after these messages.
-    if ($firstMsg) {
-	$m->out("<p>");
-	$firstMsg = 0;
-    }
     if ($txt =~ /(.*)<span class="l10n">(.*)<\/span>(.*)/) {
         $txt = escape_html($1) . '<span class="l10n">'
           . escape_html($2) . '</span>' . escape_html($3);
@@ -255,12 +183,7 @@
         $txt = escape_html($txt);
     }
 </%perl>
-<table width="580" cellpadding="0" cellspacing="0" border="0">
-  <tr>
-    <td height="20" valign="center">
-      <span class="errorMsg"><% $txt %></span>
-    </td>
-  </tr>
-  </table>
-% }
-<br />+    <p class="errorBox">
+        <span class="errorMsg"><% $txt %></span>
+    </p>
+% }