--- conflicted
+++ resolved
@@ -5,19 +5,11 @@
 
 =head1 VERSION
 
-<<<<<<< HEAD
-$Revision: 1.29 $
+$Revision: 1.30 $
 
 =head1 DATE
 
-$Date: 2002-11-27 04:58:57 $
-=======
-$Revision: 1.23.2.2 $
-
-=head1 DATE
-
-$Date: 2003-01-02 18:22:37 $
->>>>>>> 9dee2b9d
+$Date: 2003-01-07 01:38:25 $
 
 =head1 SYNOPSIS
 
