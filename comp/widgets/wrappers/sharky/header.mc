--- conflicted
+++ resolved
@@ -5,19 +5,11 @@
 
 =head1 VERSION
 
-<<<<<<< HEAD
-$Revision: 1.35 $
+$Revision: 1.36 $
 
 =head1 DATE
 
-$Date: 2003-03-12 04:57:40 $
-=======
-$Revision: 1.32.2.1 $
-
-=head1 DATE
-
-$Date: 2003-03-05 22:10:55 $
->>>>>>> 9c9f0883
+$Date: 2003-03-12 08:59:54 $
 
 =head1 SYNOPSIS
 
