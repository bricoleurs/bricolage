--- conflicted
+++ resolved
@@ -8,19 +8,11 @@
 
 =head1 VERSION
 
-<<<<<<< HEAD
-$Revision: 1.12 $
+$Revision: 1.13 $
 
 =head1 DATE
 
-$Date: 2002-09-11 02:54:04 $
-=======
-$Revision: 1.11.2.2 $
-
-=head1 DATE
-
-$Date: 2002-09-20 08:41:42 $
->>>>>>> 35d9231b
+$Date: 2002-09-21 00:52:10 $
 
 =head1 SYNOPSIS
 
