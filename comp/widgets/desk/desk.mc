%#--- Documentation ---#

<%doc>

=head1 NAME

desk - A desk widget for displaying the contents of a desk.

=head1 VERSION

<<<<<<< HEAD
$Revision: 1.23 $

=head1 DATE

$Date: 2003-09-30 08:53:26 $
=======
$Revision: 1.18.4.2 $

=head1 DATE

$Date: 2003-09-18 02:14:06 $
>>>>>>> bc2029f5

=head1 SYNOPSIS

<& '/widgets/desk/desk.mc' &>

=head1 DESCRIPTION

Display the contents of the named desk.  Allow various actions to be performed
upon each item.

=cut

</%doc>

%#--- Arguments ---#

<%args>
$class   => 'story'
$desk_id => undef
$desk    => undef
$user_id => undef
$work_id => undef
$style   => 'standard'
$action  => undef
$wf      => undef
$sort_by => 'cover_date'
$offset  => 0
$show_all => undef
</%args>

%#--- Initialization ---#

<%once>;
my $widget = 'desk_asset';
my $pkgs = { story      => get_package_name('story'),
             media      => get_package_name('media'),
             formatting => get_package_name('formatting')
           };
my $item_comp = USE_XHTML ? 'desk_item.html' : 'desk_item_old.html';

my $others;
my $cached_assets = sub {
    my ($ckey, $desk, $user_id, $meths, $sort_by) = @_;

    my $objs = $r->pnotes("$widget.objs");
    unless ($objs) {
        # We have no objects. So get 'em!
        if ($desk) {
            # Get them from the desk object.
            $objs = $desk->get_assets_href;
        } else {
            # Get them from each asset package.
            while (my ($key, $pkg) = each %$pkgs) {
                $objs->{$key} = $pkg->list({user__id => $user_id,
                                            active   => 1});
            }
        }
    }

    if (my $curr_objs = $objs->{$ckey}) {
        if ($sort_by) {
            # Check for READ permission and sort them.
            my ($sort_get, $sort_arg) =
              @{$meths->{$sort_by}}{'get_meth', 'get_args'};
            my $type = $meths->{$sort_by}{props}{type};
            if ($sort_by eq 'id') {
                # Do a numerical sort.
                @$curr_objs = sort {
                    $sort_get->($a, @$sort_arg) <=> $sort_get->($b, @$sort_arg)
                } map { chk_authz($_, READ, 1) ? $_ : () } @$curr_objs;
            } elsif ($type eq 'date') {
              @$curr_objs = sort {
                  # Date sort. Use ISO format to ensure proper ordering.
                  $sort_get->($a, ISO_8601_FORMAT) cmp
                    $sort_get->($b, ISO_8601_FORMAT)
                } map { chk_authz($_, READ, 1) ? $_ : () } @$curr_objs;
            } else {
                # Do a case-insensitive sort.
              @$curr_objs = sort {
                  lc $sort_get->($a, @$sort_arg) cmp
                  lc $sort_get->($b, @$sort_arg)
              } map { chk_authz($_, READ, 1) ? $_ : () } @$curr_objs;
            }

        } else {
            # Just check for READ permission.
            @$curr_objs = map { chk_authz($_, READ, 1) ? $_ : () } @$curr_objs;
        }
        # Set the hash key to undef if there aren't any assets left.
        $objs->{$ckey} = undef unless @$curr_objs;
    }

    # Cache them for this request.
    $r->pnotes("$widget.objs", $objs);

    # Figure out what all we've got. We'll use this for displaying
    # relative links.
    foreach (keys %$pkgs) { $others->{$_} = 1 if defined $objs->{$_} }

    # Return them.
    return $objs->{$ckey};
};
</%once>

<%init>;
my $pkg   = get_package_name($class);
my $meths = $pkg->my_meths;
my $desk_type = 'workflow';
my $mlabel = 'Move to';

if (defined $desk_id) {
    # This is a workflow desk.
    $desk ||= Bric::Biz::Workflow::Parts::Desk->lookup({'id' => $desk_id});
}
elsif (defined $user_id) {
    # This is a user workspace
    $desk_type = 'workspace';
    $mlabel = 'Check In to';
}
#-- Output each desk item  --#
my $highlight = $sort_by;
unless ($highlight) {
    foreach my $f (keys %$meths) {
        # Break out of the loop if we find the searchable field.
        $highlight = $f and last if $meths->{$f}->{search};
    }
}

# Paging limit
my $num_displayed = $r->pnotes('num_displayed') || 0;
my $limit = $show_all ? 0 : get_pref('Search Results / Page');
my $objs = [];
if (!$limit || ($limit && $num_displayed < $limit)) {
    $objs = &$cached_assets($class, $desk, $user_id, $meths, $sort_by)
}

# Paging offset
my $obj_offset = $offset;
my $d = $r->pnotes('desk_asset.objs');
if ($class =~ /^(media|formatting)$/) {
    my $num_stories = defined($d->{story}) ? @{$d->{story}} : 0;
    $obj_offset -= $num_stories if $offset;
}
if ($class eq 'formatting') {
    my $num_media = defined($d->{media}) ? @{$d->{media}} : 0;
    $obj_offset -= $num_media if $offset;
}

if (defined $objs && @$objs > $obj_offset) {
    $m->comp("/widgets/desk/desk_top.html",
             class => $class,
             others => $others,
             sort_by_val => $sort_by);

    my $disp = get_disp_name($class);
    my (%types, %users, %wfs);
    my $profile_page = '/workflow/profile/' .
      ($class eq 'formatting' ? 'templates' : $class);

    for (my $i = 0; $i < @$objs; $i++) {
        if ($limit) {
            next unless $i >= $obj_offset;
        }
        my $obj = $objs->[$i];

        my $can_edit = chk_authz($obj, EDIT, 1);
        my $aid = $obj->get_id;
        # Grab the type name.
        my $atid = $obj->get_element__id;
        my $type = $class eq 'formatting'
          ? $obj->get_output_channel_name
          : defined $atid
          ? $types{$atid} ||= $obj->get_element_name
          : '';

        # Grab the User ID.
        my $user_id = $obj->get_user__id;
        # Figure out the Checkout status.
        my $label = $can_edit ? 'Check Out' : '';
        my $vlabel = 'View';
        my $action = 'checkout_cb';
        my $desk_opts = [['', '']];
        my ($user);
        my $pub = '';
        if ($desk_type eq 'workflow') {
            # Figure out publishing stuff, if necessary.
            if ($can_edit && $desk->can_publish) {
                $pub = $m->scomp('/widgets/profile/checkbox.mc',
                            name  => "$widget|${class}_pub_ids",
                            id    => "$widget\_$aid",
                            value => $aid)
                  . qq{<label for="$widget\_$aid">}
                  . ($class eq 'formatting' ? 'Deploy' : 'Publish')
                  . '</label>'
                  unless $obj->get_checked_out;
            }
            # Now figure out the checkout/edit link.
            if (defined $user_id) {
                if (get_user_id() == $user_id) {
                    $label = 'Check In';
                    $action = 'checkin_cb';
                    $vlabel = 'Edit' if $can_edit;
                } else {
                    $desk_opts = undef;
                    my $uid = $obj->get_user__id;
                    $user = $users{$uid} ||= Bric::Biz::Person::User->lookup
                      ({ id => $uid })->format_name;
                }
            }
        } else {
            # It's 'My Workspace'.
            $desk = $obj->get_current_desk;

            # HACK: sometimes objects don't have a current desk.  I don't
            # know why, but it happens and then a fatal error occurs
            # when $desk->get_id is called on an undef desk.  Instead,
            # find the default desk for this object and put it there
            # with a warning for the user.
            if (not defined $desk) {
                my $wf = $obj->get_workflow_object;

                # no workflow either!  Find one appropriate for the
                # object.
                if (not defined $wf) {
                    if (ref($obj) =~ /Story$/) {
                        ($wf) = Bric::Biz::Workflow->list({'type' => 2});
                    } elsif (ref($obj) =~ /Media/) {
                        ($wf) = Bric::Biz::Workflow->list({'type' => 3});
                    } elsif (ref($obj) =~ /Formatting$/) {
                        ($wf) = Bric::Biz::Workflow->list({'type' => 1});
                    }
                    # assign to workflow
                    $obj->set_workflow_id($wf->get_id());
                }

                # assign to start desk of workflow
                $desk = $wf->get_start_desk;
                $desk->accept({'asset' => $obj});
                $desk->save();

                # tell the user this object was baked
                add_msg('Warning: object "[_1]" had no associated desk.  It has been assigned to the "[_2]" desk.',
                        $obj->get_name, $desk->get_name);
            }



            $desk_id = $desk->get_id;
            $label = $lang->maketext('Check In to [_1]',$desk->get_name);
            $action = 'checkin_cb';
            if ($can_edit) {
                $vlabel = 'Edit';
                $pub = $m->scomp('/widgets/profile/checkbox.mc',
                                 name  => "${class}_delete_ids",
                                 id    => "$widget\_$aid",
                                 value => $aid)
                  . qq{<label for="$widget\_$aid">}
                  . $lang->maketext('Delete') . '</label>';
            }
        }

        # Assemble the list of desks we can move this to.
        my $a_wf = $wfs{$obj->get_workflow_id} ||= $obj->get_workflow_object;

        my $value = '';
        if ($desk_opts) {

            # HACK:  Stop the 'allowed_desks' error.
            unless ($a_wf) {
                if ($obj->is_active) {
                    # Find a workflow to put it on.
                    if (ref($obj) =~ /Story$/) {
                        ($a_wf) = Bric::Biz::Workflow->list({'type' => 2});
                    } elsif (ref($obj) =~ /Media/) {
                        ($a_wf) = Bric::Biz::Workflow->list({'type' => 3});
                    } elsif (ref($obj) =~ /Formatting$/) {
                        ($a_wf) = Bric::Biz::Workflow->list({'type' => 1});
                    }

                    $obj->set_workflow_id($a_wf->get_id);
                    $obj->save;

                    my @msg_args = ('Warning: object "[_1]" had no associated workflow.  It has been assigned to the "[_2]" workflow.',
                                 $obj->get_name, $a_wf->get_name);

                    if ($desk) {
                        my @ad = $a_wf->allowed_desks;
                        unless (grep($desk->get_id == $_->get_id, @ad)) {
                            my $st = $a_wf->get_start_desk;
                            $desk->transfer({'to'    => $st,
                                             'asset' => $obj});
                            $desk->save;
                            $msg_args[0] .= ' This change also required that this object be moved to the "[_3]" desk.';
                            push(@msg_args, $st->get_name);
                        }
                    }
                    add_msg(@msg_args);
                } else {
                    # Remove it from the desk!
                    $desk->remove_asset($obj) if $desk;
                    next;
                }
            }

            my %seen;
            my $a_wfid = $a_wf->get_id;
            foreach my $d ($a_wf->allowed_desks) {
                next unless chk_authz(undef, READ, 1, $d->get_asset_grp);
                my $did = $d->get_id;
                next if $did == $desk_id and $desk_type eq 'workflow';
                push @$desk_opts, [join('-', $aid, $desk_id, $did, $class,
                                        $a_wfid),
                                   $d->get_name];
                $seen{$did} = 1;
            }

            if (ALLOW_WORKFLOW_TRANSFER) {
                # Find all the other workflows this desk is in.
                foreach my $wf (Bric::Biz::Workflow->list({ desk_id => $desk_id })) {
                    my $wid = $wf->get_id;
                    next if $wid == $a_wfid;
                    # Add all of their desks to the list.
                    foreach ($wf->allowed_desks) {
                        my $did = $_->get_id;
                        next if $seen{$did};
                        next if $did == $desk_id and $desk_type eq 'workflow';
                        push @$desk_opts, [join('-', $aid, $desk_id, $did,
                                                $class, $wid),
                                           $_->get_name];
                        $seen{$did} = 1;
                    }
                }
            }
        }

        # Now display it!
        $m->comp($item_comp,
                 widget    => $widget,
                 highlight => $highlight,
                 obj       => $obj,
                 can_edit  => $can_edit,
                 vlabel    => $vlabel,
                 mlabel    => $mlabel,
                 desk_val  => $value,
                 desk_opts => $desk_opts,
                 ppage     => $profile_page,
                 aid       => $aid,
                 pub       => $pub,
                 disp      => $disp,
                 type      => $type,
                 class     => $class,
                 desk      => $desk,
                 did       => $desk_id,
                 user      => $user,
                 label     => $label,
                 action    => $action,
                 desk_type => $desk_type);

        $num_displayed++;
        last if $limit && $num_displayed == $limit;
    }
    $r->pnotes('num_displayed', $num_displayed);

    $m->out("<br />\n");
}
</%init>

%#--- Log History ---#

<|MERGE_RESOLUTION|>--- conflicted
+++ resolved
@@ -8,19 +8,11 @@
 
 =head1 VERSION
 
-<<<<<<< HEAD
-$Revision: 1.23 $
+$Revision: 1.24 $
 
 =head1 DATE
 
-$Date: 2003-09-30 08:53:26 $
-=======
-$Revision: 1.18.4.2 $
-
-=head1 DATE
-
-$Date: 2003-09-18 02:14:06 $
->>>>>>> bc2029f5
+$Date: 2003-10-03 05:58:12 $
 
 =head1 SYNOPSIS
 
