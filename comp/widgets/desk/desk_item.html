%#-- Begin HTML --#

<%once>

# outputs a 1x1 pixel table cell. The first argument determines value of the
# colspan tag, while the second determines the height of the image.
my $onePixCell = sub {
    my ($colspan, $h, $w) = @_;
    $h ||= 1;
    $w ||= 1;
    $colspan = $colspan ? qq{ colspan="$colspan"} : '';
    return qq {<td width="1"$colspan bgcolor="white">} .
      qq{<img src="/media/images/spacer.gif" width="$w" height="$h" /></td>};
};

</%once>

<table border="0" width="580" cellpadding="0" cellspacing="0">
<tr>
  <td><img src="/media/images/spacer.gif" width="58" height="18" /></td>
  <td><img src="/media/images/spacer.gif" width="1" height="10" /></td>
  <td><img src="/media/images/spacer.gif" width="38" height="10" /></td>
  <td><img src="/media/images/spacer.gif" width="1" height="10" /></td>
  <td><img src="/media/images/spacer.gif" width="443" height="10" /></td>
  <td><img src="/media/images/spacer.gif" width="18" height="10" /></td>
</tr>
<tr class="lightHeader">
    <td <% $classes->{id} || '' %> align="right"><span class="label"><% $id %></span>&nbsp;</td>
    <% &$onePixCell(0, 22) %>
    <td align="center"><span class="label">V.<% $obj->get_version %></span></td>
    <% &$onePixCell() %>
    <td <% $classes->{name} || $classes->{file_name} || '' %>>&nbsp;<span class="label"><% $name %></span></td>
    <td <% $classes->{name} || $classes->{file_name} || '' %>><% $status %></td>
</tr>
</table>

<table border="0" width="580" cellpadding="0" cellspacing="0">
<tr>
<% &$onePixCell(undef, 1, 100) %>
<% &$onePixCell(2, 1, 241) %>
<td rowspan="<% ($rowspan * 2) %>" width="1" class="medHeader"><img src="/media/images/spacer.gif" width="1" height="1" /></td>
<% &$onePixCell(1) %>
<td rowspan="<% ($rowspan * 2) %>" width="1" class="medHeader"><img src="/media/images/spacer.gif" width="1" height="1" /></td>
</tr>
<tr>
    <td align="right" class="medHeader" width="100"><%$lang->maketext('Category')%>: </td>
    <td width="1"><img src="/media/images/spacer.gif" width="1" height="20" /></td>
    <td<% $classes->{category_name} || $classes->{location} || '' %> width="240">&nbsp;<span class="subHeader"><% $cat %></span></td>
    <td rowspan="<% ($rowspan * 2 - 1) %>" width="237">
    <table border="0" width="237" celpadding="0" cellspacing="0">
        <tr>
            <% &$onePixCell(0, 20) %>
            <td><% $lang->maketext($elink) %></td>
        <tr>
            <% &$onePixCell(0, 43) %>
            <td>
% if ($can_edit && $desk_opts) {
                <% $mlabel %>: <& '/widgets/profile/select.mc',
                                  name     => $widget . '|next_desk',
                                  value    => $desk_val,
                                  options  => $desk_opts,
                                  useTable => 0 &>
% } else {
                 &nbsp;
% }
            </td>
        </tr>
        <tr>
            <% &$onePixCell(0, 18) %>
            <td>
<%perl>;
my $link = $ppage . '/' . $aid;
my $item_label = 'Trail';
my $item_url = "/workflow/trail/$class/$aid";
if ($desk_type eq 'workflow') {
    $link .= '?return=' . $did;
    if ($vlabel eq 'Edit') {
        $link .= '&checkout=1';
    }
} else {
    if ($vlabel eq 'Edit') {
        $link .= '?checkout=1';
    }
    if ($class eq 'story') {
        $item_label = 'Clone';
        $item_url = $r->uri . "?$widget|clone_cb=$aid";
    }
}
</%perl>
                <a href="<% $ppage . '/' . lc $vlabel %>_notes.html?id=<% $aid %>" class="blackUnderlinedLink"><%$lang->maketext('Notes')%></a>&nbsp;&nbsp;
                <a href="<% $item_url %>" class="blackUnderlinedLink"><% $lang->maketext($item_label) %></a>&nbsp;&nbsp;
                <a href="<% $link %>" class="blackUnderlinedLink"><% $lang->maketext($vlabel) %></a>&nbsp;&nbsp;
                <a href="/workflow/events/<% $class %>/<% $aid %>" class="blackUnderlinedLink"><%$lang->maketext('Log')%></a>&nbsp;&nbsp;
                <% $pub %>
            </td>
        </tr>
    </table>
    </td>

</tr>
<tr>
<% &$onePixCell(3) %>
</tr>

<tr>
    <td align="right" class="medHeader"><% $lang->maketext(($class eq 'formatting' ? 'Asset' : $disp ).' Type') %>: </td>
    <% &$onePixCell(0, 20) %>
    <td<% $classes->{element} || '' %>>&nbsp;<span class="subHeader"><% $type %></span></td>
</tr>
<tr>
<% &$onePixCell(3) %>
</tr>

<tr>
    <td align="right" class="medHeader"><% $lang->maketext($date_label) || '&nbsp;' %>: </td>
    <% &$onePixCell(0, 20) %>
    <td<% $classes->{cover_date} || '' %>>&nbsp;<span class="subHeader"><% $date || '&nbsp;' %></span></td>
</tr>
<tr>
<% &$onePixCell(3) %>
</tr>
<tr>
    <td align="right" class="medHeader"><%$lang->maketext('Priority')%>: </td>
    <% &$onePixCell(0, 18) %>
    <td<% $classes->{priority} || '' %>>&nbsp;<span class="subHeader"><% $lang->maketext($priors->{$obj->get_priority}) || '&nbsp;' %></span></td>
</tr>
<tr>
<td colspan="6" width="1" class="medHeader"><img src="/media/images/spacer.gif" width="1" height="1"></td>
</tr>
</table>

%#-- End HTML --#

%#-- Once Section --#
<%once>;
my $priors = Bric::Biz::Asset->list_priorities;
</%once>

%#-- Args Section --#
<%args>
$mlabel => 'Move to Desk'
$widget => 'desk'
$obj
$highlight
$can_edit
$elink
$vlabel => 'View'
$desk_val
$desk_opts
$ppage
$disp
$type
$pub => ''
$aid
$class  => 'story'
$did
$desk_type
</%args>

%#-- Init Section --#
<%init>;
# Get the ID.
my $id = $obj->get_id;

# Determine the status.
my $status = $m->comp('publish_status.mc', asset => $obj) || '&nbsp;';

my $cats = $r->pnotes("desk.cats") || {};
my ($name, $date, $date_label, $cat);

if ($class eq 'formatting') {
    $date = $obj->get_deploy_date || '&nbsp';
    $date_label = 'Deployed Date';
    $name = $obj->get_uri;
    my $cat_id = $obj->get_category_id;
    if (defined $cat_id) {
	unless ($cat = $cats->{$cat_id}) {
	    $cat = Bric::Biz::Category->lookup({ id => $cat_id })->get_name;
	    $cats->{$cat_id} = $cat;
	    $r->pnotes("desk.cats", $cats);
	}
    } else {
	$cat = '&nbsp;';
    }
} else {
    $name = $obj->get_name;
    $date = $obj->get_cover_date;
    $date_label = 'Cover Date';
    my $co = $vlabel eq 'Edit';
    my $c = $highlight eq 'name' ? 'whiteMedUnderlinedLink'
      : 'blackMedUnderlinedLink';
    $name = qq{<a href="/workflow/profile/preview/$class/$id?checkout=$co" class="$c"}
      . ' ' . qq{target="preview_} . SERVER_WINDOW_NAME . qq{">$name</a>};
    if ($class eq 'media') {
	$cat = $cats->{$obj->get_category__id} ||= $obj->get_category_object;
	$cat = $cat->get_name if $cat;
    } else {
	$cat = $obj->get_primary_category;
	$cat = $cat->get_name if $cat;
	$cat ||= '&nbsp;';
    }
}
$cat ||= '&nbsp;';
my $classes = $highlight ? { $highlight => ' class="tealHighlight"' } : {};
my $rowspan = 4;
</%init>

<%doc>
###############################################################################

=head1 NAME

/widgets/desk/desk_item.html - Desk Item Presentation.

=head1 VERSION

<<<<<<< HEAD
$Revision: 1.19 $

=head1 DATE

$Date: 2003-03-19 06:49:16 $
=======
$Revision: 1.18.4.3 $

=head1 DATE

$Date: 2003-03-21 01:52:37 $
>>>>>>> 9d140649

=head1 DESCRIPTION

This element handles the display of individual assets on a desk or workspace.

</%doc><|MERGE_RESOLUTION|>--- conflicted
+++ resolved
@@ -214,19 +214,11 @@
 
 =head1 VERSION
 
-<<<<<<< HEAD
-$Revision: 1.19 $
+$Revision: 1.20 $
 
 =head1 DATE
 
-$Date: 2003-03-19 06:49:16 $
-=======
-$Revision: 1.18.4.3 $
-
-=head1 DATE
-
-$Date: 2003-03-21 01:52:37 $
->>>>>>> 9d140649
+$Date: 2003-03-23 06:56:54 $
 
 =head1 DESCRIPTION
 
