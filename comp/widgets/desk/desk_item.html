<div class="desk_item">
  <div class="head">
    <span class="<% $idv_class %>"><% "$id v." . $obj->get_version %></span>
    <span class="<% $title_class %>"><% $name %></span>
    <% $m->comp('publish_status_span.mc',
                sorted => $highlight eq 'name' ? 'sorted' : '',
                asset => $obj) %>
  </div>
  <div class="body">
    <dl>
      <dt><% $lang->maketext('Category') %></dt>
      <dd<% $classes->{category_name} || $classes->{location} || '' %>><% $cat %></dd>
      <dt><% $lang->maketext('Site') %></dt>
      <dd<% $classes->{site_id} || '' %>><% $site %></dd>
      <dt><% $lang->maketext(($class eq 'formatting' ? 'Asset' : $disp ) . ' Type') %></dt>
      <dd<% $classes->{element} || '' %>><% $type || '&nbsp;' %></dd>
      <dt><% $lang->maketext($date_label) %></dt>
      <dd<% $classes->{cover_date} || '' %>><% $date || '&nbsp;' %></dd>
      <dt><% $lang->maketext('Priority') %></dt>
      <dd<% $classes->{priority} || '' %>><% $lang->maketext($priors->{$obj->get_priority}) %></dd>
    </dl>
    <p><% $elink %></p>

% if ($can_edit && $desk_opts) {
    <div class="mover"><label for="move<% $id %>"><% $lang->maketext($mlabel) %></label>
      <& '/widgets/profile/select.mc',
         name     => "$widget|next_desk",
         value    => $desk_val,
         options  => $desk_opts,
         useTable => 0,
         id       => "move$id" &>
    </div>
% } else {
    <div class="mover">&nbsp;</div>
% }
<<<<<<< HEAD
    <ul class="actions">
      <li><a href="<% $ppage . '/' . lc $vlabel %>_notes.html?id=<% $aid %>">Notes</a></li>
      <li><a href="<% $item_url %>"><% $lang->maketext($item_label) %></a></li>
      <li><a href="<% $link %>"><% $lang->maketext($vlabel) %></a></li>
      <li><a href="/workflow/events/<% $class %>/<% $aid %>"><% $lang->maketext('Log') %></a></li>
      <li><% $pub %></li>
    </ul>
  </div>
</div>
=======
            </td>
        </tr>
        <tr>
            <% &$onePixCell(0, 18) %>
            <td>
<%perl>;
my $link = $ppage . '/' . $aid;
my $item_label = 'Trail';
my $item_url = "/workflow/trail/$class/$aid";
if ($desk_type eq 'workflow') {
    $link .= '?return=' . $did;
    if ($vlabel eq 'Edit') {
        $link .= '&checkout=1';
    }
} else {
    if ($vlabel eq 'Edit') {
        $link .= '?checkout=1';
    }
    if ($class eq 'story') {
        $item_label = 'Clone';
        $item_url = $r->uri . "?$widget|clone_cb=$aid";
    }
}
</%perl>
                <a href="<% $ppage . '/' . lc $vlabel %>_notes.html?id=<% $aid %>" class="blackUnderlinedLink"><%$lang->maketext('Notes')%></a>&nbsp;&nbsp;
                <a href="<% $item_url %>" class="blackUnderlinedLink"><% $lang->maketext($item_label) %></a>&nbsp;&nbsp;
                <a href="<% $link %>" class="blackUnderlinedLink"><% $lang->maketext($vlabel) %></a>&nbsp;&nbsp;
                <a href="/workflow/events/<% $class %>/<% $aid %>" class="blackUnderlinedLink"><%$lang->maketext('Log')%></a>&nbsp;&nbsp;
                <% $pub %>
            </td>
        </tr>
    </table>
    </td>

</tr>
<tr>
<% &$onePixCell(3) %>
</tr>

<tr>
    <td align="right" class="medHeader"><% $lang->maketext($class eq 'formatting' ? 'Output Channel' : "$disp  Type") %>: </td>
    <% &$onePixCell(0, 20) %>
    <td<% $classes->{element} || '' %>>&nbsp;<span class="subHeader"><% $type %></span></td>
</tr>
<tr>
<% &$onePixCell(3) %>
</tr>

<tr>
    <td align="right" class="medHeader"><% $lang->maketext($date_label) || '&nbsp;' %>: </td>
    <% &$onePixCell(0, 20) %>
    <td<% $classes->{cover_date} || '' %>>&nbsp;<span class="subHeader"><% $date || '&nbsp;' %></span></td>
</tr>
<tr>
<% &$onePixCell(3) %>
</tr>
<tr>
    <td align="right" class="medHeader"><%$lang->maketext('Priority')%>: </td>
    <% &$onePixCell(0, 18) %>
    <td<% $classes->{priority} || '' %>>&nbsp;<span class="subHeader"><% $lang->maketext($priors->{$obj->get_priority}) || '&nbsp;' %></span></td>
</tr>
<tr>
<td colspan="6" width="1" class="medHeader"><img src="/media/images/spacer.gif" width="1" height="1"></td>
</tr>
</table>

%#-- End HTML --#

%#-- Once Section --#
>>>>>>> bc2029f5
<%once>;
my $priors = Bric::Biz::Asset->list_priorities;
</%once>
<%args>
$mlabel => 'Move to Desk'
$widget => 'desk_asset'
$obj
$highlight
$can_edit
$vlabel => 'View'
$desk_val
$desk_opts
$ppage
$disp
$type
$pub => ''
$aid
$class  => 'story'
$did
$desk_type
$user => undef
$label => undef
$action => undef
</%args>
<%init>;
# Get the ID.
my $id = $obj->get_id;

my $cats = $r->pnotes("desk.cats") || {};
my ($name, $date, $date_label, $cat);
my $header_class = 'lightHeader';

my $site_id = $obj->get_site_id;
my $site = Bric::Biz::Site->lookup({id => $site_id})->get_name || '&nbsp;';
my $alias = '';
my $title_class = 'title';
my $idv_class = 'idv';
if ($class eq 'formatting') {
    $date = $obj->get_deploy_date || '&nbsp';
    $date_label = 'Deployed Date';
    $name = $obj->get_uri;
    my $cat_id = $obj->get_category_id;
    if (defined $cat_id) {
	unless ($cat = $cats->{$cat_id}) {
	    $cat = Bric::Biz::Category->lookup({ id => $cat_id })->get_uri;
	    $cats->{$cat_id} = $cat;
	    $r->pnotes("desk.cats", $cats);
	}
    } else {
	$cat = '&nbsp;';
    }
} else {
    $name = $obj->get_name;
    $date = $obj->get_cover_date;
    $date_label = 'Cover Date';
    my $co = $vlabel eq 'Edit';
    $alias = 'alias' if $obj->get_alias_id;
    if ($highlight eq 'name') {
        $title_class .= "sorted";
    } elsif ($alias) {
        $title_class .= $alias;
    }
    if ($highlight eq 'id') {
        $idv_class .= "sorted";
    } elsif ($alias) {
        $idv_class .= $alias;
    }
    if ($class eq 'media') {
	$cat = $cats->{$obj->get_category__id} ||= $obj->get_category_object;
<<<<<<< HEAD
	$cat = $cat->get_name if $cat;
        $name = $m->comp('/widgets/profile/preview_link.mc',
                         type  => $class,
                         doc   => $obj,
                         title => $name )
=======
	$cat = $cat->get_uri if $cat;
        $name = qq{<a href="/workflow/profile/preview/$class/$id?checkout=$co"}
          .  qq{class="$c" target="preview_} . SERVER_WINDOW_NAME
          . qq{">$name</a>}
>>>>>>> bc2029f5
          if $obj->get_file_name;
    } else {
	$cat = $obj->get_primary_category;
	$cat = $cat->get_uri if $cat;
	$cat ||= '&nbsp;';
        $name = $m->comp('/widgets/profile/preview_link.mc',
                         type  => $class,
                         doc   => $obj,
                         title => $name );
    }
    $header_class = 'aliasHeader' if $obj->get_alias_id;
}
$cat ||= '&nbsp;';
my $classes = { $highlight => ' class="sorted"' };
my $rowspan = 5;

my $link = $ppage . '/' . $aid;
my $item_label = 'Trail';
my $item_url = "/workflow/trail/$class/$aid";
if ($desk_type eq 'workflow') {
    $link .= '?return=' . $did;
    if ($vlabel eq 'Edit') {
        $link .= '&amp;checkout=1';
    }
} else {
    if ($vlabel eq 'Edit') {
        $link .= '?checkout=1';
    }
    if ($class eq 'story') {
        $item_label = 'Clone';
        $item_url = $r->uri . "?$widget|clone_cb=$aid";
    }
}

my $elink = $user ? $user : $label ? '<a href="' . $r->uri . "?"
  . join('&amp;', "$widget|$action=$aid", "$widget|asset_class=$class")
  . qq{">$label</a>} : '';
</%init>
<%doc>
###############################################################################

=head1 NAME

/widgets/desk/desk_item.html - Desk Item Presentation.

=head1 VERSION

<<<<<<< HEAD
$Revision: 1.27 $

=head1 DATE

$Date: 2003-10-03 02:37:13 $
=======
$Revision: 1.18.4.6 $

=head1 DATE

$Date: 2003-09-18 02:19:00 $
>>>>>>> bc2029f5

=head1 DESCRIPTION

This element handles the display of individual assets on a desk or workspace.

</%doc><|MERGE_RESOLUTION|>--- conflicted
+++ resolved
@@ -12,7 +12,7 @@
       <dd<% $classes->{category_name} || $classes->{location} || '' %>><% $cat %></dd>
       <dt><% $lang->maketext('Site') %></dt>
       <dd<% $classes->{site_id} || '' %>><% $site %></dd>
-      <dt><% $lang->maketext(($class eq 'formatting' ? 'Asset' : $disp ) . ' Type') %></dt>
+      <dt><% $lang->maketext(($class eq 'formatting' ? 'Output Channel' : $disp ) . ' Type') %></dt>
       <dd<% $classes->{element} || '' %>><% $type || '&nbsp;' %></dd>
       <dt><% $lang->maketext($date_label) %></dt>
       <dd<% $classes->{cover_date} || '' %>><% $date || '&nbsp;' %></dd>
@@ -33,7 +33,6 @@
 % } else {
     <div class="mover">&nbsp;</div>
 % }
-<<<<<<< HEAD
     <ul class="actions">
       <li><a href="<% $ppage . '/' . lc $vlabel %>_notes.html?id=<% $aid %>">Notes</a></li>
       <li><a href="<% $item_url %>"><% $lang->maketext($item_label) %></a></li>
@@ -43,77 +42,6 @@
     </ul>
   </div>
 </div>
-=======
-            </td>
-        </tr>
-        <tr>
-            <% &$onePixCell(0, 18) %>
-            <td>
-<%perl>;
-my $link = $ppage . '/' . $aid;
-my $item_label = 'Trail';
-my $item_url = "/workflow/trail/$class/$aid";
-if ($desk_type eq 'workflow') {
-    $link .= '?return=' . $did;
-    if ($vlabel eq 'Edit') {
-        $link .= '&checkout=1';
-    }
-} else {
-    if ($vlabel eq 'Edit') {
-        $link .= '?checkout=1';
-    }
-    if ($class eq 'story') {
-        $item_label = 'Clone';
-        $item_url = $r->uri . "?$widget|clone_cb=$aid";
-    }
-}
-</%perl>
-                <a href="<% $ppage . '/' . lc $vlabel %>_notes.html?id=<% $aid %>" class="blackUnderlinedLink"><%$lang->maketext('Notes')%></a>&nbsp;&nbsp;
-                <a href="<% $item_url %>" class="blackUnderlinedLink"><% $lang->maketext($item_label) %></a>&nbsp;&nbsp;
-                <a href="<% $link %>" class="blackUnderlinedLink"><% $lang->maketext($vlabel) %></a>&nbsp;&nbsp;
-                <a href="/workflow/events/<% $class %>/<% $aid %>" class="blackUnderlinedLink"><%$lang->maketext('Log')%></a>&nbsp;&nbsp;
-                <% $pub %>
-            </td>
-        </tr>
-    </table>
-    </td>
-
-</tr>
-<tr>
-<% &$onePixCell(3) %>
-</tr>
-
-<tr>
-    <td align="right" class="medHeader"><% $lang->maketext($class eq 'formatting' ? 'Output Channel' : "$disp  Type") %>: </td>
-    <% &$onePixCell(0, 20) %>
-    <td<% $classes->{element} || '' %>>&nbsp;<span class="subHeader"><% $type %></span></td>
-</tr>
-<tr>
-<% &$onePixCell(3) %>
-</tr>
-
-<tr>
-    <td align="right" class="medHeader"><% $lang->maketext($date_label) || '&nbsp;' %>: </td>
-    <% &$onePixCell(0, 20) %>
-    <td<% $classes->{cover_date} || '' %>>&nbsp;<span class="subHeader"><% $date || '&nbsp;' %></span></td>
-</tr>
-<tr>
-<% &$onePixCell(3) %>
-</tr>
-<tr>
-    <td align="right" class="medHeader"><%$lang->maketext('Priority')%>: </td>
-    <% &$onePixCell(0, 18) %>
-    <td<% $classes->{priority} || '' %>>&nbsp;<span class="subHeader"><% $lang->maketext($priors->{$obj->get_priority}) || '&nbsp;' %></span></td>
-</tr>
-<tr>
-<td colspan="6" width="1" class="medHeader"><img src="/media/images/spacer.gif" width="1" height="1"></td>
-</tr>
-</table>
-
-%#-- End HTML --#
-
-%#-- Once Section --#
->>>>>>> bc2029f5
 <%once>;
 my $priors = Bric::Biz::Asset->list_priorities;
 </%once>
@@ -183,18 +111,11 @@
     }
     if ($class eq 'media') {
 	$cat = $cats->{$obj->get_category__id} ||= $obj->get_category_object;
-<<<<<<< HEAD
-	$cat = $cat->get_name if $cat;
+	$cat = $cat->get_uri if $cat;
         $name = $m->comp('/widgets/profile/preview_link.mc',
                          type  => $class,
                          doc   => $obj,
                          title => $name )
-=======
-	$cat = $cat->get_uri if $cat;
-        $name = qq{<a href="/workflow/profile/preview/$class/$id?checkout=$co"}
-          .  qq{class="$c" target="preview_} . SERVER_WINDOW_NAME
-          . qq{">$name</a>}
->>>>>>> bc2029f5
           if $obj->get_file_name;
     } else {
 	$cat = $obj->get_primary_category;
@@ -242,19 +163,11 @@
 
 =head1 VERSION
 
-<<<<<<< HEAD
-$Revision: 1.27 $
+$Revision: 1.28 $
 
 =head1 DATE
 
-$Date: 2003-10-03 02:37:13 $
-=======
-$Revision: 1.18.4.6 $
-
-=head1 DATE
-
-$Date: 2003-09-18 02:19:00 $
->>>>>>> bc2029f5
+$Date: 2003-10-03 05:58:12 $
 
 =head1 DESCRIPTION
 
