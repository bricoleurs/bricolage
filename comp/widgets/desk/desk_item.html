--- conflicted
+++ resolved
@@ -207,19 +207,11 @@
 
 =head1 VERSION
 
-<<<<<<< HEAD
-$Revision: 1.10 $
+$Revision: 1.11 $
 
 =head1 DATE
 
-$Date: 2002-02-19 23:53:36 $
-=======
-$Revision: 1.7.2.2 $
-
-=head1 DATE
-
-$Date: 2002-04-03 18:20:15 $
->>>>>>> 9330bc6a
+$Date: 2002-04-03 21:26:55 $
 
 =head1 DESCRIPTION
 
