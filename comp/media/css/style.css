body       { font-family:Verdana,Helvetica,Arial,sans-serif; font-size:10px;}
td         { font-family:Verdana,Helvetica,Arial,sans-serif; font-size:10px;}
th         { font-family:Verdana,Helvetica,Arial,sans-serif; font-size:12px;}
pre        { font-size:11px;}

p          { font-size:11px; line-height:16px; }
h3         { font-size:12px; line-height:17px;}
dt         { font-size:11px; line-height:16px; font-weight:bold; }
dd         { font-size:11px; line-height:16px; }
li         { font-size:11px; line-height:16px; }

a img      { border: none; }

form       { margin: 0; padding: 0; }
.textInput { font-family:Verdana,Helvetica,Arial,sans-serif; font-size:10px;}
.textArea  { font-family:Verdana,Helvetica,Arial,sans-serif; font-size:10px;}
.codeArea  { font-family:monospace; font-size:11px; }

body {
    margin: 0;
    padding: 0;
    background: white url("/media/images/nav_background.gif") 8px 0px repeat-y;
}
#navFrame         { background: #666633; }
#help             { background: white; }

#bricLogo         { padding: 8px 8px 2px 8px; background: white; }
#mainContainer    { position: relative; margin: 0 8px 8px 8px; }
#navContainer     { position: absolute; top: 0; left: 0; width: 150px; }
#contentContainer { position: relative; left: 158px; width: 580px; }

.adminBox,
.workflowBox,
.loginBox,
.searchBox                     { margin-bottom: 10px; }
#headerContainer .adminBox,
#headerContainer .workflowBox,
#headerContainer .loginBox     { width: 100%; margin-bottom: 0; }

.header           { position: relative; }
.header .caption  { background-color: #CCCC99; }
.fullHeader       { position: relative; color: white; font-weight: bold; }
.fullHeader a     { color: white; }
.adminBox .fullHeader .caption    { background-color: #CC6633; }
.workflowBox .fullHeader .caption { background-color: #006666; }
.loginBox .fullHeader .caption    { background-color: #006666; }
.searchBox .fullHeader .caption   { background-color: #666633; }

.number { 
    position: absolute;
    top: 0;
    left: 0;
    background-image: url("/media/images/curve_left.gif");
    background-repeat: no-repeat;
    background-position: top left; 
    color: white;
    line-height: 2em;
    height: 2em;
    width: 2.5em;
    text-align: center;
    font-weight: bold;
}
.fullHeader .number,
.fullHeader .rightText       { width: 7px; background-color: #006666; }
.workflowBox .header .number { background-color: #669999; }
.adminBox .header .number    { background-color: #D7713E; }
.caption                     { 
    text-transform: uppercase; 
    line-height: 2em; 
    height: 2em; 
    padding-left: 3em;
}
.fullHeader .caption         { padding-left: 14px; }
#headerContainer .caption    { padding-left: 14px; text-transform: none; font-size: 1.2em; }
.rightText { 
    position: absolute;
    top: 0;
    right: 0;
    width: 30%;
    background-image: url("/media/images/curve_right.gif");
    background-repeat: no-repeat;
    background-position: top right; 
    padding-top: 3px;
    padding-right: 10px;
    text-align: right;
}
.border              { border-style: solid; border-width: 0 1px 1px 1px; }
.adminBox .border    { border-color: #999966; }
.workflowBox .border { border-color: #669999; }
.loginBox .border    { border-color: #669999; }
.searchBox .border   { border-color: #666633; background-color: #CCCC99; }

<<<<<<< HEAD
.switchSearch   { text-transform: none; }
=======
#bricLogo { padding: 8px 8px 2px 8px; background: white; }
#mainContainer { position: relative; margin: 0 8px 8px 8px; }
#navContainer { position: absolute; top: 0; left: 0; width: 150px; }
* html #navContainer { 
    /* IE5/Win hack... messy fix for bug 801. */
    top: -35px; t\op: 0; 
    left: -8px; lef\t: 0; 
}
#contentContainer { padding-left: 158px; }
>>>>>>> 09366a13

.blueLink       { font-size:10px; color:#669999;}
.blueLinkBold   { font-size:10px; color:#669999; font-weight:bold}
.orangeLink     { font-size:10px; color:#CC6633;}
.orangeLinkBold { font-size:10px; font-weight:bold; color:#CC6633;}
.darkBlueLink   { font-size:10px; color:#006666;}
.redLink        { font-size:10px; color:#993300; font-weight:bold}
.redLinkLight   { color:#993300; }
.redLinkLarge   { font-size:11px; color:#993300; font-weight:bold}
.whiteLink      { font-size:10px; color:#ffffff; text-decoration:none}
.whiteUnderlinedLink      { font-size:10px; color:#ffffff;}
.blackLink      { font-size:10px; color:#000000; text-decoration:none}
.blackLinkBold  { font-size:10px; color:#000000; font-weight:bold}
.whiteMedUnderlinedLink { font-size:11px; color:#ffffff;}
.blackUnderlinedLink { font-size:10px; color:#006666;}
.blackMedUnderlinedLink { font-size:11px; color:#006666;}
.sideNavActiveCell   {background:#999966}
.sideNavInactiveCell {background:#cccc99}
.sideNavAdminCell    {background:#999966}
.sideNavHeader       { font-size:10px; color:#000000; text-decoration:none}
.sideNavHeaderBold   { font-size:10px; font-weight:bold; color:#000000; text-decoration:none}
.sideNavHeaderBoldWhite { font-size:10px; font-weight:bold; color:#ffffff; text-decoration:none}

.workflowBold        { font-size:10px; font-weight:bold; color:#666633}
.workflowHeader      { font-size:10px; font-weight:bold; color:#666633}

.title       { font-size:12px;}
.subHeader   { font-size:11px;}
.label       { font-size:10px; font-weight:bold}
.redLabel    { font-size:10px; font-weight:bold; color:red}
.burgandyLabel { font-size:10px; font-weight:bold; color:#993300}
.whiteLabel  { font-size:10px; font-weight:bold; color:white}
.description { font-size:10px; color:blue}
.errorMsg    { font-size:12px; color:red; font-weight:bold}
.statusMsg   { display: none; } /* Status messages are sent to the browser before the */
                                /* stylesheet.  If this style ever gets applied, that */
                                /* means there was an error and these messages should */
                                /* be hidden. (See bug 751) */
.radioLabel  { font-size:12px; font-weight:bold;}
.shortCategory  { border-bottom: dashed #666 1px; cursor: help; }

.adminTab       {background:#cc6633;  font-size:12px; color:white; font-weight:bold;}
.workflowTab    {background:#006666;  font-size:12px; color:white; font-weight:bold;}
.adminSubTab    {background:#cc6633;  font-size:10px; color:white; font-weight:bold;}
.whiteTextTab   { font-size:11px; color:white; font-weight:bold;}
.workflowSubTab {background:#006666;  font-size:10px; color:white; font-weight:bold;}
.darkHeader     {background:#666633;  font-size:10px; color:white; font-weight:bold;}
.medHeader      {background:#999966;}
.lightHeader    {background-color: #cccc99;}
.redHeader      {background:#993300;  font-size:12px; color:white; font-weight:bold;}
.tealHeader     {background:#669999;  font-size:12px; color:white; font-weight:bold;}
.greyHeader     {background:#cccccc;}
.tealHighlight  {background:#669999;  font-size:10px; color:white; font-weight:bold;}
.aliasHeader    {background:#99Cc99; font-style:italic;}

div.debug dt {
    float: left;
    margin-right: 2px;
    padding-right: 2px;
    width: 120px;
}

div.debug dt:after {
    content: ':'; /* Insert a colon. */
}

/* Desk item styling. */
#desk {
    position: relative;
    width: 580px;
    font-size: 11px;
    line-height: 11px;
}

.desk_item {
    padding-bottom: 8px;
    clear: left;
}

.desk_item a { 
    text-decoration: none;
    color: #006666;
    background-color: transparent;
}

.desk_item a:hover {
    text-decoration:underline;
}

.desk_item a.ref:link,
.desk_item a.ref:visited {
    color: #006666;
    background-color: transparent;
}

.desk_item .head {
    position: relative;
    margin: 0px;
    border: 0px;
    line-height: 20px;
    font-weight: bold;
}

.desk_item .head .idv,
.desk_item .head .idvsorted,
.desk_item .head .idvalias {
    position: absolute;
    display: block;
    top: 0;
    left: 0;
    width: 97px;
    color: black;
    border-right: solid white 1px;
    padding-left: 3px;
}
.desk_item .head .idv { background:#cccc99; }
.desk_item .head .idvsorted { background:#669999; }
.desk_item .head .idvalias { background:#99cc99; }

.desk_item .head .title,
.desk_item .head .titlealias, 
.desk_item .head .titlesorted {
    position: relative;
    display: block;
    left: 101px;
    top: 0px;
    width: 456px;
    color: black;
    font-size: 11px;
    padding-left: 3px;
}
.desk_item .head .title { background:#cccc99; }
.desk_item .head .titlealias { background:#99cc99; }
.desk_item .head .titlesorted { background:#669999; color: white; }


.desk_item .head .need,
.desk_item .head .pub,
.desk_item .head .none,
.desk_item .head .aliasnone,
.desk_item .head .nonesorted {
    position: absolute;
    display: block;
    top: 0;
    right: 0;
    width: 20px;
    text-align: center;
    color: white;
}
.desk_item .head .need { background: #993300; }
.desk_item .head .pub { background: #999934; }
.desk_item .head .none { background:#cccc99; }
.desk_item .head .aliasnone { background:#99cc99; }
.desk_item .head .nonesorted { background:#669999; }

.desk_item .head .sorted a {
    color: white;
    background:#669999;
}

.desk_item .body {
    border-right: solid #999966 1px;
    border-bottom: solid #999966 1px;
    margin: 0px;
}

.desk_item .body p, dl {
    margin: 0px;
    padding: 0px;
}

.desk_item .body input {
    margin: 0px;
}

.desk_item .body label {
    padding-left: 3px;
}

.desk_item .body p {
    border-top: solid white 1px;
    line-height: 20px;
}

.desk_item .body select {
    line-height: 20px;
}

.desk_item .body .mover {
    margin: 20px 0 21px 0;
    height: 22px;
}

.desk_item .body ul.actions {
    margin: 0;
    border-top: solid white 1px;
}

.desk_item .body ul.actions li {
    display: inline;
    line-height: 20px;
    padding: 0 4px 0 0;
}

.desk_item .body dl {
    float: left;
    border-right: solid #999966 1px;
    width: 360px;
    margin-right: 3px;
}

.desk_item .body dt, dd {
    line-height: 20px;
    border-top: solid white 1px;
}

.desk_item .body dt {
    font-weight: normal;
    color: black;
    background:#999966;
    float: left;
    width: 97px;
    text-align: right;
    padding-right: 3px;
    margin-right: 2px; /* Make three if we can't get the 1px to work in dd. */
    border-right: solid white 1px;
}

.desk_item .body dd {
    margin-left: 101px;
    padding: 0 0 0 1px;
}

.desk_item .body dt:after {
    content: ':'; /* Insert a colon. */
}

.desk_item .sorted {
    color: white;
    background:#669999;
    font-weight: bold;
}<|MERGE_RESOLUTION|>--- conflicted
+++ resolved
@@ -24,10 +24,15 @@
 #navFrame         { background: #666633; }
 #help             { background: white; }
 
-#bricLogo         { padding: 8px 8px 2px 8px; background: white; }
-#mainContainer    { position: relative; margin: 0 8px 8px 8px; }
-#navContainer     { position: absolute; top: 0; left: 0; width: 150px; }
-#contentContainer { position: relative; left: 158px; width: 580px; }
+#bricLogo { padding: 8px 8px 2px 8px; background: white; }
+#mainContainer { position: relative; margin: 0 8px 8px 8px; }
+#navContainer { position: absolute; top: 0; left: 0; width: 150px; }
+* html #navContainer { 
+    /* IE5/Win hack... messy fix for bug 801. */
+    top: -35px; t\op: 0; 
+    left: -8px; lef\t: 0; 
+}
+#contentContainer { padding-left: 158px; }
 
 .adminBox,
 .workflowBox,
@@ -90,19 +95,7 @@
 .loginBox .border    { border-color: #669999; }
 .searchBox .border   { border-color: #666633; background-color: #CCCC99; }
 
-<<<<<<< HEAD
 .switchSearch   { text-transform: none; }
-=======
-#bricLogo { padding: 8px 8px 2px 8px; background: white; }
-#mainContainer { position: relative; margin: 0 8px 8px 8px; }
-#navContainer { position: absolute; top: 0; left: 0; width: 150px; }
-* html #navContainer { 
-    /* IE5/Win hack... messy fix for bug 801. */
-    top: -35px; t\op: 0; 
-    left: -8px; lef\t: 0; 
-}
-#contentContainer { padding-left: 158px; }
->>>>>>> 09366a13
 
 .blueLink       { font-size:10px; color:#669999;}
 .blueLinkBold   { font-size:10px; color:#669999; font-weight:bold}
