--- conflicted
+++ resolved
@@ -9,13 +9,8 @@
 dd         { font-size:11px; line-height:16px; }
 li         { font-size:11px; line-height:16px; }
 
-<<<<<<< HEAD
 form       { margin: 0; padding: 0; }
-
-.textInput { font-family:Verdana,Helvetica,Arial,sans-serif; font-size:10px; width:200px;}
-=======
 .textInput { font-family:Verdana,Helvetica,Arial,sans-serif; font-size:10px;}
->>>>>>> 293e01f6
 .textArea  { font-family:Verdana,Helvetica,Arial,sans-serif; font-size:10px;}
 .codeArea  { font-family:monospace; font-size:11px; }
 
