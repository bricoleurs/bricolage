%# http://www.dictionary.com/wordoftheday/archive/2001/04/26.html
% $m->comp(".t_top", caption => "Über den Namen");

<p>Der Name &quot;Bricolage&quot; stammt nicht direkt von der &uuml;blichen Verwendung des Wortes in der franz&ouml;sischen Sprache, sondern eher vom ersten Kapitel von &quot;Das Wilde Denken&quot; vom bekannten franz&ouml;sischen Anthropologen Claude L&eacute;vi-Strauss. 
In dieser ber&uuml;hmten Diskussion wissenschaftlichen gegen mythischen Denkens
&#151; von Wissenschaft gegen &quot; die Wissenschaft des Greifbaren &quot; &#151; deklariert L&eacute;vi-Strauss &quot; Mythisches Denken ist folglich eine Art intelektuelle &#39;bricolage.&#39;&quot;</p>

<p>Bricolage ist das Werk eines Bricoleurs, eine Art Handwerker, der die Fr&uuml;chte seiner Arbeit aus den Werkzeugen, die er gerade zur Hand hat, zusammenstellt. Ebenso verwendet mythisches Denken die extanten Konzepte, die
dem kulturellen Bricoleur zur Verf&uuml;gung stehen, um die Welt des kulturellen Verstehens zu modellieren. Mit anderen Worten leiten sich das Verstehen des Einzelnen und die Interpretation der Welt und seiner Ereignisse von der Zusammensetzung neuer Interpretationen basierend auf existierenden kulturellen (L&eacute;vi-Strauss w&uuml;rde sagen &quot;strukturellen&quot;) Symbolen. 
&quot;Zeichen erlauben und setzen sogar voraus, da&szlig; eine gewisse Menge menschlicher Kultur in die Realit&auml;t eingeworfen und eingearbeitet wird,&quot; schreibt L&eacute;vi-Strauss. Folglich sind Zeichen (oder Symbole, wie moderne Anthropologen diese eher benennen w&uuml;rden) die Bausteine kulturellen Verstehens.

<p>In &auml;hnlicher Weise wird Inhalt im Bricolage Content Management System dadurch zusammengestellt, da&szlig; auf extante Elemente zur&uuml;ckgegriffen wird, um ein neues Endprodukt zu erstellen. Elementverwalter agieren als
L&eacute;vi-Strauss'sche &quot;Wissenschaftler&quot; indem sie neue Symbole (Elemente) erstellen, auf die Dokumentverfasser &#151; als neue Medien-Bricoleure &#151; zur&uuml;ckgreifen um neue Bedeutungsstrukturen (Inhalt) zusammenzustellen und zu verwalten.

<p>F&uuml;r diejenigen, die diese Erl&auml;uterung etwas zu ausgedehnt finden, fallen wir auf die Bedeutung des Begriffs &quot;bricolage&quot; zur&uuml;ck wie sie im englischen Sprachgebrauch (im Gegensatz zum franz&ouml;sischen) angewandt wird. F&uuml;r unsere franz&ouml;sischen Anwender, die beim Anblick des namens sofort an &quot;big hack,&quot; denken sei bemerkt, da&szlig; die typische englische Definition des Begriffs laut dem <i>American Heritage Dictionary of the English Language, Fourth Edition,</i> schlicht lautet
&quot;something made or put together using whatever materials happen
to be available.&quot;. Umgesetzt in die deutsche Sprache w&uuml;rde dies lauten
&quot;etwas, das aus solchen Materialien zusammengesetzt ist, die gerade zur Verf&uuml;gung standen&quot;. Diese Definition beschreibt sehr sch&ouml;n wie Dokumente in Bricolage aus den Elementen zusammengestellt werden, die ihnen zur Verf&uuml;gung stehen.</p>

% $m->comp(".t_bottom");

% $m->comp(".t_top", caption => "Lizenz");
<p>Aus rechtstechnischen Gr&uuml;nden wird die Lizenz im Originaltext un&uuml;bersetzt dargestellt</p>
<<<<<<< HEAD
<p>Copyright &copy; 2001-2002 About.com. Changes Copyright &copy; 2001-2003
=======
<p>Copyright (c) 2001-2002. About.com. Changes Copyright (c) 2002-2006
>>>>>>> 343afbad
  Kineticode, Inc. and others.</p>

<p>Redistribution and use in source and binary forms, with or without
modification, are permitted provided that the following conditions are met:</p>

<p><ul>
    <li>Redistributions of source code must retain the above copyright notice,
        this list of conditions and the following disclaimer.</li>
    <li>Redistributions in binary form must reproduce the above copyright
        notice, this list of conditions and the following disclaimer in the
        documentation and/or other materials provided with the
        distribution.</li>
    <li>Neither the name of the About.com nor the names of its contributors may
        be used to endorse or promote products derived from this software
        without specific prior written permission.</li>
</ul></p>

<p>THIS SOFTWARE IS PROVIDED BY THE COPYRIGHT HOLDERS AND CONTRIBUTORS &quot;AS
IS&quot; AND ANY EXPRESS OR IMPLIED WARRANTIES, INCLUDING, BUT NOT LIMITED TO,
THE IMPLIED WARRANTIES OF MERCHANTABILITY AND FITNESS FOR A PARTICULAR PURPOSE
ARE DISCLAIMED. IN NO EVENT SHALL THE REGENTS OR CONTRIBUTORS BE LIABLE FOR ANY
DIRECT, INDIRECT, INCIDENTAL, SPECIAL, EXEMPLARY, OR CONSEQUENTIAL DAMAGES
(INCLUDING, BUT NOT LIMITED TO, PROCUREMENT OF SUBSTITUTE GOODS OR SERVICES;
LOSS OF USE, DATA, OR PROFITS; OR BUSINESS INTERRUPTION) HOWEVER CAUSED AND ON
ANY THEORY OF LIABILITY, WHETHER IN CONTRACT, STRICT LIABILITY, OR TORT
(INCLUDING NEGLIGENCE OR OTHERWISE) ARISING IN ANY WAY OUT OF THE USE OF THIS
SOFTWARE, EVEN IF ADVISED OF THE POSSIBILITY OF SUCH DAMAGE.</p>

% $m->comp(".t_bottom");
<br />
% $m->comp(".t_top", caption => "Credits");
<h3>Bricolage wird gepflegt von:</h3>
<& /widgets/help/maintainers.html &>

<h3>Das derzeitige Entwicklungsteam besteht aus:</h3>
<& /widgets/help/developers.html &>

<h3>Die urspr&uuml;nglichen Entwickler:</h3>
<& /widgets/help/creators.html &>

<h3>Emeritus Entwickler:</h3>
<& /widgets/help/emeriti.html &>

<h3>Die Online-Hilfe wurde geschrieben von:</h3>
<& /widgets/help/help_writers.html &>

<h3>Personen die Patches eingebracht haben:</h3>
<& /widgets/help/patchers.html &>

<h3>Freunde die Bugs gefunden haben:</h3>
<& /widgets/help/debuggers.html &>

<h3>Bricolage's &Uuml;bersetzungsteam:</h3>
<& /widgets/help/translators.html &>

<h3>Andere, die zum Support und der Entwicklung beigetragen haben:</h3>
<& /widgets/help/others.html &>
% $m->comp(".t_bottom");
</body>
</html>

<%def .t_top>
<%args>
$caption => '&nbsp;'
</%args>
    <div class="helpBox">
        <div class="fullHeader">
            <div class="number">&nbsp;</div>
            <div class="caption"><% $caption %></div>
            <div class="rightText">&nbsp;</div>
        </div>
        <div class="border">
</%def>

<%def .t_bottom>
        </div>
    </div>
</%def>
<|MERGE_RESOLUTION|>--- conflicted
+++ resolved
@@ -21,11 +21,7 @@
 
 % $m->comp(".t_top", caption => "Lizenz");
 <p>Aus rechtstechnischen Gr&uuml;nden wird die Lizenz im Originaltext un&uuml;bersetzt dargestellt</p>
-<<<<<<< HEAD
-<p>Copyright &copy; 2001-2002 About.com. Changes Copyright &copy; 2001-2003
-=======
 <p>Copyright (c) 2001-2002. About.com. Changes Copyright (c) 2002-2006
->>>>>>> 343afbad
   Kineticode, Inc. and others.</p>
 
 <p>Redistribution and use in source and binary forms, with or without
