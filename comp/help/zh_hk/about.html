--- conflicted
+++ resolved
@@ -27,12 +27,8 @@
 % $m->comp(".t_bottom");
 
 % $m->comp(".t_top", caption => "License");
-<<<<<<< HEAD
-<p>版權&copy; 2001-2003, About.com 。版權所有</p>
-=======
 <p>版權(c) 2001-2002, About.com 。版權所有 Changes Copyright (c) 2001-2006
   Kineticode, Inc. and others.</p>
->>>>>>> 343afbad
 
 <p>在下列的條件下，有或沒有修改，可重新散佈或使用原始碼和二進位檔格式．</p>
 
