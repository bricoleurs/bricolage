<%perl>;
# Output the header.
$m->comp('/widgets/wrappers/sharky/header.mc',
	 title => $title,
	 context => $context);

# Output the search widget.
my $obj_key = $type;
my ($groupList, $constrain);
my $behavior = $def->{$type}{behavior};
my $searchType = "dual";
# Offer a list of groups to choose from, if this is a group manager.
if ($type eq 'grp') {
    # Set the constraint.
    $constrain = $def->{$type}{constrain};
    if ($ARGS{'search|alpha_cb'} || exists $ARGS{'search|substr_cb'}) {
	# It's a search. Reset the group type.
	$ARGS{grp_type} = 'all';
        set_state_data($type, 'prev_grp_type', undef);
    } elsif (exists $ARGS{grp_type} or
             $ARGS{grp_type} = get_state_data($type, 'prev_grp_type')) {
	# It's just a query by group type. Set the default obj_key and
        # set the behavior to ensure that the results are listed.
	$obj_key = $ARGS{grp_type} || 'grp';
        $behavior = 'narrow';
        set_state_data($type, 'prev_grp_type', $ARGS{'grp_type'});
    } else {
        # It's the first time accessing.
	$ARGS{grp} = 'all';
    }

    set_state_name($type, $obj_key);
    $groupList = $m->scomp('/widgets/profile/select.mc',
			   disp => 'Or Pick a Type',
			   options => \%grp_sel,
			   indent  => 140,
			   width   => 500,
			   value => $ARGS{grp_type} || 'all',
			   js => qq{onChange="location.href='} . $r->uri .
                                 "?grp_type=' + " .
                                 qq{escape(this.options[this.selectedIndex].value)"}
                           );
    # Set the type to the new value, if it has been submitted.
    $searchType = "triple";
} elsif ($type eq 'contrib') {
    my $ctype = $ARGS{ctype};

    # Set the constraint.
    $constrain = { %{ $def->{$type}{constrain} } };
    if ($ARGS{'search|alpha_cb'} || exists $ARGS{'search|substr_cb'}) {
        # They're doing a search. Use default constraints.
	$ctype = 'all';
    } elsif ($ctype) {
        # They're limiting it to a contributor type. Add it to the constraint
        # and set the behavior to ensure that the results are listed.
        $constrain->{grp_id} = $ctype unless $ctype eq 'all';
        $behavior = 'narrow';
    } else {
        # It's the first time accessing.
	$ctype = 'all';
    }

    $groupList = $m->scomp('/widgets/select_object/select_object.mc',
                           object => 'contrib_type',
                           field => 'name',
			   disp => 'Or Pick a Type',
                           default => ['all', 'All Contributors'],
                           constrain => { all => 1},
                           exclude => [Bric::Biz::Person->INSTANCE_GROUP_ID],
			   indent  => 140,
			   width   => 500,
			   selected => $ctype,
			   js => qq{onChange="location.href='} . $r->uri .
                                 "?ctype=' + " .
                                 qq{escape(this.options[this.selectedIndex].value)"}
                           );

    # Set the type to the new value, if it has been submitted.
    $searchType = "triple";
}

$m->comp('/widgets/search/search.mc',
   object    => $type,
   field     => $def->{$type}{srch_field},
   type      => $searchType,
   groupList => $groupList
);

# Output a form tag if necessary.
if (defined $def->{$type}{select}) {
    $m->out(qq{<form method="post" action="${ \$r->uri }" name="manager"}
	    . qq{onSubmit="return confirmDeletions()">});
} else {
    $m->out("<p></p>");
}
# Output the list of found objects.
$m->comp('/widgets/listManager/listManager.mc',
	 behavior => $behavior,
	 object => $obj_key,
	 profile => $prof_sub,
	 title => $def->{$type}{title} || $lang->maketext('Existing %n'),
	 fields => $def->{$type}{list_fields},
	 addition => $type eq 'pref' || $type eq 'job' ? undef : $add_sub,
	 select => $def->{$type}{select},
	 constrain => $constrain || $def->{$type}{constrain},
         field_titles => $def->{$type}{field_titles},
         field_values => $def->{$type}{field_values},
	 alter => $def->{$type}{alter},
	 exclude => $def->{$type}{exclude} || $excl_sub,
	 sortBy => $def->{$type}{sort_by} );

# Output the form closing tag if necessary.
if (defined $def->{$type}{select} && $can_del) {
    if ($type ne "job") {
	$m->out(qq{<br><input type="image" src="/media/images/$lang_key/delete_checked_red.gif" border="0" name="action"}
		. qq{value="$sel_label Checked" />\n</form>})
    } else {
	$m->out(qq{<br><input type="image" src="/media/images/$lang_key/cancel_checked_red.gif" border="0" name="action"}
		. qq{value="$sel_label Checked" />\n</form>})
    }
}

# Output the footer.
$m->comp('/widgets/wrappers/sharky/footer.mc', param => \%ARGS);

# Undef $can_del and $users for the next request.
($can_del, $users, $ets) = ();
</%perl>
<%init>;
use Bric::Config qw(:ssl);

# Figure out where we are.
my ($section, $mode, $type) = parse_uri($r->uri);

# Redirect if necessary.
$m->comp('/errors/404.mc') unless $type && $def->{$type};

# Set the title.
my $title = get_disp_name($type) . " Manager";
my $context = "Admin | Manager | " . get_class_info($type)->get_plural_name;

# Set the selection label and widget.
$sel_label = 'Delete';

if ($type eq 'job') {
    $sel_label = 'Cancel';
    $sel_widg = 'job|cancel_cb';
} elsif ($type eq 'alert_type') {
    $sel_widg = 'alert_type|delete_cb';
} elsif ($type eq 'workflow') {
    $sel_widg = 'workflow|delete_cb';
} elsif ($type eq 'dest') {
    $sel_widg = 'dest|delete_cb';
} elsif ($type eq 'site') {
    $sel_widg = 'site|delete_cb';
} else {
    $sel_widg = 'listManager|deactivate_cb';
}

$fmt = get_pref('List Name Format') if $type eq 'job' || $type eq 'alert_type';

my $prefix = '';
if ($type eq 'user') {
    # We'll probably need to redirect them to ssl if its enabled
    if (get_state_name('login') ne 'ssl') {
	my ($http, $p) = SSL_ENABLE ? ('https://', $ssl_port)
	  : ('http://', $port);
	$prefix = $http . $r->hostname . $p;
    }
}

# We'll use this coderef to display the proper profile link labels.
my $prof_sub = sub {
    # Get the object ID.
    my $id = $_[0]->get_id;
    # Assume user can edit the profile.
    my $edit = ($type eq "contrib")
      ? ['Edit', "/admin/profile/$type/edit/$id", '']
	: ['Edit', "$prefix/admin/profile/$type/$id", ''];
    # Change the label to "Edit" if they can edit it.
    $edit->[0] = 'View' unless chk_authz($_[0], EDIT, 1)
      || ($type eq 'user' && $_[0]->get_id == get_user_id())
      || ($type eq 'alert_type' && $_[0]->get_owner_id == get_user_id());
    return $type ne 'contrib' ? [ $edit, [ 'Log', "/admin/events/$type/$id", ''] ]
      : [ $edit, ['New', "/admin/profile/contrib/extend/$id", ''],
                 [ 'Log', "/admin/events/$type/$id", ''] ];
};

# And we'll use this coderef to determine whether to include an Add link
# or not.
my $add_sub = sub {
    return chk_authz($_[0], CREATE, 1) ?
        ['Add', "$prefix/admin/profile/$type"] : undef;
};

# Check where we were last.
my $changed = get_state_name('admin_mgr') || '';
set_state_name('admin_mgr', $type);
$changed = $changed eq $type ? 0 : 1;
</%init>
<%once>;
# We'll use this coderef below.
my $yes_no = sub { $lang->maketext( $_[0] ? 'Yes' : 'No'  ) };
my $site_name = sub { my $s=Bric::Biz::Site->lookup({id => $_[0]});
                      return $s->get_name
                  };
# And we'll use this coderef to determine whether the user can delete objects.
my ($can_del, $users, $sel_label, $sel_widg, $ets);
my $sel_sub = sub {
    if (chk_authz($_[0], EDIT, 1)) {
	# User can delete.
	$can_del = 1;
	return [$sel_label, $sel_widg];
    }
    return undef;
};

# This coderef will be used for category delete checkboxes.
my $cat_sel_sub = sub {
    # Don't create a checkbox for the root category.
    &$sel_sub if $_[0]->is_root_category;
};

# We'll use this coderef to make sure the user can at least READ the object.
my $excl_sub = sub { ! chk_authz($_[0], READ, 1) };

# We'll use this for displaying a select list of groups.
my %grp_sel = Bric::Util::Grp->href_grp_class_keys;
$grp_sel{''} = 'All Groups';
my $fmt;

# We'll use this coderef for displaying users.
my $usr_sub = sub {
    return unless $_[1] eq 'user_id';
    my $uid = $_[0]->get_user_id;
    my $u = $users->{$uid} ||= Bric::Biz::Person::User->lookup({ id => $uid });
    $u->format_name($fmt);
};

# And this one for owners.
my $owner_sub = sub {
    return unless $_[1] eq 'owner_id';
    my $uid = $_[0]->get_owner_id;
    my $u = $users->{$uid} ||= Bric::Biz::Person::User->lookup({ id => $uid });
    $u->format_name($fmt);
};

# We'll use these variables for redirection relative to the user profiles.
my $port = LISTEN_PORT == 80 ? '' : ':' . LISTEN_PORT;
my $ssl_port = SSL_PORT == 443 ? '' : ':' . SSL_PORT;

# Define the look and feel for each type of manager.
my $def = {
	   user           => { list_fields => [qw(lname fname login)],
			       srch_field => 'lname',
			       constrain => {},
			       behavior => 'expand',
			       exclude => sub { return if $_[0]->get_id == get_user_id;
						!chk_authz($_[0], READ, 1);
					    },
			       select => $sel_sub },
	   grp            => { title => 'Group Manager',
			       list_fields => [qw(name member_type)],
			       srch_field => 'name',
			       behavior => 'expand',
			       sort_by => 'name',
			       constrain => {permanent => 0},
			       select => sub {   if ( chk_authz($_[0], EDIT, 1)
			                              && !$_[0]->get_permanent
						      && $_[0]->get_id != ADMIN_GRP_ID) {
						     $can_del = 1;
						     return ['Delete', 'grp|deactivate_cb'];
						  }
                                                  return undef; } },
	   pref          => { list_fields => [qw(name description val_name)],
			       select => undef,
			       behavior => 'narrow',
			       title => '%n',
			       srch_field => 'name',
			       alter => { val_name => sub { escape_html($_[0]) } },
			       constrain => {} },
	   element_type => { alter => { biz_class_id => sub { get_disp_name($_[0]) },
					  paginated => $yes_no,
					  fixed_url => $yes_no },
#			       field_values => sub { return unless $_[1] eq 'biz_class_id';
#						     get_disp_name($_[0]->get_biz_class_id);
#						 },
			       list_fields => [qw(name description biz_class_id paginated fixed_url)],
			       behavior => 'narrow',
			       srch_field => 'name',
			       constrain => {},
			       select => $sel_sub },
           media_type     => { list_fields => [qw(name extension)],
                               field_values => sub { return unless $_[1] eq 'extension';
                                                     join(', ', $_[0]->get_exts) },
                               field_titles => { extension => 'Extensions' },
                               sort_by => 'name',
                               behavior => 'expand',
                               srch_field => 'name',
                               constrain => { active => 1 },
                               select => $sel_sub,
                             },
	   output_channel => { list_fields => [qw(name site description)],
			       srch_field => 'name',
			       behavior => 'narrow',
	                       constrain => {active => 1},
			       select => $sel_sub },
	   source         => { list_fields => [qw(source_name description expire)],
			       srch_field => 'source_name',
			       behavior => 'narrow',
			       constrain => {},
			       select => $sel_sub },
	   contrib_type   => { list_fields => [qw(name description)],
			       srch_field => 'name',
			       sort_by => 'name',
			       behavior => 'narrow',
			       constrain => {permanent => 0, all => 1},
			       select => $sel_sub },
	   alert_type     => { list_fields => [qw(name owner_id active)],
			       srch_field => 'name',
			       behavior => 'narrow',
			       sort_by => 'name',
			       field_titles => { owner_id => 'Owner' },
			       field_values => $owner_sub,
			       exclude => sub { return if $_[0]->get_owner_id == get_user_id;
						!chk_authz($_[0], READ, 1);
					    },
	                       constrain => {active => 1},
			       alter => { active => $yes_no },
			       select => $sel_sub },
	   contrib        => { list_fields => [qw(lname fname type)],
			       behavior => 'expand',
			       srch_field => 'lname',
			       constrain => {no_grp_id => Bric::Biz::Person->INSTANCE_GROUP_ID},
			       select => $sel_sub },
	   category       => { list_fields => [qw(uri site name)],
			       behavior => 'expand',
			       srch_field => 'uri',
			       constrain => {},
			       select => $cat_sel_sub },
	   workflow       => { list_fields => [qw(name type site)],
			       behavior => 'narrow',
			       srch_field => 'name',
			       field_values => sub { return unless $_[1] eq 'type';
						      WORKFLOW_TYPE_MAP->{$_[0]->get_type};

			       },
			       constrain => {},
			       select => $sel_sub },
	   dest           => { list_fields => [qw(name site description publish preview)],
			       behavior => 'narrow',
			       srch_field => 'name',
			       constrain => { active => 1 },
			       alter => { publish => $yes_no,
					  preview => $yes_no, },
			       select => $sel_sub },
	   job            => { list_fields => [qw(name type user_id sched_time)],
			       srch_field => 'name',
			       behavior => 'narrow',
			       title => 'Pending %n',
	                       constrain => {comp_time => undef},
			       field_values => $usr_sub,
			       alter => { type => sub { $_[0] ? 'Expire' : 'Deliver' } },
			       select => $sel_sub },
	   site           => { list_fields => [qw(name domain_name)],
			       behavior => 'narrow',
			       srch_field => 'name',
			       constrain => { active => 1 },
			       select => $sel_sub },
	  };
</%once>
<%doc>
###############################################################################

=head1 NAME

/admin/manager/dhandler - Admin tools type manager

=head1 VERSION

<<<<<<< HEAD
$Revision: 1.27 $

=head1 DATE

$Date: 2003-07-25 04:39:08 $
=======
$Revision: 1.25.2.1 $

=head1 DATE

$Date: 2003-06-10 17:57:11 $
>>>>>>> f2567e7b

=head1 SYNOPSIS

<a href="/admin/manager/user">User Manager</a>

=head1 DESCRIPTION

This is the generalized admin manager for handling the administration of all
kinds of admin objects. It uses the URL to determine what type of object it's
administrating, and then takes care of the listing and search features.

</%doc><|MERGE_RESOLUTION|>--- conflicted
+++ resolved
@@ -378,19 +378,11 @@
 
 =head1 VERSION
 
-<<<<<<< HEAD
-$Revision: 1.27 $
+$Revision: 1.28 $
 
 =head1 DATE
 
-$Date: 2003-07-25 04:39:08 $
-=======
-$Revision: 1.25.2.1 $
-
-=head1 DATE
-
-$Date: 2003-06-10 17:57:11 $
->>>>>>> f2567e7b
+$Date: 2003-07-25 18:10:47 $
 
 =head1 SYNOPSIS
 
