--- conflicted
+++ resolved
@@ -1,13 +1,8 @@
 ﻿<%perl>;
 # Output the header.
 $m->comp('/widgets/wrappers/sharky/header.mc',
-<<<<<<< HEAD
-         title => $title,
-         context => $context);
-=======
           title => $title,
           context => $context);
->>>>>>> 9d407b1c
 
 # Output the search widget.
 my $obj_key = $type;
@@ -36,21 +31,12 @@
 
     set_state_name($type, $obj_key);
     $groupList = $m->scomp('/widgets/profile/select.mc',
-<<<<<<< HEAD
-                           disp => 'Or Pick a Type',
-                           options => \%grp_sel,
-                           indent  => 140,
-                           width   => 500,
-                           value => $ARGS{grp_type} || 'all',
-                           js => qq{onChange="location.href='} . $r->uri .
-=======
                             disp => 'Or Pick a Type',
                             options => \%grp_sel,
                             indent  => 140,
                             width   => 500,
                             value => $ARGS{grp_type} || 'all',
                             js => qq{onChange="location.href='} . $r->uri .
->>>>>>> 9d407b1c
                                  "?grp_type=' + " .
                                  qq{escape(this.options[this.selectedIndex].value)"}
                            );
@@ -75,18 +61,6 @@
     }
 
     $groupList = $m->scomp('/widgets/select_object/select_object.mc',
-<<<<<<< HEAD
-                           object => 'contrib_type',
-                           field => 'name',
-                           disp => 'Or Pick a Type',
-                           default => ['all', 'All Contributors'],
-                           constrain => { all => 1},
-                           exclude => [Bric::Biz::Person->INSTANCE_GROUP_ID],
-                           indent  => 140,
-                           width   => 500,
-                           selected => $ctype,
-                           js => qq{onChange="location.href='} . $r->uri .
-=======
                             object => 'contrib_type',
                             field => 'name',
                             disp => 'Or Pick a Type',
@@ -97,7 +71,6 @@
                             width   => 500,
                             selected => $ctype,
                             js => qq{onChange="location.href='} . $r->uri .
->>>>>>> 9d407b1c
                                  "?ctype=' + " .
                                  qq{escape(this.options[this.selectedIndex].value)"}
                            );
@@ -118,13 +91,7 @@
 # Output a form tag if necessary.
 if (defined $def->{$type}{select}) {
     $m->out(qq{<form method="post" action="${ \$r->uri }" name="manager"}
-<<<<<<< HEAD
-            . qq{onSubmit="return confirmDeletions()">});
-} else {
-    $m->out("<p></p>");
-=======
           . qq{onsubmit="return confirmDeletions()">});
->>>>>>> 9d407b1c
 }
 
 $m->comp('/widgets/wrappers/sharky/table_top.mc',
@@ -134,30 +101,6 @@
 
 # Output the list of found objects.
 $m->comp('/widgets/listManager/listManager.mc',
-<<<<<<< HEAD
-          behavior => $behavior,
-          object => $obj_key,
-          profile => $prof_sub,
-          title =>   $def->{$type}{title} || 'Existing %n',
-          fields => $def->{$type}{list_fields},
-          addition => $type eq 'pref' || $type eq 'job' ? undef : $obj_key eq 'contrib_type' ? $ct_add_sub : $add_sub,
-          select => $def->{$type}{select},
-          constrain => $constrain || $def->{$type}{constrain},
-          field_titles => $def->{$type}{field_titles},
-          field_values => $def->{$type}{field_values},
-          alter => $def->{$type}{alter},
-          exclude => $def->{$type}{exclude} || $excl_sub,
-          sortBy => $def->{$type}{sort_by} );
-
-# Output the form closing tag if necessary.
-if (defined $def->{$type}{select} && $can_del) {
-    if ($type ne "job") {
-        $m->out(qq{<br><input type="image" src="/media/images/$lang_key/delete_checked_red.gif" border="0" name="action"}
-                . qq{value="$sel_label Checked" />\n</form>})
-    } else {
-        $m->out(qq{<br><input type="image" src="/media/images/$lang_key/cancel_checked_red.gif" border="0" name="action"}
-                . qq{value="$sel_label Checked" />\n</form>})
-=======
     behavior => $behavior,
     object => $obj_key,
     profile => $prof_sub,
@@ -193,7 +136,6 @@
                   useTable  => 0
                 );
         $m->out(qq{\n</form>\n});
->>>>>>> 9d407b1c
     }
 }
 
