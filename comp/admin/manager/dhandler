--- conflicted
+++ resolved
@@ -105,8 +105,8 @@
     object => $obj_key,
     profile => $prof_sub,
     fields => $def->{$type}{list_fields},
-    addition => $type eq 'pref' || $type eq 'job' 
-                ? undef 
+    addition => $type eq 'pref' || $type eq 'job'
+                ? undef
                 : $obj_key eq 'contrib_type' ? $ct_add_sub : $add_sub,
     select => $def->{$type}{select},
     constrain => $constrain || $def->{$type}{constrain},
@@ -117,7 +117,7 @@
     sortBy => $def->{$type}{sort_by} );
 
 $m->comp('/widgets/wrappers/sharky/table_bottom.mc');
-    
+
 # Output the form closing tag if necessary.
 if (defined $def->{$type}{select} && $can_del) {
     if ($type ne "job") {
@@ -199,10 +199,10 @@
       || ($type eq 'user' && $_[0]->get_id == get_user_id())
       || ($type eq 'alert_type' && $_[0]->get_owner_id == get_user_id());
     my $override = ($type eq "user" && chk_authz($_[0], EDIT, 1))
-      ? ['Log In', '/', 'login|masquerade_cb='.$_[0]->get_login] 
+      ? ['Log In', '/', 'login|masquerade_cb='.$_[0]->get_login]
       : undef;
-    return ($type ne 'contrib') 
-      ? ($override) ? [ $edit, [ 'Log', "/admin/events/$type/$id", ''], $override ] 
+    return ($type ne 'contrib')
+      ? ($override) ? [ $edit, [ 'Log', "/admin/events/$type/$id", ''], $override ]
                     : [ $edit, [ 'Log', "/admin/events/$type/$id", ''] ]
       : [ $edit, [$_[0]->all_for_subsys
                     ? ('New', "/admin/profile/contrib/extend/$id", '')
@@ -303,7 +303,6 @@
 
 # Define the look and feel for each type of manager.
 my $def = {
-<<<<<<< HEAD
     user => {
         list_fields => [qw(name login)],
         srch_field  => 'lname',
@@ -460,6 +459,7 @@
         constrain    => { comp_time => undef },
         field_values => $usr_sub,
         select       => $sel_sub,
+        sort_by      => 'sched_time',
         alter => {
             type => $job_type_sub,
             name => $job_name_sub,
@@ -480,146 +480,6 @@
         select      => $sel_sub,
     },
 };
-=======
-	   user           => { list_fields => [qw(lname fname login)],
-			       srch_field => 'lname',
-			       constrain => {},
-			       behavior => 'expand',
-			       exclude => sub { return if $_[0]->get_id == get_user_id;
-						!chk_authz($_[0], READ, 1);
-					    },
-			       select => $sel_sub },
-	   org            => { list_fields => [qw(name long_name description)],
-			       srch_field => 'name',
-			       constrain => {active => 1},
-			       behavior => 'expand',
-			       select => $sel_sub },
-	   grp            => { title => 'Group Manager',
-			       list_fields => [qw(name member_type)],
-			       srch_field => 'name',
-			       behavior => 'expand',
-			       sort_by => 'name',
-			       constrain => {},
-			       select => sub {
-                                   if (chk_authz($_[0], EDIT, 1)
-                                        && !$_[0]->get_permanent
-                                        && $_[0]->get_id != ADMIN_GRP_ID) {
-                                       $can_del = 1;
-                                       return ['Delete', 'grp|deactivate_cb'];
-                                   }
-                                   return undef;
-                               }
-                            },
-	   pref          => { list_fields => [qw(name description val_name can_be_overridden)],
-                              select => undef,
-                              behavior => 'narrow',
-                              title => '%n',
-                              srch_field => 'name',
-                              alter => { val_name => sub { escape_html($_[0]) },
-                                         can_be_overridden => $yes_no,
-                                       },
-                              constrain => {} },
-	   element_type =>  { alter => { biz_class_id => sub {
-                                             return 'Subelement' unless $_[1]->get_top_level;
-                                             return get_disp_name($_[0]);
-                                         },
-                                         paginated => $yes_no,
-                                         fixed_url => $yes_no },
-                              list_fields => [qw(name description biz_class_id paginated fixed_url)],
-                              behavior => 'narrow',
-                              srch_field => 'name',
-                              constrain => {},
-                              select => $sel_sub },
-           media_type     => { list_fields => [qw(name extension)],
-                               field_values => sub { return unless $_[1] eq 'extension';
-                                                     join(', ', $_[0]->get_exts) },
-                               field_titles => { extension => 'Extensions' },
-                               sort_by => 'name',
-			       exclude => sub { return 1 if $_[0]->get_id == 0;
-						!chk_authz($_[0], READ, 1);
-					    },
-                               behavior => 'expand',
-                               srch_field => 'name',
-                               constrain => { active => 1 },
-                               select => $sel_sub,
-                             },
-	   output_channel => { list_fields => [qw(name site description)],
-			       srch_field => 'name',
-			       behavior => 'narrow',
-	                       constrain => {active => 1},
-			       select => $sel_sub },
-	   source         => { list_fields => [qw(source_name description expire)],
-			       srch_field => 'source_name',
-			       behavior => 'narrow',
-			       constrain => {},
-			       select => $sel_sub },
-	   contrib_type   => { list_fields => [qw(name description)],
-			       srch_field => 'name',
-			       sort_by => 'name',
-			       behavior => 'narrow',
-			       constrain => {permanent => 0, secret => 1},
-			       select => $sel_sub },
-	   alert_type     => { list_fields => [qw(name owner_id active)],
-			       srch_field => 'name',
-			       behavior => 'narrow',
-			       sort_by => 'name',
-			       field_titles => { owner_id => 'Owner' },
-			       field_values => $owner_sub,
-			       exclude => sub { return if $_[0]->get_owner_id == get_user_id;
-						!chk_authz($_[0], READ, 1);
-					    },
-	                       constrain => {},
-			       alter => { active => $yes_no },
-			       select => $sel_sub },
-	   contrib        => { list_fields => [qw(lname fname type)],
-			       behavior => 'expand',
-			       srch_field => 'lname',
-			       constrain => {no_grp_id => Bric::Biz::Person->INSTANCE_GROUP_ID},
-			       select => $sel_sub },
-	   category       => { list_fields => [qw(uri site name)],
-			       behavior => 'expand',
-			       srch_field => 'uri',
-			       constrain => {},
-			       select => $cat_sel_sub },
-	   workflow       => { list_fields => [qw(name type site)],
-			       behavior => 'narrow',
-			       srch_field => 'name',
-			       field_values => sub { return unless $_[1] eq 'type';
-						      WORKFLOW_TYPE_MAP->{$_[0]->get_type};
-
-			       },
-			       constrain => {},
-			       select => $sel_sub },
-	   dest           => { list_fields => [qw(name site description publish preview)],
-			       behavior => 'narrow',
-			       srch_field => 'name',
-			       constrain => { active => 1 },
-			       alter => { publish => $yes_no,
-					  preview => $yes_no, },
-			       select => $sel_sub },
-	   job            => { list_fields => [qw(name type user_id sched_time)],
-			       srch_field => 'name',
-			       behavior => 'narrow',
-			       title => 'Pending %n',
-	                       constrain => {comp_time => undef},
-                   sort_by => 'sched_time',
-			       field_values => $usr_sub,
-			       alter => { type => $job_type_sub,
-                                          name => $job_name_sub,
-                                        },
-			       select => $sel_sub },
-	   site           => { list_fields => [qw(name domain_name)],
-			       behavior => 'narrow',
-			       srch_field => 'name',
-			       constrain => { active => 1 },
-			       select => $sel_sub },
-           keyword        => { list_fields => [qw(sort_name name screen_name)],
-                               srch_field => 'name',
-                               behavior => 'expand',
-                               constrain => {active => 1},
-                               select => $sel_sub },
-	  };
->>>>>>> d1d20b1d
 
 unless (Bric::Config::ENCODE_OK) {
     # Exclude the character set preference if we can't convert character sets.
