<%perl>;
# Output the header.
$m->comp('/widgets/wrappers/sharky/header.mc',
	 title => $title,
	 context => $context);

# Output the search widget.
my $obj_key = $type;
my ($groupList, $constrain);
my $behavior = $def->{$type}{behavior};
my $searchType = "dual";
# Offer a list of groups to choose from, if this is a group manager.
if ($type eq 'grp') {
    # Set the constraint.
    $constrain = $def->{$type}{constrain};
    if ($ARGS{'search|alpha_cb'} || exists $ARGS{'search|substr_cb'}) {
	# It's a search. Reset the group type.
	$ARGS{grp_type} = 'all';
    } elsif (exists $ARGS{grp_type}) {
	# It's just a query by group type. Set the default obj_key and
        # set the behavior to ensure that the results are listed.
	$obj_key = $ARGS{grp_type} || 'grp';
        $behavior = 'narrow';
    } else {
        # It's the first time accessing.
	$ARGS{grp} = 'all';
    }

    set_state_name($type, $obj_key);
    $groupList = $m->scomp('/widgets/profile/select.mc',
			   disp => 'Or Pick a Type',
			   options => \%grp_sel,
			   indent  => 140,
			   width   => 500,
			   value => $ARGS{grp_type} || 'all',
			   js => qq{onChange="location.href='} . $r->uri .
                                 "?grp_type=' + " .
                                 qq{escape(this.options[this.selectedIndex].value)"}
                           );
    # Set the type to the new value, if it has been submitted.
    $searchType = "triple";
} elsif ($type eq 'contrib') {
    my $ctype = $ARGS{ctype};

    # Set the constraint.
    $constrain = { %{ $def->{$type}{constrain} } };
    if ($ARGS{'search|alpha_cb'} || exists $ARGS{'search|substr_cb'}) {
        # They're doing a search. Use default constraints.
	$ctype = 'all';
    } elsif ($ctype) {
        # They're limiting it to a contributor type. Add it to the constraint
        # and set the behavior to ensure that the results are listed.
        $constrain->{grp_id} = $ctype unless $ctype eq 'all';
        $behavior = 'narrow';
    } else {
        # It's the first time accessing.
	$ctype = 'all';
    }

    $groupList = $m->scomp('/widgets/select_object/select_object.mc',
                           object => 'contrib_type',
                           field => 'name',
			   disp => 'Or Pick a Type',
                           default => ['all', 'All Contributors'],
                           constrain => { all => 1},
                           exclude => [Bric::Biz::Person->INSTANCE_GROUP_ID],
			   indent  => 140,
			   width   => 500,
			   selected => $ctype,
			   js => qq{onChange="location.href='} . $r->uri .
                                 "?ctype=' + " .
                                 qq{escape(this.options[this.selectedIndex].value)"}
                           );

    # Set the type to the new value, if it has been submitted.
    $searchType = "triple";
}

$m->comp('/widgets/search/search.mc',
   object    => $obj_key,
   field     => $def->{$type}{srch_field},
   type      => $searchType,
   groupList => $groupList
);

# Output a form tag if necessary.
if (defined $def->{$type}{select}) {
    $m->out(qq{<form method="post" action="${ \$r->uri }" name="manager"}
	    . qq{onSubmit="return confirmDeletions()">});
} else {
    $m->out("<p></p>");
}

# Output the list of found objects.
$m->comp('/widgets/listManager/listManager.mc',
	 behavior => $behavior,
	 object => $obj_key,
	 profile => $prof_sub,
	 title => $def->{$type}{title} || 'Existing %n',
	 fields => $def->{$type}{list_fields},
	 addition => $type eq 'pref' || $type eq 'job' ? undef : $add_sub,
	 select => $def->{$type}{select},
	 constrain => $constrain || $def->{$type}{constrain},
         field_titles => $def->{$type}{field_titles},
         field_values => $def->{$type}{field_values},
	 alter => $def->{$type}{alter},
	 exclude => $def->{$type}{exclude} || $excl_sub,
	 sortBy => $def->{$type}{sort_by} );

# Output the form closing tag if necessary.
if (defined $def->{$type}{select} && $can_del) {
    if ($type ne "job") {
	$m->out(qq{<br><input type="image" src="/media/images/$lang_key/delete_checked_red.gif" border="0" name="action"}
		. qq{value="$sel_label Checked" />\n</form>})
    } else {
	$m->out(qq{<br><input type="image" src="/media/images/$lang_key/cancel_checked_red.gif" border="0" name="action"}
		. qq{value="$sel_label Checked" />\n</form>})
    }
}

# Output the footer.
$m->comp('/widgets/wrappers/sharky/footer.mc', param => \%ARGS);

# Undef $can_del and $users for the next request.
($can_del, $users, $ets) = ();
</%perl>
<%init>;
use Bric::Config qw(:ssl);

# Figure out where we are.
my ($section, $mode, $type) = $m->comp("/lib/util/parseUri.mc");

# Redirect if necessary.
$m->comp('/errors/404.mc') unless $type && $def->{$type};

# Set the title.
my $title = get_disp_name($type) . " Manager";
my $context = "Admin | Manager | " . get_class_info($type)->get_plural_name;

# Set the selection label and widget.
$sel_label = 'Delete';

if ($type eq 'job') {
    $sel_label = 'Cancel';
    $sel_widg = 'job|cancel_cb';
} elsif ($type eq 'alert_type') {
    $sel_widg = 'alert_type|delete_cb';
} elsif ($type eq 'workflow') {
    $sel_widg = 'workflow|delete_cb';
} elsif ($type eq 'dest') {
    $sel_widg = 'dest|delete_cb';
} elsif ($type eq 'site') {
    $sel_widg = 'site|delete_cb';
} else {
    $sel_widg = 'listManager|deactivate_cb';
}

$fmt = get_pref('List Name Format') if $type eq 'job' || $type eq 'alert_type';

my $prefix = '';
if ($type eq 'user') {
    # We'll probably need to redirect them to ssl if its enabled
    if (get_state_name('login') ne 'ssl') {
	my ($http, $p) = SSL_ENABLE ? ('https://', $ssl_port)
	  : ('http://', $port);
	$prefix = $http . $r->hostname . $p;
    }
}

# We'll use this coderef to display the proper profile link labels.
my $prof_sub = sub {
    # Get the object ID.
    my $id = $_[0]->get_id;
    # Assume user can edit the profile.
    my $edit = ($type eq "contrib")
      ? ['Edit', "/admin/profile/$type/edit/$id", '']
	: ['Edit', "$prefix/admin/profile/$type/$id", ''];
    # Change the label to "Edit" if they can edit it.
    $edit->[0] = 'View' unless chk_authz($_[0], EDIT, 1)
      || ($type eq 'user' && $_[0]->get_id == get_user_id())
      || ($type eq 'alert_type' && $_[0]->get_owner_id == get_user_id());
    return $type ne 'contrib' ? [ $edit, [ 'Log', "/admin/events/$type/$id", ''] ]
      : [ $edit, ['New', "/admin/profile/contrib/extend/$id", ''],
                 [ 'Log', "/admin/events/$type/$id", ''] ];
};

# And we'll use this coderef to determine whether to include an Add link
# or not.
my $add_sub = sub {
    return chk_authz($_[0], CREATE, 1) ?
        ['Add', "$prefix/admin/profile/$type"] : undef;
};

# Check where we were last.
my $changed = get_state_name('admin_mgr') || '';
set_state_name('admin_mgr', $type);
$changed = $changed eq $type ? 0 : 1;
</%init>
<%once>;
# We'll use this coderef below.
my $yes_no = sub { $_[0] ? 'Yes' : 'No'};
my $site_name = sub { my $s=Bric::Biz::Site->lookup({id => $_[0]});
                      return $s->get_name
                  };

# And we'll use this coderef to determine whether the user can delete objects.
my ($can_del, $users, $sel_label, $sel_widg, $ets);
my $sel_sub = sub {
    if (chk_authz($_[0], EDIT, 1)) {
	# User can delete.
	$can_del = 1;
	return [$sel_label, $sel_widg];
    }
    return undef;
};

# This coderef will be used for category delete checkboxes.
my $cat_sel_sub = sub {
    # Don't create a checkbox for the root category.
    &$sel_sub if $_[0]->is_root_category;
};

# We'll use this coderef to make sure the user can at least READ the object.
my $excl_sub = sub { ! chk_authz($_[0], READ, 1) };

# We'll use this for displaying a select list of groups.
my %grp_sel = Bric::Util::Grp->href_grp_class_keys;
$grp_sel{''} = 'All Groups';
my $fmt;

# We'll use this coderef for displaying users.
my $usr_sub = sub {
    return unless $_[1] eq 'user_id';
    my $uid = $_[0]->get_user_id;
    my $u = $users->{$uid} ||= Bric::Biz::Person::User->lookup({ id => $uid });
    $u->format_name($fmt);
};

# And this one for owners.
my $owner_sub = sub {
    return unless $_[1] eq 'owner_id';
    my $uid = $_[0]->get_owner_id;
    my $u = $users->{$uid} ||= Bric::Biz::Person::User->lookup({ id => $uid });
    $u->format_name($fmt);
};

# We'll use these variables for redirection relative to the user profiles.
my $port = LISTEN_PORT == 80 ? '' : ':' . LISTEN_PORT;
my $ssl_port = SSL_PORT == 443 ? '' : ':' . SSL_PORT;

# Define the look and feel for each type of manager.
my $def = {
	   user           => { list_fields => [qw(lname fname login)],
			       srch_field => 'lname',
			       constrain => {},
			       behavior => 'expand',
			       exclude => sub { return if $_[0]->get_id == get_user_id;
						!chk_authz($_[0], READ, 1);
					    },
			       select => $sel_sub },
	   grp            => { title => 'Group Manager',
			       list_fields => [qw(name member_type)],
			       srch_field => 'name',
			       behavior => 'expand',
			       sort_by => 'name',
			       constrain => {permanent => 0},
			       select => sub {   if ( chk_authz($_[0], EDIT, 1)
			                              && !$_[0]->get_permanent
						      && $_[0]->get_id != ADMIN_GRP_ID) {
						     $can_del = 1;
						     return ['Delete', 'grp|deactivate_cb'];
						  }
                                                  return undef; } },
	   pref          => { list_fields => [qw(name description val_name)],
			       select => undef,
			       behavior => 'narrow',
			       title => '%n',
			       srch_field => 'name',
			       alter => { val_name => sub { escape_html($_[0]) } },
			       constrain => {} },
	   element_type => { alter => { biz_class_id => sub { get_disp_name($_[0]) },
					  paginated => $yes_no,
					  fixed_url => $yes_no },
#			       field_values => sub { return unless $_[1] eq 'biz_class_id';
#						     get_disp_name($_[0]->get_biz_class_id);
#						 },
			       list_fields => [qw(name description biz_class_id paginated fixed_url)],
			       behavior => 'narrow',
			       srch_field => 'name',
			       constrain => {},
			       select => $sel_sub },
           media_type     => { list_fields => [qw(name extension)],
                               field_values => sub { return unless $_[1] eq 'extension';
                                                     join(', ', $_[0]->get_exts) },
                               field_titles => { extension => 'Extensions' },
                               sort_by => 'name',
                               behavior => 'expand',
                               srch_field => 'name',
                               constrain => { active => 1 },
                               select => $sel_sub,
                             },
	   output_channel => { list_fields => [qw(name site description)],
			       srch_field => 'name',
			       behavior => 'narrow',
	                       constrain => {active => 1},
			       select => $sel_sub },
	   source         => { list_fields => [qw(source_name description expire)],
			       srch_field => 'source_name',
			       behavior => 'narrow',
			       constrain => {},
			       select => $sel_sub },
	   contrib_type   => { list_fields => [qw(name description)],
			       srch_field => 'name',
			       sort_by => 'name',
			       behavior => 'narrow',
			       constrain => {permanent => 0, all => 1},
			       select => $sel_sub },
	   alert_type     => { list_fields => [qw(name owner_id active)],
			       srch_field => 'name',
			       behavior => 'narrow',
			       sort_by => 'name',
			       field_titles => { owner_id => 'Owner' },
			       field_values => $owner_sub,
			       exclude => sub { return if $_[0]->get_owner_id == get_user_id;
						!chk_authz($_[0], READ, 1);
					    },
			       constrain => {},
			       alter => { active => $yes_no },
			       select => $sel_sub },
	   contrib        => { list_fields => [qw(lname fname type)],
			       behavior => 'expand',
			       srch_field => 'lname',
			       constrain => {no_grp_id => Bric::Biz::Person->INSTANCE_GROUP_ID},
			       select => $sel_sub },
	   category       => { list_fields => [qw(uri site name)],
			       behavior => 'expand',
			       srch_field => 'uri',
			       constrain => {},
			       select => $cat_sel_sub },
	   workflow       => { list_fields => [qw(name type description)],
			       behavior => 'narrow',
			       srch_field => 'name',
			       field_values => sub { return unless $_[1] eq 'type';
						      WORKFLOW_TYPE_MAP->{$_[0]->get_type};

			       },
			       constrain => {},
			       select => $sel_sub },
	   dest           => { list_fields => [qw(name site description publish preview)],
			       behavior => 'narrow',
			       srch_field => 'name',
			       constrain => { active => 1 },
			       alter => { publish => $yes_no,
					  preview => $yes_no, },
			       select => $sel_sub },
	   job            => { list_fields => [qw(name type user_id sched_time)],
			       srch_field => 'name',
			       behavior => 'narrow',
			       title => 'Pending %n',
	                       constrain => {comp_time => undef},
			       field_values => $usr_sub,
			       alter => { type => sub { $_[0] ? 'Expire' : 'Deliver' } },
			       select => $sel_sub },
	   site           => { list_fields => [qw(name domain_name)],
			       behavior => 'narrow',
			       srch_field => 'name',
			       constrain => { active => 1 },
			       select => $sel_sub },
	  };
</%once>
<%doc>
###############################################################################

=head1 NAME

/admin/manager/dhandler - Admin tools type manager

=head1 VERSION

<<<<<<< HEAD
$Revision: 1.23 $

=head1 DATE

$Date: 2003-03-12 03:25:05 $
=======
$Revision: 1.22.2.5 $

=head1 DATE

$Date: 2003-03-11 23:43:50 $
>>>>>>> 9c9f0883

=head1 SYNOPSIS

<a href="/admin/manager/user">User Manager</a>

=head1 DESCRIPTION

This is the generalized admin manager for handling the administration of all
kinds of admin objects. It uses the URL to determine what type of object it's
administrating, and then takes care of the listing and search features.

</%doc><|MERGE_RESOLUTION|>--- conflicted
+++ resolved
@@ -377,19 +377,11 @@
 
 =head1 VERSION
 
-<<<<<<< HEAD
-$Revision: 1.23 $
+$Revision: 1.24 $
 
 =head1 DATE
 
-$Date: 2003-03-12 03:25:05 $
-=======
-$Revision: 1.22.2.5 $
-
-=head1 DATE
-
-$Date: 2003-03-11 23:43:50 $
->>>>>>> 9c9f0883
+$Date: 2003-03-12 08:59:51 $
 
 =head1 SYNOPSIS
 
