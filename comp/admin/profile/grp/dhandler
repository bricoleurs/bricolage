--- conflicted
+++ resolved
@@ -52,13 +52,8 @@
       ? get_pref('List Name Format') : undef;
 
     if ($class_name eq 'Bric::Util::Grp::Source') {
-<<<<<<< HEAD
+        # Get existing members.
 	foreach my $obj ( $grp->get_objects ) {
-=======
-        # Get existing members.
-	foreach my $mem ( $grp->get_members ) {
-	    my $obj = $mem->get_object;
->>>>>>> 9c9f0883
 	    push @$right, { value =>  $obj->get_id,
 			    description => $obj->get_source_name };
         }
@@ -68,13 +63,8 @@
 			   description => $obj->get_source_name };
 	}
     } elsif ($class_name eq 'Bric::Util::Grp::CategorySet') {
-<<<<<<< HEAD
+        # Get existing members.
 	foreach my $obj ( $grp->get_objects ) {
-=======
-        # Get existing members.
-	foreach my $mem ( $grp->get_members ) {
-	    my $obj = $mem->get_object;
->>>>>>> 9c9f0883
 	    push @$right, { value =>  $obj->get_id,
 			    description => $obj->get_uri };
         }
@@ -84,13 +74,8 @@
 			   description => $obj->get_uri };
 	}
     } else {
-<<<<<<< HEAD
+        # Get existing members.
 	foreach my $obj ( $grp->get_objects ) {
-=======
-        # Get existing members.
-	foreach my $mem ( $grp->get_members ) {
-	    my $obj = $mem->get_object;
->>>>>>> 9c9f0883
 	    push @$right, { value =>  $obj->get_id,
 			    description => $obj->get_name($format) };
         }
@@ -213,19 +198,11 @@
 
 =head1 VERSION
 
-<<<<<<< HEAD
-$Revision: 1.9 $
+$Revision: 1.10 $
 
 =head1 DATE
 
-$Date: 2003-03-12 05:59:01 $
-=======
-$Revision: 1.8.2.1 $
-
-=head1 DATE
-
-$Date: 2003-03-08 04:11:36 $
->>>>>>> 9c9f0883
+$Date: 2003-03-12 08:59:52 $
 
 =head1 DESCRIPTION
 
