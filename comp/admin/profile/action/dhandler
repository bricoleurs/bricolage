--- conflicted
+++ resolved
@@ -52,19 +52,14 @@
 
 # Close 'er up!
 $m->comp("/widgets/wrappers/sharky/table_bottom.mc");
-<<<<<<< HEAD
 $m->comp('/widgets/profile/formButtons.mc',
-         type    => $type,
-         no_del  => $no_del,
-	 section => $section,
-         return  => "/admin/profile/dest?id=$dest_id",
-	 val     => $label,
-         no_save => $no_edit);
-=======
-$m->comp('/widgets/profile/formButtons.mc', type => $type, no_del => $no_del,
-	 section => $section, return => "/admin/profile/dest?id=$dest_id",
-	 val => $label, no_save => $no_edit, widget => 'action');
->>>>>>> f2567e7b
+         type => $type,
+         no_del => $no_del,
+         section => $section,
+         return => "/admin/profile/dest?id=$dest_id",
+         val => $label,
+         no_save => $no_edit,
+         widget => 'action');
 </%perl>
 </form>
 <& '/widgets/wrappers/sharky/footer.mc', param => \%ARGS &>
@@ -132,19 +127,11 @@
 
 =head1 VERSION
 
-<<<<<<< HEAD
-$Revision: 1.9 $
+$Revision: 1.10 $
 
 =head1 DATE
 
-$Date: 2003-07-10 09:27:46 $
-=======
-$Revision: 1.8.6.2 $
-
-=head1 DATE
-
-$Date: 2003-07-09 16:04:17 $
->>>>>>> f2567e7b
+$Date: 2003-07-25 18:10:47 $
 
 =head1 DESCRIPTION
 
