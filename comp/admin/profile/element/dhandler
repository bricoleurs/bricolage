%#-- Begin HTML --#
<& '/widgets/wrappers/sharky/header.mc',
  title => "$disp Profile",
    context => "Admin | Profile | $disp | $crumb",
  jsInit => (defined $id) ? "showForm('text')" : ""
&>
<form method="post" action="<% $r->uri %>" name="cont_profile" onSubmit="return confirmChanges(this)">
<%perl>;

$m->comp('/widgets/profile/hidden.mc', value => $id, name => 'element_id')  if defined $id;

my ($num_fields, $meta, $all, $num);

# Output the primary fields.
$m->comp("/widgets/wrappers/sharky/table_top.mc",
  	 caption => "Properties",
	 number  => ++$num);

$m->comp('/widgets/profile/dumpRemainingFields.mc',
	 objref => $comp, readOnly => $no_edit,
	 fieldsUsed => {
			active => 1,
			type_name => 1
		       }
	);

# Output a list of object types to choose from.
$m->comp('/widgets/select_object/select_object.mc',
	 readOnly  => ($no_edit || $id),
	 object    => 'element_type',
         name      => 'element_type_id',
	 field     => 'name',
	 disp      => 'Type',
	 selected  => $comp->get_type__id,
	 reset_key => $id
);

$m->comp("/widgets/wrappers/sharky/table_bottom.mc");

if (defined $id) {

    if (Bric::Biz::ATType->lookup({ id => $comp->get_type__id })->get_top_level) {
        my $site_sub = sub {
            my $siteid = $_[0]->get_id;
            if ($_[1] eq 'primary') {
                $m->scomp('/widgets/select_object/select_object.mc',
                          object => 'output_channel',
                          field  => 'name',
                          constrain => { site_id => $siteid },
                          no_persist => 1,
                          name   => "formBuilder|primary_oc_site${siteid}_cb",
                          useTable => 0,
                          selected => $comp->get_primary_oc_id($siteid),
                         );
            }

        };

        $m->comp('/widgets/listManager/listManager.mc',
                 object => 'site',
                 userSort => 0,
                 def_sort_field => 'name',
                 title => 'Sites',
                 objs => scalar $comp->get_sites,
                 addition => undef,
                 fields => [qw(name description primary)],
                 field_titles => { primary => 'Primary Output Channel'},
                 field_values => $site_sub,
                 profile => undef,
                 select => $sel_sub,
                 number => ++$num
                );
my %sites = map { $_->get_id => 1 } $comp->get_sites;
</%perl>
<table border=1 cellpadding=2 cellspacing=0 width=580 bordercolor="#cccc99" style="border-style:solid; border-color:#cccc99;">
<tr><td class="medHeader" style="border-style:solid; border-color:#cccc99;"><& '/widgets/select_object/select_object.mc',
    object => 'site',
    field  => 'name',
    exclude => sub { $sites{$_[0]->get_id} || ! chk_authz($_[0], EDIT, 1) },
    no_persist => 1,
    name   => 'formBuilder|add_site_id_cb',
    default => ['' => 'Add Site'],
    constrain => { active => 1 },
    js => "onChange='submit()'",
    useTable => 0,
&></td></tr>
</table>
<br />
<%perl>;
        $m->out(qq{<img src="/media/images/spacer.gif" width="578" height="8" />});

        # Manage Output Channels if this is a top-level container.

        my $oc_sub = sub {
            my $ocid = $_[0]->get_id;
            if ($_[1] eq 'enabled') {
                return 'Yes' if $comp->get_primary_oc_id($_[0]->get_site_id);
                $m->scomp('/widgets/profile/checkbox.mc',
                          name => 'enabled',
                          value => $ocid,
                          checked => $_[0]->is_enabled,
                          useTable => 0
                         );
        }
        };
        my %poc_ids = map { $comp->get_primary_oc_id($_->get_id) => 1 }
          $comp->get_sites;
        $sel_sub = sub {
            return if $poc_ids{$_[0]->get_id};
            return ['Delete', 'rem_oc'];
        };

        $m->comp('/widgets/listManager/listManager.mc',
                 object => 'output_channel',
                 userSort => 0,
                 def_sort_field => 'name',
                 title => 'Output Channels',
                 objs => scalar $comp->get_output_channels,
                 addition => undef,
                 fields => [qw(name description site enabled)],
                 field_titles => { enabled => 'Enabled' },
                 field_values => $oc_sub,
                 profile => undef,
                 select => $sel_sub,
                 number => ++$num
                );
        my @available_ocs;
        foreach my $site ($comp->get_sites) {
            push @available_ocs, Bric::Biz::OutputChannel->list
              ({ site_id => $site->get_id});
        }
</%perl>
<table border=1 cellpadding=2 cellspacing=0 width=580 bordercolor="#cccc99" style="border-style:solid; border-color:#cccc99;">
<tr><td class="medHeader" style="border-style:solid; border-color:#cccc99;"><& '/widgets/select_object/select_object.mc',
    object => 'output_channel',
    objs   => \@available_ocs, 
    field  => 'name',
    exclude => [ map { $_->get_id } $comp->get_output_channels ],
    no_persist => 1,
    name   => 'formBuilder|add_oc_id_cb',
    default => ['' => 'Add Output Channel'],
    constrain => { active => 1 },
    js => "onChange='submit()'",
    useTable => 0,
&></td></tr>
</table>
<br />
<%perl>;
        $m->out(qq{<img src="/media/images/spacer.gif" width="578" height="8" />});
    }


    # display elements contained by this asset type
    my $i;
    my $label = $no_edit ? 'View' : 'Edit';
    # Output the actions.
    my $containers = $comp->get_containers;

    $m->comp('/widgets/listManager/listManager.mc',
	     object         => 'element',
	     objs           => $containers,
	     behavior       => 'expand',
	     title          => "Existing Subelements",
	     addition       => undef,
	     fields         => [qw(name type_name description)],
	     profile        => undef,
	     select         => $no_del ? undef : ['Delete', 'element|delete_cb'],
	     number         => ++$num,
	    );

    $m->comp('/widgets/profile/imageSubmit.mc',
	     formName => "cont_profile",
	     callback => "formBuilder|addElement_cb",
	     image    => "add_sub_element_lgreen",
	     vspace   => 5
	    );

    $m->out(qq{<img src="/media/images/spacer.gif" width=578 height=8 />});
}

<<<<<<< HEAD
=======
        # display existing attributes for this asset type
>>>>>>> 91bc8d83
        if (defined $id) {

            $m->comp("/widgets/wrappers/sharky/table_top.mc",
                     caption => "Custom Fields",
                     number  => ++$num);

            # mangle the attrs and meta to match the existing display code.
            my $all_data = $comp->get_data;
            if (@$all_data) {
                my $attrs = [];
                foreach my $dataObj (sort { $a->get_place <=> $b->get_place } @$all_data) {
                    my $metas = $dataObj->get_meta('html_info');
                    my $tmp;
                    foreach my $meta (keys %$metas) {
                        $tmp->{meta}{$meta} =  { value => $metas->{$meta} };
                    }
                    $tmp->{value} = $metas->{value};
                    $tmp->{name} = $dataObj->get_name;
                    $tmp->{id} = $dataObj->get_id;
                    push @$attrs, $tmp;
                }

                $num_fields = @$attrs;
                $m->comp("/widgets/profile/displayAttrs.mc", form_name => 'cont_profile',
                         attr     => $attrs,
                         readOnly => $no_edit,
                         useEdit => 1);
            } else {
                $m->print(qq{<img src="/media/images/spacer.gif" height="18" width="5" />},
                $lang->maketext("No fields defined"));
            }

    # Close the table.
    $m->comp("/widgets/wrappers/sharky/table_bottom.mc");
}

#########################

if (!$no_edit && defined $id) {
    # Output the formBuilder.
    $m->comp('/widgets/formBuilder/formBuilder.mc',
	     numFields => 0,
	     widget    => 1,
	     stay      => 1,
	     formName  => 'cont_profile',
	     numFields => $num_fields,
	     num       => ++$num,
	     caption   => 'Add New Field',
	     useRequired   => 1,
	     useQuantifier => 1
	    );
} else {
    # Add the buttons.
    $m->out( qq {<input type="hidden" name="isNew" value="1">\n});
    $m->comp('/widgets/profile/formButtons.mc',
	     type => $type,
	     val => 'next_dkgreen',
	     section => $section,
	     no_del => 1,
	     no_save => $no_edit,
	     widget  => "formBuilder",
	    );
}

</%perl>
</form>

<& '/widgets/wrappers/sharky/footer.mc', param => \%ARGS &>

%#-- End HTML --#


%#-- Once Section --#
<%once>;
my $class = 'Bric::Biz::AssetType';
my $type = 'element';
my $section = 'admin';
my $disp = get_disp_name('element'); # HACK!
my $sel_sub = sub {
    return unless chk_authz($_[0], EDIT, 1);
    return ['Delete', 'rem_site'];
};
</%once>

%#-- Args Section --#
<%args>
$id => undef
</%args>

%#-- Init Section --#
<%init>;
# Do any redirects first.
do_queued_redirect();

$id = $ARGS{element_id} unless defined $id;
# Instantiate an object.
my $comp = $ARGS{obj} ? $ARGS{obj} : defined $id ? $class->lookup({ id => $id})
  : $class->new;

$id ||= $comp->get_id;

# Check authorization.
chk_authz($comp, $id ? READ : CREATE);
my $no_edit = !chk_authz($comp, ($id ? EDIT : CREATE), 1);
my $no_del = !$id || $no_edit;

# Get the name for the breadcrumb trail.
my $crumb = $comp->get_name;
$crumb = $crumb ? "&quot;$crumb&quot;" : 'New';
</%init>

<%doc>
###############################################################################

=head1 NAME

/admin/profile/element/dhandler - Container profile interface

=head1 VERSION

<<<<<<< HEAD
$Revision: 1.21 $

=head1 DATE

$Date: 2003-04-25 17:24:19 $
=======
$Revision: 1.14.4.4 $

=head1 DATE

$Date: 2003-04-25 16:32:59 $
>>>>>>> 91bc8d83

=head1 DESCRIPTION

Displays the profile for containers.

</%doc><|MERGE_RESOLUTION|>--- conflicted
+++ resolved
@@ -178,10 +178,7 @@
     $m->out(qq{<img src="/media/images/spacer.gif" width=578 height=8 />});
 }
 
-<<<<<<< HEAD
-=======
         # display existing attributes for this asset type
->>>>>>> 91bc8d83
         if (defined $id) {
 
             $m->comp("/widgets/wrappers/sharky/table_top.mc",
@@ -302,19 +299,11 @@
 
 =head1 VERSION
 
-<<<<<<< HEAD
-$Revision: 1.21 $
+$Revision: 1.22 $
 
 =head1 DATE
 
-$Date: 2003-04-25 17:24:19 $
-=======
-$Revision: 1.14.4.4 $
-
-=head1 DATE
-
-$Date: 2003-04-25 16:32:59 $
->>>>>>> 91bc8d83
+$Date: 2003-04-28 13:35:49 $
 
 =head1 DESCRIPTION
 
