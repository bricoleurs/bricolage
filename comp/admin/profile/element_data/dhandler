--- conflicted
+++ resolved
@@ -99,19 +99,11 @@
 
 =head1 VERSION
 
-<<<<<<< HEAD
-$Revision: 1.5 $
+$Revision: 1.6 $
 
 =head1 DATE
 
-$Date: 2003-07-25 18:10:48 $
-=======
-$Revision: 1.1.2.2 $
-
-=head1 DATE
-
-$Date: 2003-11-26 02:02:40 $
->>>>>>> d2fa6173
+$Date: 2003-11-30 00:57:50 $
 
 =head1 DESCRIPTION
 
