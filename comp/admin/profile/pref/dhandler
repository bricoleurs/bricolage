--- conflicted
+++ resolved
@@ -88,19 +88,11 @@
 
 =head1 VERSION
 
-<<<<<<< HEAD
-$Revision: 1.10 $
+$Revision: 1.11 $
 
 =head1 DATE
 
-$Date: 2003-07-25 04:39:09 $
-=======
-$Revision: 1.9.6.1 $
-
-=head1 DATE
-
-$Date: 2003-07-03 15:56:11 $
->>>>>>> f2567e7b
+$Date: 2003-07-25 18:10:49 $
 
 =head1 DESCRIPTION
 
