--- conflicted
+++ resolved
@@ -114,19 +114,11 @@
 
 =head1 VERSION
 
-<<<<<<< HEAD
-$Revision: 1.12 $
+$Revision: 1.13 $
 
 =head1 DATE
 
-$Date: 2003-10-28 02:00:35 $
-=======
-$Revision: 1.7.4.1 $
-
-=head1 DATE
-
-$Date: 2003-10-28 02:02:49 $
->>>>>>> d2fa6173
+$Date: 2003-11-30 00:57:50 $
 
 =head1 DESCRIPTION
 
