--- conflicted
+++ resolved
@@ -30,14 +30,8 @@
 </%args>
 <%init>;
 </%init>
-<<<<<<< HEAD
-
-%#-- Begin HTML --#
 
 <& /widgets/wrappers/header.mc, 
-=======
-<& /widgets/wrappers/sharky/header.mc,
->>>>>>> ac07034d
     title => "Select Related $mdisp",
     context => $context . get_state_data('container_prof', 'crumb') .
                    " | Related $mdisp"
@@ -49,12 +43,4 @@
     args      => \%ARGS,
 &>
 </form>
-<<<<<<< HEAD
-
-<& /widgets/wrappers/footer.mc &>
-
-%#-- End HTML --#
-
-=======
-<& /widgets/wrappers/sharky/footer.mc &>
->>>>>>> ac07034d
+<& /widgets/wrappers/footer.mc &>