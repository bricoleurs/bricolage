--- conflicted
+++ resolved
@@ -28,17 +28,11 @@
 
 %#-- Args Section --#
 <%args>
-<<<<<<< HEAD
-$story_sort_by => get_pref('Default Asset Sort') || 'cover_date'
-$media_sort_by => get_pref('Default Asset Sort') || 'cover_date'
-$template_sort_by => get_pref('Default Asset Sort') || 'cover_date'
-=======
-$story_sort_by => undef
-$media_sort_by => undef
-$formatting_sort_by => undef
->>>>>>> d1d20b1d
-$offset => 0
-$show_all => undef
+$story_sort_by    => undef
+$media_sort_by    => undef
+$template_sort_by => undef
+$offset           => 0
+$show_all         => undef
 </%args>
 
 %#-- Init Section --#
