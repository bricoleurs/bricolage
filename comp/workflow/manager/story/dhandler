--- conflicted
+++ resolved
@@ -7,19 +7,11 @@
 
 =head1 VERSION
 
-<<<<<<< HEAD
-$Revision: 1.14 $
+$Revision: 1.15 $
 
 =head1 DATE
 
-$Date: 2003-03-23 06:56:54 $
-=======
-$Revision: 1.13.2.2 $
-
-=head1 DATE
-
-$Date: 2003-04-24 23:30:48 $
->>>>>>> a5a9b914
+$Date: 2003-04-24 23:57:36 $
 
 =head1 SYNOPSIS
 
