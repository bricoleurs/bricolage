-- Project: Bricolage
-- VERSION: $LastChangedRevision$
--
-- $LastChangedDate$
-- Target DBMS: PostgreSQL 7.1.2
-- Author: David Wheeler <david@wheeler.net>


-- This DDL creates the basic tables for Bric::Util::Event objects.

-- 
-- SEQUENCES.
--
CREATE SEQUENCE seq_event START 1024;
CREATE SEQUENCE seq_event_attr START 1024;

-- 
-- TABLE: event 
--

CREATE TABLE event (
<<<<<<< HEAD
    id                INTEGER           NOT NULL
                                        DEFAULT NEXTVAL('seq_attr_person'),
    event_type__id    INTEGER           NOT NULL,
    usr__id           INTEGER           NOT NULL,
    obj_id            INTEGER           NOT NULL,
=======
    id                NUMERIC(10, 0)    NOT NULL
                                        DEFAULT NEXTVAL('seq_event'),
    event_type__id    NUMERIC(10, 0)    NOT NULL,
    usr__id           NUMERIC(10, 0)    NOT NULL,
    obj_id            NUMERIC(10, 0)    NOT NULL,
>>>>>>> 3b38e678
    timestamp         TIMESTAMP         NOT NULL
                                        DEFAULT CURRENT_TIMESTAMP,
    CONSTRAINT pk_event__id PRIMARY KEY (id)
);

-- 
-- TABLE: event_attr
--
CREATE TABLE event_attr (
<<<<<<< HEAD
    event__id            INTEGER          NOT NULL,
    event_type_attr__id  INTEGER          NOT NULL,
    value                VARCHAR(128)
=======
    id                   NUMERIC(10, 0)   NOT NULL
                                          DEFAULT NEXTVAL('seq_event_attr'),
    event__id            NUMERIC(10, 0)   NOT NULL,
    event_type_attr__id  NUMERIC(10, 0)   NOT NULL,
    value                VARCHAR(128),
    CONSTRAINT pk_event_attr__id PRIMARY KEY (id)
>>>>>>> 3b38e678
);

--
-- INDEXES.
--

CREATE INDEX fkx_event_type__event ON event(event_type__id);
CREATE INDEX fkx_usr__event ON event(usr__id);
CREATE INDEX idx_event__timestamp ON event(timestamp);
CREATE INDEX idx_event__obj_id ON event(obj_id);

CREATE INDEX fkx_event__event_attr ON event_attr(event__id);
CREATE INDEX fkx_event_type_attr__event_attr ON event_attr(event_type_attr__id);

<|MERGE_RESOLUTION|>--- conflicted
+++ resolved
@@ -19,19 +19,11 @@
 --
 
 CREATE TABLE event (
-<<<<<<< HEAD
     id                INTEGER           NOT NULL
-                                        DEFAULT NEXTVAL('seq_attr_person'),
+                                        DEFAULT NEXTVAL('seq_event'),
     event_type__id    INTEGER           NOT NULL,
     usr__id           INTEGER           NOT NULL,
     obj_id            INTEGER           NOT NULL,
-=======
-    id                NUMERIC(10, 0)    NOT NULL
-                                        DEFAULT NEXTVAL('seq_event'),
-    event_type__id    NUMERIC(10, 0)    NOT NULL,
-    usr__id           NUMERIC(10, 0)    NOT NULL,
-    obj_id            NUMERIC(10, 0)    NOT NULL,
->>>>>>> 3b38e678
     timestamp         TIMESTAMP         NOT NULL
                                         DEFAULT CURRENT_TIMESTAMP,
     CONSTRAINT pk_event__id PRIMARY KEY (id)
@@ -41,18 +33,12 @@
 -- TABLE: event_attr
 --
 CREATE TABLE event_attr (
-<<<<<<< HEAD
+    id                   INTEGER          NOT NULL
+                                          DEFAULT NEXTVAL('seq_event_attr'),
     event__id            INTEGER          NOT NULL,
     event_type_attr__id  INTEGER          NOT NULL,
-    value                VARCHAR(128)
-=======
-    id                   NUMERIC(10, 0)   NOT NULL
-                                          DEFAULT NEXTVAL('seq_event_attr'),
-    event__id            NUMERIC(10, 0)   NOT NULL,
-    event_type_attr__id  NUMERIC(10, 0)   NOT NULL,
     value                VARCHAR(128),
     CONSTRAINT pk_event_attr__id PRIMARY KEY (id)
->>>>>>> 3b38e678
 );
 
 --
