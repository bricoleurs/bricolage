--- conflicted
+++ resolved
@@ -1,14 +1,8 @@
 -- Project: Bricolage Business API
 -- File:    Priv.val
-<<<<<<< HEAD
--- VERSION: $Revision: 1.5 $
+-- VERSION: $Revision: 1.6 $
 --
--- $Date: 2003-04-01 04:57:27 $
-=======
--- VERSION: $Revision: 1.2.4.4 $
---
--- $Date: 2003-04-02 07:37:10 $
->>>>>>> 7f1643c1
+-- $Date: 2003-04-03 21:06:28 $
 -- Author:  David Wheeler <david@wheeler.net>
 
 /*
@@ -343,10 +337,10 @@
 
 -- Give System Administrators CREATE rights to All Sites.
 INSERT INTO grp_priv (id, grp__id, value)
-VALUES(47, 21, 3);
-
-INSERT INTO grp_priv__grp_member (grp_priv__id, grp__id)
-VALUES(47, 47);
+VALUES(49, 21, 3);
+
+INSERT INTO grp_priv__grp_member (grp_priv__id, grp__id)
+VALUES(49, 47);
 
 /*
 
@@ -368,29 +362,29 @@
 
 -- Give "Default Site READ Users" READ rights to the default Site's asset group.
 INSERT INTO grp_priv (id, grp__id, value)
-VALUES(43, 200, 1);
-
-INSERT INTO grp_priv__grp_member (grp_priv__id, grp__id)
-VALUES(43, 100);
+VALUES(50, 200, 1);
+
+INSERT INTO grp_priv__grp_member (grp_priv__id, grp__id)
+VALUES(50, 100);
 
 -- Give "Default Site EDIT Users" EDIT rights to the default Site's asset group.
 INSERT INTO grp_priv (id, grp__id, value)
-VALUES(44, 201, 2);
-
-INSERT INTO grp_priv__grp_member (grp_priv__id, grp__id)
-VALUES(44, 100);
+VALUES(51, 201, 2);
+
+INSERT INTO grp_priv__grp_member (grp_priv__id, grp__id)
+VALUES(51, 100);
 
 -- Give "Default Site CREATE Users" CREATE rights to the default Site's asset
 -- group.
 INSERT INTO grp_priv (id, grp__id, value)
-VALUES(45, 202, 3);
-
-INSERT INTO grp_priv__grp_member (grp_priv__id, grp__id)
-VALUES(45, 100);
+VALUES(52, 202, 3);
+
+INSERT INTO grp_priv__grp_member (grp_priv__id, grp__id)
+VALUES(52, 100);
 
 -- Give "Default Site DENY Users" DENY rights to the default Site's asset group.
 INSERT INTO grp_priv (id, grp__id, value)
-VALUES(46, 203, 255);
-
-INSERT INTO grp_priv__grp_member (grp_priv__id, grp__id)
-VALUES(46, 100);+VALUES(53, 203, 255);
+
+INSERT INTO grp_priv__grp_member (grp_priv__id, grp__id)
+VALUES(53, 100);