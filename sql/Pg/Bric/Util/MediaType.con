--- conflicted
+++ resolved
@@ -1,13 +1,7 @@
 -- Project: Bricolage
-<<<<<<< HEAD
--- VERSION: $Revision: 1.2 $
+-- VERSION: $Revision: 1.3 $
 --
--- $Date: 2003-03-30 18:34:20 $
-=======
--- VERSION: $Revision: 1.1.4.1 $
---
--- $Date: 2003-03-31 22:41:47 $
->>>>>>> 25b6738b
+-- $Date: 2003-04-01 04:57:27 $
 -- Target DBMS: PostgreSQL 7.1.2
 -- Author: David Wheeler <david@wheeler.net>
 --
@@ -20,10 +14,6 @@
     FOREIGN KEY (media_type__id)
     REFERENCES media_type(id) ON DELETE CASCADE;
 
-<<<<<<< HEAD
-=======
-
->>>>>>> 25b6738b
 -- 
 -- TABLE: media_type_member 
 --
@@ -34,4 +24,4 @@
 
 ALTER TABLE    media_type_member
 ADD CONSTRAINT fk_member__media_type_member FOREIGN KEY (member__id)
-REFERENCES     member(id) ON DELETE CASCADE;
+REFERENCES     member(id) ON DELETE CASCADE;