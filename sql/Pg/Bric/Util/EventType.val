--- conflicted
+++ resolved
@@ -1,14 +1,8 @@
 -- Project:      Bricolage Business API
 -- File:    EventType.val
-<<<<<<< HEAD
--- VERSION: $Revision: 1.10 $
+-- VERSION: $Revision: 1.11 $
 --
--- $Date: 2004-01-13 16:39:07 $
-=======
--- VERSION: $Revision: 1.1.4.4 $
---
--- $Date: 2004-02-03 06:18:02 $
->>>>>>> d98ffc59
+-- $Date: 2004-02-06 06:34:56 $
 -- Author: David Wheeler <david@wheeler.net>
 --
 
