--- conflicted
+++ resolved
@@ -1,14 +1,8 @@
 -- Project:      Bricolage Business API
 -- File:    EventType.val
-<<<<<<< HEAD
--- VERSION: $Revision: 1.11 $
+-- VERSION: $Revision: 1.12 $
 --
--- $Date: 2004-02-06 06:34:56 $
-=======
--- VERSION: $Revision: 1.1.4.5 $
---
--- $Date: 2004-02-29 20:10:09 $
->>>>>>> 524de6b7
+-- $Date: 2004-02-29 20:36:52 $
 -- Author: David Wheeler <david@wheeler.net>
 --
 
