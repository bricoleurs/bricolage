--- conflicted
+++ resolved
@@ -1,14 +1,8 @@
 -- Project:      Bricolage Business API
 -- File:    EventType.val
-<<<<<<< HEAD
--- VERSION: $Revision: 1.5 $
+-- VERSION: $Revision: 1.6 $
 --
--- $Date: 2003-04-15 09:05:29 $
-=======
--- VERSION: $Revision: 1.1.4.1 $
---
--- $Date: 2003-04-25 16:33:23 $
->>>>>>> 91bc8d83
+-- $Date: 2003-04-28 13:36:04 $
 -- Author: David Wheeler <david@wheeler.net>
 --
 
