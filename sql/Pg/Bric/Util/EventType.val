--- conflicted
+++ resolved
@@ -1,14 +1,8 @@
 -- Project:      Bricolage Business API
 -- File:    EventType.val
-<<<<<<< HEAD
--- VERSION: $Revision: 1.6 $
+-- VERSION: $Revision: 1.7 $
 --
--- $Date: 2003-04-28 13:36:04 $
-=======
--- VERSION: $Revision: 1.1.4.3 $
---
--- $Date: 2003-08-06 17:39:36 $
->>>>>>> 3aa6cbc0
+-- $Date: 2003-08-12 19:04:46 $
 -- Author: David Wheeler <david@wheeler.net>
 --
 
