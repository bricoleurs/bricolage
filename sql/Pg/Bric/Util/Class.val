--- conflicted
+++ resolved
@@ -1,11 +1,7 @@
 -- -----------------------------------------------------------------------------
 -- Class.val
 --
-<<<<<<< HEAD
--- VERSION: $Revision: 1.3 $
-=======
--- VERSION: $Revision: 1.2.4.1 $
->>>>>>> 9d140649
+-- VERSION: $Revision: 1.4 $
 --
 -- This is the SQL that will create initial value for the class table
 --
@@ -241,11 +237,10 @@
 VALUES (74, 'webdav', 'Bric::Util::Trans::WebDAV', 'WebDAV', 'WebDAV Transport', 'Class with methods to move files via WebDAV', 1);
 
 INSERT INTO class (id, key_name, pkg_name, disp_name, plural_name, description, distributor)
-<<<<<<< HEAD
 VALUES (75, 'site', 'Bric::Biz::Site', 'Site', 'Sites', 'Site class', 0);
 
 INSERT INTO class (id, key_name, pkg_name, disp_name, plural_name, description, distributor)
 VALUES (76, 'site_grp', 'Bric::Util::Grp::Site', 'Site Group','Site Groups', 'Group of sites', 0);
-=======
-VALUES (77, 'media_type_grp', 'Bric::Util::Grp::MediaType', 'Media Type Group', 'Media Type Groups', 'Media type group objects', 0);
->>>>>>> 9d140649
+
+INSERT INTO class (id, key_name, pkg_name, disp_name, plural_name, description, distributor)
+VALUES (77, 'media_type_grp', 'Bric::Util::Grp::MediaType', 'Media Type Group', 'Media Type Groups', 'Media type group objects', 0);