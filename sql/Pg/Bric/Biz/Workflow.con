--- conflicted
+++ resolved
@@ -1,13 +1,7 @@
 -- Project: Bricolage
-<<<<<<< HEAD
--- VERSION: $Revision: 1.2 $
+-- VERSION: $Revision: 1.3 $
 --
--- $Date: 2003-03-13 18:52:13 $
-=======
--- VERSION: $Revision: 1.1.4.1 $
---
--- $Date: 2003-03-27 23:48:10 $
->>>>>>> 25b6738b
+-- $Date: 2003-04-01 04:57:26 $
 -- Target DBMS: PostgreSQL 7.1.2
 -- Author: Garth Webb <garth@perijove.com>
 
