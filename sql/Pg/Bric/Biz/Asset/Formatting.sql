--- conflicted
+++ resolved
@@ -1,13 +1,7 @@
 -- Project: Bricolage
-<<<<<<< HEAD
--- VERSION: $Revision: 1.3 $
---
--- $Date: 2003-03-15 18:36:07 $
-=======
--- VERSION: $Revision: 1.2.2.1 $
---
--- $Date: 2003-03-22 23:57:28 $
->>>>>>> 9d140649
+-- VERSION: $Revision: 1.4 $
+--
+-- $Date: 2003-03-23 06:57:01 $
 -- Target DBMS: PostgreSQL 7.1.2
 -- Author: Michael Soderstrom <miraso@pacbell.net>
 --
