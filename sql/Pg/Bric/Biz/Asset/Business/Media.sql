--- conflicted
+++ resolved
@@ -1,13 +1,7 @@
 -- Project: Bricolage
-<<<<<<< HEAD
--- VERSION: $Revision: 1.8 $
---
--- $Date: 2004-02-11 06:15:06 $
-=======
--- VERSION: $Revision: 1.3.2.2 $
---
--- $Date: 2004-02-10 02:35:33 $
->>>>>>> 5e20e29b
+-- VERSION: $Revision: 1.9 $
+--
+-- $Date: 2004-02-11 06:46:27 $
 -- Target DBMS: PostgreSQL 7.1.2
 -- Author: Michael Soderstrom <miraso@pacbell.net>
 --
@@ -299,10 +293,5 @@
 -- FK index on attr__id.
 CREATE INDEX fkx_attr_media__attr_media_meta ON attr_media_meta(attr__id);
 
-<<<<<<< HEAD
 CREATE INDEX fdx_media__desk__id ON media(desk__id);
-CREATE INDEX fdx_media__workflow__id ON media(workflow__id);
-=======
-CREATE INDEX fdx_media__desk__id ON media(desk__id) WHERE desk__id IS NOT NULL;
-CREATE INDEX fdx_media__workflow__id ON media(workflow__id) WHERE workflow__id IS NOT NULL;
->>>>>>> 5e20e29b
+CREATE INDEX fdx_media__workflow__id ON media(workflow__id);