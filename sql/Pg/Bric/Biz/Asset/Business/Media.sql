-- Project: Bricolage
-- VERSION: $LastChangedRevision$
--
-- $LastChangedDate$
-- Target DBMS: PostgreSQL 7.1.2
-- Author: Michael Soderstrom <miraso@pacbell.net>
--
-- The sql representation of Media Assets.

-- -----------------------------------------------------------------------------
-- Sequences

-- Unique IDs for the media table
CREATE SEQUENCE seq_media START 1024;

CREATE SEQUENCE seq_media_instance START 1024;

-- Unique ids for the media_contributor table
CREATE SEQUENCE seq_media__contributor START 1024;

-- Unique IDs for the media_member table
CREATE SEQUENCE seq_media_member START 1024;

CREATE SEQUENCE seq_media_fields START 1024;

-- Unique IDs for the attr_media table
CREATE SEQUENCE seq_attr_media START  1024;

-- Unique IDs for each attr_media_*_val table
CREATE SEQUENCE seq_attr_media_val START 1024;

-- Unique IDs for the media_meta table
CREATE SEQUENCE seq_attr_media_meta START 1024;

-- Unique IDs for the media_uri table
CREATE SEQUENCE seq_media_uri START 1024;


-- -----------------------------------------------------------------------------
-- Table media
-- 
-- Description: The Media table this houses the data for a given media asset
--                              and its related asset_version_data
--

CREATE TABLE media (
    id                INTEGER   NOT NULL
                                      DEFAULT NEXTVAL('seq_media'),
    element__id       INTEGER   NOT NULL,
    priority          INT2      NOT NULL
                                      DEFAULT 3
                                      CONSTRAINT ck_media__priority
                                        CHECK (priority BETWEEN 1 AND 5),
    source__id        INTEGER   NOT NULL,
    current_version   INTEGER,
    published_version INTEGER,
    usr__id           INTEGER,
    first_publish_date TIMESTAMP,
    publish_date      TIMESTAMP,
    expire_date       TIMESTAMP,
    cover_date        TIMESTAMP,
    workflow__id      INTEGER   NOT NULL,
    desk__id          INTEGER   NOT NULL,
    publish_status    BOOLEAN    NOT NULL DEFAULT FALSE,
    active            BOOLEAN    NOT NULL DEFAULT TRUE,
    site__id          INTEGER   NOT NULL,
    alias_id          INTEGER   CONSTRAINT ck_media_id
                                        CHECK (alias_id != id),  
    CONSTRAINT pk_media__id PRIMARY KEY (id)
);

-- -----------------------------------------------------------------------------
-- Table: media_instance
--
-- Description: An instance of a media object
--
--

CREATE TABLE media_instance (
    id                  INTEGER   NOT NULL
                                        DEFAULT NEXTVAL('seq_media_instance'),
    name                VARCHAR(256),
    description         VARCHAR(1024),
    media__id           INTEGER   NOT NULL,
    usr__id             INTEGER   NOT NULL,
    version             INTEGER,
    category__id        INTEGER   NOT NULL,
    media_type__id      INTEGER   NOT NULL,
    primary_oc__id      INTEGER   NOT NULL,
    file_size           INTEGER,
    file_name           VARCHAR(256),
    location            VARCHAR(256),
    uri                 VARCHAR(256),
    checked_out         BOOLEAN    NOT NULL DEFAULT FALSE,
    CONSTRAINT pk_media_instance__id PRIMARY KEY (id)
);

-- -----------------------------------------------------------------------------
-- Table media_uri
--
-- Description: Tracks all URIs for stories.
--
CREATE TABLE media_uri (
<<<<<<< HEAD
    media__id INTEGER     NOT NULL,
    site__id  INTEGER     NOT NULL,
    uri       TEXT            NOT NULL
=======
    id        NUMERIC(10,0)   NOT NULL
                              DEFAULT NEXTVAL('seq_media_uri'),
    media__id NUMERIC(10)     NOT NULL,
    site__id  NUMERIC(10)     NOT NULL,
    uri       TEXT            NOT NULL,
    CONSTRAINT pk_media_uri__id PRIMARY KEY (id)
>>>>>>> 3b38e678
);

-- -----------------------------------------------------------------------------
-- Table media__output_channel
-- 
-- Description: Mapping Table between stories and output channels.
--
--

CREATE TABLE media__output_channel (
    media_instance__id  INTEGER  NOT NULL,
    output_channel__id  INTEGER  NOT NULL,
    CONSTRAINT pk_media_output_channel
      PRIMARY KEY (media_instance__id, output_channel__id)
);

-- -----------------------------------------------------------------------------
-- Table: media_fields
-- 
-- Description: A mapping table between Media classes and functions that
--                              Will be run against uploaded files
-- 
CREATE TABLE media_fields (
    id              INTEGER  NOT NULL     
                                   DEFAULT NEXTVAL('seq_media_fields'),
    biz_pkg         INTEGER  NOT NULL,
    name            VARCHAR(32)    NOT NULL,
    function_name   VARCHAR(256)   NOT NULL,
    active          BOOLEAN   NOT NULL DEFAULT TRUE,
    CONSTRAINT pk_media_fields__id PRIMARY KEY (id)
);

-- -----------------------------------------------------------------------------
-- Table media__contributor
-- 
-- Description: mapping tables between media instances and contributors
--
--

CREATE TABLE media__contributor (
    id                  INTEGER   NOT NULL
                                        DEFAULT NEXTVAL('seq_media__contributor'),
    media_instance__id  INTEGER   NOT NULL,
    member__id          INTEGER   NOT NULL,
    place               INT2      NOT NULL,
    role                VARCHAR(256),
    CONSTRAINT pk_media_category_id PRIMARY KEY (id)
);


-- -----------------------------------------------------------------------------
-- Table: media_member
-- 
-- Description: The link between media objects and member objects
--

CREATE TABLE media_member (
    id          INTEGER  NOT NULL
                               DEFAULT NEXTVAL('seq_media_member'),
    object_id   INTEGER  NOT NULL,
    member__id  INTEGER  NOT NULL,
    CONSTRAINT pk_media_member__id PRIMARY KEY (id)
);


-- Table: attr_media
--
-- Description: A table to represent types of attributes.  A type is defined by
--              its subsystem, its media ID and an attribute name.

CREATE TABLE attr_media (
    id         INTEGER   NOT NULL
                             DEFAULT NEXTVAL('seq_attr_media'),
    subsys     VARCHAR(256)  NOT NULL,
    name       VARCHAR(256)  NOT NULL,
    sql_type   VARCHAR(30)   NOT NULL,
    active     BOOLEAN       NOT NULL DEFAULT TRUE,
   CONSTRAINT pk_attr_media__id PRIMARY KEY (id)
);


-- ------------------------------------------------------------------------------- Table: attr_media_val
--
-- Description: A table to hold attribute values.

CREATE TABLE attr_media_val (
    id           INTEGER     NOT NULL
                                 DEFAULT NEXTVAL('seq_attr_media_val'),
    object__id   INTEGER     NOT NULL,
    attr__id     INTEGER     NOT NULL,
    date_val     TIMESTAMP,
    short_val    VARCHAR(1024),
    blob_val     TEXT,
    serial       BOOLEAN      DEFAULT FALSE,
    active       BOOLEAN      NOT NULL DEFAULT TRUE,
    CONSTRAINT pk_attr_media_val__id PRIMARY KEY (id)
);


-- ------------------------------------------------------------------------------- Table: attr_media_meta
--
-- Description: A table to represent metadata on types of attributes.

CREATE TABLE attr_media_meta (
    id        INTEGER     NOT NULL
                              DEFAULT NEXTVAL('seq_attr_media_meta'),
    attr__id  INTEGER     NOT NULL,
    name      VARCHAR(256)    NOT NULL,
    value     VARCHAR(2048),
    active    BOOLEAN      NOT NULL DEFAULT TRUE,
   CONSTRAINT pk_attr_media_meta__id PRIMARY KEY (id)
);



--
-- INDEXES.
--

-- media
CREATE INDEX idx_media__first_publish_date ON media(first_publish_date);
CREATE INDEX idx_media__publish_date ON media(publish_date);
CREATE INDEX idx_media__cover_date ON media(cover_date);
CREATE INDEX fkx_source__media ON media(source__id);
CREATE INDEX fkx_usr__media ON media(usr__id);
CREATE INDEX fkx_element__media ON media(element__id);
CREATE INDEX fkx_site_id__media ON media(site__id);
CREATE INDEX fdx_alias_id__media ON media(alias_id);

-- media_instance
CREATE INDEX idx_media_instance__name ON media_instance(LOWER(name));
CREATE INDEX idx_media_instance__description ON media_instance(LOWER(description));
CREATE INDEX idx_media_instance__file_name ON media_instance(LOWER(file_name));
CREATE INDEX idx_media_instance__uri ON media_instance(LOWER(uri));
CREATE INDEX fkx_media__media_instance ON media_instance(media__id);
CREATE INDEX fkx_usr__media_instance ON media_instance(usr__id);
CREATE INDEX fkx_media_type__media_instance ON media_instance(media_type__id);
CREATE INDEX fkx_category__media_instance ON media_instance(category__id);
CREATE INDEX fdx_primary_oc__media_instance ON media_instance(primary_oc__id);

-- media_uri
CREATE INDEX fkx_media__media_uri ON media_uri(media__id);
CREATE UNIQUE INDEX udx_media_uri__site_id__uri
ON media_uri(lower_text_num(uri, site__id));

-- media__output_channel
CREATE INDEX fkx_media__oc__media ON media__output_channel(media_instance__id);
CREATE INDEX fkx_media__oc__oc ON media__output_channel(output_channel__id);

-- media_member.
CREATE INDEX fkx_media__media_member ON media_member(object_id);
CREATE INDEX fkx_member__media_member ON media_member(member__id);

-- Unique index on subsystem/name pair
CREATE UNIQUE INDEX udx_attr_media__subsys__name ON attr_media(subsys, name);

-- Indexes on name and subsys.
CREATE INDEX idx_attr_media__name ON attr_media(LOWER(name));
CREATE INDEX idx_attr_media__subsys ON attr_media(LOWER(subsys));

-- Unique index on object__id/attr__id pair
CREATE UNIQUE INDEX udx_attr_media_val__obj_attr ON attr_media_val (object__id,attr__id);

-- FK indexes on object__id and attr__id.
CREATE INDEX fkx_media__attr_media_val ON attr_media_val(object__id);
CREATE INDEX fkx_attr_media__attr_media_val ON attr_media_val(attr__id);

-- Unique index on attr__id/name pair
CREATE UNIQUE INDEX udx_attr_media_meta__attr_name ON attr_media_meta (attr__id, name);

-- Index on meta name.
CREATE INDEX idx_attr_media_meta__name ON attr_media_meta(LOWER(name));

-- FK index on attr__id.
CREATE INDEX fkx_attr_media__attr_media_meta ON attr_media_meta(attr__id);

CREATE INDEX fdx_media__desk__id ON media(desk__id) WHERE desk__id > 0;
CREATE INDEX fdx_media__workflow__id ON media(workflow__id) WHERE workflow__id > 0;<|MERGE_RESOLUTION|>--- conflicted
+++ resolved
@@ -101,18 +101,12 @@
 -- Description: Tracks all URIs for stories.
 --
 CREATE TABLE media_uri (
-<<<<<<< HEAD
+    id        INTEGER     NOT NULL
+                              DEFAULT NEXTVAL('seq_media_uri'),
     media__id INTEGER     NOT NULL,
     site__id  INTEGER     NOT NULL,
-    uri       TEXT            NOT NULL
-=======
-    id        NUMERIC(10,0)   NOT NULL
-                              DEFAULT NEXTVAL('seq_media_uri'),
-    media__id NUMERIC(10)     NOT NULL,
-    site__id  NUMERIC(10)     NOT NULL,
     uri       TEXT            NOT NULL,
     CONSTRAINT pk_media_uri__id PRIMARY KEY (id)
->>>>>>> 3b38e678
 );
 
 -- -----------------------------------------------------------------------------
