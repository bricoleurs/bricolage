-- Project: Bricolage
<<<<<<< HEAD
-- VERSION: $Revision: 1.5 $
--
-- $Date: 2003-08-08 06:07:11 $
=======
-- VERSION: $Revision: 1.1.4.2 $
--
-- $Date: 2004-02-10 02:42:31 $
>>>>>>> 5e20e29b
-- Target DBMS: PostgreSQL 7.1.2
-- Author: Michael Soderstrom <miraso@pacbell.net>
--

ALTER TABLE media
ADD CONSTRAINT fk_source__media FOREIGN KEY (source__id)
	REFERENCES source(id) ON DELETE CASCADE;

ALTER TABLE media
ADD CONSTRAINT fk_usr__media FOREIGN KEY (usr__id)
	REFERENCES usr(id) ON DELETE CASCADE;

ALTER TABLE media
ADD CONSTRAINT fk_element__media FOREIGN KEY (element__id)
	REFERENCES element(id) ON DELETE CASCADE;

ALTER TABLE media
ADD CONSTRAINT fk_workflow__media FOREIGN KEY (workflow__id)
	REFERENCES workflow(id) ON DELETE SET NULL;

ALTER TABLE media
<<<<<<< HEAD
ADD CONSTRAINT fk_site__media FOREIGN KEY (site__id)
	REFERENCES site(id) ON DELETE RESTRICT;

ALTER TABLE media
ADD CONSTRAINT fk_media__media_id FOREIGN KEY (alias_id)
	REFERENCES media(id) ON DELETE RESTRICT;
=======
ADD CONSTRAINT fk_desk__media FOREIGN KEY (desk__id)
	REFERENCES desk(id) ON DELETE SET NULL;
>>>>>>> 5e20e29b

-- -----------------------------------------------------------------------------
-- Table media_instance

ALTER TABLE media_instance
ADD CONSTRAINT fk_media__media_instance FOREIGN KEY (media__id)
	REFERENCES media(id) ON DELETE CASCADE;

ALTER TABLE media_instance
ADD CONSTRAINT fk_category__media_instance FOREIGN KEY (category__id)
	REFERENCES category(id) ON DELETE CASCADE;

ALTER TABLE media_instance
ADD CONSTRAINT fk_media_type__media_instance FOREIGN KEY (media_type__id)
	REFERENCES media_type(id) ON DELETE CASCADE;

ALTER TABLE media_instance
ADD CONSTRAINT fk_usr__media_instance FOREIGN KEY (usr__id)
	REFERENCES usr(id) ON DELETE CASCADE;

ALTER TABLE media_instance
ADD CONSTRAINT fk_primary_oc__media_instance FOREIGN KEY (primary_oc__id)
	REFERENCES output_channel(id) ON DELETE CASCADE;

-- Media URI constraint.
ALTER TABLE media_uri
ADD CONSTRAINT fk_media__media_uri FOREIGN KEY (media__id)
    REFERENCES media(id) ON DELETE CASCADE;

ALTER TABLE media_uri
ADD CONSTRAINT fk_media__site__id FOREIGN KEY (site__id)
REFERENCES site(id) ON DELETE CASCADE;

-- -----------------------------------------------------------------------------
-- Media to output channel mapping constraints
ALTER TABLE media__output_channel 
ADD CONSTRAINT fk_media__oc__media FOREIGN KEY (media_instance__id)
	REFERENCES media_instance(id) ON DELETE CASCADE;

ALTER TABLE media__output_channel 
ADD CONSTRAINT fk_media__oc__oc FOREIGN KEY (output_channel__id)
	REFERENCES output_channel(id) ON DELETE CASCADE;

-- -----------------------------------------------------------------------------
-- Table: media_member

ALTER TABLE    media_member
ADD CONSTRAINT fk_media__media_member FOREIGN KEY (object_id)
REFERENCES     media(id) ON DELETE CASCADE;

ALTER TABLE    media_member
ADD CONSTRAINT fk_member__media_member FOREIGN KEY (member__id)
REFERENCES     member(id) ON DELETE CASCADE;

-- -----------------------------------------------------------------------------
-- Table: attr_media

-- -----------------------------------------------------------------------------
-- Table: attr_media_val


ALTER TABLE attr_media_val ADD 
    CONSTRAINT fk_attr_media__attr_media_val FOREIGN KEY (attr__id)
    REFERENCES attr_media(id) ON DELETE CASCADE;

ALTER TABLE attr_media_val ADD
    CONSTRAINT fk_media__attr_media_val FOREIGN KEY (object__id)
    REFERENCES media(id) ON DELETE CASCADE;

-- -----------------------------------------------------------------------------
-- Table: attr_media_meta

ALTER TABLE attr_media_meta ADD 
    CONSTRAINT fk_attr_media__attr_media_meta FOREIGN KEY (attr__id)
    REFERENCES attr_media(id) ON DELETE CASCADE;


<|MERGE_RESOLUTION|>--- conflicted
+++ resolved
@@ -1,13 +1,7 @@
 -- Project: Bricolage
-<<<<<<< HEAD
--- VERSION: $Revision: 1.5 $
+-- VERSION: $Revision: 1.6 $
 --
--- $Date: 2003-08-08 06:07:11 $
-=======
--- VERSION: $Revision: 1.1.4.2 $
---
--- $Date: 2004-02-10 02:42:31 $
->>>>>>> 5e20e29b
+-- $Date: 2004-02-11 06:46:27 $
 -- Target DBMS: PostgreSQL 7.1.2
 -- Author: Michael Soderstrom <miraso@pacbell.net>
 --
@@ -29,17 +23,16 @@
 	REFERENCES workflow(id) ON DELETE SET NULL;
 
 ALTER TABLE media
-<<<<<<< HEAD
 ADD CONSTRAINT fk_site__media FOREIGN KEY (site__id)
 	REFERENCES site(id) ON DELETE RESTRICT;
 
 ALTER TABLE media
 ADD CONSTRAINT fk_media__media_id FOREIGN KEY (alias_id)
 	REFERENCES media(id) ON DELETE RESTRICT;
-=======
+
+ALTER TABLE media
 ADD CONSTRAINT fk_desk__media FOREIGN KEY (desk__id)
 	REFERENCES desk(id) ON DELETE SET NULL;
->>>>>>> 5e20e29b
 
 -- -----------------------------------------------------------------------------
 -- Table media_instance
