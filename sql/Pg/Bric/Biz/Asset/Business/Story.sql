--- conflicted
+++ resolved
@@ -99,11 +99,8 @@
     version        INTEGER,
     usr__id        INTEGER      NOT NULL,
     primary_oc__id INTEGER      NOT NULL,
-<<<<<<< HEAD
     primary_ic__id INTEGER      NOT NULL,
-=======
     note           TEXT,
->>>>>>> 9d407b1c
     checked_out    BOOLEAN      NOT NULL DEFAULT FALSE,
     CONSTRAINT pk_story_version__id PRIMARY KEY (id)
 );
@@ -206,19 +203,13 @@
 CREATE INDEX idx_story_instance__name ON story_instance(LOWER(name));
 CREATE INDEX idx_story_instance__description ON story_instance(LOWER(description));
 CREATE INDEX idx_story_instance__slug ON story_instance(LOWER(slug));
-<<<<<<< HEAD
 CREATE INDEX fdx_story_version__story_instance ON story_instance(story_version__id);
 CREATE INDEX fkx_story_instance__ic ON story_instance(input_channel__id);
 
 -- story_version
 CREATE INDEX fdx_story__story_version ON story_version(story__id);
 CREATE INDEX fdx_usr__story_version ON story_version(usr__id);
-=======
-CREATE INDEX fdx_story__story_instance ON story_instance(story__id);
-CREATE INDEX fdx_usr__story_instance ON story_instance(usr__id);
-CREATE INDEX fdx_primary_oc__story_instance ON story_instance(primary_oc__id);
-CREATE INDEX idx_story_instance__note ON story_instance(note) WHERE note IS NOT NULL;
->>>>>>> 9d407b1c
+CREATE INDEX idx_story_version__note ON story_version(note) WHERE note IS NOT NULL;
 
 -- story_uri
 CREATE INDEX fkx_story__story_uri ON story_uri(story__id);
