-- Project: Bricolage
-- VERSION: $LastChangedRevision$
--
-- $LastChangedDate$
-- Target DBMS: PostgreSQL 7.1.2
-- Author: Michael Soderstrom <miraso@pacbell.net>
--
--
-- This is the SQL representation of the story object
--

-- -----------------------------------------------------------------------------
-- Sequences

-- Unique IDs for the story table
CREATE SEQUENCE seq_story START  1024;

-- Unique IDs for the story_instance table
CREATE SEQUENCE seq_story_instance START 1024;

-- Unique IDs for the story__category mapping table
CREATE SEQUENCE seq_story__category START  1024;

-- Unique ids for the story_contributor table
CREATE SEQUENCE seq_story__contributor START 1024;

-- Unique IDs for the attr_story table
CREATE SEQUENCE seq_attr_story START 1024;

-- Unique IDs for each attr_story_*_val table
CREATE SEQUENCE seq_attr_story_val START 1024;

-- Unique IDs for the story_meta table
CREATE SEQUENCE seq_attr_story_meta START 1024;

-- Unique IDs for the story_uri table
CREATE SEQUENCE seq_story_uri START 1024;


-- -----------------------------------------------------------------------------
-- Table: story
--
-- Description: The story properties. Versioning info might get added here and
--              the rights info might get removed. It is also possible that
--              the asset type field will need a cascading delete.


CREATE TABLE story (
    id                INTEGER         NOT NULL
                                      DEFAULT NEXTVAL('seq_story'),
    priority          INT2            NOT NULL
                                      DEFAULT 3
                                      CONSTRAINT ck_story__priority
                                        CHECK (priority BETWEEN 1 AND 5),
    source__id        INTEGER         NOT NULL, 
    usr__id           INTEGER,
    element__id       INTEGER         NOT NULL,
    primary_uri       VARCHAR(128),
    first_publish_date TIMESTAMP,
    publish_date      TIMESTAMP,
    expire_date       TIMESTAMP,
    cover_date        TIMESTAMP,
    current_version   INTEGER         NOT NULL,
    published_version INTEGER,
    workflow__id      INTEGER         NOT NULL,
    desk__id          INTEGER         NOT NULL,
    publish_status    BOOLEAN         NOT NULL DEFAULT FALSE,
    active            BOOLEAN         NOT NULL DEFAULT TRUE,
    site__id          INTEGER         NOT NULL,
    alias_id          INTEGER         CONSTRAINT ck_story_id
                                        CHECK (alias_id != id),  
    CONSTRAINT pk_story__id PRIMARY KEY (id)
);


-- ----------------------------------------------------------------------------
-- Table story_instance
--
-- Description:  An instance of a story
--

CREATE TABLE story_instance (
    id             INTEGER      NOT NULL
                                DEFAULT NEXTVAL('seq_story_instance'),
    name           VARCHAR(256),
    description    VARCHAR(1024),
    story__id      INTEGER      NOT NULL,
    version        INTEGER,
    usr__id        INTEGER      NOT NULL,
    slug           VARCHAR(64),
    primary_oc__id INTEGER      NOT NULL,
    checked_out    BOOLEAN      NOT NULL DEFAULT FALSE,
    CONSTRAINT pk_story_instance__id PRIMARY KEY (id)
);

-- -----------------------------------------------------------------------------
-- Table story_uri
--
-- Description: Tracks all URIs for stories.
--
CREATE TABLE story_uri (
    id        INTEGER     NOT NULL
                              DEFAULT NEXTVAL('seq_story_uri'),
    story__id INTEGER     NOT NULL,
    site__id INTEGER      NOT NULL,
    uri       TEXT            NOT NULL,
    CONSTRAINT pk_story_uri__id PRIMARY KEY (id)
);

-- -----------------------------------------------------------------------------
-- Table story__output_channel
-- 
-- Description: Mapping Table between stories and output channels.
--
--

CREATE TABLE story__output_channel (
    story_instance__id  INTEGER  NOT NULL,
    output_channel__id  INTEGER  NOT NULL,
    CONSTRAINT pk_story_output_channel
      PRIMARY KEY (story_instance__id, output_channel__id)
);


-- -----------------------------------------------------------------------------
-- Table story__category
-- 
-- Description: Mapping Table between Stories and categories
--
--

CREATE TABLE story__category (
<<<<<<< HEAD
    id                  INTEGER  NOT NULL
                                       DEFAULT NEXTVAL('seq__story_category'),
    story_instance__id  INTEGER  NOT NULL,
    category__id        INTEGER  NOT NULL,
    main                BOOLEAN   NOT NULL DEFAULT FALSE,
=======
    id                  NUMERIC(10,0)  NOT NULL
                                       DEFAULT NEXTVAL('seq_story__category'),
    story_instance__id  NUMERIC(10,0)  NOT NULL,
    category__id        NUMERIC(10,0)  NOT NULL,
    main                NUMERIC(1,0)   NOT NULL
                                       DEFAULT 0
                                       CONSTRAINT ck_story__category__main
                                         CHECK (main IN (0,1)),
>>>>>>> e71be815
    CONSTRAINT pk_story_category__id PRIMARY KEY (id)
);

-- -----------------------------------------------------------------------------
-- Table story__contributor
-- 
-- Description: mapping tables between story instances and contributors
--
--

CREATE TABLE story__contributor (
    id                  INTEGER   NOT NULL
                                        DEFAULT NEXTVAL('seq_story__contributor'),
    story_instance__id  INTEGER   NOT NULL,
    member__id          INTEGER   NOT NULL,
    place               INT2      NOT NULL,
    role                VARCHAR(256),
    CONSTRAINT pk_story_category_id PRIMARY KEY (id)
);

-- -----------------------------------------------------------------------------
-- Table attr_story
--
-- Description: Attributes for stories
--

CREATE TABLE attr_story (
    id         INTEGER       NOT NULL
                             DEFAULT NEXTVAL('seq_attr_story'),
    subsys     VARCHAR(256)  NOT NULL,
    name       VARCHAR(256)  NOT NULL,
    sql_type   VARCHAR(30)   NOT NULL,
    active     BOOLEAN       NOT NULL DEFAULT TRUE,
   CONSTRAINT pk_attr_story__id PRIMARY KEY (id)
);

-- -----------------------------------------------------------------------------
-- Table attr_story_val
--
-- Description: Values for the story attributes
-- 
--

CREATE TABLE attr_story_val (
    id           INTEGER     NOT NULL
                                 DEFAULT NEXTVAL('seq_attr_story_val'),
    object__id   INTEGER     NOT NULL,
    attr__id     INTEGER     NOT NULL,
    date_val     TIMESTAMP,
    short_val    VARCHAR(1024),
    blob_val     TEXT,
    serial       BOOLEAN      DEFAULT FALSE,
    active       BOOLEAN      NOT NULL DEFAULT TRUE,
    CONSTRAINT pk_attr_story_val__id PRIMARY KEY (id)
);


-- -----------------------------------------------------------------------------
-- Table attr_story_meta
--
-- Description: Meta information on story attributes
--

CREATE TABLE attr_story_meta (
    id        INTEGER     NOT NULL
                              DEFAULT NEXTVAL('seq_attr_story_meta'),
    attr__id  INTEGER     NOT NULL,
    name      VARCHAR(256)    NOT NULL,
    value     VARCHAR(2048),
    active    BOOLEAN      NOT NULL DEFAULT TRUE,
   CONSTRAINT pk_attr_story_meta__id PRIMARY KEY (id)
);


-- -----------------------------------------------------------------------------
-- Indexes.
--

-- story
CREATE INDEX idx_story__primary_uri ON story(LOWER(primary_uri));
CREATE INDEX fdx_usr__story ON story(usr__id);
CREATE INDEX fdx_source__story ON story(source__id);
CREATE INDEX fdx_element__story ON story(element__id);
CREATE INDEX fdx_site_id__story ON story(site__id);
CREATE INDEX fdx_alias_id__story ON story(alias_id);
CREATE INDEX idx_story__first_publish_date ON story(first_publish_date);
CREATE INDEX idx_story__publish_date ON story(publish_date);
CREATE INDEX idx_story__cover_date ON story(cover_date);

-- story_instance
CREATE INDEX idx_story_instance__name ON story_instance(LOWER(name));
CREATE INDEX idx_story_instance__description ON story_instance(LOWER(description));
CREATE INDEX idx_story_instance__slug ON story_instance(LOWER(slug));
CREATE INDEX fdx_story__story_instance ON story_instance(story__id);
CREATE INDEX fdx_usr__story_instance ON story_instance(usr__id);
CREATE INDEX fdx_primary_oc__story_instance ON story_instance(primary_oc__id);

-- story_uri
CREATE INDEX fkx_story__story_uri ON story_uri(story__id);
CREATE UNIQUE INDEX udx_story_uri__site_id__uri
ON story_uri(lower_text_num(uri, site__id));

-- story__category
CREATE UNIQUE INDEX udx_story_category__story__cat ON story__category(story_instance__id, category__id);
CREATE INDEX fkx_story__story__category ON story__category(story_instance__id);
CREATE INDEX fkx_category__story__category ON story__category(category__id);

-- story__output_channel
CREATE INDEX fkx_story__oc__story ON story__output_channel(story_instance__id);
CREATE INDEX fkx_story__oc__oc ON story__output_channel(output_channel__id);

--story__contributor
CREATE INDEX fkx_story__story__contributor ON story__contributor(story_instance__id);
CREATE INDEX fkx_member__story__contributor ON story__contributor(member__id);

-- Unique index on subsystem/name pair
CREATE UNIQUE INDEX udx_attr_story__subsys__name ON attr_story(subsys, name);

-- Indexes on name and subsys.
CREATE INDEX idx_attr_story__name ON attr_story(LOWER(name));
CREATE INDEX idx_attr_story__subsys ON attr_story(LOWER(subsys));

-- Unique index on object__id/attr__id pair
CREATE UNIQUE INDEX udx_attr_story_val__obj_attr ON attr_story_val (object__id,attr__id);

-- FK indexes on object__id and attr__id.
CREATE INDEX fkx_story__attr_story_val ON attr_story_val(object__id);
CREATE INDEX fkx_attr_story__attr_story_val ON attr_story_val(attr__id);

-- Unique index on attr__id/name pair
CREATE UNIQUE INDEX udx_attr_story_meta__attr_name ON attr_story_meta (attr__id, name);

-- Index on meta name.
CREATE INDEX idx_attr_story_meta__name ON attr_story_meta(LOWER(name));

-- FK index on attr__id.
CREATE INDEX fkx_attr_story__attr_story_meta ON attr_story_meta(attr__id);

CREATE INDEX fdx_story__desk__id ON story(desk__id) WHERE desk__id > 0;
CREATE INDEX fdx_story__workflow__id ON story(workflow__id) WHERE workflow__id > 0;<|MERGE_RESOLUTION|>--- conflicted
+++ resolved
@@ -130,22 +130,11 @@
 --
 
 CREATE TABLE story__category (
-<<<<<<< HEAD
     id                  INTEGER  NOT NULL
-                                       DEFAULT NEXTVAL('seq__story_category'),
+                                       DEFAULT NEXTVAL('seq_story__category'),
     story_instance__id  INTEGER  NOT NULL,
     category__id        INTEGER  NOT NULL,
     main                BOOLEAN   NOT NULL DEFAULT FALSE,
-=======
-    id                  NUMERIC(10,0)  NOT NULL
-                                       DEFAULT NEXTVAL('seq_story__category'),
-    story_instance__id  NUMERIC(10,0)  NOT NULL,
-    category__id        NUMERIC(10,0)  NOT NULL,
-    main                NUMERIC(1,0)   NOT NULL
-                                       DEFAULT 0
-                                       CONSTRAINT ck_story__category__main
-                                         CHECK (main IN (0,1)),
->>>>>>> e71be815
     CONSTRAINT pk_story_category__id PRIMARY KEY (id)
 );
 
