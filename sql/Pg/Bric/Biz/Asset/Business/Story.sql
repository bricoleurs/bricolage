--- conflicted
+++ resolved
@@ -1,13 +1,7 @@
 -- Project: Bricolage
-<<<<<<< HEAD
--- VERSION: $Revision: 1.6 $
---
--- $Date: 2004-02-11 06:15:06 $
-=======
--- VERSION: $Revision: 1.2.2.1 $
---
--- $Date: 2004-02-10 02:35:33 $
->>>>>>> 5e20e29b
+-- VERSION: $Revision: 1.7 $
+--
+-- $Date: 2004-02-11 06:46:27 $
 -- Target DBMS: PostgreSQL 7.1.2
 -- Author: Michael Soderstrom <miraso@pacbell.net>
 --
@@ -291,10 +285,5 @@
 -- FK index on attr__id.
 CREATE INDEX fkx_attr_story__attr_story_meta ON attr_story_meta(attr__id);
 
-<<<<<<< HEAD
 CREATE INDEX fdx_story__desk__id ON story(desk__id);
-CREATE INDEX fdx_story__workflow__id ON story(workflow__id);
-=======
-CREATE INDEX fdx_story__desk__id ON story(desk__id) WHERE desk__id IS NOT NULL;
-CREATE INDEX fdx_story__workflow__id ON story(workflow__id) WHERE workflow__id IS NOT NULL;
->>>>>>> 5e20e29b
+CREATE INDEX fdx_story__workflow__id ON story(workflow__id);