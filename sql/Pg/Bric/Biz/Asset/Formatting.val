
--
-- Data for TOC Entry ID 10 (OID 391692)
--
-- Name: formatting Type: TABLE DATA Owner: castellan
--

INSERT INTO formatting (id, name, description, priority, usr__id,
                        output_channel__id, tplate_type, element__id,
                        category__id, file_name, current_version, workflow__id,
<<<<<<< HEAD
                        deploy_status, deploy_date, expire_date, active,
                        site__id)
VALUES ('502', 'Book Profile', 'A default book profile', '3', NULL,
        '1', '1', '11',
        '1', '/book_profile.mc', '1', NULL,
        '1', '2001-07-30 13:34:21-07', NULL, '1',
        100);
=======
                        published_version, deploy_status, deploy_date,
                        expire_date, active)
VALUES ('502', 'Book Profile', 'A default book profile', '3', NULL,
        '1', '1', '11',
        '0', '/book_profile.mc', '1', NULL,
        '1', '1', '2001-07-30 13:34:21-07',
         NULL, '1');
>>>>>>> 9d140649

INSERT INTO formatting (id, name, description, priority, usr__id,
                        output_channel__id, tplate_type, element__id,
                        category__id, file_name, current_version, workflow__id,
<<<<<<< HEAD
                        deploy_status, deploy_date, expire_date, active,
                        site__id)
VALUES ('503', 'Book Review', 'A default book review', '3', NULL,
        '1', '1', '3',
        '1', '/book_review.mc', '1', NULL,
        '1','2001-07-30 13:34:22-07',NULL,'1',
        100);
=======
                        published_version, deploy_status, deploy_date,
                        expire_date, active)
VALUES ('503', 'Book Review', 'A default book review', '3', NULL,
        '1', '1', '3',
        '0', '/book_review.mc', '1', NULL,
        '1', '1', '2001-07-30 13:34:22-07',
        NULL, '1');
>>>>>>> 9d140649

INSERT INTO formatting (id, name, description, priority, usr__id,
                        output_channel__id, tplate_type, element__id,
                        category__id, file_name, current_version, workflow__id,
<<<<<<< HEAD
                        deploy_status, deploy_date, expire_date, active,
                        site__id)
VALUES ('504', 'Column', 'A default column', '3', NULL,
        '1', '1', '2',
        '1', '/column.mc', '1', NULL,
        '1', '2001-07-30 13:34:22-07', NULL, '1',
        100);
=======
                        published_version, deploy_status, deploy_date,
                        expire_date, active)
VALUES ('504', 'Column', 'A default column', '3', NULL,
        '1', '1', '2',
        '0', '/column.mc', '1', NULL,
        '1', '1', '2001-07-30 13:34:22-07',
        NULL, '1');
>>>>>>> 9d140649

INSERT INTO formatting (id, name, description, priority, usr__id,
                        output_channel__id, tplate_type, element__id,
                        category__id, file_name, current_version, workflow__id,
<<<<<<< HEAD
                        deploy_status, deploy_date, expire_date, active,
                        site__id)
VALUES ('506', 'Inset', 'A generic inset', '3', NULL,
        '1', '1', '6',
        '1', '/inset.mc', '1', NULL,
        '1', '2001-07-30 13:34:23-07', NULL, '1',
        100);
=======
                        published_version, deploy_status, deploy_date,
                        expire_date, active)
VALUES ('506', 'Inset', 'A generic inset', '3', NULL,
        '1', '1', '6',
        '0', '/inset.mc', '1', NULL,
        '1', '1', '2001-07-30 13:34:23-07',
        NULL, '1');
>>>>>>> 9d140649

INSERT INTO formatting (id, name, description, priority, usr__id,
                        output_channel__id, tplate_type, element__id,
                        category__id, file_name, current_version, workflow__id,
<<<<<<< HEAD
                        deploy_status, deploy_date, expire_date, active,
                        site__id)
VALUES ( '507', 'Page', 'A generic page', '3', NULL,
       '1', '1', '10',
       '1', '/page.mc', '1', NULL,
       '1', '2001-07-30 13:34:20-07', NULL, '1',
        100);
=======
                        published_version, deploy_status, deploy_date,
                        expire_date, active)
VALUES ( '507', 'Page', 'A generic page', '3', NULL,
       '1', '1', '10',
       '0', '/page.mc', '1', NULL,
       '1', '1', '2001-07-30 13:34:20-07',
       NULL, '1');
>>>>>>> 9d140649

INSERT INTO formatting (id, name, description, priority, usr__id,
                        output_channel__id, tplate_type, element__id,
                        category__id, file_name, current_version, workflow__id,
<<<<<<< HEAD
                        deploy_status, deploy_date, expire_date, active,
                        site__id)
VALUES ('509', 'Pull Quote', 'A generic pull quote', '3', NULL,
       '1', '1', '7',
       '1', '/pull_quote.mc', '1', NULL,
       '1', '2001-07-30 13:34:20-07', NULL, '1',
        100);
=======
                        published_version, deploy_status, deploy_date,
                        expire_date, active)
VALUES ('509', 'Pull Quote', 'A generic pull quote', '3', NULL,
       '1', '1', '7',
       '0', '/pull_quote.mc', '1', NULL,
       '1', '1', '2001-07-30 13:34:20-07',
       NULL, '1');
>>>>>>> 9d140649

INSERT INTO formatting (id, name, description, priority, usr__id,
                        output_channel__id, tplate_type, element__id,
                        category__id, file_name, current_version, workflow__id,
<<<<<<< HEAD
                        deploy_status, deploy_date, expire_date, active,
                        site__id)
VALUES ('510', 'Related Stories', 'A generic related stories template', '3', NULL,
        '1', '1', '8',
        '1', '/related_stories.mc', '1', NULL,
        '1', '2001-07-30 13:34:21-07', NULL, '1',
        100);
=======
                        published_version, deploy_status, deploy_date,
                        expire_date, active)
VALUES ('510', 'Related Stories', 'A generic related stories template', '3', NULL,
        '1', '1', '8',
        '0', '/related_stories.mc', '1', NULL,
        '1', '1', '2001-07-30 13:34:21-07',
        NULL, '1');
>>>>>>> 9d140649

INSERT INTO formatting (id, name, description, priority, usr__id,
                        output_channel__id, tplate_type, element__id,
                        category__id, file_name, current_version, workflow__id,
<<<<<<< HEAD
                        deploy_status, deploy_date, expire_date, active,
                        site__id)
VALUES ('511', 'Related Story', 'A generic related story', '3', NULL,
        '1', '1', '9',
        '1', '/related_story.mc', '1', NULL,
        '1', '2001-07-30 13:34:21-07', NULL, '1',
        100);
=======
                        published_version, deploy_status, deploy_date,
                        expire_date, active)

VALUES ('511', 'Related Story', 'A generic related story', '3', NULL,
        '1', '1', '9',
        '0', '/related_story.mc', '1', NULL,
        '1', '1', '2001-07-30 13:34:21-07',
        NULL, '1');
>>>>>>> 9d140649

INSERT INTO formatting (id, name, description, priority, usr__id,
                        output_channel__id, tplate_type, element__id,
                        category__id, file_name, current_version, workflow__id,
<<<<<<< HEAD
                        deploy_status, deploy_date, expire_date, active,
                        site__id)
VALUES ('512', 'Story', 'A generic story template', '3', NULL,
        '1', '1', '1',
        '1', '/story.mc', '1', NULL,
        '1', '2001-07-30 13:34:22-07', NULL, '1',
        100);
=======
                        published_version, deploy_status, deploy_date,
                        expire_date, active)
VALUES ('512', 'Story', 'A generic story template', '3', NULL,
        '1', '1', '1',
        '0', '/story.mc', '1', NULL,
        '1', '1', '2001-07-30 13:34:22-07',
        NULL, '1');
>>>>>>> 9d140649

INSERT INTO formatting (id, name, description, priority, usr__id,
                        output_channel__id, tplate_type, element__id,
                        category__id, file_name, current_version, workflow__id,
<<<<<<< HEAD
                        deploy_status, deploy_date, expire_date, active,
                        site__id)
VALUES ('513', 'autohandler', 'A generic root level category template', '3', NULL,
        '1', '2', NULL,
        '1', '/autohandler', '1',NULL,
        '1', '2001-07-30 13:34:22-07', NULL, '1',
        100);
=======
                        published_version, deploy_status, deploy_date,
                        expire_date, active)
VALUES ('513', 'autohandler', 'A generic root level category template', '3', NULL,
        '1', '2', NULL,
        '0', '/autohandler', '1',NULL,
        '1', '1', '2001-07-30 13:34:22-07',
        NULL, '1');
>>>>>>> 9d140649

INSERT INTO formatting (id, name, description, priority, usr__id,
                        output_channel__id, tplate_type, element__id,
                        category__id, file_name, current_version, workflow__id,
<<<<<<< HEAD
                        deploy_status, deploy_date, expire_date, active,
                        site__id)
VALUES ('514', 'Related Media', 'A default related media template', '3', NULL,
        '1', '1', '12',
        '1', '/related_media.mc', '1', NULL,
        '1', '2001-08-01 14:51:34-07', NULL, '1',
        100);
=======
                        published_version, deploy_status, deploy_date,
                        expire_date, active)
VALUES ('514', 'Related Media', 'A default related media template', '3', NULL,
        '1', '1', '12',
        '0', '/related_media.mc', '1', NULL,
        '1', '1', '2001-08-01 14:51:34-07',
        NULL, '1');
>>>>>>> 9d140649

INSERT INTO formatting (id, name, description, priority, usr__id,
                        output_channel__id, tplate_type, element__id,
                        category__id, file_name, current_version, workflow__id,
<<<<<<< HEAD
                        deploy_status, deploy_date, expire_date, active,
                        site__id)
VALUES ('515', 'Cover', 'A default cover template', '3', NULL,
        '1', '1', '13',
        '1', '/cover.mc', '1', NULL,
        '1', '2001-08-01 14:51:34-07', NULL, '1',
        100);
=======
                        published_version, deploy_status, deploy_date,
                        expire_date, active)
VALUES ('515', 'Cover', 'A default cover template', '3', NULL,
        '1', '1', '13',
        '0', '/cover.mc', '1', NULL,
        '1', '1', '2001-08-01 14:51:34-07',
        NULL, '1');
>>>>>>> 9d140649

--
-- Data for TOC Entry ID 5 (OID 391725)
--
-- Name: formatting_instance Type: TABLE DATA Owner: castellan
--
-- id,formatting__id,version,usr__id,data,checked_out
--

INSERT INTO "formatting_instance" VALUES ('501','502','1','0','\015\012<!-- Start "Book Profile" -->\015\012<table>\015\012<tr>\015\012<td>Title</td>\015\012<td><% $element->get_data(''title'') %></td>\015\012</tr>\015\012<tr>\015\012<td>Author</td>\015\012<td><% $element->get_data(''author'') %></td>\015\012</tr>\015\012<tr>\015\012<td>Publisher</td>\015\012<td><% $element->get_data(''date'') %></td>\015\012</tr>\015\012</table>\015\012<!-- End "Book Profile" -->\015\012','0');
INSERT INTO "formatting_instance" VALUES ('502','503','1','0','<!-- Start "Book Review" -->\015\012\015\012%# Only show this if we are on the first page\015\012% unless ($burner->get_page) {\015\012<h1><% $story->get_title %></h1>\015\012<% $element->get_data(''deck'') %>\015\012<hr />\015\012% }\015\012\015\012%# Display all the pages of this story\015\012% $burner->display_pages(''page'');\015\012\015\012<br>\015\012Page <% $burner->get_page + 1 %>\015\012<!-- End "Book Review" -->\015\012','0');
INSERT INTO "formatting_instance" VALUES ('503','504','1','0','\015\012<!-- Start "Column" -->\015\012\015\012%# Only show this if we are on the first page\015\012% unless ($burner->get_page) {\015\012<h1><% $story->get_title %></h1>\015\012<% $element->get_data(''deck'') %>\015\012<hr />\015\012% }\015\012\015\012%# Display all the pages of this story\015\012% $burner->display_pages(''page'');\015\012\015\012<br>\015\012Page <% $burner->get_page + 1 %>\015\012<!-- End "Column" -->\015\012','0');
INSERT INTO "formatting_instance" VALUES ('505','506','1','0','\015\012<!-- Start ''Inset'' -->\015\012<table>\015\012<tr><td>\015\012<% $element->get_data(''copy'') %>\015\012</td></tr>\015\012</table>\015\012<!-- End ''Inset'' -->\015\012','0');
INSERT INTO "formatting_instance" VALUES ('506','507','1','0','<!-- Start "Page" -->\015\012<%perl>\015\012foreach my $e ($element->get_elements) {\015\012    my $key_name = $e->get_key_name;\015\012    if ($key_name eq ''paragraph'') {\015\012        $m->out(''<p>''.$e->get_data.''</p>'');\015\012\015\012    } elsif ($key_name eq ''pull_quote'') {\015\012        $burner->display_element($e);\015\012\015\012    } elsif ($key_name eq ''inset'') {\015\012        $burner->display_element($e);\015\012\015\012    }\015\012}\015\012</%perl>\015\012\015\012<hr />\015\012\015\012%# $burner numbers pages from ''0'' not ''1''.\015\012% my $pnum = $burner->get_page + 1;\015\012\015\012%# Show ''previous'' link\015\012% my $prev = $element->get_data(''previous'');\015\012% if ($prev) {\015\012<a href="index<% $pnum-2 != 0 ? $pnum-2 : '''' %>.html">\015\012&lt;&lt;&lt; Page <% $pnum - 1 %> : </a>\015\012<% $prev %>\015\012% }\015\012\015\012&nbsp;&nbsp;&nbsp;\015\012\015\012%# Show ''next'' link\015\012% my $next = $element->get_data(''next'');\015\012% if ($next) {\015\012<% $next %>\015\012<a href="index<% $pnum %>.html">\015\012 : Page <% $pnum + 1 %> &gt;&gt;&gt;\015\012</a>\015\012% }\015\012\015\012<!-- End "Page" -->\015\012','0');

INSERT INTO "formatting_instance" VALUES ('508','509','1','0','\015\012<!-- Start "Pull Quote" -->\015\012&quot;<% $element->get_data(''quote'') %>&quot;\015\012<!-- End "Pull Quote" -->','0');
INSERT INTO "formatting_instance" VALUES ('509','510','1','0','\015\012<!-- Start "Related Stories" -->\015\012% my @rel = $element->get_elements;\015\012\015\012% if (@rel > 0) {\015\012<table>\015\012\015\012% foreach my $rs (@rel) {\015\012<tr><td>\015\012% $burner->display_element($rs);\015\012</td></tr>\015\012% }\015\012\015\012</table>\015\012% }\015\012<!-- End "Related Stories" -->\015\012','0');
INSERT INTO "formatting_instance" VALUES ('510','511','1','0','\015\012<!-- Start "Related Story" -->\015\012% my $rel_story = $element->get_related_story;\015\012<b>Title:</b>&nbsp;\015\012<% $element->get_data(''alternate_title'') || $rel_story->get_title %><br />\015\012<b>Teaser:</b>&nbsp;\015\012<% $element->get_data(''alternate_teaser'') ||\015\012$rel_story->get_description %><br />\015\012<!-- End "Related Story" -->\015\012','0');
INSERT INTO "formatting_instance" VALUES ('511','512','1','0','\015\012<!-- Start "Story" -->\015\012\015\012%# Only show this if we are on the first page\015\012% unless ($burner->get_page     ) {\015\012<h1><% $story->get_title %></h1>\015\012<% $element->get_data(''deck'') %>\015\012<hr />\015\012% }\015\012\015\012%# Display all the pages of this story\015\012% $burner->display_pages(''page'');\015\012\015\012<br>\015\012Page <% $burner->get_page + 1 %>\015\012<!-- End "Story" -->\015\012','0');
INSERT INTO "formatting_instance" VALUES ('512','513','1','0','\015\012<!-- Start "autohandler" -->\015\012<html>\015\012    <head>\015\012        <title><% $story->get_title %></title>\015\012    </head>\015\012    <body>\015\012% $burner->chain_next;\015\012    </body>\015\012</html>\015\012<!-- End "autohandler" -->\015\012','0');
INSERT INTO formatting_instance VALUES ('513','514','1','0','<!-- Start "Related Media" -->\015\012% my $rel_media = $element->get_related_media;\015\012\015\012%# This template only handles images.\015\012% if (substr($rel_media->get_media_type->get_name, 0, 5) eq ''image'') {\015\012<img src="<% $rel_media->get_uri %>">\015\012% }\015\012<!-- End "Related Media" -->','0');
INSERT INTO formatting_instance VALUES ('514','515','1','0','\015\012<!-- Start "Cover" -->\015\012%# Lets make this a 3 column cover.\015\012% my @elem = $element->get_elements;\015\012%# Find the elements per column\015\012% my $per_col = int((scalar @elem)/3)+1;\015\012\015\012<table>\015\012<tr>\015\012<%perl>\015\012# Lay these elements out over three columns.\015\012while (scalar @elem) {\015\012    foreach (1..$per_col) {\015\012        my $e = shift @elem || last;\015\012        $burner->display_element($e);\015\012        $m->out(''<br />'');\015\012    }\015\012}\015\012</%perl>\015\012</tr>\015\012</table>\015\012<!-- End "Cover" -->\015\012','0');



--
-- Data for TOC Entry ID 5 (OID 387829)
--
-- Name: member Type: TABLE DATA Owner: castellan
--
-- id,grp__id,class__id,active
--

INSERT INTO member VALUES ('515','33','19','1');
INSERT INTO member VALUES ('519','33','19','1');
INSERT INTO member VALUES ('521','33','19','1');
INSERT INTO member VALUES ('525','33','19','1');
INSERT INTO member VALUES ('528','33','19','1');
INSERT INTO member VALUES ('532','33','19','1');
INSERT INTO member VALUES ('535','33','19','1');
INSERT INTO member VALUES ('537','33','19','1');
INSERT INTO member VALUES ('540','33','19','1');
INSERT INTO member VALUES ('542','33','19','1');
INSERT INTO member VALUES ('544','33','19','1');
INSERT INTO member VALUES ('546','33','19','1');



--
-- Data for TOC Entry ID 5 (OID 391761)
--
-- Name: formatting_member Type: TABLE DATA Owner: castellan
--
-- id,object_id,member__id
--

INSERT INTO formatting_member VALUES ('501','502','515');
INSERT INTO formatting_member VALUES ('503','503','519');
INSERT INTO formatting_member VALUES ('505','504','521');
INSERT INTO formatting_member VALUES ('509','506','525');
INSERT INTO formatting_member VALUES ('511','507','528');
INSERT INTO formatting_member VALUES ('515','509','532');
INSERT INTO formatting_member VALUES ('517','510','535');
INSERT INTO formatting_member VALUES ('519','511','537');
INSERT INTO formatting_member VALUES ('521','512','540');
INSERT INTO formatting_member VALUES ('523','513','542');
INSERT INTO formatting_member VALUES ('525','514','544');
INSERT INTO formatting_member VALUES ('526','515','546');



--
-- Data for TOC Entry ID 6 (OID 391777)
--
-- Name: attr_formatting Type: TABLE DATA Owner: castellan
--

INSERT INTO attr_formatting VALUES ('502','deskstamps','1','short','1');
INSERT INTO attr_formatting VALUES ('503','deskstamps','2','short','1');




--
-- Data for TOC Entry ID 6 (OID 391797)
--
-- Name: attr_formatting_val Type: TABLE DATA Owner: castellan
--

INSERT INTO attr_formatting_val VALUES ('502','502','502',NULL,'106',NULL,NULL,'1');
INSERT INTO attr_formatting_val VALUES ('504','503','502',NULL,'106',NULL,NULL,'1');
INSERT INTO attr_formatting_val VALUES ('506','504','502',NULL,'106',NULL,NULL,'1');

INSERT INTO attr_formatting_val VALUES ('510','506','502',NULL,'106',NULL,NULL,'1');
INSERT INTO attr_formatting_val VALUES ('512','507','502',NULL,'106',NULL,NULL,'1');

INSERT INTO attr_formatting_val VALUES ('516','509','502',NULL,'106',NULL,NULL,'1');
INSERT INTO attr_formatting_val VALUES ('518','510','502',NULL,'106',NULL,NULL,'1');
INSERT INTO attr_formatting_val VALUES ('520','511','502',NULL,'106',NULL,NULL,'1');
INSERT INTO attr_formatting_val VALUES ('522','512','502',NULL,'106',NULL,NULL,'1');
INSERT INTO attr_formatting_val VALUES ('524','513','502',NULL,'106',NULL,NULL,'1');
INSERT INTO attr_formatting_val VALUES ('525','513','503',NULL,'107',NULL,NULL,'1');
INSERT INTO attr_formatting_val VALUES ('526','512','503',NULL,'107',NULL,NULL,'1');
INSERT INTO attr_formatting_val VALUES ('527','511','503',NULL,'107',NULL,NULL,'1');
INSERT INTO attr_formatting_val VALUES ('528','510','503',NULL,'107',NULL,NULL,'1');
INSERT INTO attr_formatting_val VALUES ('529','509','503',NULL,'107',NULL,NULL,'1');

INSERT INTO attr_formatting_val VALUES ('531','507','503',NULL,'107',NULL,NULL,'1');
INSERT INTO attr_formatting_val VALUES ('532','506','503',NULL,'107',NULL,NULL,'1');

INSERT INTO attr_formatting_val VALUES ('534','504','503',NULL,'107',NULL,NULL,'1');
INSERT INTO attr_formatting_val VALUES ('535','503','503',NULL,'107',NULL,NULL,'1');
INSERT INTO attr_formatting_val VALUES ('536','502','503',NULL,'107',NULL,NULL,'1');
INSERT INTO attr_formatting_val VALUES ('538','514','502',NULL,'106',NULL,NULL,'1');
INSERT INTO attr_formatting_val VALUES ('540','515','502',NULL,'106',NULL,NULL,'1');
INSERT INTO attr_formatting_val VALUES ('542','514','503',NULL,'107',NULL,NULL,'1');
INSERT INTO attr_formatting_val VALUES ('544','515','503',NULL,'107',NULL,NULL,'1');<|MERGE_RESOLUTION|>--- conflicted
+++ resolved
@@ -8,255 +8,134 @@
 INSERT INTO formatting (id, name, description, priority, usr__id,
                         output_channel__id, tplate_type, element__id,
                         category__id, file_name, current_version, workflow__id,
-<<<<<<< HEAD
-                        deploy_status, deploy_date, expire_date, active,
-                        site__id)
+                        published_version, deploy_status, deploy_date, expire_date,
+                        active, site__id)
 VALUES ('502', 'Book Profile', 'A default book profile', '3', NULL,
         '1', '1', '11',
         '1', '/book_profile.mc', '1', NULL,
-        '1', '2001-07-30 13:34:21-07', NULL, '1',
-        100);
-=======
-                        published_version, deploy_status, deploy_date,
-                        expire_date, active)
-VALUES ('502', 'Book Profile', 'A default book profile', '3', NULL,
-        '1', '1', '11',
-        '0', '/book_profile.mc', '1', NULL,
-        '1', '1', '2001-07-30 13:34:21-07',
-         NULL, '1');
->>>>>>> 9d140649
-
-INSERT INTO formatting (id, name, description, priority, usr__id,
-                        output_channel__id, tplate_type, element__id,
-                        category__id, file_name, current_version, workflow__id,
-<<<<<<< HEAD
-                        deploy_status, deploy_date, expire_date, active,
-                        site__id)
+        '1', '1', '2001-07-30 13:34:21-07', NULL,
+        '1', 100);
+
+INSERT INTO formatting (id, name, description, priority, usr__id,
+                        output_channel__id, tplate_type, element__id,
+                        category__id, file_name, current_version, workflow__id,
+                        published_version, deploy_status, deploy_date, expire_date,
+                        active, site__id)
 VALUES ('503', 'Book Review', 'A default book review', '3', NULL,
         '1', '1', '3',
         '1', '/book_review.mc', '1', NULL,
-        '1','2001-07-30 13:34:22-07',NULL,'1',
-        100);
-=======
-                        published_version, deploy_status, deploy_date,
-                        expire_date, active)
-VALUES ('503', 'Book Review', 'A default book review', '3', NULL,
-        '1', '1', '3',
-        '0', '/book_review.mc', '1', NULL,
-        '1', '1', '2001-07-30 13:34:22-07',
-        NULL, '1');
->>>>>>> 9d140649
-
-INSERT INTO formatting (id, name, description, priority, usr__id,
-                        output_channel__id, tplate_type, element__id,
-                        category__id, file_name, current_version, workflow__id,
-<<<<<<< HEAD
-                        deploy_status, deploy_date, expire_date, active,
-                        site__id)
+        '1', '1','2001-07-30 13:34:22-07',NULL,
+        '1', 100);
+
+INSERT INTO formatting (id, name, description, priority, usr__id,
+                        output_channel__id, tplate_type, element__id,
+                        category__id, file_name, current_version, workflow__id,
+                        published_version, deploy_status, deploy_date, expire_date,
+                        active, site__id)
 VALUES ('504', 'Column', 'A default column', '3', NULL,
         '1', '1', '2',
         '1', '/column.mc', '1', NULL,
-        '1', '2001-07-30 13:34:22-07', NULL, '1',
-        100);
-=======
-                        published_version, deploy_status, deploy_date,
-                        expire_date, active)
-VALUES ('504', 'Column', 'A default column', '3', NULL,
-        '1', '1', '2',
-        '0', '/column.mc', '1', NULL,
-        '1', '1', '2001-07-30 13:34:22-07',
-        NULL, '1');
->>>>>>> 9d140649
-
-INSERT INTO formatting (id, name, description, priority, usr__id,
-                        output_channel__id, tplate_type, element__id,
-                        category__id, file_name, current_version, workflow__id,
-<<<<<<< HEAD
-                        deploy_status, deploy_date, expire_date, active,
-                        site__id)
+        '1', '1', '2001-07-30 13:34:22-07', NULL,
+        '1', 100);
+
+INSERT INTO formatting (id, name, description, priority, usr__id,
+                        output_channel__id, tplate_type, element__id,
+                        category__id, file_name, current_version, workflow__id,
+                        published_version, deploy_status, deploy_date, expire_date,
+                        active, site__id)
 VALUES ('506', 'Inset', 'A generic inset', '3', NULL,
         '1', '1', '6',
         '1', '/inset.mc', '1', NULL,
-        '1', '2001-07-30 13:34:23-07', NULL, '1',
-        100);
-=======
-                        published_version, deploy_status, deploy_date,
-                        expire_date, active)
-VALUES ('506', 'Inset', 'A generic inset', '3', NULL,
-        '1', '1', '6',
-        '0', '/inset.mc', '1', NULL,
-        '1', '1', '2001-07-30 13:34:23-07',
-        NULL, '1');
->>>>>>> 9d140649
-
-INSERT INTO formatting (id, name, description, priority, usr__id,
-                        output_channel__id, tplate_type, element__id,
-                        category__id, file_name, current_version, workflow__id,
-<<<<<<< HEAD
-                        deploy_status, deploy_date, expire_date, active,
-                        site__id)
+        '1', '1', '2001-07-30 13:34:23-07', NULL,
+        '1', 100);
+
+INSERT INTO formatting (id, name, description, priority, usr__id,
+                        output_channel__id, tplate_type, element__id,
+                        category__id, file_name, current_version, workflow__id,
+                        published_version, deploy_status, deploy_date, expire_date,
+                        active, site__id)
 VALUES ( '507', 'Page', 'A generic page', '3', NULL,
        '1', '1', '10',
        '1', '/page.mc', '1', NULL,
-       '1', '2001-07-30 13:34:20-07', NULL, '1',
-        100);
-=======
-                        published_version, deploy_status, deploy_date,
-                        expire_date, active)
-VALUES ( '507', 'Page', 'A generic page', '3', NULL,
-       '1', '1', '10',
-       '0', '/page.mc', '1', NULL,
-       '1', '1', '2001-07-30 13:34:20-07',
-       NULL, '1');
->>>>>>> 9d140649
-
-INSERT INTO formatting (id, name, description, priority, usr__id,
-                        output_channel__id, tplate_type, element__id,
-                        category__id, file_name, current_version, workflow__id,
-<<<<<<< HEAD
-                        deploy_status, deploy_date, expire_date, active,
-                        site__id)
+       '1', '1', '2001-07-30 13:34:20-07', NULL,
+        '1', 100);
+
+INSERT INTO formatting (id, name, description, priority, usr__id,
+                        output_channel__id, tplate_type, element__id,
+                        category__id, file_name, current_version, workflow__id,
+                        published_version, deploy_status, deploy_date, expire_date,
+                        active, site__id)
 VALUES ('509', 'Pull Quote', 'A generic pull quote', '3', NULL,
        '1', '1', '7',
        '1', '/pull_quote.mc', '1', NULL,
-       '1', '2001-07-30 13:34:20-07', NULL, '1',
-        100);
-=======
-                        published_version, deploy_status, deploy_date,
-                        expire_date, active)
-VALUES ('509', 'Pull Quote', 'A generic pull quote', '3', NULL,
-       '1', '1', '7',
-       '0', '/pull_quote.mc', '1', NULL,
-       '1', '1', '2001-07-30 13:34:20-07',
-       NULL, '1');
->>>>>>> 9d140649
-
-INSERT INTO formatting (id, name, description, priority, usr__id,
-                        output_channel__id, tplate_type, element__id,
-                        category__id, file_name, current_version, workflow__id,
-<<<<<<< HEAD
-                        deploy_status, deploy_date, expire_date, active,
-                        site__id)
+       '1', '1', '2001-07-30 13:34:20-07', NULL,
+        '1', 100);
+
+INSERT INTO formatting (id, name, description, priority, usr__id,
+                        output_channel__id, tplate_type, element__id,
+                        category__id, file_name, current_version, workflow__id,
+                        published_version, deploy_status, deploy_date, expire_date,
+                        active, site__id)
 VALUES ('510', 'Related Stories', 'A generic related stories template', '3', NULL,
         '1', '1', '8',
         '1', '/related_stories.mc', '1', NULL,
-        '1', '2001-07-30 13:34:21-07', NULL, '1',
-        100);
-=======
-                        published_version, deploy_status, deploy_date,
-                        expire_date, active)
-VALUES ('510', 'Related Stories', 'A generic related stories template', '3', NULL,
-        '1', '1', '8',
-        '0', '/related_stories.mc', '1', NULL,
-        '1', '1', '2001-07-30 13:34:21-07',
-        NULL, '1');
->>>>>>> 9d140649
-
-INSERT INTO formatting (id, name, description, priority, usr__id,
-                        output_channel__id, tplate_type, element__id,
-                        category__id, file_name, current_version, workflow__id,
-<<<<<<< HEAD
-                        deploy_status, deploy_date, expire_date, active,
-                        site__id)
+        '1', '1', '2001-07-30 13:34:21-07', NULL,
+        '1', 100);
+
+INSERT INTO formatting (id, name, description, priority, usr__id,
+                        output_channel__id, tplate_type, element__id,
+                        category__id, file_name, current_version, workflow__id,
+                        published_version, deploy_status, deploy_date, expire_date,
+                        active, site__id)
 VALUES ('511', 'Related Story', 'A generic related story', '3', NULL,
         '1', '1', '9',
         '1', '/related_story.mc', '1', NULL,
-        '1', '2001-07-30 13:34:21-07', NULL, '1',
-        100);
-=======
-                        published_version, deploy_status, deploy_date,
-                        expire_date, active)
-
-VALUES ('511', 'Related Story', 'A generic related story', '3', NULL,
-        '1', '1', '9',
-        '0', '/related_story.mc', '1', NULL,
-        '1', '1', '2001-07-30 13:34:21-07',
-        NULL, '1');
->>>>>>> 9d140649
-
-INSERT INTO formatting (id, name, description, priority, usr__id,
-                        output_channel__id, tplate_type, element__id,
-                        category__id, file_name, current_version, workflow__id,
-<<<<<<< HEAD
-                        deploy_status, deploy_date, expire_date, active,
-                        site__id)
+        '1', '1', '2001-07-30 13:34:21-07', NULL,
+        '1', 100);
+
+INSERT INTO formatting (id, name, description, priority, usr__id,
+                        output_channel__id, tplate_type, element__id,
+                        category__id, file_name, current_version, workflow__id,
+                        published_version, deploy_status, deploy_date, expire_date,
+                        active, site__id)
 VALUES ('512', 'Story', 'A generic story template', '3', NULL,
         '1', '1', '1',
         '1', '/story.mc', '1', NULL,
-        '1', '2001-07-30 13:34:22-07', NULL, '1',
-        100);
-=======
-                        published_version, deploy_status, deploy_date,
-                        expire_date, active)
-VALUES ('512', 'Story', 'A generic story template', '3', NULL,
-        '1', '1', '1',
-        '0', '/story.mc', '1', NULL,
-        '1', '1', '2001-07-30 13:34:22-07',
-        NULL, '1');
->>>>>>> 9d140649
-
-INSERT INTO formatting (id, name, description, priority, usr__id,
-                        output_channel__id, tplate_type, element__id,
-                        category__id, file_name, current_version, workflow__id,
-<<<<<<< HEAD
-                        deploy_status, deploy_date, expire_date, active,
-                        site__id)
+        '1', '1', '2001-07-30 13:34:22-07', NULL,
+        '1', 100);
+
+INSERT INTO formatting (id, name, description, priority, usr__id,
+                        output_channel__id, tplate_type, element__id,
+                        category__id, file_name, current_version, workflow__id,
+                        published_version, deploy_status, deploy_date, expire_date,
+                        active, site__id)
 VALUES ('513', 'autohandler', 'A generic root level category template', '3', NULL,
         '1', '2', NULL,
         '1', '/autohandler', '1',NULL,
-        '1', '2001-07-30 13:34:22-07', NULL, '1',
-        100);
-=======
-                        published_version, deploy_status, deploy_date,
-                        expire_date, active)
-VALUES ('513', 'autohandler', 'A generic root level category template', '3', NULL,
-        '1', '2', NULL,
-        '0', '/autohandler', '1',NULL,
-        '1', '1', '2001-07-30 13:34:22-07',
-        NULL, '1');
->>>>>>> 9d140649
-
-INSERT INTO formatting (id, name, description, priority, usr__id,
-                        output_channel__id, tplate_type, element__id,
-                        category__id, file_name, current_version, workflow__id,
-<<<<<<< HEAD
-                        deploy_status, deploy_date, expire_date, active,
-                        site__id)
+        '1', '1', '2001-07-30 13:34:22-07', NULL,
+        '1', 100);
+
+INSERT INTO formatting (id, name, description, priority, usr__id,
+                        output_channel__id, tplate_type, element__id,
+                        category__id, file_name, current_version, workflow__id,
+                        published_version, deploy_status, deploy_date, expire_date,
+                        active, site__id)
 VALUES ('514', 'Related Media', 'A default related media template', '3', NULL,
         '1', '1', '12',
         '1', '/related_media.mc', '1', NULL,
-        '1', '2001-08-01 14:51:34-07', NULL, '1',
-        100);
-=======
-                        published_version, deploy_status, deploy_date,
-                        expire_date, active)
-VALUES ('514', 'Related Media', 'A default related media template', '3', NULL,
-        '1', '1', '12',
-        '0', '/related_media.mc', '1', NULL,
-        '1', '1', '2001-08-01 14:51:34-07',
-        NULL, '1');
->>>>>>> 9d140649
-
-INSERT INTO formatting (id, name, description, priority, usr__id,
-                        output_channel__id, tplate_type, element__id,
-                        category__id, file_name, current_version, workflow__id,
-<<<<<<< HEAD
-                        deploy_status, deploy_date, expire_date, active,
-                        site__id)
+        '1', '1', '2001-08-01 14:51:34-07', NULL,
+        '1', 100);
+
+INSERT INTO formatting (id, name, description, priority, usr__id,
+                        output_channel__id, tplate_type, element__id,
+                        category__id, file_name, current_version, workflow__id,
+                        published_version, deploy_status, deploy_date, expire_date,
+                        active, site__id)
 VALUES ('515', 'Cover', 'A default cover template', '3', NULL,
         '1', '1', '13',
         '1', '/cover.mc', '1', NULL,
-        '1', '2001-08-01 14:51:34-07', NULL, '1',
-        100);
-=======
-                        published_version, deploy_status, deploy_date,
-                        expire_date, active)
-VALUES ('515', 'Cover', 'A default cover template', '3', NULL,
-        '1', '1', '13',
-        '0', '/cover.mc', '1', NULL,
-        '1', '1', '2001-08-01 14:51:34-07',
-        NULL, '1');
->>>>>>> 9d140649
+        '1', '1', '2001-08-01 14:51:34-07', NULL,
+        '1', 100);
 
 --
 -- Data for TOC Entry ID 5 (OID 391725)
