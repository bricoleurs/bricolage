-- Project: Bricolage
<<<<<<< HEAD
-- VERSION: $Revision: 1.2 $
--
-- $Date: 2003-03-15 18:36:07 $
=======
-- VERSION: $Revision: 1.1.4.1 $
--
-- $Date: 2004-02-10 02:42:31 $
>>>>>>> 5e20e29b
-- Target DBMS: PostgreSQL 7.1.2
-- Author: Michael Soderstrom <miraso@pacbell.net>
--

-- -----------------------------------------------------------------------------
-- Table: formatting

ALTER TABLE formatting
    ADD CONSTRAINT fk_usr__formatting FOREIGN KEY (usr__id)
    REFERENCES usr(id) ON DELETE CASCADE;

ALTER TABLE formatting
    ADD CONSTRAINT fk_output_channel__fromatting FOREIGN KEY (output_channel__id)
    REFERENCES output_channel(id) ON DELETE CASCADE;

ALTER TABLE formatting
    ADD CONSTRAINT fk_element__formatting FOREIGN KEY (element__id)
    REFERENCES element(id) ON DELETE CASCADE;

ALTER TABLE formatting
    ADD CONSTRAINT fk_category__formatting FOREIGN KEY (category__id)
    REFERENCES category(id) ON DELETE CASCADE;

ALTER TABLE formatting
	ADD CONSTRAINT fk_workflow__formatting FOREIGN KEY (workflow__id)
	REFERENCES workflow(id) ON DELETE SET NULL;

ALTER TABLE formatting
<<<<<<< HEAD
    ADD CONSTRAINT fk_site__formatting FOREIGN KEY (site__id)
    REFERENCES site(id) ON DELETE RESTRICT;
=======
	ADD CONSTRAINT fk_desk__formatting FOREIGN KEY (desk__id)
	REFERENCES desk(id) ON DELETE SET NULL;
>>>>>>> 5e20e29b

-- -----------------------------------------------------------------------------
-- Table: formatting_instance

ALTER TABLE formatting_instance
    ADD CONSTRAINT fk_formatting__frmt_instance FOREIGN KEY (formatting__id)
    REFERENCES formatting(id) ON DELETE CASCADE;

ALTER TABLE formatting_instance
    ADD CONSTRAINT fk_usr__format_instance FOREIGN KEY (usr__id)
    REFERENCES usr(id) ON DELETE SET NULL;

-- -----------------------------------------------------------------------------
-- Table: formatting_member

ALTER TABLE    formatting_member
ADD CONSTRAINT fk_frmt__frmt_member FOREIGN KEY (object_id)
REFERENCES     formatting(id) ON DELETE CASCADE;

ALTER TABLE    formatting_member
ADD CONSTRAINT fk_member__frmt_member FOREIGN KEY (member__id)
REFERENCES     member(id) ON DELETE CASCADE;

-- -----------------------------------------------------------------------------
-- Table: attr_person

-- -----------------------------------------------------------------------------
-- Table: attr_person_val


ALTER TABLE attr_formatting_val ADD 
    CONSTRAINT fk_attr_frmt__attr_frmt_val FOREIGN KEY (attr__id)
    REFERENCES attr_formatting(id) ON DELETE CASCADE;

ALTER TABLE attr_formatting_val ADD
    CONSTRAINT fk_frmt__attr_frmt_val FOREIGN KEY (object__id)
    REFERENCES formatting(id) ON DELETE CASCADE;

-- -----------------------------------------------------------------------------
-- Table: attr_formatting_meta

ALTER TABLE attr_formatting_meta ADD 
    CONSTRAINT fk_attr_frmt__attr_frmt_meta FOREIGN KEY (attr__id)
    REFERENCES attr_formatting(id) ON DELETE CASCADE;


<|MERGE_RESOLUTION|>--- conflicted
+++ resolved
@@ -1,13 +1,7 @@
 -- Project: Bricolage
-<<<<<<< HEAD
--- VERSION: $Revision: 1.2 $
+-- VERSION: $Revision: 1.3 $
 --
--- $Date: 2003-03-15 18:36:07 $
-=======
--- VERSION: $Revision: 1.1.4.1 $
---
--- $Date: 2004-02-10 02:42:31 $
->>>>>>> 5e20e29b
+-- $Date: 2004-02-11 06:46:27 $
 -- Target DBMS: PostgreSQL 7.1.2
 -- Author: Michael Soderstrom <miraso@pacbell.net>
 --
@@ -36,13 +30,12 @@
 	REFERENCES workflow(id) ON DELETE SET NULL;
 
 ALTER TABLE formatting
-<<<<<<< HEAD
     ADD CONSTRAINT fk_site__formatting FOREIGN KEY (site__id)
     REFERENCES site(id) ON DELETE RESTRICT;
-=======
+
+ALTER TABLE formatting
 	ADD CONSTRAINT fk_desk__formatting FOREIGN KEY (desk__id)
 	REFERENCES desk(id) ON DELETE SET NULL;
->>>>>>> 5e20e29b
 
 -- -----------------------------------------------------------------------------
 -- Table: formatting_instance
