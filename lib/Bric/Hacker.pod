--- conflicted
+++ resolved
@@ -4,19 +4,11 @@
 
 =head1 VERSION
 
-<<<<<<< HEAD
-$Revision: 1.38 $
+$Revision: 1.39 $
 
 =head1 DATE
 
-$Date: 2003-03-12 08:59:58 $
-=======
-$Revision: 1.37.2.2 $
-
-=head1 DATE
-
-$Date: 2003-03-23 20:19:04 $
->>>>>>> 5b12d409
+$Date: 2003-03-24 02:41:15 $
 
 =head1 DESCRIPTION
 
