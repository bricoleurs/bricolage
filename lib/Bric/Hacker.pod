--- conflicted
+++ resolved
@@ -2,9 +2,6 @@
 
 Bric::Hacker - A guide for Bricolage hackers.
 
-<<<<<<< HEAD
-=head1 DESCRIPTION
-=======
 This document has been moved to the Bricolage Wiki,
 L<http://wiki.github.com/bricoleurs/bricolage>. Relevant documents include:
 
@@ -15,7 +12,6 @@
 =item * L<http://wiki.github.com/bricoleurs/bricolage/coding-standards>
 
 =item * L<http://wiki.github.com/bricoleurs/bricolage/working-with-git>
->>>>>>> 5fa52e56
 
 =item * L<http://wiki.github.com/bricoleurs/bricolage/contributing-a-bug-fix>
 
@@ -37,763 +33,4 @@
 
 =item * L<http://wiki.github.com/bricoleurs/bricolage/performance-tuning>
 
-=back
-
-<<<<<<< HEAD
-=head1 IRC
-
-You can often find folks hanging out and occasionally discussing development
-issues on the #bricolage channel on the MagNet IRC network.
-
-=head1 GIT
-
-If you're developing Bricolage then you should be working with the latest code
-from the Bricolage Git repository. You can browse the repository at
-L<http://github.com/bricoleurs/bricolage/>. The best way to 
-
-Information on forking the repository and checking out a working copy is at
-L<http://www.bricolage.cc/dev/vcs/>.
-
-=head1 BUG TRACKING
-
-Bricolage has a Bugzilla server dedicated to it:
-
-   http://bugs.bricolage.cc/
-
-You should use this system to report bugs in Bricolage. If you're looking for
-something to do you can also use the system to find open bugs and fix them. For
-more things to do see L<Bric::ToDo|Bric::ToDo>.
-
-=begin comment
-
-To generate documentation that features private method documentation, use
-Pod::Perldoc from CPAN to generate HTML files:
-
-  perldoc -MPod::Simple::HTML -w accept_targets:private lib/Bric.pm
-
-=end comment
-
-=head1 SUBMITTING PATCHES
-
-Patches should be submitted as Pull Requests on GitHub. Simply commit your
-changes to your forked copy of the repository, then click the "Pull Request"
-link on your repository page. Make sure that you select "bricoleurs" as a
-recipient of the pull request. See L<http://www.bricolage.cc/dev/vcs/> for
-details on using GitHub to contribute to Bricolage. See
-L<http://github.com/guides/home> for GitHub's guides to using Git, GitHub,
-sending Pull Requests, etc.
-
-=head1 CODING STANDARDS
-
-=head2 Perl
-
-Try to follow the style of the existing Bricolage code. Except where it is
-bad, of course. Basically, write in the style you see in most Perl books and
-documentation, particularly L<perlstyle>.
-
-Although historically the Bricolage code has not enforced whitespace rules,
-we now request that you use 4-space indents (2 spaces for continued lines)
-and discourage the use of tabs. The following settings for some of the more
-popular editors are thus recommended while editing Bricolage source code.
-
-=head3 Emacs
-
-We strongly recommend that you use C<cperl-mode> while editing Bricolage
-sources in Emacs. Grab the latest version from the CPAN, install it, and then
-place the following in your C<~/.emacs> file:
-
-  (setq-default indent-tabs-mode nil)
-  (custom-set-variables
-   '(case-fold-search t)
-   '(cperl-close-paren-offset -4)
-   '(cperl-continued-statement-offset 2)
-   '(cperl-indent-level 4)
-   '(cperl-indent-parens-as-block t)
-   '(cperl-tab-always-indent t)
-   '(indent-tabs-mode nil))
-   ;; let hashes indent normally; I think this requires
-   ;; at least version 4.32 of cperl-mode.el
-   '(cperl-indent-parens-as-block t)
-   '(cperl-close-paren-offset -4)
-
-Also, if you'd like to take advantage of the full functionality of
-C<cperl-mode> and have it automatically parse all Perl source files, add these
-settings, as well:
-
-  (defalias 'perl-mode 'cperl-mode)
-  (setq auto-mode-alist
-        (append
-         '(("\\.\\([pP]\\([Llm]\\|erl\\)\\|al\\|pod\\)\\'" . cperl-mode))
-         auto-mode-alist))
-    (setq cperl-hairy t)
-    (setq interpreter-mode-alist (append interpreter-mode-alist
-       '(("miniperl" . cperl-mode))))
-
-When editing Bricolage Mason components, C<mmm-mode> can help. It's Mason mode
-will parse Mason component files and use C<sgml-mode> in HTML spaces and
-C<cperl-mode> in Mason blocks. Grab it from
-L<http://mmm-mode.sourceforge.net/>, install it, and then add the following to
-your C<~/.emacs> file to have it automatically parse your Bricolage Mason
-component files:
-
-  (add-to-list 'load-path "/usr/local/share/emacs/site-lisp")
-  (require 'mmm-mode)
-  (require 'mmm-mason)
-  (setq mmm-global-mode 'maybe)
-  (add-to-list 'auto-mode-alist '("/usr/local/bricolage/comp" . sgml-mode))
-  (mmm-add-mode-ext-class 'sgml-mode "/usr/local/bricolage/comp" 'mason)
-
-And if you need to examine the Mason object files created by Bricolage in
-order to chase down bugs and such, you can use the C<cperl-mode> in those
-files by adding this to your C<~/.emacs> file:
-
-  (add-to-list 'auto-mode-alist '("/usr/local/bricolage/data/obj" . cperl-mode))
-
-=head3 Vim
-
-Rafael Garcia-Suarez has written a Vim indent macro which (for the most
-part) duplicates the behavior of Emacs C<perl-mode>.  It is now, as of Vim
-6.0, included in the Vim distribution and should be found in
-C<$VIMRUNTIME/indent/perl>.  The easiest way to use it though is to place the
-following line in your F<.vimrc> file:
-
-    source $VIMRUNTIME/indent.vim
-
-You'll also need to add these lines.
-
-    set tabstop=8
-    set softtabstop=4
-    set shiftwidth=4
-    set expandtab
-
-The first three lines make Vim duplicate the behavior of Emacs in creating
-the appearance of 4 space tabs with a mix of tabs and spaces.  This is
-necessary for reading older Bricolage files which were written this way,
-and haven't yet been re-tabbed.
-
-The expandtab setting does the Right Thing under the new rules, in that it
-doesn't use tabs at all, only spaces.
-
-=head3 SQL
-
-The standard for writing SQL in Bricolage is pretty straight-forward: format
-the SQL in 80 columns or less, and use heredocs where possible. For example:
-
-  my $sql = "<<    END_SQL";
-      SELECT id, name, description, publish_date, cover_date, current_version,
-             publish_status, active
-      FROM   story
-      WHERE  id = ?
-      END_SQL
-
-Also, when writing your queries, please follow the following rules with regard
-to table aliases:
-
-=over 4
-
-=item *
-
-Do not alias any table names in queries, unless those table names are longer
-than 8 characters, or are referred to in the FROM clause more than once. Under
-this rule, for example, "story" and "member" would never be aliased unless
-referenced twice.
-
-=item *
-
-For table names over 8 characters, abbreviated aliases are acceptable provided
-that they are still long enough to be informative. i.e. "st_cat" instead of
-"sc" for "story_category".
-
-=item *
-
-For multiple links to the same table, use an alias which is long enough to be
-informative, such as "story2" or "inst_2" for the second reference to "story"
-or "story_instance".
-
-=back
-
-The reason for these rules is that single-letter aliases for queries are as
-unreadable and unmaintainable as single-letter variables names. You get
-halfway down the page, and you can no longer remember to what tables they
-refer.
-
-The rules above are actually taken from O'Reilly's "Introduction to PL/SQL
-Programming," which has an I<excellent> chapter on code cleanliness in SQL and
-SQL-extension languages.
-
-=head2 OTHER GOOD PRACTICES
-
-Keep subroutines short. Each subroutine should handle one task. For example,
-if you have a subroutine C<get_foo>, and getting "foo" requires getting "bar"
-and "qux", then make two more subroutines C<get_bar> and C<get_qux> and put
-them in the "private functions" section. Also if you duplicate some code in
-several subroutines, factor it out into another subroutine. It's easier to
-maintain one subroutine than to maintain three.
-
-Limit the width of your code to 80 characters if possible. This makes them
-easier to read. Keeping subroutines short helps to meet this goal, as well.
-
-Make enough comments so that someone maintaining your code can understand what
-is going on. Comments shouldn't be redundant with the code. They should
-explain non-obvious code. Comments can be bad in some cases if code changes
-and the corresponding comment is not kept in sync. So keep the comments in
-sync!
-
-Use Perl idioms if it is clear and concise, but use them with care.
-Implicit variables can be slick, but hard to understand; add a comment
-if you use uncommon ones.
-
-Use Mason components only for display, and put business logic into library
-modules and callback components. But only for as long as callbacks are in
-components! We hope to move them into libraries soon, at which time this rule
-will become even more rigid.
-
-For POD, generally you copy/paste it from another module. Recently
-we are trying to cut out some of useless things like
-C<< BE<lt>Side Effects:E<gt> NONE >>. For a canonical example, see
-C<Bric::Biz::Site>.
-
-Avoid magic values, i.e. don't hard-code numbers into code. It tends to become
-a maintenance problem if you put the number 1023 throughout a module and then
-somewhere else you have 1021; is 1021 related to 1023 (1023 - 2), or is it
-just another random number? And what does 1023 mean? Put a constant at the top
-of the module and use that, instead.
-
-In the end, just try to follow the existing code style, and take into
-consideration any feedback you get from the mailing list when patches are
-submitted.
-
-=head1 TESTING
-
-All Bricolage patches should be accompanied by the necessary tests. You are
-strongly encouraged to write comprehensive tests that thoroughly test whatever
-changes or additions you make to the Bricolage API. You are also strongly
-encouraged to write tests for the current API, if you find that adequate tests
-have not yet been written (and this is true in a great many places,
-unfortunately). Although Bricolage does not yet support UI tests, we take our
-API testing seriously, and so should you. Here's what you need to know to
-write tests for Bricolage.
-
-Bricolage contains a test suite based on L<Test::Class|Test::Class>. The test
-classes live in the F<t/Bric> directory, and all subclass Bric::Test::Base. If
-you're familiar with L<Test::More|Test::More>, then the syntax for how the
-Test::Class-based classes work should be pretty readily apparent. See the
-L<Test::Class|Test::Class> documentation for details. It's definitely worth a
-read. If you haven't used Test::More, its documentation is also a must-read.
-
-Bricolage has two different sets of tests, those run by C<make test> and those
-run by C<make devtest>. The former are stand-alone tests that don't rely on the
-presence of a Bricolage database to be run. They can thus be run before
-C<make install>. The idea here is that we offer a basic set of tests that can
-be run via the standard Perl installation pattern of
-
-  perl Makefile.PL
-  make
-  make test
-  make install
-
-The tests run by <make devtest> are intended to be run during development.
-They require that a Bricolage database be installed and running. They will
-C<SELECT>, C<INSERT>, C<UPDATE>, and C<DELETE> data from that database, so
-C<make devtest> should B<never> be run against a production database. Indeed,
-you should in general have a clean, fresh database installation to run the
-tests against. Although the test suite makes every effort to clean up after
-itself by C<DELETE>ing data it has added to the database, it is unfortunately
-imperfect, and extra data will be left, especially in Group-related and
-Attribute-related tables.
-
-So, once more, C<make devtest> should B<never> be run against a production
-database. 'Nuff said.
-
-You can get a clean database without reinstalling Bricolage by doing
-
-  sudo make db
-  sudo make db_grant
-
-Answer yes when it asks you to drop the database. (Note: if there were any
-database changes, you'll also need to run upgrade scripts in inst/upgrade/.)
-Then to get useful debugging output, do verbose testing with something like
-
-  sudo make devtest TEST_VERBOSE=1 > test.out 2>&1
-
-All of the tests are run by the F<inst/runtests.pl> script, which in turn
-tells L<Test::Harness|Test::Harness> to execute F<t/Bric/Test/Runner.pm>. This
-file will find all the necessary test classes, load them, and then run their
-tests. F<inst/runtests.pl> takes a number of arguments to simplify the running
-of scripts, including a list of test files or classes to run, so that you can
-just run the tests you need to run while you're developing new tests.
-C<perldoc inst/runtests.pl> for more information.
-
-Be sure to use the testing base classes in your test classes. For non-database
-dependent tests (which are always in files named F<Test.pm>, use
-L<Bric::Test::Base|Bric::Test::Base>. For development tests, use
-L<Bric::Test::DevBase|Bric::Test::DevBase>, which inherits from
-Bric::Test::Base. Be sure to read the documentation in these classes, as it
-will help you to write your tests more effectively. Pay special attention to
-the methods added to Bric::Test::DevBase, as they're there to help you clean
-up any new records you've added to the database.
-
-And finally, when you do provide patches to Bricolage, along with the new
-tests to test them, make sure that all I<existing> tests pass, as well. This
-means that you should always run C<make devtest> on a fresh database build
-with your changes. Furthermore, if your patch involves changes to the
-database, you should provide the necessary upgrade script in F<inst/upgrade/>,
-and also run the tests against a database that has been built from Bricolage
-sources untouched by your patch, and then upgraded by your upgrade
-script. This will help to ensure that your upgrade script modifies the
-database in the same way as your patch modifies the Bricolage SQL files.
-
-And with that said, happy testing!
-
-=head1 DEBUGGING
-
-Bricolage is a complex application and debugging can be difficult.
-Here are some tips to help you find bugs faster:
-
-=over 4
-
-=item *
-
-Turn on C<QA_MODE> in your F<bricolage.conf> file. This will cause the UI to
-display a bunch of useful data at the bottom of every page, including session
-state, cache state, cookies, and GET and POST args. C<QA_MODE> turns on
-PerlWarn (C<use warnings>) and causes error messages to include more
-information. C<QA_MODE> also enables Apache::Status at the URL F</perl-status>
-which allows you can to examine the state of the Perl interpreter inside
-Apache.
-
-=item *
-
-Set the C<NO_TOOLBAR> directive to "0" or "Off" in F<bricolage.conf> to keep
-Bricolage from popping up a new browser window without a toolbar.
-
-=item *
-
-Run Bricolage under the Perl debugger using the debug command with
-F<bric_apachectl>:
-
-   bric_apachectl debug
-
-This will start Apache in single-process mode (C<httpd -X>) and setup
-Apache::DB to start the debugger on the each hit to the server. You'll need to
-install the Apache::DB Perl module to use this command.
-
-To run Bricolage under DDD (L<http://www.gnu.org/software/ddd/>), start ddd as
-root and load F<bin/bric_apachectl>. Give it the argument "debug" and run
-it. When you issue a hit to the server the debugger will stop on the first
-line of C<Bric::App::Handler::handler()>. From there you can set breakpoints
-inside Bricolage and debug normally.
-
-If you prefer to run without the debugger using only the Apache single-process
-mode, then run Bricolage using the command
-
-   bric_apachectl single
-
-=item *
-
-Set C<DBI_DEBUG> and C<DBI_CALL_TRACE> to 1 in your F<bricolage.conf>
-file. C<DBI_DEBUG> records every database call in the logs complete with SQL
-and arguments. C<DBI_CALL_TRACE> adds a a subroutine call trace for each
-statement showing where the database call originated. This generates a lot of
-data but it can be very helpful.
-
-=item *
-
-Look at the database directly using F<psql>. Many bugs in Bricolage can only
-be successfully diagnosed by examining records created in the database.
-
-=back
-
-=head1 PERFORMANCE TUNING
-
-Bricolage has two separate profiling systems that you can use to extract
-performance data:
-
-=over 4
-
-=item *
-
-To run Bricolage under the Devel::Profiler module set the C<PROFILE> variable
-on in your F<bricolage.conf> file and restart your server. This will create a
-F<profiler/$$/tmon.out> file in your Apache log directory for each server
-process. You can use F<dprofpp> to analyze these files after the server has
-been stopped with C<bric_apachectl stop>. See the Devel::Profiler
-documentation for more details.
-
-=item *
-
-The database profiler is activated by enabling the C<DBI_PROFILE> option in
-F<bricolage.conf>. This causes database profiling traces to be written to the
-Apache error log during requests. You can then use F<bric_dbprof> to analyze
-these trace. See L<bric_dbprof> for details.
-
-=back
-
-B<CAUTION:> Neither of these options is appropriate for a production system.
-
-=head1 ACTIONS AND MOVERS
-
-A relatively simple way to contribute to Bricolage is to provide actions
-and movers. These are plugin modules that can add new functionality to
-Bricolage without needing to make changes to the existing API.
-
-An "action" is an act that is performed on files before they are distributed.
-Say you want to clean the HTML of all of your HTML files before they're
-distributed. You'll need to create an action to do this. Consult
-L<Bric::Dist::Action> for information on how to create actions.
-
-Say you need to distribute files via a protocol that Bricolage doesn't currently
-support -- say, an new variant of FTP called "FooTP." You'll need to create a
-new mover. Consult L<Bric::Dist::Action::Mover> for details on how to do that.
-
-=head1 WORKING WITH GIT
-
-  git clone git@github.com:username/bricolage.git
-  git remote add upstream git://github.com/bricoleurs/bricolage.git
-  git pull origin master
-  git pull upstream master
-  git push
-
-=head1 WORKING WITH BRANCHES
-
-  git checkout --track -b rev_1_10 origin/rev_1_10
-  git pull
-  # make changes
-  git commit -a
-  git push origin 
-
-=head1 MERGING CHANGES BETWEEN BRANCHES
-
-If you're a Bricolage developer with permission to commit to the Canonical Git
-repository, just use the GitHub Fork Queue,
-L<http://github.com/bricoleurs/bricolage/forkqueue>, to merge in
-contributions. Sometimes, though, you'll also have to merge changes from one
-branch to another.
-
-XXX Need to update this as I learn more.
-
-By far, the most common merge will be from a release branch (e.g. rev_1_10) to
-master. For this reason, the documentation below will assume that you are
-merging from a branch to master; however, there is still occasion to merge
-between branches, e.g. rev_1_6 to rev_1_10. In these cases, use "rev_1_X"
-instead of "master".
-
-=over 4
-
-=item 1
-
-Make sure that both the branch you are merging from and the master are updated
-and have no uncommitted changes. You can check for these differences by using
-the Subversion C<status> and C<update> commands. Running C<svn status> will tell
-you if there have been any uncommitted changes to the local copy of the branch
-or master. Running C<svn update> will merge in any updates from the copy on the
-Subversion server. So we recommend running both of these commands in both the
-branch and the master and committing any necessary changes before continuing.
-
-  % cd bricolage-master
-  % svn status
-  % svn update
-  At revision 6123.
-
-  % cd bricolage-branch-checkout
-  % svn status
-  % svn update
-  At revision 6123.
-
-=item 2
-
-To merge the changes from the branch into the master, you need to tell the
-Subversion C<merge> command to use the difference between two revisions in the
-I<branch> to update the master. The two revisions to compare are, on the one
-hand, either the revision when the branch was created, or the revision when
-the branch was last merged into the master; and on the other hand, the current
-revision in the branch.
-
-For the latter number, you can simply use the C<HEAD> keyword, which
-represents the latest revision number in the branch.
-
-For the former number, we have implemented a standard way of recording a
-merge: we create a new tag for the branch. In Subversion, branches and tags
-are exactly the same; the difference is only in convention. So the convention
-for Bricolage is to store tags in the F<tags> subdirectory of the project
-directory, and branches in the F<branches> subdirectory. The other half of the
-convention is that no one should ever commit changes to a tag after it has
-been created.
-
-Tags are stored in subdirectories of F<tags> based on the branch you are
-merging I<from>.  For example, if you are merging from rev_1_10 to Fmaster,
-the tag belongs in F<tags/rev_1_10/>.
-
-Tags are then named for the branch you are merging I<to> and the revision
-number of the merge itself. For example, if a merge was committed to the master
-from the rev_1_10 branch in revision 5694, the branch would be located at
-F<tags/rev_1_10/master-5694>.
-
-So to get the revision number of the last merge, look in the Bricolage ViewCVS
-interface for the last merge tag created for the branch. Or use the Subversion
-C<list> command to find it:
-
-  % svn list https://svn.bricolage.cc/bricolage/tags/merges/rev_1_10 | grep master
-  master-5694/
-  master-5825/
-  master-5902/
-  master-5995/
-
-If the branch has never been merged into the master you can get the revision
-number at the time the branch was created using C<svn log> command:
-
-  % svn log --verbose --stop-on-copy \
-    https://svn.bricolage.cc/bricolage/branches/rev_1_10
-  ------------------------------------------------------------------------
-  r5525 | theory | 2004-05-10 19:16:48 -0700 (Mon, 10 May 2004) | 1 line
-  Changed paths:
-     A /bricolage/branches/rev_1_10 (from /bricolage/master:5524)
-
-So now we know that we want to update the master with all of the changes
-between revision 5995 and C<HEAD>. If no merge tag exists, then use C<svn log>
-to find out revision number at which the branch was created and use that
-number.
-
-=item 3
-
-Now simply switch to the master checkout and perform the merge. Using the above
-examples, the merge would look like this:
-
-  % cd bricolage-master
-  % svn merge -r 5995:HEAD https://svn.bricolage.cc/bricolage/branches/rev_1_10
-  U  lib/Bric/App/ApacheConfig.pm
-  C  lib/Bric/Hacker.pod
-
-If you're nervous about doing the merge (don't be, it's just your local copy
-you're updating at this point), you can use the C<--dry-run> option to see
-what files would change without changing them. Or run C<svn diff> with the
-same arguments to see what the differences are:
-
-  % svn merge -r 5995:HEAD --dry-run \
-    https://svn.bricolage.cc/bricolage/branches/rev_1_10 > test.diff
-
-=item 4
-
-Resolve any conflicts (hopefully none, but they do happen occasionally).
-Notice above that the result of the merge is a conflict in
-F<lib/Bric/Hacker.pod>. To resolve the conflicts, follow the directions in the
-Subversion book, published online here:
-L<http://svnbook.red-bean.com/en/1.1/ch03s05.html#svn-ch-3-sect-5.4>.
-
-=item 5
-
-Rebuild the database and run all of the tests:
-
-  % make devtest TEST_VERBOSE=1
-
-If there are any test failures, you'll need to fix those, too.
-
-=item 6
-
-Commit the changes to the master. Be sure to specify what revisions were merged
-in, and the name of the new tag you'll create for the branch. The final
-revision number (represented by HEAD) happened to have been printed out when
-we ran C<svn update> in step one, so it's easy to find and use:
-
-  % svn commit -m 'Merged rev_1_10 changes 5995-6123. Will tag rev_1_10/master-6123.'
-
-=item 7
-
-Tag the branch with the last revision, so that future merges can find it and
-know to merge only from that revision on.
-
-  % svn cp -m 'Tag for merge to master revision 6123.' \
-    https://svn.bricolage.cc/bricolage/branches/rev_1_10 \
-    https://svn.bricolage.cc/bricolage/tags/merges/rev_1_10/master-6123
-
-=back
-
-By following this methodology we should be able to minimize the number of
-conflicts we get between merges. See book "Version Control with Subversion,"
-chapter 4 at L<http://svnbook.red-bean.com/svnbook/ch04.html> for a more
-detailed explanation of the whys and wheres of this approach to merging
-Subversion branches.
-
-=head1 CREATING DISTRIBUTIONS
-
-If you are a Bricolage release manager and you're getting ready to release a
-new version, here are the steps you'll need to take to create a distribution
-tarball. First, proof-read the list of changes in L<Bric::Changes>. Be sure to
-add today's date to the header for the new release:
-
-  =head1 VERSION 2.x.x (2008-04-30)
-
-Make sure that the versions in F<inst/versions.txt> are correct.
-
-If this is a major release, you'll need to create a new branch, so that it can
-be maintained for bug fixes separately, and then tag the release in that
-branch. In Subversion, branches and tags are exactly the same; the difference
-is only in convention. So the convention for Bricolage is to store tags in the
-F<tags> subdirectory of the project directory, and branches in the F<branches>
-subdirectory. The other half of the convention is that no one should ever
-commit changes to a tag after it has been created. To create a branch, make
-the copy from the F<trunk>:
-
-  % svn cp https://svn.bricolage.cc/bricolage/trunk \
-    https://svn.bricolage.cc/bricolage/branches/rev_2_0 \
-    -m 'New branch for maintenance of Bricolage 2.0.x'
-
-Now export the branch and create the distribution tarball.
-
-  % svn export https://svn.bricolage.cc/bricolage/branches/rev_2_0
-  % cd rev_2_0
-  % make dist
-
-This will create a distribution tarball in the F<rev_2_0> directory. Copy this
-tarball somewhere, and do a full test with it, to make sure that Bricolage
-does indeed build and properly install itself.
-
-  % cp bricolage-2.x.x.tar.gz /tmp/src
-  % cd /tmp/src
-  % tar zxvf bricolage-2.x.x.tar.gz
-  % cd bricolage-1.x.x
-  % perl Makefile.PL
-  % make
-  # Shut down the database server.
-  % make test
-  # Start the database server.
-  % sudo make install
-  % sudo make devtest
-  % sudo bric_apachectl start
-  # Log in to the UI and test it a bit.
-  % sudo make uninstall
-
-Be sure to run C<make devtest> after everything is installed to ensure that it
-is all functioning correctly. Users won't be running these tests, as they muck
-up the database. But that's okay for our validation of the release tarball.
-Use C<make uninstall> to clean up the mess. If you have to go back and make
-any changes, be sure to commit them to the Subversion repository and then do
-the whole thing over again. Once everything appears to be working properly,
-release!
-
-Releases consist minimally of uploading the dist tarball to
-L<http://sourceforge.net/project/showfiles.php?group_id=34789> and
-L<http://www.bricolage.cc/downloads/>, the latter via
-L<https://cm.bricolage.cc/>.
-
-Now that the new version of Bricolage is out free in the world, it's time to
-tag the release. Again, it's a simple copy:
-
-  % svn cp -m 'Tag for the 2.0.0 release of Bricolage.' \
-    https://svn.bricolage.cc/bricolage/branches/rev_2_0 \
-    https://svn.bricolage.cc/bricolage/tags/releases/2.0.0
-
-The tag is mainly kept for the purposes of record-keeping. And since copies
-are cheap in Subversion, it's worthwhile.
-
-At this point, you can add the next version to F<inst/versions.txt>, change
-the version in F<lib/Bric.pm> and F<README>, add a new section to the top of
-L<Bric::Changes>, and add a new directory to F<inst/upgrade/>.
-
-=head2 Documentation Generation
-
-=head3 General
-
-Once the new version of Bricolage has been released, you'll need to regenerate
-the documentation on the Web site. There is documentation for each major
-version of Bricolage. The documentation for each version is generated from the
-latest minor release. So if you've just released, say, version 1.10.4, then
-the documentation should be generated for the "1.10" Documentation section. If
-you've just released 1.12.0, then you'll need to create a new "1.12" section
-and add a link to it on the documentation page of the Web site.
-
-The documentation is generated with the F<pod_browser> script, which is in the
-F<distutils/PodBrowser> in Subversion. Read its instructions carefully, and
-then generate the documentation on the Web server.
-
-=head3 In more detail
-
-Currently there is a F</usr/local/www/bin/update_devel_docs> and a cron
-job set up to run it every night again (using David's personal
-account, not root or nobody). To get it to work, C<pod_browser> was
-copied from SVN to /usr/ local/bin on the server, and Pod::Simple got
-patch in SVN applied and installed.
-
-So, after a minor release, all you have to do is:
-
-  cd /usr/local/src
-  cp /usr/local/www/doc_roots/bricolage.cc/downloads/bricolage-1.10.3.tar.gz .
-  tar zxf bricolage-1.10.3.tar.gz
-  cd zxf bricolage-1.10.3
-  /usr/local/bin/pod_browser \
-  --app-root . \
-  --app-name Bricolage \
-  --doc-root /var/home/bricolage/bricolage.cc/www/docs/1.10/api \
-  --base-uri /docs/1.10/api \
-  --version-in Bric.pm
-
-That's it.
-
-There is a symlink F</usr/local/www/doc_roots/bricolage.cc/current> to
-1.10. After a major release (1.12, 2.0, etc.), the symlink would need
-to be updated and F</ui/js/tree.js> would also need to be modified on
-line 28 so that it properly recognized the symlink.
-
-=head2 Where to Send Notices
-
-=head3 Mail Lists
-
-=over 4
-
-=item announce@lists.bricolage.cc
-
-=item users@lists.bricolage.cc
-
-=item devel@lists.bricolage.cc
-
-=item mason-announce@lists.sourceforge.net
-
-=item mason-users@lists.sourceforge.net
-
-=item pgsql-announce@postgresql.org
-
-=item pgsql-general@postgresql.org
-
-=item announce@perl.apache.org
-
-=item modperl@perl.apache.org
-
-=item html-template-users@lists.sourceforge.net
-
-=item templates-announce@template-toolkit.org
-
-=item templates@template-toolkit.org
-
-=item general@oscom.org
-
-=back
-
-=head3 Web Sites
-
-=over 4
-
-=item L<http://www.bricolage.cc/>
-
-=item L<http://www.cmsmatrix.org/>
-
-=item L<http://freshmeat.net/projects/bricolage/>
-
-=item L<http://use.perl.org/>
-
-=item L<http://bugs.bricolage.cc/>
-
-=back
-
-=head1 AUTHORS
-
-Sam Tregar <stregar@about-inc.com>
-
-David Wheeler <david@justatheory.com>
-
-=head1 SEE ALSO
-
-L<Bric::Admin>, L<Bric::ToDo>
-
-=======
->>>>>>> 5fa52e56
-=cut
+=back