=head1 NAME

Bric::Hacker - A guide for Bricolage hackers.

=head1 VERSION

<<<<<<< HEAD
$Revision: 1.44 $

=head1 DATE

$Date: 2004-01-13 09:36:25 $
=======
$Revision: 1.37.2.9 $

=head1 DATE

$Date: 2004-02-06 20:00:14 $
>>>>>>> 5e20e29b

=head1 DESCRIPTION

This document is designed to provide information useful to Bricolage
developers. If you've got questions about hacking Bricolage that aren't
answered here please post to the Bricolage developer's mailing-list (see
below) and tell us about it.

=head1 MAILING LISTS

Bricolage has a number of mailing-lists that are relevant to developers:

=over 4

=item bricolage-general@lists.sourceforge.net

This is the mailing-list for normal Bricolage users.  This is a good
place to go with questions about how the application works and should
work.  To subscribe go to:

http://lists.sourceforge.net/lists/listinfo/bricolage-general

=item bricolage-devel@lists.sourceforge.net

This is the place to discuss Bricolage development, propose changes,
post patches and penetrate markets.  To subscribe go to:

http://lists.sourceforge.net/lists/listinfo/bricolage-devel

=item bricolage-commits@lists.sourceforge.net

This list gets an email for every commit to the CVS tree (see below
for more about CVS).  B<DO NOT POST TO THIS LIST!> To subscribe:

http://lists.sourceforge.net/lists/listinfo/bricolage-commits

=item bricolage-bugs@lists.sourceforge.net

This list gets an email for every bug-report submitted to Bugzilla
(see below for Bugzilla details).  B<DO NOT POST TO THIS LIST!> To
subscribe:

http://lists.sourceforge.net/lists/listinfo/bricolage-bugs

=back

=head1 IRC

You can often find folks hanging out and occasionally discussing development
issues on the #bricolage channel on the Rhizomatic IRC network.

=head1 CVS - THE CUTTING EDGE

If you're developing Bricolage then you should be working with the latest code
from CVS. You can browse the CVS tree at:

   http://sourceforge.net/cvs/?group_id=34789

You'll also find information there on connecting to the repository to checkout
a working copy.

=head1 BUG TRACKING

Bricolage has a Bugzilla server dedicated to it:

   http://bugzilla.bricolage.cc/

You should use this system to report bugs in Bricolage. If you're looking for
something to do you can also use the system to find open bugs and fix them. For
more things to do see L<Bric::ToDo|Bric::ToDo>.

=begin comment

To generate documentation that features private method documentation, use
Pod::Perldoc from CPAN to generate HTML files:

  perldoc -MPod::Simple::HTML -w accept_targets:private lib/Bric.pm

=end comment

=head1 SUBMITTING PATCHES

Patches should be generated using a C<cvs diff -u> command on each of the
files modified, from the root directory. For example, if you made changes to
F<lib/Bric/Changes.pod> and F<comp/foo.mc>, you would generate a diff by
running this command from the root of your CVS checkout:

  cvs diff -u lib/Bric/Changes.pod comp/foo.mc > patch.txt

If you created one or more new files in your changes then you'll have to add
them to the patch separately using normal C<diff> against C</dev/null>. For
example, if you created the file C<inst/upgrade/1.9.1/solve_fermat.pl> then
you would add this to patch.txt with:

  diff -u /dev/null inst/upgrade/1.9.1/solve_fermat.pl >> patch.txt

Always create patches using the most recent CVS version if possible. Send your
patches to the bricolage-devel list mentioned above.

=head1 APPLYING PATCHES

Patches created using the method above can be applied using C<patch> with the
C<-p0> option from the root of your CVS checkout:

  patch -p0 < patch.txt

Make sure you check the results with C<cvs diff> before committing.

=head1 CODING STANDARDS

Try to follow the style of the existing Bricolage code. Except where it is
bad, of course. Basically, write in the style you see in most Perl books and
documentation, particularly L<perlstyle>.

Although historically the Bricolage code has not enforced whitespace rules,
we now request that you use 4-space indents (2 spaces for continued lines)
and discourage the use of tabs. The following settings for some of the more
popular editors are thus recommended while editing Bricolage source code.

=head2 Emacs

We strongly recommend that you use C<cperl-mode> while editing Bricolage
sources in Emacs. Grab the latest version from the CPAN, install it, and then
place the following in your C<~/.emacs> file:

  (custom-set-variables
   '(case-fold-search t)
   '(cperl-indent-level 4)
   '(cperl-continued-statement-offset 2)
   '(cperl-tab-always-indent t)
   '(indent-tabs-mode nil))
   ;; let hashes indent normally; I think this requires
   ;; at least version 4.32 of cperl-mode.el
   '(cperl-indent-parens-as-block t)
   '(cperl-close-paren-offset -4)

Also, if you'd like to take advantage of the full functionality of
C<cperl-mode> and have it automatically parse all Perl source files, add these
settings, as well:

  (defalias 'perl-mode 'cperl-mode)
  (setq auto-mode-alist
        (append
         '(("\\.\\([pP]\\([Llm]\\|erl\\)\\|al\\|pod\\)\\'" . cperl-mode))
         auto-mode-alist))
    (setq cperl-hairy t)
    (setq interpreter-mode-alist (append interpreter-mode-alist
       '(("miniperl" . cperl-mode))))

When editing Bricolage Mason components, C<mmm-mode> can help. It's Mason mode
will parse Mason component files and use C<sgml-mode> in HTML spaces and
C<cperl-mode> in Mason blocks. Grab it from
L<http://mmm-mode.sourceforge.net/>, install it, and then add the following to
your C<~/.emacs> file to have it automatically parse your Bricolage Mason
component files:

  (add-to-list 'load-path "/usr/local/share/emacs/site-lisp")
  (require 'mmm-mode)
  (require 'mmm-mason)
  (setq mmm-global-mode 'maybe)
  (add-to-list 'auto-mode-alist '("/usr/local/bricolage/comp" . sgml-mode))
  (mmm-add-mode-ext-class 'sgml-mode "/usr/local/bricolage/comp" 'mason)

And if you need to examine the Mason object files created by Bricolage in
order to chase down bugs and such, you can use the C<cperl-mode> in those
files by adding this to your C<~/.emacs> file:

  (add-to-list 'auto-mode-alist '("/usr/local/bricolage/data/obj" . cperl-mode))

=head2 Vim

Rafael Garcia-Suarez has written a Vim indent macro which (for the most
part) duplicates the behavior of Emacs C<perl-mode>.  It is now, as of Vim
6.0, included in the Vim distribution and should be found in
C<$VIMRUNTIME/indent/perl>.  The easiest way to use it though is to place the
following line in your .vimrc:

    source $VIMRUNTIME/indent.vim

You'll also need to add these lines.

    set tabstop=8
    set softtabstop=4
    set shiftwidth=4
    set expandtab

The first three lines make Vim duplicate the behavior of Emacs in creating
the appearance of 4 space tabs with a mix of tabs and spaces.  This is
necessary for reading older Bricolage files which were written this way,
and haven't yet been re-tabbed.

The expandtab setting does the Right Thing under the new rules, in that it
doesn't use tabs at all, only spaces.

=head2 OTHER GOOD PRACTICES

Keep subroutines short. Each subroutine should handle one task. For example,
if you have a subroutine C<get_foo>, and getting "foo" requires getting "bar"
and "qux", then make two more subroutines C<get_bar> and C<get_qux> and put
them in the "private functions" section. Also if you duplicate some code in
several subroutines, factor it out into another subroutine. It's easier to
maintain one subroutine than to maintain three.

Limit the width of your code to 80 characters if possible. This makes them
easier to read. Keeping subroutines short helps to meet this goal, as well.

Make enough comments so that someone maintaining your code can understand what
is going on. Comments shouldn't be redundant with the code. They should
explain non-obvious code. Comments can be bad in some cases if code changes
and the corresponding comment is not kept in sync. So keep the comments in
sync!

Use Perl idioms if it is clear and concise, but use them with care.
Implicit variables can be slick, but hard to understand; add a comment
if you use uncommon ones.

Use Mason components only for display, and put business logic into library
modules and callback components. But only for as long as callbacks are in
components! We hope to move them into libraries soon, at which time this rule
will become even more rigid.

For POD, generally you copy/paste it from another module. Recently
we are trying to cut out some of useless things like
C<< BE<lt>Side Effects:E<gt> NONE >>. For a canonical example, see
C<Bric::Biz::Site>.

Avoid magic values, i.e. don't hard-code numbers into code. It tends to become
a maintenance problem if you put the number 1023 throughout a module and then
somewhere else you have 1021; is 1021 related to 1023 (1023 - 2), or is it
just another random number? And what does 1023 mean? Put a constant at the top
of the module and use that, instead.

In the end, just try to follow the existing code style, and take into
consideration any feedback you get from the mailing list when patches are
submitted.

=head1 TESTING

All Bricolage patches should be accompanied by the necessary tests. You are
strongly encouraged to write comprehensive tests that thoroughly test whatever
changes or additions you make to the Bricolage API. You are also strongly
encouraged to write tests for the current API, if you find that adequate tests
have not yet been written (and this is true in a great many places,
unfortunately). Although Bricolage does not yet support UI tests, we take our
API testing seriously, and so should you. Here's what you need to know to
write tests for Bricolage.

Bricolage contains a test suite based on L<Test::Class|Test::Class>. The test
classes live in the F<t/Bric> directory, and all subclass Bric::Test::Base. If
you're familiar with L<Test::More|Test::More>, then the syntax for how the
Test::Class-based classes work should be pretty readily apparent. See the
L<Test::Class|Test::Class> documentation for details. It's definitely worth a
read. If you haven't used Test::More, its documentation is also a must-read.

Bricolage has two different sets of tests, those run by C<make test> and those
run by C<make devtest>. The former are stand-alone tests that don't rely on the
presence of a Bricolage database to be run. They can thus be run before
C<make install>. The idea here is that we offer a basic set of tests that can
be run via the standard Perl installation pattern of

  perl Makefile.PL
  make
  make test
  make install

The tests run by <make devtest> are intended to be run during development.
They require that a Bricolage database be installed and running. They will
C<SELECT>, C<INSERT>, C<UPDATE>, and C<DELETE> data from that database, so
C<make devtest> should B<never> be run against a production database. Indeed,
you should in general have a clean, fresh database installation to run the
tests against. Although the test suite makes every effort to clean up after
itself by C<DELETE>ing data it has added to the database, it is unfortunately
imperfect, and extra data will be left, especially in Group-related and
Attribute-related tables.

So, once more, C<make devtest> should B<never> be run against a production
database.>. 'Nuff said.

All of the tests are run by the F<inst/runtests.pl> script, which in turn
tells L<Test::Harness|Test::Harness> to execute F<t/Bric/Test/Runner.pm>. This
file will find all the necessary test classes, load them, and then run their
tests. F<inst/runtests.pl> takes a number of arguments to simplify the running
of scripts, including a list of test files or classes to run, so that you can
just run the tests you need to run while you're developing new tests.
C<perldoc inst/runtests.pl> for more information.

Be sure to use the testing base classes in your test classes. For non-database
dependent tests (which are always in files named F<Test.pm>, use
L<Bric::Test::Base|Bric::Test::Base>. For development tests, use
L<Bric::Test::DevBase|Bric::Test::DevBase>, which inherits from
Bric::Test::Base. Be sure to read the documentation in these classes, as it
will help you to write your tests more effectively. Pay special attention to
the methods added to Bric::Test::DevBase, as they're there to help you clean
up any new records you've added to the database.

And finally, when you do provide patches to Bricolage, along with the new
tests to test them, make sure that all I<existing> tests pass, as well. This
means that you should always run C<make devtest> on a fresh database build
with your changes. Furthermore, if your patch involves changes to the
database, you should provide the necessary upgrade script in F<inst/upgrade/>,
and also run the tests against a database that has been built from Bricolage
sources untouched by your patch, and then upgraded by your upgrade
script. This will help to ensure that your upgrade script modifies the
database in the same way as your patch modifies the Bricolage SQL files.

And with that said, happy testing!

=head1 DEBUGGING

Bricolage is a complex application and debugging can be difficult.
Here are some tips to help you find bugs faster:

=over 4

=item *

Turn on C<QA_MODE> in your F<bricolage.conf> file. This will cause the UI to
display a bunch of useful data at the bottom of every page, including session
state, cache state, cookies, and GET and POST args. C<QA_MODE> turns on
PerlWarn (C<use warnings>) and causes error messages to include more
information. C<QA_MODE> also enables Apache::Status at the URL F</perl-status>
which allows you can to examine the state of the Perl interpreter inside
Apache.

=item *

Set the C<NO_TOOLBAR> directive to "0" or "Off" in F<bricolage.conf> to keep
Bricolage from popping up a new browser window without a toolbar.

=item *

Run Bricolage under the Perl debugger using the debug command with
F<bric_apachectl>:

   bric_apachectl debug

This will start Apache in single-process mode (C<httpd -X>) and setup
Apache::DB to start the debugger on the each hit to the server. You'll need to
install the Apache::DB Perl module to use this command.

To run Bricolage under DDD (L<http://www.gnu.org/software/ddd/>), start ddd as
root and load F<bin/bric_apachectl>. Give it the argument "debug" and run
it. When you issue a hit to the server the debugger will stop on the first
line of C<Bric::App::Handler::handler()>. From there you can set breakpoints
inside Bricolage and debug normally.

If you prefer to run without the debugger using only the Apache single-process
mode, then run Bricolage using the command

   bric_apachectl single

=item *

Set C<DBI_DEBUG> and C<DBI_CALL_TRACE> to 1 in your F<bricolage.conf>
file. C<DBI_DEBUG> records every database call in the logs complete with SQL
and arguments. C<DBI_CALL_TRACE> adds a a subroutine call trace for each
statement showing where the database call originated. This generates a lot of
data but it can be very helpful.

=item *

Look at the database directly using F<psql>. Many bugs in Bricolage can only
be successfully diagnosed by examining records created in the database.

=back

=head1 PERFORMANCE TUNING

Bricolage has two separate profiling systems that you can use to extract
performance data:

=over 4

=item *

To run Bricolage under the Devel::Profiler module set the C<PROFILE> variable
on in your F<bricolage.conf> file and restart your server. This will create a
F<profiler/$$/tmon.out> file in your Apache log directory for each server
process. You can use F<dprofpp> to analyze these files after the server has
been stopped with C<bric_apachectl stop>. See the Devel::Profiler
documentation for more details.

=item *

The database profiler is activated by enabling the C<DBI_PROFILE> option in
F<bricolage.conf>. This causes database profiling traces to be written to the
Apache error log during requests. You can then use F<bric_dbprof> to analyze
these trace. See L<bric_dbprof> for details.

=back

B<CAUTION:> Neither of these options is appropriate for a production system.

=head1 ACTIONS AND MOVERS

A relatively simple way to contribute to Bricolage is to provide actions
and movers. These are plugin modules that can add new functionality to
Bricolage without needing to make changes to the existing API.

An "action" is an act that is performed on files before they are distributed.
Say you want to clean the HTML of all of your HTML files before they're
distributed. You'll need to create an action to do this. Consult
L<Bric::Dist::Action> for information on how to create actions.

Say you need to distribute files via a protocol that Bricolage doesn't currently
support -- say, an new variant of FTP called "FooTP." You'll need to create a
new mover. Consult L<Bric::Dist::Action::Mover> for details on how to do that.

=head1 MERGING CHANGES FROM BRANCH TO TRUNK

If you're a Bricolage developer with permission to commit to the CVS
repository, you may occasionally have to merge changes from a release branch
(where bug fixes are generally committed) into the trunk. Here's how to do it
with a minimum of hassle.

=over 4

=item 1

Determine if the branch checkout has been merged before. To do so, execute
this cvs command in the branch checkout:

  cd bricolage-branch-checkout/
  cvs -z3 -q status -v README

This command will output the status of the F<README> file, something like
this:

  ===================================================================
  File: README            Status: Up-to-date

     Working revision:    1.16.2.1
     Repository revision: 1.16.2.1        /cvsroot/bricolage/bricolage/README,v
     Sticky Tag:          rev_1_4 (branch: 1.16.2)
     Sticky Date:         (none)
     Sticky Options:      (none)

     Existing Tags:
          rev_1_4                   (branch: 1.16.2)
          rev_1_4_merge-2002-08-31  (revision: 1.16.2.1)
          dev_1_3_3                 (revision: 1.10)
          rev_1_2_merge-2002-04-03  (revision: 1.2.2.4)
          rel_1_2_3                 (revision: 1.2.2.4)


From this output, you can see that, for this branch (rev_1_4), the file was
tagged with the merge tag "rev_1_4_merge-2002-08-31". Thus we can tell that
the branch was last merged on August 31, 2002. If there had not been a tag
with the same version number as the branch, then we could determine that it
hadn't been merged before.

=item 2

If the branch has not been merged into the trunk before, C<cd> into a checkout
from HEAD, make sure it's fully up-to-date, and do a simple merge:

  cd bricolage-head-checkout/
  cvs -z3 -q update
  cvs -z3 -q update -d -kk -j rev_1_4

Otherwise, do a merge from the most recently-dated merge tag. In the above
example, that would be "rev_1_4_merge-2002-08-31".

  cd bricolage-head-checkout/
  cvs -z3 -q update
  cvs -z3 -q update -d -kk -j rev_1_4_merge-2002-08-31 -j rev_1_4

The C<-d> option will allow new directories and their contents added to the
branch to be merged into HEAD. Note also the use of the C<-kk> option. This
option tells CVS not to evaluate keywords in the files. This is crucial for
merges, since keywords such as C<$Revision $> B<will> be different. Not to
worry, though; the keyword values are always restored before releasing a new
version. See L<Creating Distributions|"CREATING DISTRIBUTIONS"> below.

=item 3

Resolve any conflicts (hopefully none, but they do happen occasionally) and
then rebuild the database and run all of the tests:

  make devtest

If there are any test failures, you'll need to fix those, too.

=item 4

And finally, commit the changes to the trunk.

  cvs -z3 -q commit

=item 5

Tag the branch with today's date, so that future merges can decide to merge
only from this date on.

  cd bricolage-branch-checkout/
  cvs -z3 -q tag rev_1_4_merge-CCYY-MM-DD

=back

By following this methodology we should be able to minimize the number of
conflicts we get between merges. See the Karl Fogel and Moshe Bar's book "Open
Source Development with CVS, 2nd Edition", chapter 2, for a more detailed
explanation of the whys and wheres of this approach to merging CVS branches.

=head1 CREATING DISTRIBUTIONS

If you are a Bricolage release manager and you're getting ready to release a
new version, here are the steps you'll need to take to create a distribution
<<<<<<< HEAD
tarball. First, proof-read the list of changes in Bric::Changes. Also, be sure
to add today's date to the header for the new release:

  =head1 VERSION 1.x.x (2003-11-29)
=======
tarball. First, add a date for the new release to Bric::Changes and commit
it. Something like this:

  =head1 VERSION 1.6.9 (2004-02-06)
>>>>>>> 5e20e29b

Next, tag the release in CVS:

  cvs -z3 tag rel_1_x_x

If this is a major release, you'll need to create a new branch, so that it can
be maintained for bug fixes separately, and then tag the release in that
branch.

  cvs -z3 tag -b rev_1_x
  cvs -z3 tag rel_1_x_x

Next, export the sources into a new directory. Be sure to use the C<-kkv>
option with C<export> so that the version numbers are all properly populated.

  cd /tmp
  cvs -z3 export -r rel_1_x_x -kkv bricolage
  cd bricolage
  make dist

This will create a distribution tarball in the bricolage directory. Copy this
tarball somewhere, and do a full test with it, to make sure that Bricolage
does indeed build and properly install itself.

  cp bricolage-1.x.x.tar.gz /tmp/src
  cd /tmp/src
  tar zxvf bricolage-1.x.x.tar.gz
  cd bricolage-1.x.x
  perl Makefile.PL
  make
  # Shut down PostgreSQL.
  make test
  # Start PostgreSQL.
  sudo make install
  make devtest
  sudo bric_apachectl start
  # Log in to the UI and test it a bit.
  sudo make uninstall

Be sure to run C<make devtest> after everything is installed to make sure that
it is all functioning correctly. Users won't be running these tests, as they
muck up the database. But that's okay for our validation of the release
tarball. Use C<make uninstall> to clean up the mess. If you have to go back
and make any changes, be sure to update the tag of any files you change and
commit to CVS, then do the whole thing over again. Once everything appears to
be working properly, release!

=head1 AUTHOR

Sam Tregar <stregar@about-inc.com>

David Wheeler <david@wheeler.net>

=head1 SEE ALSO

L<Bric::Admin>, L<Bric::ToDo>

=cut
<|MERGE_RESOLUTION|>--- conflicted
+++ resolved
@@ -4,19 +4,11 @@
 
 =head1 VERSION
 
-<<<<<<< HEAD
-$Revision: 1.44 $
+$Revision: 1.45 $
 
 =head1 DATE
 
-$Date: 2004-01-13 09:36:25 $
-=======
-$Revision: 1.37.2.9 $
-
-=head1 DATE
-
-$Date: 2004-02-06 20:00:14 $
->>>>>>> 5e20e29b
+$Date: 2004-02-11 06:46:27 $
 
 =head1 DESCRIPTION
 
@@ -525,17 +517,10 @@
 
 If you are a Bricolage release manager and you're getting ready to release a
 new version, here are the steps you'll need to take to create a distribution
-<<<<<<< HEAD
 tarball. First, proof-read the list of changes in Bric::Changes. Also, be sure
 to add today's date to the header for the new release:
 
   =head1 VERSION 1.x.x (2003-11-29)
-=======
-tarball. First, add a date for the new release to Bric::Changes and commit
-it. Something like this:
-
-  =head1 VERSION 1.6.9 (2004-02-06)
->>>>>>> 5e20e29b
 
 Next, tag the release in CVS:
 
