=head1 NAME

Bric::Hacker - A guide for Bricolage hackers.

=head1 VERSION

<<<<<<< HEAD
$Revision: 1.40 $

=head1 DATE

$Date: 2003-04-01 04:57:26 $
=======
$Revision: 1.37.2.4 $

=head1 DATE

$Date: 2003-04-06 02:41:50 $
>>>>>>> 885217a2

=head1 DESCRIPTION

This document is designed to provide information useful to Bricolage
developers. If you've got questions about hacking Bricolage that aren't
answered here please post to the Bricolage developer's mailing-list (see
below) and tell us about it.

=head1 MAILING LISTS

Bricolage has a number of mailing-lists that are relevant to developers:

=over 4

=item bricolage-general@lists.sourceforge.net

This is the mailing-list for normal Bricolage users.  This is a good
place to go with questions about how the application works and should
work.  To subscribe go to:

http://lists.sourceforge.net/lists/listinfo/bricolage-general

=item bricolage-devel@lists.sourceforge.net

This is the place to discuss Bricolage development, propose changes,
post patches and penetrate markets.  To subscribe go to:

http://lists.sourceforge.net/lists/listinfo/bricolage-devel

=item bricolage-commits@lists.sourceforge.net

This list gets an email for every commit to the CVS tree (see below
for more about CVS).  B<DO NOT POST TO THIS LIST!> To subscribe:

http://lists.sourceforge.net/lists/listinfo/bricolage-commits

=item bricolage-bugs@lists.sourceforge.net

This list gets an email for every bug-report submitted to Bugzilla
(see below for Bugzilla details).  B<DO NOT POST TO THIS LIST!> To
subscribe:

http://lists.sourceforge.net/lists/listinfo/bricolage-bugs

=back

=head1 CVS - THE CUTTING EDGE

If you're developing Bricolage then you should be working with the latest code
from CVS. You can browse the CVS tree at:

   http://sourceforge.net/cvs/?group_id=34789

You'll also find information there on connecting to the repository to checkout
a working copy.

=head1 BUG TRACKING

Bricolage has a Bugzilla server dedicated to it:

   http://bugzilla.bricolage.cc/

You should use this system to report bugs in Bricolage. If you're looking for
something to do you can also use the system to find open bugs and fix them. For
more things to do see L<Bric::ToDo|Bric::ToDo>.

=begin comment

To generate documentation that features private method documentation, use
Pod::Perldoc from CPAN to generate HTML files:

  perldoc -MPod::Simple::HTML -w accept_targets:private lib/Bric.pm

=end comment

=head1 SUBMITTING PATCHES

Patches should be generated using a C<cvs diff -u> command on each of the
files modified, from the root directory. For example, if you made changes to
F<lib/Bric/Changes.pod> and F<comp/foo.mc>, you would generate a diff by
running this command from the root of your CVS checkout:

  cvs diff -u lib/Bric/Changes.pod comp/foo.mc > patch.txt

If you created one or more new files in your changes then you'll have to add
them to the patch separately using normal C<diff> against C</dev/null>. For
example, if you created the file C<inst/upgrade/1.9.1/solve_fermat.pl> then
you would add this to patch.txt with:

  diff -u /dev/null inst/upgrade/1.9.1/solve_fermat.pl >> patch.txt

Always create patches using the most recent CVS version if possible. Send your
patches to the bricolage-devel list mentioned above.

=head1 APPLYING PATCHES

Patches created using the method above can be applied using C<patch> with the
C<-p0> option from the root of your CVS checkout:

  patch -p0 < patch.txt

Make sure you check the results with C<cvs diff> before committing.

=head1 CODING STANDARDS

Try to follow the style of the existing Bricolage code. Except where it is
bad, of course. Basically, write in the style you see in most Perl books and
documentation, particularly L<perlstyle>.

Although historically the Bricolage code has not enforced whitespace rules,
we now request that you use 4-space indents (2 spaces for continued lines)
and discourage the use of tabs. The following settings for some of the more
popular editors are thus recommended while editing Bricolage source code.

=head2 Emacs

We strongly recommend that you use C<cperl-mode> while editing Bricolage
sources in Emacs. Grab the latest version from the CPAN, install it, and then
place the following in your C<~/.emacs> file:

  (custom-set-variables
   '(case-fold-search t)
   '(cperl-indent-level 4)
   '(cperl-continued-statement-offset 2)
   '(cperl-tab-always-indent t)
   '(indent-tabs-mode nil))

Also, if you'd like to take advantage of the full functionality of
C<cperl-mode> and have it automatically parse all Perl source files, add these
settings, as well:

  (defalias 'perl-mode 'cperl-mode)
  (setq auto-mode-alist
        (append
         '(("\\.\\([pP]\\([Llm]\\|erl\\)\\|al\\|pod\\)\\'" . cperl-mode))
         auto-mode-alist))
    (setq cperl-hairy t)
    (setq interpreter-mode-alist (append interpreter-mode-alist
       '(("miniperl" . cperl-mode))))

When editing Bricolage Mason components, C<mmm-mode> can help. It's Mason mode
will parse Mason component files and use C<sgml-mode> in HTML spaces and
C<cperl-mode> in Mason blocks. Grab it from
L<http://mmm-mode.sourceforge.net/>, install it, and then add the following to
your C<~/.emacs> file to have it automatically parse your Bricolage Mason
component files:

  (add-to-list 'load-path "/usr/local/share/emacs/site-lisp")
  (require 'mmm-mode)
  (require 'mmm-mason)
  (setq mmm-global-mode 'maybe)
  (add-to-list 'auto-mode-alist '("/usr/local/bricolage/comp" . sgml-mode))
  (mmm-add-mode-ext-class 'sgml-mode "/usr/local/bricolage/comp" 'mason)

And if you need to examine the Mason object files created by Bricolage in
order to chase down bugs and such, you can use the C<cperl-mode> in those
files by adding this to your C<~/.emacs> file:

  (add-to-list 'auto-mode-alist '("/usr/local/bricolage/data/obj" . cperl-mode))

=head2 Vim

Rafael Garcia-Suarez has written a Vim indent macro which (for the most
part) duplicates the behavior of Emacs C<perl-mode>.  It is now, as of Vim
6.0, included in the Vim distribution and should be found in
C<$VIMRUNTIME/indent/perl>.  The easiest way to use it though is to place the
following line in your .vimrc:

    source $VIMRUNTIME/indent.vim

You'll also need to add these lines.

    set tabstop=8
    set softtabstop=4
    set shiftwidth=4
    set expandtab

The first three lines make Vim duplicate the behavior of Emacs in creating
the appearance of 4 space tabs with a mix of tabs and spaces.  This is
necessary for reading older Bricolage files which were written this way,
and haven't yet been re-tabbed.

The expandtab setting does the Right Thing under the new rules, in that it
doesn't use tabs at all, only spaces.

=head2 OTHER GOOD PRACTICES

Keep subroutines short. Each subroutine should handle one task. For example,
if you have a subroutine C<get_foo>, and getting "foo" requires getting "bar"
and "qux", then make two more subroutines C<get_bar> and C<get_qux> and put
them in the "private functions" section. Also if you duplicate some code in
several subroutines, factor it out into another subroutine. It's easier to
maintain one subroutine than to maintain three.

Limit the width of your code to 80 characters if possible. This makes them
easier to read. Keeping subroutines short helps to meet this goal, as well.

Make enough comments so that someone maintaining your code can understand what
is going on. Comments shouldn't be redundant with the code. They should
explain non-obvious code. Comments can be bad in some cases if code changes
and the corresponding comment is not kept in sync. So keep the comments in
sync!

Use Perl idioms if it is clear and concise, but use them with care.
Implicit variables can be slick, but hard to understand; add a comment
if you use uncommon ones.

Use Mason components only for display, and put business logic into library
modules and callback components. But only for as long as callbacks are in
components! We hope to move them into libraries soon, at which time this rule
will become even more rigid.

For POD, generally you copy/paste it from another module. Recently
we are trying to cut out some of useless things like
C<< BE<lt>Side Effects:E<gt> NONE >>. For a canonical example, see
C<Bric::Biz::Site>.

Avoid magic values, i.e. don't hard-code numbers into code. It tends to become
a maintenance problem if you put the number 1023 throughout a module and then
somewhere else you have 1021; is 1021 related to 1023 (1023 - 2), or is it
just another random number? And what does 1023 mean? Put a constant at the top
of the module and use that, instead.

In the end, just try to follow the existing code style, and take into
consideration any feedback you get from the mailing list when patches are
submitted.

=head1 TESTING

All Bricolage patches should be accompanied by the necessary tests. You are
strongly encouraged to write comprehensive tests that thoroughly test whatever
changes or additions you make to the Bricolage API. You are also strongly
encouraged to write tests for the current API, if you find that adequate tests
have not yet been written (and this is true in a great many places,
unfortunately). Although Bricolage does not yet support UI tests, we take our
API testing seriously, and so should you. Here's what you need to know to
write tests for Bricolage.

Bricolage contains a test suite based on L<Test::Class|Test::Class>. The test
classes live in the F<t/Bric> directory, and all subclass Bric::Test::Base. If
you're familiar with L<Test::More|Test::More>, then the syntax for how the
Test::Class-based classes work should be pretty readily apparent. See the
L<Test::Class|Test::Class> documentation for details. It's definitely worth a
read. If you haven't used Test::More, its documentation is also a must-read.

Bricolage has two different sets of tests, those run by C<make test> and those
run by C<make devtest>. The former are stand-alone tests that don't rely on the
presence of a Bricolage database to be run. They can thus be run before
C<make install>. The idea here is that we offer a basic set of tests that can
be run via the standard Perl installation pattern of

  perl Makefile.PL
  make
  make test
  make install

The tests run by <make devtest> are intended to be run during development.
They require that a Bricolage database be installed and running. They will
C<SELECT>, C<INSERT>, C<UPDATE>, and C<DELETE> data from that database, so
C<make devtest> should B<never> be run against a production database. Indeed,
you should in general have a clean, fresh database installation to run the
tests against. Although the test suite makes every effort to clean up after
itself by C<DELETE>ing data it has added to the database, it is unfortunately
imperfect, and extra data will be left, especially in Group-related and
Attribute-related tables.

So, once more, C<make devtest> should B<never> be run against a production
database.>. 'Nuff said.

All of the tests are run by the F<inst/runtests.pl> script, which in turn
tells L<Test::Harness|Test::Harness> to execute F<t/Bric/Test/Runner.pm>. This
file will find all the necessary test classes, load them, and then run their
tests. F<inst/runtests.pl> takes a number of arguments to simplify the running
of scripts, including a list of test files or classes to run, so that you can
just run the tests you need to run while you're developing new tests.
C<perldoc inst/runtests.pl> for more information.

Be sure to use the testing base classes in your test classes. For non-database
dependent tests (which are always in files named F<Test.pm>, use
L<Bric::Test::Base|Bric::Test::Base>. For development tests, use
L<Bric::Test::DevBase|Bric::Test::DevBase>, which inherits from
Bric::Test::Base. Be sure to read the documentation in these classes, as it
will help you to write your tests more effectively. Pay special attention to
the methods added to Bric::Test::DevBase, as they're there to help you clean
up any new records you've added to the database.

And finally, when you do provide patches to Bricolage, along with the new
tests to test them, make sure that all I<existing> tests pass, as well. This
means that you should always run C<make devtest> on a fresh database build
with your changes. Furthermore, if your patch involves changes to the
database, you should provide the necessary upgrade script in F<inst/upgrade/>,
and also run the tests against a database that has been built from Bricolage
sources untouched by your patch, and then upgraded by your upgrade
script. This will help to ensure that your upgrade script modifies the
database in the same way as your patch modifies the Bricolage SQL files.

And with that said, happy testing!

=head1 DEBUGGING

Bricolage is a complex application and debugging can be difficult.
Here are some tips to help you find bugs faster:

=over 4

=item *

Turn on C<QA_MODE> in your F<bricolage.conf> file. This will cause the UI to
display a bunch of useful data at the bottom of every page, including session
state, cache state, cookies, and GET and POST args. C<QA_MODE> turns on
PerlWarn (C<use warnings>) and causes error messages to include more
information. C<QA_MODE> also enables Apache::Status at the URL F</perl-status>
which allows you can to examine the state of the Perl interpreter inside
Apache.

=item *

Set the C<NO_TOOLBAR> directive to "0" or "Off" in F<bricolage.conf> to keep
Bricolage from popping up a new browser window without a toolbar.

=item *

Run Bricolage under the Perl debugger using the debug command with
F<bric_apachectl>:

   bric_apachectl debug

This will start Apache in single-process mode (C<httpd -X>) and setup
Apache::DB to start the debugger on the each hit to the server. You'll need to
install the Apache::DB Perl module to use this command.

To run Bricolage under DDD (L<http://www.gnu.org/software/ddd/>), start ddd as
root and load F<bin/bric_apachectl>. Give it the argument "debug" and run
it. When you issue a hit to the server the debugger will stop on the first
line of C<Bric::App::Handler::handler()>. From there you can set breakpoints
inside Bricolage and debug normally.

If you prefer to run without the debugger using only the Apache single-process
mode, then run Bricolage using the command

   bric_apachectl single

=item *

Set C<DBI_DEBUG> and C<DBI_CALL_TRACE> to 1 in your F<bricolage.conf>
file. C<DBI_DEBUG> records every database call in the logs complete with SQL
and arguments. C<DBI_CALL_TRACE> adds a a subroutine call trace for each
statement showing where the database call originated. This generates a lot of
data but it can be very helpful.

=item *

Look at the database directly using F<psql>. Many bugs in Bricolage can only
be successfully diagnosed by examining records created in the database.

=back

=head1 PERFORMANCE TUNING

Bricolage has two separate profiling systems that you can use to extract
performance data:

=over 4

=item *

To run Bricolage under the Devel::Profiler module set the C<PROFILE> variable
on in your F<bricolage.conf> file and restart your server. This will create a
F<profiler/$$/tmon.out> file in your Apache log directory for each server
process. You can use F<dprofpp> to analyze these files after the server has
been stopped with C<bric_apachectl stop>. See the Devel::Profiler
documentation for more details.

=item *

The database profiler is activated by enabling the C<DBI_PROFILE> option in
F<bricolage.conf>. This causes database profiling traces to be written to the
Apache error log during requests. You can then use F<bric_dbprof> to analyze
these trace. See L<bric_dbprof> for details.

=back

B<CAUTION:> Neither of these options is appropriate for a production system.

=head1 ACTIONS AND MOVERS

A relatively simple way to contribute to Bricolage is to provide actions
and movers. These are plugin modules that can add new functionality to
Bricolage without needing to make changes to the existing API.

An "action" is an act that is performed on files before they are distributed.
Say you want to clean the HTML of all of your HTML files before they're
distributed. You'll need to create an action to do this. Consult
L<Bric::Dist::Action> for information on how to create actions.

Say you need to distribute files via a protocol that Bricolage doesn't currently
support -- say, an new variant of FTP called "FooTP." You'll need to create a
new mover. Consult L<Bric::Dist::Action::Mover> for details on how to do that.

=head1 MERGING CHANGES FROM BRANCH TO TRUNK

If you're a Bricolage developer with permission to commit to the CVS
repository, you may occasionally have to merge changes from a release branch
(where bug fixes are generally committed) into the trunk. Here's how to do it
with a minimum of hassle.

=over 4

=item 1

Determine if the branch checkout has been merged before. To do so, execute
this cvs command in the branch checkout:

  cd bricolage-branch-checkout/
  cvs -z3 -q status -v README

This command will output the status of the F<README> file, something like
this:

  ===================================================================
  File: README            Status: Up-to-date

     Working revision:    1.16.2.1
     Repository revision: 1.16.2.1        /cvsroot/bricolage/bricolage/README,v
     Sticky Tag:          rev_1_4 (branch: 1.16.2)
     Sticky Date:         (none)
     Sticky Options:      (none)

     Existing Tags:
          rev_1_4                   (branch: 1.16.2)
          rev_1_4_merge-2002-08-31  (revision: 1.16.2.1)
          dev_1_3_3                 (revision: 1.10)
          rev_1_2_merge-2002-04-03  (revision: 1.2.2.4)
          rel_1_2_3                 (revision: 1.2.2.4)


From this output, you can see that, for this branch (rev_1_4), the file was
tagged with the merge tag "rev_1_4_merge-2002-08-31". Thus we can tell that
the branch was last merged on August 31, 2002. If there had not been a tag
with the same version number as the branch, then we could determine that it
hadn't been merged before.

=item 2

If a new directory has been added to the branch since the last merge, you must
first manually add it to the trunk. This probably won't happen often, and is
most likely in the F<inst/upgrade> directory, where new directories are added
for upgrade scripts. If a directory is in the branch but not in the trunk,
simply create it and add it.

  mkdir inst/upgrade/1.4.1
  cvs -z3 -q add inst/upgrade/1.4.1

=item 3

If the branch has not been merged into the trunk before, C<cd> into a checkout
from HEAD, make sure it's fully up-to-date, and do a simple merge:

  cd bricolage-head-checkout/
  cvs -z3 -q update
  cvs -z3 -q update -kk -j rev_1_4

Otherwise, do a merge from the most recently-dated merge tag. In the above
example, that would be "rev_1_4_merge-2002-08-31".

  cd bricolage-head-checkout/
  cvs -z3 -q update
  cvs -z3 -q update -kk -j rev_1_4_merge-2002-08-31 \
    -j rev_1_4

Note the use of the C<-kk> option. This option tells CVS not to evaluate
keywords in the files. This is crucial for merges, since keywords such as
C<$Revision $> B<will> be different. Not to worry, though; the keyword values
are always restored before releasing a new version. See
L<Creating Distributions|"CREATING DISTRIBUTIONS"> below.

=item 4

Resolve any conflicts (hopefully none, but they do happen occasionally) and
commit the changes to the trunk.

  cvs -z3 -q commit

=item 5

Tag the branch with today's date, so that future merges can decide to merge
only from this date on.

  cd bricolage-branch-checkout/
  cvs -z3 -q tag rev_1_4_merge-CCYY-MM-DD

=back

By following this methodology we should be able to minimize the number of
conflicts we get between merges. See the Karl Fogel and Moshe Bar's book "Open
Source Development with CVS, 2nd Edition", chapter 2, for a more detailed
explanation of the whys and wheres of this approach to merging CVS branches.

=head1 CREATING DISTRIBUTIONS

If you are a Bricolage release manager and you're getting ready to release a
new version, here are the steps you'll need to take to create a distribution
tarball. First, tag the release in CVS:

  cvs -z3 tag rel_1_x_x

If this is a major release, you'll need to create a new branch, so that it can
be maintained for bug fixes separately, and then tag the release in that
branch.

  cvs -z3 tag -b rev_1_x
  cvs -z3 tag rel_1_x_x

Next, export the sources into a new directory. Be sure to use the C<-kkv>
option with C<export> so that the version numbers are all properly populated.

  cd /tmp
  cvs -z3 export -r rel_1_x_x -kkv bricolage
  cd bricolage
  make dist

This will create a distribution tarball in the bricolage directory. Copy this
tarball somewhere, and do a full test with it, to make sure that Bricolage
does indeed build and properly install itself.

  cp bricolage-1.x.x.tar.gz /tmp/src
  cd /tmp/src
  tar zxvf bricolage-1.x.x.tar.gz
  cd bricolage-1.x.x
  perl Makefile.PL
  make
  # Shut down PostgreSQL.
  make test
  # Start PostgreSQL.
  sudo make install
  make devtest
  sudo make uninstall

Be sure to run C<make devtest> after everything is installed to make sure that
it is all functioning correctly. Users won't be running these tests, as they
muck up the database. But that's okay for our validation of the release
tarball. Use C<make uninstall> to clean up the mess. If you have to go back
and make any changes, be sure to update the tag of any files you change and
commit to CVS, then do the whole thing over again. Once everything appears to
be working properly, release!

=head1 AUTHOR

Sam Tregar <stregar@about-inc.com>

David Wheeler <david@wheeler.net>

=head1 SEE ALSO

L<Bric::Admin>, L<Bric::ToDo>

=cut
<|MERGE_RESOLUTION|>--- conflicted
+++ resolved
@@ -4,19 +4,11 @@
 
 =head1 VERSION
 
-<<<<<<< HEAD
-$Revision: 1.40 $
+$Revision: 1.41 $
 
 =head1 DATE
 
-$Date: 2003-04-01 04:57:26 $
-=======
-$Revision: 1.37.2.4 $
-
-=head1 DATE
-
-$Date: 2003-04-06 02:41:50 $
->>>>>>> 885217a2
+$Date: 2003-04-15 09:05:09 $
 
 =head1 DESCRIPTION
 
