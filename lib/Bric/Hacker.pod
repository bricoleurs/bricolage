=head1 NAME

Bric::Hacker - A guide for Bricolage hackers.

=head1 VERSION

<<<<<<< HEAD
$Revision: 1.50 $

=head1 DATE

$Date: 2004/04/22 09:52:15 $
=======
$Revision: 1.49.2.1 $

=head1 DATE

$Date: 2004/05/06 03:59:53 $
>>>>>>> 44d1ee08

=head1 DESCRIPTION

This document is designed to provide information useful to Bricolage
developers. If you've got questions about hacking Bricolage that aren't
answered here please post to the Bricolage developer's mailing-list (see
below) and tell us about it.

=head1 MAILING LISTS

Bricolage has a number of mailing-lists that are relevant to developers:

=over 4

=item bricolage-general@lists.sourceforge.net

This is the mailing-list for normal Bricolage users.  This is a good
place to go with questions about how the application works and should
work.  To subscribe go to:

http://lists.sourceforge.net/lists/listinfo/bricolage-general

=item bricolage-devel@lists.sourceforge.net

This is the place to discuss Bricolage development, propose changes,
post patches and penetrate markets.  To subscribe go to:

http://lists.sourceforge.net/lists/listinfo/bricolage-devel

=item bricolage-commits@lists.sourceforge.net

This list gets an email for every commit to the Subversion tree (see below for
more about Subversion). B<DO NOT POST TO THIS LIST!> To subscribe:

http://lists.sourceforge.net/lists/listinfo/bricolage-commits

=item bricolage-bugs@lists.sourceforge.net

This list gets an email for every bug-report submitted to Bugzilla
(see below for Bugzilla details).  B<DO NOT POST TO THIS LIST!> To
subscribe:

http://lists.sourceforge.net/lists/listinfo/bricolage-bugs

=back

=head1 IRC

You can often find folks hanging out and occasionally discussing development
issues on the #bricolage channel on the Rhizomatic IRC network.

<<<<<<< HEAD
=head1 CVS - NO LONGER USED - CHANGEME FOR SVN
=======
=head1 SUBVERSION
>>>>>>> 44d1ee08

If you're developing Bricolage then you should be working with the latest code
from the Bricolage Subversion repository. You can browse the Subversion
repository at L<http://svn.bricolage.cc/viewcvs/>.

Information on connecting to the repository to checkout a working copy is at
L<http://www.bricolage.cc/svn.html>.

=head1 BUG TRACKING

Bricolage has a Bugzilla server dedicated to it:

   http://bugzilla.bricolage.cc/

You should use this system to report bugs in Bricolage. If you're looking for
something to do you can also use the system to find open bugs and fix them. For
more things to do see L<Bric::ToDo|Bric::ToDo>.

=begin comment

To generate documentation that features private method documentation, use
Pod::Perldoc from CPAN to generate HTML files:

  perldoc -MPod::Simple::HTML -w accept_targets:private lib/Bric.pm

=end comment

=head1 SUBMITTING PATCHES - CHANGEME FOR SVN

Patches should be generated using the C<svn diff> command on each of the
files modified, from the root directory. For example, if you made changes to
F<lib/Bric/Changes.pod> and F<comp/foo.mc>, you would generate a diff by
running this command from the root of your Subversion checkout:

  svn diff lib/Bric/Changes.pod comp/foo.mc > patch.txt

If you created one or more new files in your changes then you'll have to add
them to the patch separately using normal C<diff> against C</dev/null>. For
example, if you created the file C<inst/upgrade/1.9.1/solve_fermat.pl> then
you would add this to patch.txt with:

  diff -u /dev/null inst/upgrade/1.9.1/solve_fermat.pl >> patch.txt

Always create patches using an up-to-date Subversion checkout if possible.
Send your patches to the bricolage-devel list mentioned above.

=head1 APPLYING PATCHES - CHANGEME FOR SVN

Patches created using the method above can be applied using C<patch> with the
C<-p0> option from the root of your Subvesion checkout:

  patch -p0 < patch.txt

Make sure you check the results with C<svn diff> before committing.

=head1 CODING STANDARDS

=head2 Perl

Try to follow the style of the existing Bricolage code. Except where it is
bad, of course. Basically, write in the style you see in most Perl books and
documentation, particularly L<perlstyle>.

Although historically the Bricolage code has not enforced whitespace rules,
we now request that you use 4-space indents (2 spaces for continued lines)
and discourage the use of tabs. The following settings for some of the more
popular editors are thus recommended while editing Bricolage source code.

=head3 Emacs

We strongly recommend that you use C<cperl-mode> while editing Bricolage
sources in Emacs. Grab the latest version from the CPAN, install it, and then
place the following in your C<~/.emacs> file:

  (custom-set-variables
   '(case-fold-search t)
   '(cperl-indent-level 4)
   '(cperl-continued-statement-offset 2)
   '(cperl-tab-always-indent t)
   '(indent-tabs-mode nil))
   ;; let hashes indent normally; I think this requires
   ;; at least version 4.32 of cperl-mode.el
   '(cperl-indent-parens-as-block t)
   '(cperl-close-paren-offset -4)

Also, if you'd like to take advantage of the full functionality of
C<cperl-mode> and have it automatically parse all Perl source files, add these
settings, as well:

  (defalias 'perl-mode 'cperl-mode)
  (setq auto-mode-alist
        (append
         '(("\\.\\([pP]\\([Llm]\\|erl\\)\\|al\\|pod\\)\\'" . cperl-mode))
         auto-mode-alist))
    (setq cperl-hairy t)
    (setq interpreter-mode-alist (append interpreter-mode-alist
       '(("miniperl" . cperl-mode))))

When editing Bricolage Mason components, C<mmm-mode> can help. It's Mason mode
will parse Mason component files and use C<sgml-mode> in HTML spaces and
C<cperl-mode> in Mason blocks. Grab it from
L<http://mmm-mode.sourceforge.net/>, install it, and then add the following to
your C<~/.emacs> file to have it automatically parse your Bricolage Mason
component files:

  (add-to-list 'load-path "/usr/local/share/emacs/site-lisp")
  (require 'mmm-mode)
  (require 'mmm-mason)
  (setq mmm-global-mode 'maybe)
  (add-to-list 'auto-mode-alist '("/usr/local/bricolage/comp" . sgml-mode))
  (mmm-add-mode-ext-class 'sgml-mode "/usr/local/bricolage/comp" 'mason)

And if you need to examine the Mason object files created by Bricolage in
order to chase down bugs and such, you can use the C<cperl-mode> in those
files by adding this to your C<~/.emacs> file:

  (add-to-list 'auto-mode-alist '("/usr/local/bricolage/data/obj" . cperl-mode))

=head3 Vim

Rafael Garcia-Suarez has written a Vim indent macro which (for the most
part) duplicates the behavior of Emacs C<perl-mode>.  It is now, as of Vim
6.0, included in the Vim distribution and should be found in
C<$VIMRUNTIME/indent/perl>.  The easiest way to use it though is to place the
following line in your .vimrc:

    source $VIMRUNTIME/indent.vim

You'll also need to add these lines.

    set tabstop=8
    set softtabstop=4
    set shiftwidth=4
    set expandtab

The first three lines make Vim duplicate the behavior of Emacs in creating
the appearance of 4 space tabs with a mix of tabs and spaces.  This is
necessary for reading older Bricolage files which were written this way,
and haven't yet been re-tabbed.

The expandtab setting does the Right Thing under the new rules, in that it
doesn't use tabs at all, only spaces.

=head3 SQL

The standard for writing SQL in Bricolage is pretty straight-forward: format
the SQL in 80 columns or less, and use heredocs where possible. For example:

  my $sql = "<<    END_SQL";
      SELECT id, name, description, publish_date, cover_date, current_version,
             publish_status, active
      FROM   story
      WHERE  id = ?
      END_SQL

Also, when writing your queries, please follow the following rules with regard
to table aliases:

=over 4

=item *

Do not alias any table names in queries, unless those table names are longer
than 8 characters, or are referred to in the FROM clause more than once. Under
this rule, for example, "story" and "member" would never be aliased unless
referenced twice.

=item *

For table names over 8 characters, abbreviated aliases are acceptable provided
that they are still long enough to be informative. i.e. "st_cat" instead of
"sc" for "story_category".

=item *

For multiple links to the same table, use an alias which is long enough to be
informative, such as "story2" or "inst_2" for the second reference to "story"
or "story_instance".

=back

The reason for these rules is that single-letter aliases for queries are as
unreadable and unmaintainable as single-letter variables names. You get
halfway down the page, and you can no longer remember to what tables they
refer.

The rules above are acutally taken from O'Reilly's "Introduction to PL/SQL
Programming," which has an I<excellent> chapter on code cleanliness in SQL and
SQL-extension languages.

=head2 OTHER GOOD PRACTICES

Keep subroutines short. Each subroutine should handle one task. For example,
if you have a subroutine C<get_foo>, and getting "foo" requires getting "bar"
and "qux", then make two more subroutines C<get_bar> and C<get_qux> and put
them in the "private functions" section. Also if you duplicate some code in
several subroutines, factor it out into another subroutine. It's easier to
maintain one subroutine than to maintain three.

Limit the width of your code to 80 characters if possible. This makes them
easier to read. Keeping subroutines short helps to meet this goal, as well.

Make enough comments so that someone maintaining your code can understand what
is going on. Comments shouldn't be redundant with the code. They should
explain non-obvious code. Comments can be bad in some cases if code changes
and the corresponding comment is not kept in sync. So keep the comments in
sync!

Use Perl idioms if it is clear and concise, but use them with care.
Implicit variables can be slick, but hard to understand; add a comment
if you use uncommon ones.

Use Mason components only for display, and put business logic into library
modules and callback components. But only for as long as callbacks are in
components! We hope to move them into libraries soon, at which time this rule
will become even more rigid.

For POD, generally you copy/paste it from another module. Recently
we are trying to cut out some of useless things like
C<< BE<lt>Side Effects:E<gt> NONE >>. For a canonical example, see
C<Bric::Biz::Site>.

Avoid magic values, i.e. don't hard-code numbers into code. It tends to become
a maintenance problem if you put the number 1023 throughout a module and then
somewhere else you have 1021; is 1021 related to 1023 (1023 - 2), or is it
just another random number? And what does 1023 mean? Put a constant at the top
of the module and use that, instead.

In the end, just try to follow the existing code style, and take into
consideration any feedback you get from the mailing list when patches are
submitted.

=head1 TESTING

All Bricolage patches should be accompanied by the necessary tests. You are
strongly encouraged to write comprehensive tests that thoroughly test whatever
changes or additions you make to the Bricolage API. You are also strongly
encouraged to write tests for the current API, if you find that adequate tests
have not yet been written (and this is true in a great many places,
unfortunately). Although Bricolage does not yet support UI tests, we take our
API testing seriously, and so should you. Here's what you need to know to
write tests for Bricolage.

Bricolage contains a test suite based on L<Test::Class|Test::Class>. The test
classes live in the F<t/Bric> directory, and all subclass Bric::Test::Base. If
you're familiar with L<Test::More|Test::More>, then the syntax for how the
Test::Class-based classes work should be pretty readily apparent. See the
L<Test::Class|Test::Class> documentation for details. It's definitely worth a
read. If you haven't used Test::More, its documentation is also a must-read.

Bricolage has two different sets of tests, those run by C<make test> and those
run by C<make devtest>. The former are stand-alone tests that don't rely on the
presence of a Bricolage database to be run. They can thus be run before
C<make install>. The idea here is that we offer a basic set of tests that can
be run via the standard Perl installation pattern of

  perl Makefile.PL
  make
  make test
  make install

The tests run by <make devtest> are intended to be run during development.
They require that a Bricolage database be installed and running. They will
C<SELECT>, C<INSERT>, C<UPDATE>, and C<DELETE> data from that database, so
C<make devtest> should B<never> be run against a production database. Indeed,
you should in general have a clean, fresh database installation to run the
tests against. Although the test suite makes every effort to clean up after
itself by C<DELETE>ing data it has added to the database, it is unfortunately
imperfect, and extra data will be left, especially in Group-related and
Attribute-related tables.

So, once more, C<make devtest> should B<never> be run against a production
database. 'Nuff said.

You can get a clean database without reinstalling Bricolage by doing

  sudo make db
  sudo make db_grant

Answer yes when it asks you to drop the database. Then to get useful
debugging output, do verbose testing with something like

  make devtest TEST_VERBOSE=1 > test.out 2>&1

All of the tests are run by the F<inst/runtests.pl> script, which in turn
tells L<Test::Harness|Test::Harness> to execute F<t/Bric/Test/Runner.pm>. This
file will find all the necessary test classes, load them, and then run their
tests. F<inst/runtests.pl> takes a number of arguments to simplify the running
of scripts, including a list of test files or classes to run, so that you can
just run the tests you need to run while you're developing new tests.
C<perldoc inst/runtests.pl> for more information.

Be sure to use the testing base classes in your test classes. For non-database
dependent tests (which are always in files named F<Test.pm>, use
L<Bric::Test::Base|Bric::Test::Base>. For development tests, use
L<Bric::Test::DevBase|Bric::Test::DevBase>, which inherits from
Bric::Test::Base. Be sure to read the documentation in these classes, as it
will help you to write your tests more effectively. Pay special attention to
the methods added to Bric::Test::DevBase, as they're there to help you clean
up any new records you've added to the database.

And finally, when you do provide patches to Bricolage, along with the new
tests to test them, make sure that all I<existing> tests pass, as well. This
means that you should always run C<make devtest> on a fresh database build
with your changes. Furthermore, if your patch involves changes to the
database, you should provide the necessary upgrade script in F<inst/upgrade/>,
and also run the tests against a database that has been built from Bricolage
sources untouched by your patch, and then upgraded by your upgrade
script. This will help to ensure that your upgrade script modifies the
database in the same way as your patch modifies the Bricolage SQL files.

And with that said, happy testing!

=head1 DEBUGGING

Bricolage is a complex application and debugging can be difficult.
Here are some tips to help you find bugs faster:

=over 4

=item *

Turn on C<QA_MODE> in your F<bricolage.conf> file. This will cause the UI to
display a bunch of useful data at the bottom of every page, including session
state, cache state, cookies, and GET and POST args. C<QA_MODE> turns on
PerlWarn (C<use warnings>) and causes error messages to include more
information. C<QA_MODE> also enables Apache::Status at the URL F</perl-status>
which allows you can to examine the state of the Perl interpreter inside
Apache.

=item *

Set the C<NO_TOOLBAR> directive to "0" or "Off" in F<bricolage.conf> to keep
Bricolage from popping up a new browser window without a toolbar.

=item *

Run Bricolage under the Perl debugger using the debug command with
F<bric_apachectl>:

   bric_apachectl debug

This will start Apache in single-process mode (C<httpd -X>) and setup
Apache::DB to start the debugger on the each hit to the server. You'll need to
install the Apache::DB Perl module to use this command.

To run Bricolage under DDD (L<http://www.gnu.org/software/ddd/>), start ddd as
root and load F<bin/bric_apachectl>. Give it the argument "debug" and run
it. When you issue a hit to the server the debugger will stop on the first
line of C<Bric::App::Handler::handler()>. From there you can set breakpoints
inside Bricolage and debug normally.

If you prefer to run without the debugger using only the Apache single-process
mode, then run Bricolage using the command

   bric_apachectl single

=item *

Set C<DBI_DEBUG> and C<DBI_CALL_TRACE> to 1 in your F<bricolage.conf>
file. C<DBI_DEBUG> records every database call in the logs complete with SQL
and arguments. C<DBI_CALL_TRACE> adds a a subroutine call trace for each
statement showing where the database call originated. This generates a lot of
data but it can be very helpful.

=item *

Look at the database directly using F<psql>. Many bugs in Bricolage can only
be successfully diagnosed by examining records created in the database.

=back

=head1 PERFORMANCE TUNING

Bricolage has two separate profiling systems that you can use to extract
performance data:

=over 4

=item *

To run Bricolage under the Devel::Profiler module set the C<PROFILE> variable
on in your F<bricolage.conf> file and restart your server. This will create a
F<profiler/$$/tmon.out> file in your Apache log directory for each server
process. You can use F<dprofpp> to analyze these files after the server has
been stopped with C<bric_apachectl stop>. See the Devel::Profiler
documentation for more details.

=item *

The database profiler is activated by enabling the C<DBI_PROFILE> option in
F<bricolage.conf>. This causes database profiling traces to be written to the
Apache error log during requests. You can then use F<bric_dbprof> to analyze
these trace. See L<bric_dbprof> for details.

=back

B<CAUTION:> Neither of these options is appropriate for a production system.

=head1 ACTIONS AND MOVERS

A relatively simple way to contribute to Bricolage is to provide actions
and movers. These are plugin modules that can add new functionality to
Bricolage without needing to make changes to the existing API.

An "action" is an act that is performed on files before they are distributed.
Say you want to clean the HTML of all of your HTML files before they're
distributed. You'll need to create an action to do this. Consult
L<Bric::Dist::Action> for information on how to create actions.

Say you need to distribute files via a protocol that Bricolage doesn't currently
support -- say, an new variant of FTP called "FooTP." You'll need to create a
new mover. Consult L<Bric::Dist::Action::Mover> for details on how to do that.

=head1 MERGING CHANGES FROM BRANCH TO TRUNK - CHANGEME FOR SVN

If you're a Bricolage developer with permission to commit to the Subversion
repository, you may occasionally have to merge changes from a release branch
(where bug fixes are generally committed) into the trunk. Here's how to do it
with a minimum of hassle.

=over 4

=item 1

Make sure that both the branch you are merging from and the trunk are updated
and have no uncommitted changes. You can check for these differences by using
the Subversion <status> and <update> commands. Running C<svn status> will tell
you if there have been any uncommitted changes to the local copy of the branch
or trunk. Running C<svn update> will merge in any updates from the copy on the
Subversion server. So we recommend runing both of these commands in both the
branch and the trunk and committing any necessary chaanges before continuing.

  % cd bricolage-trunk
  % svn status
  % svn update
  At revision 6123.

  % cd bricolage-branch-checkout
  % svn status
  % svn update
  At revision 6123.

=item 2

To merge the changes from the branch into the trunk, you need to tell the
Subversion <merge> command to use the difference between two revisions in the
I<branch> to update the trunk. The two revisions to compare are, on the one
hand, either the revision when the branch was created, or the revision when
the branch was last merged into the trunk; and on the other hand, the current
revision in the branch.

For the latter number, you can simply use the C<HEAD> keyword, which
represents the latest revision number in the branch.

For the former number, Bricolage has implemented a standard way of recording a
merge: we create a new tag for the branch. In Subversion, branches and tags
are exactly the same, the difference is only in convention. So the convention
for Bricolage is to store tags in the F<tags> subdirectory of the project
directory, and branches in the F<branches> subdirectory. The other half of the
convention is that no one should ever commit changes to a tag after it has
been created.

Tags are named for the branch name, the word "merge", and the revision number
up to which the merge was made. For example, if a merge was committed to the
trunk from the rev_1_8 branch in Subversion revision # 5694, the branch would
be tagged "rev_1_8_merge_5694".

So get the revision number of the last merge, look in the Bricolage ViewCVS
interface for the last merge tag created for the branch. Or use the Subversion
C<list> command to find it:

  % svn list http://svn.bricolage.cc/bricolage/tags | grep rev_1_8
  rev_1_8_merge_5694
  rev_1_8_merge_5825
  rev_1_8_merge_5902
  rev_1_8_merge_5995

So now we know that we want to update the trunk with all of the changes
between revision 5995 and C<HEAD>. If no merge tag exists, then use C<svn log>
to find out at what revision number the branch was created and use that
number.

=item 3

Now simply switch to the trunk checkout and perform the merge. Using the above
examples, the merge would look like this:

  % cd bricolage-trunk
  % svn merge -r 5995:HEAD http://svn.bricolage.cc/bricolage/branches/rev_1_8
  U  lib/Bric/App/ApacheConfig.pm
  C  lib/Bric/Hacker.pod

If you're nervous about doing the merge (don't be, it's just your local copy
you're updating at this point), you can use the C<--dry-run> option to see
what files would change without changing them. Or run C<svn diff> with the
same arguments to see what the differences are:

  % svn merge -r 5995:HEAD http://svn.bricolage.cc/bricolage/branches/rev_1_8 \
    > test.diff

=item 4

Resolve any conflicts (hopefully none, but they do happen occasionally).
Notice above that the result of the merge is a conflict in
F<lib/Bric/Hacker.pod>. To resolve the conflicts, follow the directions in the
Subversion book, published online here:
L<http://svnbook.red-bean.com/svnbook/ch03s05.html#svn-ch-3-sect-4.4>.

=item 5

Rebuild the database and run all of the tests:

  % make devtest TEST_VERBOSE=1

If there are any test failures, you'll need to fix those, too.

=item 6

Commit the changes to the trunk. Be sure to specify what revisions were merged
in, and what the new tag you'll create in the branch will be named. The final
revision number (represented by HEAD) happened to have been printed out when
we ran C<svn update> in step one, so it's easy to find and use:

  % svn commit -m 'Merged rev_1_8 changes 5995-6123. Will tag rev_1_8_merge_6123.'

=item 5

Tag the branch with the last revision, so that future merges can decide to
merge only from thiat revision on.

  % svn cp http://svn.bricolage.cc/bricolage/branches/rev_1_8 \
    http://svn.bricolage.cc/bricolage/tags/rev_1_8_merge_6123

=back

By following this methodology we should be able to minimize the number of
conflicts we get between merges. See book "Version Control with Subversion,"
chapter 4 at L<http://svnbook.red-bean.com/svnbook/ch04.html>, for a more
detailed explanation of the whys and wheres of this approach to merging
Subversion branches.

=head1 CREATING DISTRIBUTIONS - CHANGEME FOR SVN

B<Note: To be updated to reflect use of Subvesion!>

If you are a Bricolage release manager and you're getting ready to release a
new version, here are the steps you'll need to take to create a distribution
tarball. First, proof-read the list of changes in Bric::Changes. Also, be sure
to add today's date to the header for the new release:

  =head1 VERSION 1.x.x (2003-11-29)

Next, tag the release in CVS:

  cvs -qz3 tag rel_1_x_x

If this is a major release, you'll need to create a new branch, so that it can
be maintained for bug fixes separately, and then tag the release in that
branch.

  cvs -qz3 tag -b rev_1_x
  cvs -qz3 tag rel_1_x_x

Next, export the sources into a new directory. Be sure to use the C<-kkv>
option with C<export> so that the version numbers are all properly populated.

  cd /tmp
  cvs -qz3 export -r rel_1_x_x -kkv bricolage
  cd bricolage
  make dist

This will create a distribution tarball in the bricolage directory. Copy this
tarball somewhere, and do a full test with it, to make sure that Bricolage
does indeed build and properly install itself.

  cp bricolage-1.x.x.tar.gz /tmp/src
  cd /tmp/src
  tar zxvf bricolage-1.x.x.tar.gz
  cd bricolage-1.x.x
  perl Makefile.PL
  make
  # Shut down PostgreSQL.
  make test
  # Start PostgreSQL.
  sudo make install
  make devtest
  sudo bric_apachectl start
  # Log in to the UI and test it a bit.
  sudo make uninstall

Be sure to run C<make devtest> after everything is installed to make sure that
it is all functioning correctly. Users won't be running these tests, as they
muck up the database. But that's okay for our validation of the release
tarball. Use C<make uninstall> to clean up the mess. If you have to go back
and make any changes, be sure to update the tag of any files you change and
commit to CVS, then do the whole thing over again. Once everything appears to
be working properly, release!

=head2 Where to Send Notices

=head3 Mail Lists

=over 4

=item bricolage-announce@lists.sourceforge.net

=item bricolage-general@lists.sourceforge.net

=item bricolage-devel@lists.sourceforge.net

=item mason-announce@lists.sourceforge.net

=item mason-users@lists.sourceforge.net

=item pgsql-announce@postgresql.org

=item pgsql-general@postgresql.org

=item announce@perl.apache.org

=item modperl@perl.apache.org

=item html-template-users@lists.sourceforge.net

=item temlates-announce@template-toolkit.org

=item temlates@template-toolkit.org

=item general@oscom.org

=back

=head3 Web Sites

=over 4

=item L<http://www.bricolage.cc/>

=item L<http://www.cmsmatrix.org/>

=item L<http://freshmeat.net/projects/bricolage/>

=item L<http://use.perl.org/>

=back

=head1 AUTHORS

Sam Tregar <stregar@about-inc.com>

David Wheeler <david@wheeler.net>

=head1 SEE ALSO

L<Bric::Admin>, L<Bric::ToDo>

=cut
<|MERGE_RESOLUTION|>--- conflicted
+++ resolved
@@ -4,19 +4,11 @@
 
 =head1 VERSION
 
-<<<<<<< HEAD
-$Revision: 1.50 $
+$Revision: 1.49.2.1 $
 
 =head1 DATE
 
-$Date: 2004/04/22 09:52:15 $
-=======
-$Revision: 1.49.2.1 $
-
-=head1 DATE
-
 $Date: 2004/05/06 03:59:53 $
->>>>>>> 44d1ee08
 
 =head1 DESCRIPTION
 
@@ -68,11 +60,7 @@
 You can often find folks hanging out and occasionally discussing development
 issues on the #bricolage channel on the Rhizomatic IRC network.
 
-<<<<<<< HEAD
-=head1 CVS - NO LONGER USED - CHANGEME FOR SVN
-=======
 =head1 SUBVERSION
->>>>>>> 44d1ee08
 
 If you're developing Bricolage then you should be working with the latest code
 from the Bricolage Subversion repository. You can browse the Subversion
@@ -100,7 +88,7 @@
 
 =end comment
 
-=head1 SUBMITTING PATCHES - CHANGEME FOR SVN
+=head1 SUBMITTING PATCHES
 
 Patches should be generated using the C<svn diff> command on each of the
 files modified, from the root directory. For example, if you made changes to
@@ -119,7 +107,7 @@
 Always create patches using an up-to-date Subversion checkout if possible.
 Send your patches to the bricolage-devel list mentioned above.
 
-=head1 APPLYING PATCHES - CHANGEME FOR SVN
+=head1 APPLYING PATCHES
 
 Patches created using the method above can be applied using C<patch> with the
 C<-p0> option from the root of your Subvesion checkout:
@@ -355,7 +343,7 @@
 Answer yes when it asks you to drop the database. Then to get useful
 debugging output, do verbose testing with something like
 
-  make devtest TEST_VERBOSE=1 > test.out 2>&1
+  sudo make devtest TEST_VERBOSE=1 > test.out 2>&1
 
 All of the tests are run by the F<inst/runtests.pl> script, which in turn
 tells L<Test::Harness|Test::Harness> to execute F<t/Bric/Test/Runner.pm>. This
@@ -487,7 +475,7 @@
 support -- say, an new variant of FTP called "FooTP." You'll need to create a
 new mover. Consult L<Bric::Dist::Action::Mover> for details on how to do that.
 
-=head1 MERGING CHANGES FROM BRANCH TO TRUNK - CHANGEME FOR SVN
+=head1 MERGING CHANGES FROM BRANCH TO TRUNK
 
 If you're a Bricolage developer with permission to commit to the Subversion
 repository, you may occasionally have to merge changes from a release branch
@@ -615,7 +603,7 @@
 detailed explanation of the whys and wheres of this approach to merging
 Subversion branches.
 
-=head1 CREATING DISTRIBUTIONS - CHANGEME FOR SVN
+=head1 CREATING DISTRIBUTIONS
 
 B<Note: To be updated to reflect use of Subvesion!>
 
