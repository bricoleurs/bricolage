--- conflicted
+++ resolved
@@ -4,19 +4,11 @@
 
 =head1 VERSION
 
-<<<<<<< HEAD
-$Revision: 1.37 $
+$Revision: 1.38 $
 
 =head1 DATE
 
-$Date: 2003-03-09 19:38:12 $
-=======
-$Revision: 1.35.2.1 $
-
-=head1 DATE
-
-$Date: 2003-03-07 22:11:08 $
->>>>>>> 9c9f0883
+$Date: 2003-03-12 08:59:58 $
 
 =head1 DESCRIPTION
 
