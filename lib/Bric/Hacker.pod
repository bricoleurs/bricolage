--- conflicted
+++ resolved
@@ -362,8 +362,9 @@
   sudo make db
   sudo make db_grant
 
-Answer yes when it asks you to drop the database. Then to get useful
-debugging output, do verbose testing with something like
+Answer yes when it asks you to drop the database. (Note: if there were any
+database changes, you'll also need to run upgrade scripts in inst/upgrade/.)
+Then to get useful debugging output, do verbose testing with something like
 
   sudo make devtest TEST_VERBOSE=1 > test.out 2>&1
 
@@ -591,13 +592,8 @@
 what files would change without changing them. Or run C<svn diff> with the
 same arguments to see what the differences are:
 
-<<<<<<< HEAD
-  % svn merge -r --dry-run 5995:HEAD \
+  % svn merge -r 5995:HEAD --dry-run \
     https://svn.bricolage.cc/bricolage/branches/rev_1_8 > test.diff
-=======
-  % svn merge -r 5995:HEAD --dry-run \
-    http://svn.bricolage.cc/bricolage/branches/rev_1_8 > test.diff
->>>>>>> 970bd8b3
 
 =item 4
 
