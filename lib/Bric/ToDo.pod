=head1 NAME

Bric::ToDo - Bricolage To Do List

=head1 VERSION

<<<<<<< HEAD
$Revision: 1.98 $

=head1 DATE

$Date: 2003-03-15 05:16:19 $
=======
$Revision: 1.96.2.2 $

=head1 DATE

$Date: 2003-03-21 01:15:22 $
>>>>>>> 9d140649

=head1 DESCRIPTION

This document lists the items on Bricolage's To Do list.

=head1 OVERVIEW

Bricolage versions are determined by the types of changes required. Minor
version numbers require no changes to the database schema (though data in the
database can be added or changed, e.g, for new preferences), and require few
changes to the libraries. The idea is to try to use the existing tools in the
libraries and the database to do more in the UI, though minor changes to the
libraries are allowed. Major version numbers, on the other hand, change when the
database schema has been altered, or when the changes to the libraries are
significant (including the addition of new libraries), or simply when
significant features have been added.

At any one time, we will list the tasks that contributors have accepted for the
next minor version and for the next major version. After that, we list other
outstanding to do items in descending order of importance: "High Priority Minor
Items," "High Priority Major Items," "Low Priority Minor Items," and "Low
Priority Major Items." Developers who wish to volunteer to take on one or more
of these tasks should announce their plans and version goal on the
Bricolage Developers list <bricolage-devel@lists.sourceforge.net>. Contributions
are welcome.

At the end of this document, the "Blue Sky" section features items that will
likely never be done for the 1.x development of Bricolage, but we'd like to keep
in mind as long term goals further down the line.

=cut

##############################################################################

=head2 High Priority Minor Items

=over

=item *

Take the "Group Membership" sections of the User, Category, and Site profiles
and abstract them into a single widget. Use the widget to add a "Group
Permissions" section to all relevant profiles. (Implementation notes: User is
special in that it must include I<all> groups, including secret groups.
Category is special in that it must allow group memberships to cascade into
subcategories. Site is probably typical of all other objects that need this
widget, in that it doesn't include secret groups and it doesn't need to
cascade memberships.)

=item *

Give users the option to reactivate deleted templates when they try to create
a template that already exists in the database as a deactivated template.
[David]

=item *

Create category browser so that, in interfaces where users have to navigate
categories (e.g., when creating subcategories, or when assigning an asset to a
category), they can do it hierarchically, rather than have to look at a long-ass
list of all categories.

=item *

When clicking "New" for an existing contributor, allow choice of Contributor
Type, and B<then> role. Right now, if you want an existing contributor to be a
contributor of a different type, you have to create a new person, and this
duplication is bad.

=item *

When adding a new person, have user search for existing persons first to ensure
that the person doesn't already exist. That is, when adding a new user, it could
be that the person being added is already in the system as a contributor, so the
new user object can be based on the person object underlying the contributor
object. Similarly, when adding a new contributor, the person being added could
have an existing person record as an existing contributor or user.

=item *

Write context-sensitive help for those pages that are still missing it.

=item *

Resolve the "Adding Element and hitting Cancel" issue (See
L<http:E<sol>E<sol>bugzilla.bricolage.ccE<sol>show_bug.cgi?id=3>).

=item *

Add Keyword Management interface to centrally manage keywords. Also add
interface to select from existing keywords for associating with assets. Note
that support Keyword Groups will have to be returned to the API.

=item *

Create backup and restore scripts that make it easy to do, especially given
the difficulties of importing a PostgreSQL database dump from Bricolage (Sam
has more details on this).

=item *

Write distribution documentation.

=item *

Add preferences and the code to enforce them to allow admins to specify that
keywords follow certain rules, such as being all lowercase, or to exclude
certain words (e.g., About.com excludes the keyword "about.com").

=item *

Add ability to "undeploy" templates without deactivating them.

=item *

Add option to the installation system to always use the defaults and
never prompt the user.

=item *

Add search story/media element type to the Find Stories and Find Media
interfaces. This feature would be in the Advanced search interface, but for
those who want to have it present all the time, see the next item.

=item *

Add preference to make advanced search in Find Stories and/or Find Media the
default search form when you go to those screens.

=item *

Disallow the Find Stories and Find Media interfaces from searching for and
returning all of the stories and media in the database. [David]

=item *

Update exception handling to allow for option to send error details to a valid
email address or URI. The error page (500.mc) would have a form with all the
details in hidden fields, and a button. When the button is pressed, the info
in the form would either be sent to the specified email adddress or to the
specified URL (on the assumption that that URL would process the form data).

=item *

Add a checkbox to the Bulk Edit page. When the box is checked, line wrapping
will be preserved as pasted (e.g., when pasting in poetry). When it's not
checked, the lines will be unwrapped into a single line (as happens now), so
that they wrap inside the textarea box nicely. It will be unchecked by default
to keep the interface basically the same as it is now.

=item *

The installation system should allow the PostgreSQL database to exist
on a separarate machine.  Currently only a local database will work.

=item *

Replace use of Text::Iconv with Encode?

=item *

Bric::Util::FTP::DirHandle has code to specifically recoginze templates ending
in F<.mc>, F<.tmpl>, and F<.pl>. This needs to be made more flexible, so that
it recognizes any other burners tha may be added to the system.

=back

=cut

##############################################################################

=head2 High Priority Major Items

=over 4

=item *

Remove C<check_uri()> bottleneck in Story.pm and Media.pm. Create a table with
two columns in it, one for story IDs and one for URIs, and put all of the URIs
in it. Then we could just query against that table to compare URIs. All the
possible URIs for a story would have to be included in the table, for all
combinations of category and output channel Do the same for media.

=item *

Move callbacks to modules that subclass MasonX::CallbackHandler.

=item *

Add browser-based UI for scheduled burning/syndication.

=item *

Add browser-based UI for mass publication and distribution. This will
primarily be useful for template redesigns that need to be applied to a large
set of pages or a whole site.

=item *

Add better tools for handling special characters (e.g., high ASCII, Latin-1
letters with umlauts and accents and such). May need to select a character set
to be associated with output channels, and convert characters based on the
character set.

=item *

Revamp the element system. See the proposed functional specification here:
L<http:E<sol>E<sol>bricolage.ccE<sol>docsE<sol>designE<sol>ElementRevision.html>.

=item *

Add support for Instant messaging (using Jabber server) in Alerts.

=item *

Add an email mover. There should be one that will simply mail the contents of
an output, and one that will send the contents as an attachment (or
attachments, if there are several files).

=item *

Port installation system to use Module::Build.

=back

=cut

##############################################################################

=head2 Low Priority Minor Items

=over 4

=item *

Add desk paging, such that the assets on a given desk (or My Workspace) can be
viewed across a series of pages.

=item *

Add "Check all" button that uses JS to select all the select checkboxes on a
publish desk and My Workspace. There's a button in My Alerts that can be copied
for this purpose.

=item *

Add interface for editing Contact Types.

=item *

Create Makefile for distribution engine only.

=item *

Add support for Organizations.

=item *

Add support for addresses.

=item *

Add HTML Cleaning Action.

=item *

Add HTML Validation Action.

=item *

Link contributors to their assets -- provide a link in the Contributor Manager
and/or the Contributor Profile).

=item *

Add preferences for listManagers to indicate whether they should default to
expand or narrow behavior.

=item *

Add command-line argument to F<bric_ftpd> that will kill the currently-running
instance.

=item *

Add command-line argument to F<bric_dist_mon> that will kill the
currently-running instance.

=item *

Add autopopulation of video media type properties, such as codec, bit rate,
fps, length, etc. Use a tool such as Video::Info.

=item *

Change template deployment to not append the output-channel post_path to the
template filename. Currently the burners have hacks in them to look in the
post_path for templates but ultimately this should be fixed the right way. If
you choose to accept this mission you'll need to write an upgrade script to
correct template entries in the database and move deployed templates on the
filesystem.

=back

=cut

##############################################################################

=head2 Low Priority Major Items

=over 4

=item *

Add a callback option to custom fields. This feature would allow custom Perl
code to be associated with the field, and to be executed when the field is
filled in by a user. This would perhaps be the best way to allow fields to be
"customized," e.g., when a field needs to be looked up in another database via
the DBI. Yes, this could be a security issue (a serious one!), but we put the
onus on the Bricolage administrator to ensure that the people with access
can't bollocks things up. We just have to make it difficult for people to hack
in and exploit such a field.

=item *

Add optional code field to custom fields. This feature will allow a select
list to offer as options the values returned from C<eval>ed perl expression,
such as a DBI qeury to another database. Yes, this could be a security issue
(a serious one!), but we put the onus on the Bricolage administrator to ensure
that the people with access can't bollocks things up. We just have to make it
difficult for people to hack in and exploit such a field.

=item *

Add a Relational custom field option. This field would allow a a link to be
made to another arbitrary object in Bricolage. The custom field form would
have a select list of Bricolage object names (e.g., Story, User, Output
Channel, Event, etc.). When the user wishes to make the link, she's presented
with a manager-type search interface from which to find a pick the object she
wants.

=item *

Add user-created help for user-created fields (add a "Help Text" field to Form
Builder).

=item *

Make Session an object.

=item *

Add ordering to desks, such that their position in workflow can be ordered. This
will likely need some sort of attribute on the desks's membership in the group
for a workflow (since desks can be in multiple workflows).

=item *

Add a flag to the category object to indicate whether or not assets can be
associated with it, and then check that flag in the new asset profiles.

=item *

Add a flag to the category object to indicate whether or not the category is
allowed to have subcategories, and then check that flag in the category profile.

=item *

Add preference groupings (secret groups would probably work well) and present
the grouped preferences together in a profile. Then just list the preference
groups in the Preference Manager.

=item *

Add support for contributor contracts.

=item *

Add support for LDAP authentication.

=item *

Change way objects are deactivated (archived?) in the database such that, where
there are name uniqueness constraints, a new object can be created with the name
of a deleted one without any clashes (e.g., for Elements and Element Types).

=item *

Add file system-like asset browsing (especially for templates and media).

=item *

Create a different way of distinguishing which desks are shared and which are
not, rather than relying solely on the desk name.

=item *

Add explicit directory (a.k.a. story index) support.

=item *

Add an option to all C<list()> methods so that they can take an array of IDs
and return all the objects with those IDs via the C<WHERE ID IN (...)> SQL
syntax. Such queries shouldn't be prepared via C<prepare_cached()>, only via
C<prepare()>, since there will likely be a different number of IDs to look for
every time.

=item *

Add object so that a new group can start with the settings (including
permissions) of an existing group.

=item *

Allow Element Types to be subelements. This means that all elements of a
particular type will be subelements, so that if you add or remove elements of
that type, they will automatically be subelements of whatever element for
which the type is defined.

=item *

Add specification for whether Elements added as Subelements of another are
"Required" or not -- just as we currently do for fields in an Element.

=item *

Create separate sand box for previewing stories with templates while templates
are under development -- that is, without deploying them.

=item *

Add support for individual user preferences that can override (some) global
preferences. (Also add group-level prefs?)

=item *

Allow multiple files to be associated with a single media asset (e.g., when
there's an image, a thumbnail, a high-res version, etc., all essentially for the
same asset).

=item *

Implement keyword synonyms. This might include support for various meanings
among keywords and/or support for a prefered keyword among a group of
synonymous keywords. Past versions of Bricolage (pre 1.3.2) included an
incomplete implementation that you might use as inspiration.

=back

=cut

##############################################################################

=head2 Blue Sky

=over 4

=item *

Add support for Java templates.

=item *

Add basic project management. Tie project tasks to workflow desks.

=item *

Add support for concurrent checkouts, including support for conflict resolution.

=item *

Add support for display of deltas between versions -- something like what
CVSWeb does, in terms of allowing editors to see what has changed between
versions of an asset.

=item *

Integrate with Subversion.

=item *

Integrate with WebDAV (Slide? mod_dav?).

=item *

Add full-text indexing of the database. See
L<http:E<sol>E<sol>techdocs.postgresql.orgE<sol>techdocsE<sol>fulltextindexing.php>
for one approach using PostgreSQL.

=item *

Add stronger type checking.

=item *

Add thorough directory (LDAP, NDS, ADS) integration, including group and
permission management.

=item *

Add support for document translation (e.g., Word, QuarkXPress, Acrobat, etc.).

=item *

Add support for skins -- different colors, etc, probably via preferences.

=item *

Allow Elements to be previewed before they're added.

=item *

Add permission granularity down to the user, property, field, and attribute
levels.

=item *

Add reporting, where reports can be templated and saved for particular users,
or to be shared between users.

=item *

Allow items to move through different workflows and/or desks in parallel.

=back

=cut

##############################################################################

=head1 AUTHOR

David Wheeler <david@wheeler.net>

=head1 SEE ALSO

L<Bric|Bric>, L<Bric::Changes|Bric::Changes>.

=cut<|MERGE_RESOLUTION|>--- conflicted
+++ resolved
@@ -4,19 +4,11 @@
 
 =head1 VERSION
 
-<<<<<<< HEAD
-$Revision: 1.98 $
+$Revision: 1.99 $
 
 =head1 DATE
 
-$Date: 2003-03-15 05:16:19 $
-=======
-$Revision: 1.96.2.2 $
-
-=head1 DATE
-
-$Date: 2003-03-21 01:15:22 $
->>>>>>> 9d140649
+$Date: 2003-03-23 06:57:00 $
 
 =head1 DESCRIPTION
 
