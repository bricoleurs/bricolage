=head1 NAME

Bric::ToDo - Bricolage To Do List

=head1 VERSION

<<<<<<< HEAD
$Revision: 1.97 $

=head1 DATE

$Date: 2003-03-12 08:59:58 $
=======
$Revision: 1.96.2.1 $

=head1 DATE

$Date: 2003-03-12 16:20:41 $
>>>>>>> 852ba98a

=head1 DESCRIPTION

This document lists the items on Bricolage's To Do list.

=head1 OVERVIEW

Bricolage versions are determined by the types of changes required. Minor
version numbers require no changes to the database schema (though data in the
database can be added or changed, e.g, for new preferences), and require few
changes to the libraries. The idea is to try to use the existing tools in the
libraries and the database to do more in the UI, though minor changes to the
libraries are allowed. Major version numbers, on the other hand, change when the
database schema has been altered, or when the changes to the libraries are
significant (including the addition of new libraries), or simply when
significant features have been added.

At any one time, we will list the tasks that contributors have accepted for the
next minor version and for the next major version. After that, we list other
outstanding to do items in descending order of importance: "High Priority Minor
Items," "High Priority Major Items," "Low Priority Minor Items," and "Low
Priority Major Items." Developers who wish to volunteer to take on one or more
of these tasks should announce their plans and version goal on the
Bricolage Developers list <bricolage-devel@lists.sourceforge.net>. Contributions
are welcome.

At the end of this document, the "Blue Sky" section features items that will
likely never be done for the 1.x development of Bricolage, but we'd like to keep
in mind as long term goals further down the line.

=cut

##############################################################################

=head2 High Priority Minor Items

=over

=item *

<<<<<<< HEAD
Take the "Group Membership" sections of the User, Category, and Site profiles
and abstract them into a single widget. Use the widget to add a "Group
Permissions" section to all relevant profiles. (Implementation notes: User is
special in that it must include I<all> groups, including secret groups.
Category is special in that it must allow group memberships to cascade into
subcategories. Site is probably typical of all other objects that need this
widget, in that it doesn't include secret groups and it doesn't need to
cascade memberships.)

=item *

Add an C<instance()> function/method to Bric::Util::Session so that other
parts of the API can always get the current session, instead of grabbing
C<%HTML::Mason::Commands::session> directly (as in Bric::App::Util).

=item *

=======
>>>>>>> 852ba98a
Give users the option to reactivate deleted templates when they try to create
a template that already exists in the database as a deactivated template.
[David]

=item *

Create category browser so that, in interfaces where users have to navigate
categories (e.g., when creating subcategories, or when assigning an asset to a
category), they can do it hierarchically, rather than have to look at a long-ass
list of all categories.

=item *

When clicking "New" for an existing contributor, allow choice of Contributor
Type, and B<then> role. Right now, if you want an existing contributor to be a
contributor of a different type, you have to create a new person, and this
duplication is bad.

=item *

When adding a new person, have user search for existing persons first to ensure
that the person doesn't already exist. That is, when adding a new user, it could
be that the person being added is already in the system as a contributor, so the
new user object can be based on the person object underlying the contributor
object. Similarly, when adding a new contributor, the person being added could
have an existing person record as an existing contributor or user.

=item *

Write context-sensitive help for those pages that are still missing it.

=item *

Resolve the "Adding Element and hitting Cancel" issue (See
L<http:E<sol>E<sol>bugzilla.bricolage.ccE<sol>show_bug.cgi?id=3>).

=item *

Add Keyword Management interface to centrally manage keywords. Also add
interface to select from existing keywords for associating with assets. Note
that support Keyword Groups will have to be returned to the API.

=item *

Create backup and restore scripts that make it easy to do, especially given
the difficulties of importing a PostgreSQL database dump from Bricolage (Sam
has more details on this).

=item *

Write distribution documentation.

=item *

Add preferences and the code to enforce them to allow admins to specify that
keywords follow certain rules, such as being all lowercase, or to exclude
certain words (e.g., About.com excludes the keyword "about.com").

=item *

Add ability to "undeploy" templates without deactivating them.

=item *

Add option to the installation system to always use the defaults and
never prompt the user.

=item *

Add search story/media element type to the Find Stories and Find Media
interfaces. This feature would be in the Advanced search interface, but for
those who want to have it present all the time, see the next item.

=item *

Add preference to make advanced search in Find Stories and/or Find Media the
default search form when you go to those screens.

=item *

Disallow the Find Stories and Find Media interfaces from searching for and
returning all of the stories and media in the database. [David]

=item *

Update exception handling to allow for option to send error details to a valid
email address or URI. The error page (500.mc) would have a form with all the
details in hidden fields, and a button. When the button is pressed, the info
in the form would either be sent to the specified email adddress or to the
specified URL (on the assumption that that URL would process the form data).

=item *

Add a checkbox to the Bulk Edit page. When the box is checked, line wrapping
will be preserved as pasted (e.g., when pasting in poetry). When it's not
checked, the lines will be unwrapped into a single line (as happens now), so
that they wrap inside the textarea box nicely. It will be unchecked by default
to keep the interface basically the same as it is now.

=item *

The installation system should allow the PostgreSQL database to exist
on a separarate machine.  Currently only a local database will work.

=item *

Replace use of Text::Iconv with Encode?

=item *

Bric::Util::FTP::DirHandle has code to specifically recoginze templates ending
in F<.mc>, F<.tmpl>, and F<.pl>. This needs to be made more flexible, so that
it recognizes any other burners tha may be added to the system.

=back

=cut

##############################################################################

=head2 High Priority Major Items

=over 4

=item *

Remove C<check_uri()> bottleneck in Story.pm and Media.pm. Create a table with
two columns in it, one for story IDs and one for URIs, and put all of the URIs
in it. Then we could just query against that table to compare URIs. All the
possible URIs for a story would have to be included in the table, for all
combinations of category and output channel Do the same for media.

=item *

Move callbacks to modules that subclass MasonX::CallbackHandler.

=item *

Add browser-based UI for scheduled burning/syndication.

=item *

Add browser-based UI for mass publication and distribution. This will
primarily be useful for template redesigns that need to be applied to a large
set of pages or a whole site.

=item *

Add better tools for handling special characters (e.g., high ASCII, Latin-1
letters with umlauts and accents and such). May need to select a character set
to be associated with output channels, and convert characters based on the
character set.

=item *

Revamp the element system. See the proposed functional specification here:
L<http:E<sol>E<sol>bricolage.ccE<sol>docsE<sol>designE<sol>ElementRevision.html>.

=item *

Add support for Instant messaging (using Jabber server) in Alerts.

=item *

Add an email mover. There should be one that will simply mail the contents of
an output, and one that will send the contents as an attachment (or
attachments, if there are several files).

=item *

Port installation system to use Module::Build.

=back

=cut

##############################################################################

=head2 Low Priority Minor Items

=over 4

=item *

Add desk paging, such that the assets on a given desk (or My Workspace) can be
viewed across a series of pages.

=item *

Add "Check all" button that uses JS to select all the select checkboxes on a
publish desk and My Workspace. There's a button in My Alerts that can be copied
for this purpose.

=item *

Add interface for editing Contact Types.

=item *

Create Makefile for distribution engine only.

=item *

Add support for Organizations.

=item *

Add support for addresses.

=item *

Add HTML Cleaning Action.

=item *

Add HTML Validation Action.

=item *

Link contributors to their assets -- provide a link in the Contributor Manager
and/or the Contributor Profile).

=item *

Add preferences for listManagers to indicate whether they should default to
expand or narrow behavior.

=item *

Add command-line argument to F<bric_ftpd> that will kill the currently-running
instance.

=item *

Add command-line argument to F<bric_dist_mon> that will kill the
currently-running instance.

=item *

Add autopopulation of video media type properties, such as codec, bit rate,
fps, length, etc. Use a tool such as Video::Info.

=item *

Change template deployment to not append the output-channel post_path to the
template filename. Currently the burners have hacks in them to look in the
post_path for templates but ultimately this should be fixed the right way. If
you choose to accept this mission you'll need to write an upgrade script to
correct template entries in the database and move deployed templates on the
filesystem.

=back

=cut

##############################################################################

=head2 Low Priority Major Items

=over 4

=item *

Add keywords to media. The underlying API and database changes are complete -
all that is left to do is add the user-interface.

=item *

Add a callback option to custom fields. This feature would allow custom Perl
code to be associated with the field, and to be executed when the field is
filled in by a user. This would perhaps be the best way to allow fields to be
"customized," e.g., when a field needs to be looked up in another database via
the DBI. Yes, this could be a security issue (a serious one!), but we put the
onus on the Bricolage administrator to ensure that the people with access
can't bollocks things up. We just have to make it difficult for people to hack
in and exploit such a field.

=item *

Add optional code field to custom fields. This feature will allow a select
list to offer as options the values returned from C<eval>ed perl expression,
such as a DBI qeury to another database. Yes, this could be a security issue
(a serious one!), but we put the onus on the Bricolage administrator to ensure
that the people with access can't bollocks things up. We just have to make it
difficult for people to hack in and exploit such a field.

=item *

Add a Relational custom field option. This field would allow a a link to be
made to another arbitrary object in Bricolage. The custom field form would
have a select list of Bricolage object names (e.g., Story, User, Output
Channel, Event, etc.). When the user wishes to make the link, she's presented
with a manager-type search interface from which to find a pick the object she
wants.

=item *

Add user-created help for user-created fields (add a "Help Text" field to Form
Builder).

=item *

Make Session an object.

=item *

Add ordering to desks, such that their position in workflow can be ordered. This
will likely need some sort of attribute on the desks's membership in the group
for a workflow (since desks can be in multiple workflows).

=item *

Add a flag to the category object to indicate whether or not assets can be
associated with it, and then check that flag in the new asset profiles.

=item *

Add a flag to the category object to indicate whether or not the category is
allowed to have subcategories, and then check that flag in the category profile.

=item *

Add preference groupings (secret groups would probably work well) and present
the grouped preferences together in a profile. Then just list the preference
groups in the Preference Manager.

=item *

Add support for contributor contracts.

=item *

Add support for LDAP authentication.

=item *

Change way objects are deactivated (archived?) in the database such that, where
there are name uniqueness constraints, a new object can be created with the name
of a deleted one without any clashes (e.g., for Elements and Element Types).

=item *

Add file system-like asset browsing (especially for templates and media).

=item *

Create a different way of distinguishing which desks are shared and which are
not, rather than relying solely on the desk name.

=item *

Add explicit directory (a.k.a. story index) support.

=item *

Add an option to all C<list()> methods so that they can take an array of IDs
and return all the objects with those IDs via the C<WHERE ID IN (...)> SQL
syntax. Such queries shouldn't be prepared via C<prepare_cached()>, only via
C<prepare()>, since there will likely be a different number of IDs to look for
every time.

=item *

Add object so that a new group can start with the settings (including
permissions) of an existing group.

=item *

Allow Element Types to be subelements. This means that all elements of a
particular type will be subelements, so that if you add or remove elements of
that type, they will automatically be subelements of whatever element for
which the type is defined.

=item *

Add specification for whether Elements added as Subelements of another are
"Required" or not -- just as we currently do for fields in an Element.

=item *

Create separate sand box for previewing stories with templates while templates
are under development -- that is, without deploying them.

=item *

Add support for individual user preferences that can override (some) global
preferences. (Also add group-level prefs?)

=item *

Allow multiple files to be associated with a single media asset (e.g., when
there's an image, a thumbnail, a high-res version, etc., all essentially for the
same asset).

=item *

Implement keyword synonyms. This might include support for various meanings
among keywords and/or support for a prefered keyword among a group of
synonymous keywords. Past versions of Bricolage (pre 1.3.2) included an
incomplete implementation that you might use as inspiration.

=back

=cut

##############################################################################

=head2 Blue Sky

=over 4

=item *

Add support for Java templates.

=item *

Add basic project management. Tie project tasks to workflow desks.

=item *

Add support for concurrent checkouts, including support for conflict resolution.

=item *

Add support for display of deltas between versions -- something like what
CVSWeb does, in terms of allowing editors to see what has changed between
versions of an asset.

=item *

Integrate with Subversion.

=item *

Integrate with WebDAV (Slide? mod_dav?).

=item *

Add full-text indexing of the database. See
L<http:E<sol>E<sol>techdocs.postgresql.orgE<sol>techdocsE<sol>fulltextindexing.php>
for one approach using PostgreSQL.

=item *

Add stronger type checking.

=item *

Add thorough directory (LDAP, NDS, ADS) integration, including group and
permission management.

=item *

Add support for document translation (e.g., Word, QuarkXPress, Acrobat, etc.).

=item *

Add support for skins -- different colors, etc, probably via preferences.

=item *

Allow Elements to be previewed before they're added.

=item *

Add permission granularity down to the user, property, field, and attribute
levels.

=item *

Add reporting, where reports can be templated and saved for particular users,
or to be shared between users.

=item *

Allow items to move through different workflows and/or desks in parallel.

=back

=cut

##############################################################################

=head1 AUTHOR

David Wheeler <david@wheeler.net>

=head1 SEE ALSO

L<Bric|Bric>, L<Bric::Changes|Bric::Changes>.

=cut<|MERGE_RESOLUTION|>--- conflicted
+++ resolved
@@ -4,19 +4,11 @@
 
 =head1 VERSION
 
-<<<<<<< HEAD
-$Revision: 1.97 $
+$Revision: 1.98 $
 
 =head1 DATE
 
-$Date: 2003-03-12 08:59:58 $
-=======
-$Revision: 1.96.2.1 $
-
-=head1 DATE
-
-$Date: 2003-03-12 16:20:41 $
->>>>>>> 852ba98a
+$Date: 2003-03-15 05:16:19 $
 
 =head1 DESCRIPTION
 
@@ -57,7 +49,6 @@
 
 =item *
 
-<<<<<<< HEAD
 Take the "Group Membership" sections of the User, Category, and Site profiles
 and abstract them into a single widget. Use the widget to add a "Group
 Permissions" section to all relevant profiles. (Implementation notes: User is
@@ -69,14 +60,6 @@
 
 =item *
 
-Add an C<instance()> function/method to Bric::Util::Session so that other
-parts of the API can always get the current session, instead of grabbing
-C<%HTML::Mason::Commands::session> directly (as in Bric::App::Util).
-
-=item *
-
-=======
->>>>>>> 852ba98a
 Give users the option to reactivate deleted templates when they try to create
 a template that already exists in the database as a deactivated template.
 [David]
