=head1 NAME

Bric::ToDo - Bricolage To Do List

=head1 VERSION

<<<<<<< HEAD
$Revision: 1.48 $

=head1 DATE

$Date: 2002-02-26 15:50:51 $
=======
$Revision: 1.37.2.8 $

=head1 DATE

$Date: 2002-02-28 05:35:17 $
>>>>>>> 1213b8ca

=head1 DESCRIPTION

This document lists the items on Bricolage's To Do list.

=head1 OVERVIEW

Bricolage versions are determined by the types of changes required. Minor
version numbers require no changes to the database schema (though data in the
database can be added or changed, e.g, for new preferences), and require few
changes to the libraries. The idea is to try to use the existing tools in the
libraries and the database to do more in the UI, though minor changes to the
libraries are allowed. Major version numbers, on the other hand, change when the
database schema has been altered, or when the changes to the libraries are
significant (including the addition of new libraries), or simply when
significant features have been added.

At any one time, we will list the tasks that contributors have accepted for the
next minor version and for the next major version. After that, we list other
outstanding to do items in descending order of importance: "High Priority Minor
Items," "High Priority Major Items," "Low Priority Minor Items," and "Low
Priority Major Items." Developers who wish to volunteer to take on one or more
of these tasks should contact announce their plans and version goal on the
Bricolage Developers list <bricolage-devel@lists.sourceforge.net>. Contributions
are welcome.

At the end of this document, the "Blue Sky" section features items that will
likely never be done for the 1.x development of Bricolage, but we'd like to keep
in mind as long term goals further down the line.

=cut

################################################################################

=head2 High Priority Minor Items

=over

=item *

Create category browser so that, in interfaces where users have to navigate
categories (e.g., when creating subcategories, or when assigning an asset to a
category), they can do it hierarchically, rather than have to look at a long-ass
list of all categories.

=item *

When clicking "New" for an existing contributor, allow choice of Contributor
Type, and B<then> role. Right now, if you want an existing to be a contributor
of a different type, you have to create a new person, and this duplication is
bad.

=item *

When adding a new person, have user search for existing persons first to ensure
that the person doesn't already exist. That is, when adding a new user, it could
be that the person being added is already in the system as a contributor, so the
new user object can be based on the person object underlying the contributor
object. Similarly, when adding a new contributor, the person being added could
having an existing person record as an existing contributor or user.

=item *

Write context-sensitive help for those pages that are still missing it.

=item *

Pare down number of default User groups. I suggest eliminating those that relate
to only a single admin menu item.

=item *

Resolve the "Adding Element and hitting Cancel" issue (See
http://bricolage-bugzilla.thepirtgroup.com/show_bug.cgi?id=3).

=item *

Add chk_syntax() methods to Bric::Util::Burner subclasses. These methods will
take a string that contains the contents of a template relevant to the
particular subclass, and make sure that it compiles.
Bric::Util::Burner::chk_syntax() will attempt to delegate to the proper
subclass. Make sure that that method gets called from
comp/widgets/tmpl_prof/callback.mc.

=item *

Add Keyword Management interface to centrally manage keywords. Also add
interface to select from existing keywords for associating with assets.

=item *

Add regression test suite.

=item *

Add URI Case preference.

=item *

Write distribution documentation.

=item *

Create preference and the code to enforce it for URI format, that is, the order
in which it is assembled (category/date/slug or /date/category/slug, etc.).

=item *

Add preferences and the code to enforce them to allow admins to specify that
keywords follow certain rules, such as being all lowercase, or to exclude
certain words (e.g., About.com excludes the keyword "about.com").

=item *

Add ability to "View" a related story from within the related story Element, so
that editors can view what's actually in a story before deciding what to fill in
to the fields of the related story element itself.

=item *

Add "Check In and Publish/Deploy" button to asset editing screens.

=item *

Add "Check In and Remove from Workflow" button to asset editing screens.

=item *

If a field in an Element is marked "Required," then require that it be filled
in in the profile (via JavaScript).

=item *

Add "Clone Asset" button to Media and Story profiles (I think that the API and
maybe even the callbacks are already done).

=item *

Add ability to "undeploy" templates without deactivating them.

=item *

Add a check that a user has selected at least one output channel when creating a
new element. Elements without output channels cause Bricolage indigestion.

=item *

Add ability to select an Output Channel other than the Primary Output Channel
for a given preview. This probably ought to be some sort of select list that
always defaults to the Primary OC, but when chnaged, causes the preview to use
the selected OC. Probably we'll need to change the preview link to a button so
that the form submit works properly with the select list. I suggest that we
should add this feature to profiles only (edit and view), and not to desks.

=back

=cut

################################################################################

=head2 High Priority Major Items

=over 4

=item *

Add interface for exporting and importing assets and other objects via XML.
Ideally, this should use a SOAP interface in order to facilitate other features
such as scheduled publishing and syndication.

=item *

Add scheduled Burning/Syndication.

=item *

Add better tools for handling special characters (e.g., high ASCII, Latin-1
letters with umlauts and accents and such). May need to select a character set
to be associated with output channels, and convert characters based on the
character set.

=item *

Improve the formBuilder interface such that existing fields can be edited, and
there is better control over how the fields are created.

=item *

Simplify associating media with stories. Users should be able to associated
media with stories just as they do contributors and keywords. However, the new
media objects they upload should be put into the repository as normal media
assets. New uploads of the same media file increment the version numbers.

=item *

Add a method to assets to indicate whether the current version needs publishing.
Basically, what this method will do is return false if the current version has
been published, and true if it has not -- even if a previous version has been
published. Suggested method name: needs_publish().

=back

=cut

################################################################################

=head2 Low Priority Minor Items

=over 4

=item *

Add "Check all" button that uses JS to select all the select checkboxes on a
publish desk and My Workspace. There's a button in My Alerts that can be copied
for this purpose.

=item *

Modify JavaScript and CSS to work entirely in JavaScript, rather than rely on
server-side client identification. This way, the script files can just be sent
to the browser once, rather than re-executing the Mason versions of these files
for every request. Note that this is how the CSS for the help pages currently
works.

=item *

Add interface for editing Contact Types.

=item *

Add a preference to name the Bricolage instance. This name could be used in
window titles as well as in the "Welcome to Bricolage" message on the login
page.

=item *

Dump Bric::App::ReqCache. Use $r->pnotes() instead.

=item *

Add ability to reverse the order of search results in the manager screens
(especially for assets).

=item *

Fix search interfaces so that when a search term is entered and the user hits
Return/Enter rather than clicking the "Search" button, the search is actually
carried out.

=item *

Add preference for Contributors to be automatically added to assets as keywords.

=item *

Create makefile for distribution engine only.

=item *

Add support for Organizations.

=item *

Add support for addresses.

=item *

Add HTML Cleaning Action.

=item *

Add HTML Checking Action.

=item *

Add Akamaization Action.

=item *

Add new move methods (FTP, SCP, etc.).

=item *

Link contributors to their assets in the -- provide a link in the Contributor
Manager and/or the Contributor Profile).

=item *

Add preferences for listManagers to indicate whethere they should default to
expand or narrow behavior.

=item *

Add pagination to listManager (maybe).

=item *

Add command-line argument to bric_ftpd that will kill the currently-runnining
instance.

=item *

Add autopopulation of video media type properties, such as codec, bit rate, fps,
length, etc. Use a tool such as RIFF::Info.

=item *

Change template deployment to not append the output-channel post_path to the
template filename. Currently the burners have hacks in them to look in the
post_path for templates but ultimately this should be fixed the right way. If
you choose to accept this mission you'll need to write an upgrade script to
correct template entries in the database and move deployed templates on the
filesystem.

=item *

Add interface for editing Media Types (a.k.a. MIME types) so that new ones can
be added.

=back

=cut

################################################################################

=head2 Low Priority Major Items

=over 4

=item *

Add keywords to media.

=item *

Add new and/or custom form fields to the formBuilder (WHO request -- need more
information on what exactly they want). One important example is a "Relational"
option, where the user can specify a link to another object in Bricolage, pick a
field name for that object, and have it appear in a select list. For some
objects, they may wish to narrow the field some (such as with categories -- only
list subcategories of a given category). Perhaps we can somehow allow them to
pass in arguments to list()?

=item *

Add support for Java templates.

=item *

Add user-created help for user-created fields (add a "Help Text" field to Form
Builder).

=item *

Make Session an object.

=item *

Add ordering to desks, such that their position in workflow can be ordered. This
will likely need some sort of attribute on the desks's membership in the group
for a workflow (since desks can be in multiple workflows).

=item *

Add a flag to the category object to indicate whether or not assets can be
associated with it, and then check that flag in the new asset profiles.

=item *

Add a flag to the category object to indicate whether or not the category is
allowed to have subcategories, and then check that flag in the category profile.

=item *

Allow some preferences to have values typed into a text field.

=item *

Allow some preferences to get new options entered by the users (e.g., for name
and date formats).

=item *

Add preference groupings (secret groups would probably work well) and present
the grouped preferences together in a profile. Then just list the preference
groups in the Preference Manager.

=item *

Add support for contributor contracts.

=item *

Add support for LDAP authentication.

=item *

Change way objects are deactivated (archived?) in the database such that, where
there are name uniqueness constraints, a new object can be created with the name
of a deleted one without any clashes (e.g., for Elements and Element Types).

=item *

Update all interface elements to use localization libraries. No text that
appears to the user should appear except in reference to a localization library.

=item *

Add support for Instant messaging (using Jabber server) in Alerts.

=item *

Add file system-like asset browsing (especially for templates and media).

=item *

Revamp Exceptions so that they use numbers to look themselves up -- so there's a
central repository of possible exceptions, and they are therefore easier to
document.

=item *

Create a different way of distinguishing which desks are shared and which are
not, rather than relying solely on the desk name.

=item *

Add directory (a.k.a. story index) support.

=item *

Have objects load their group IDs when they're selected in order to save time
checking permissions.

=item *

Add Group copying so that a new group can start with the settings (including
permissions) of an existing group.

=item *

Allow Element Types to be subelements. This means that all elements of a
particular type will be subelements, so that if you add or remove elements of
that type, they will automatically be subelements of whatever element for which
the type is defined.

=item *

Add specification for whether Elements added as Subelements of another are
"Required" or not -- just as we currently do for fields in an Element.

=item *

Create separate sand box for previewing stories with templates while templates
are under development -- that is, without deploying them.

=item *

Add support for individual user preferences that can override (some) global
preferences. (Also add group-level prefs?)

=item *

Allow multiple files to be associated with a single media asseet (e.g., when
there's an image, a thumbnail, a high-res version, etc., all essentially for the
same asset).

=back

=cut

################################################################################

=head2 Blue Sky

=over 4

=item *

Add basic project management. Tie project tasks to stops in the workflow.

=item *

Add support for concurrent checkouts, including support for conflict resolution.

=item *

Add support for display of deltas between versions -- something like what CVSWeb
does, in terms of allowing editors to see what has changed between versions of
an asset.

=item *

Create system of interserver communication and replication.

=item *

Integrate with CVS and/or Subversion.

=item *

Integrate with WebDAV (Slide? mod_dav?).

=item *

Add full-text indexing of the database.

=item *

Add strong type checking.

=item *

Add thorough directory (LDAP, NDS, ADS) integration, including group and
permission management.

=item *

Add support for document translation (e.g., Word, QuarkXPress, Acrobat, etc.).

=item *

Add support for skins -- different colors, etc, probably via preferences.

=item *

Add support for creating PDFs in templates. PDF support is available from the
CPAN: http://search.cpan.org/search?mode=module&query=PDF.

=item *

Allow Elements to be previewed before they're added.

=item *

Add permission granularity down to the User, property, field, and attribute
levels.

=item *

Version elements individually, separate from stories?

=item *

Add reporting, where reports can be templated and saved.

=item *

Allow items to move through different workflows and/or desks in parallel.

=back

=cut

################################################################################

=head1 AUTHOR

David Wheeler <david@wheeler.net>

=head1 SEE ALSO

L<Bric|Bric>

=cut<|MERGE_RESOLUTION|>--- conflicted
+++ resolved
@@ -4,19 +4,11 @@
 
 =head1 VERSION
 
-<<<<<<< HEAD
-$Revision: 1.48 $
+$Revision: 1.49 $
 
 =head1 DATE
 
-$Date: 2002-02-26 15:50:51 $
-=======
-$Revision: 1.37.2.8 $
-
-=head1 DATE
-
-$Date: 2002-02-28 05:35:17 $
->>>>>>> 1213b8ca
+$Date: 2002-02-28 23:02:45 $
 
 =head1 DESCRIPTION
 
