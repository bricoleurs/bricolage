=head1 NAME

Bric::ToDo - Bricolage To Do List

=head1 VERSION

<<<<<<< HEAD
$Revision: 1.77 $

=head1 DATE

$Date: 2002-11-30 06:23:36 $
=======
$Revision: 1.71.2.1 $

=head1 DATE

$Date: 2002-12-04 21:32:56 $
>>>>>>> 0f8b601a

=head1 DESCRIPTION

This document lists the items on Bricolage's To Do list.

=head1 OVERVIEW

Bricolage versions are determined by the types of changes required. Minor
version numbers require no changes to the database schema (though data in the
database can be added or changed, e.g, for new preferences), and require few
changes to the libraries. The idea is to try to use the existing tools in the
libraries and the database to do more in the UI, though minor changes to the
libraries are allowed. Major version numbers, on the other hand, change when the
database schema has been altered, or when the changes to the libraries are
significant (including the addition of new libraries), or simply when
significant features have been added.

At any one time, we will list the tasks that contributors have accepted for the
next minor version and for the next major version. After that, we list other
outstanding to do items in descending order of importance: "High Priority Minor
Items," "High Priority Major Items," "Low Priority Minor Items," and "Low
Priority Major Items." Developers who wish to volunteer to take on one or more
of these tasks should announce their plans and version goal on the
Bricolage Developers list <bricolage-devel@lists.sourceforge.net>. Contributions
are welcome.

At the end of this document, the "Blue Sky" section features items that will
likely never be done for the 1.x development of Bricolage, but we'd like to keep
in mind as long term goals further down the line.

=cut

##############################################################################

=head2 High Priority Minor Items

=over

=item *

Create category browser so that, in interfaces where users have to navigate
categories (e.g., when creating subcategories, or when assigning an asset to a
category), they can do it hierarchically, rather than have to look at a long-ass
list of all categories.

=item *

When clicking "New" for an existing contributor, allow choice of Contributor
Type, and B<then> role. Right now, if you want an existing contributor to be a
contributor of a different type, you have to create a new person, and this
duplication is bad.

=item *

When adding a new person, have user search for existing persons first to ensure
that the person doesn't already exist. That is, when adding a new user, it could
be that the person being added is already in the system as a contributor, so the
new user object can be based on the person object underlying the contributor
object. Similarly, when adding a new contributor, the person being added could
have an existing person record as an existing contributor or user.

=item *

Write context-sensitive help for those pages that are still missing it.

=item *

Pare down number of default User groups. I suggest eliminating those that relate
to only a single admin menu item.

=item *

Resolve the "Adding Element and hitting Cancel" issue (See
L<http://bugzilla.bricolage.cc/show_bug.cgi?id=3>).

=item *

Add Keyword Management interface to centrally manage keywords. Also add
interface to select from existing keywords for associating with assets. Note
that support Keyword Groups will have to be returned to the API.

=item *

Create backup and restore scripts that make it easy to do, especially given
the difficulties of importing a PostgreSQL database dump from Bricolage (Sam
has more details on this).

=item *

Write distribution documentation.

=item *

Add preferences and the code to enforce them to allow admins to specify that
keywords follow certain rules, such as being all lowercase, or to exclude
certain words (e.g., About.com excludes the keyword "about.com").

=item *

Add ability to "View" a related story from within the related story Element, so
that editors can view what's actually in a story before deciding what to fill in
to the fields of the related story element itself.

=item *

Add ability to "undeploy" templates without deactivating them.

=item *

Add option to the installation system to always use the defaults and
never prompt the user.

=item *

Add "make uninstall" support to installation system.

=item *

Add search by category and search by story/media type to the Find Stories and
Find Media interfaces. This feature would be in the Advanced search interface,
but for those who want to have it present all the time, see the next item.

=item *

Add preference to make advanced search in Find Stories and/or Find Media the
default search form when you go to those screens.

=item *

Move Bric::Util::Fault::Exception objects up, so that they become subclasses
of Bric::Util::Fault, instead.

=item *

Use Exception::Class to build the exception objects, rather than our own
home-grown method. Also use Exception::Class::DBI for DBI exceptions.

=item *

Update exception handling to allow for option to send error details to a valid
email address or URI. The error page (500.mc) would have a form with all the
details in hidden fields, and a button. When the button is pressed, the info
in the form would either be sent to the specified email adddress or to the
specified URL (on the assumption that that URL would process the form data).

=item *

Add a checkbox to the Bulk Edit page. When the box is checked, line wrapping
will be preserved as pasted (e.g., when pasting in poetry). When it's not
checked, the lines will be unwrapped into a single line (as happens now), so
that they wrap inside the textarea box nicely. It will be unchecked by default
to keep the interface basically the same as it is now.

<<<<<<< HEAD
=======
=item *

Merge use of IO::String and IO::Stringy.

=item *

The installation system should allow the PostgreSQL database to exist
on a separarate machine.  Currently only a local database will work.

>>>>>>> 0f8b601a
=back

=cut

##############################################################################

=head2 High Priority Major Items

=over 4

=item *

Add browser-based UI for scheduled burning/syndication.

=item *

Add browser-based UI for mass publication and distribution. This will
primarily be useful for template redesigns that need to be applied to a large
set of pages or a whole site.

=item *

Add better tools for handling special characters (e.g., high ASCII, Latin-1
letters with umlauts and accents and such). May need to select a character set
to be associated with output channels, and convert characters based on the
character set.

=item *

Revamp the element system. See the proposed functional specification here:
L<http://sourceforge.net/mailarchive/forum.php?thread_id=527051&forum_id=561>.

=item *

Add support for Instant messaging (using Jabber server) in Alerts.

=item *

Add a new preference to Bricolage to optinally allow assets to be transferred
across workflows. The default will be for them not to.

=item *

Add an email mover. There should be one that will simply mail the contents of
an output, and one that will send the contents as an attachment (or
attachments, if there are several files).

=back

=cut

##############################################################################

=head2 Low Priority Minor Items

=over 4

=item *

Add desk paging, such that the assets on a given desk (or My Workspace) can be
viewed across a series of pages.

=item *

Add "Check all" button that uses JS to select all the select checkboxes on a
publish desk and My Workspace. There's a button in My Alerts that can be copied
for this purpose.

=item *

Add interface for editing Contact Types.

=item *

Add preference for Contributors to be automatically added to assets as keywords.

=item *

Create makefile for distribution engine only.

=item *

Add support for Organizations.

=item *

Add support for addresses.

=item *

Add HTML Cleaning Action.

=item *

Add HTML Checking Action.

=item *

Add Akamaization Action.

=item *

Link contributors to their assets -- provide a link in the Contributor Manager
and/or the Contributor Profile).

=item *

Add preferences for listManagers to indicate whether they should default to
expand or narrow behavior.

=item *

Add command-line argument to bric_ftpd that will kill the currently-running
instance.

=item *

Add command-line argument to bric_dist_mon that will kill the
currently-running instance.

=item *

Add autopopulation of video media type properties, such as codec, bit rate,
fps, length, etc. Use a tool such as Video::Info.

=item *

Change template deployment to not append the output-channel post_path to the
template filename. Currently the burners have hacks in them to look in the
post_path for templates but ultimately this should be fixed the right way. If
you choose to accept this mission you'll need to write an upgrade script to
correct template entries in the database and move deployed templates on the
filesystem.

=back

=cut

##############################################################################

=head2 Low Priority Major Items

=over 4

=item *

Add keywords to media. The underlying API and database changes are complete -
all that is left to do is add the user-interface.

=item *

Add a callback option to custom fields. This feature would allow custom Perl
code to be associated with the field, and to be executed when the field is
filled in by a user. This would perhaps be the best way to allow fields to be
"customized," e.g., when a field needs to be looked up in another database via
the DBI. Yes, this could be a security issue (a serious one!), but we put the
onus on the Bricolage administrator to ensure that the people with access
can't bollocks things up. We just have to make it difficult for people to hack
in and exploit such a field.

=item *

Add option code field to custom fields. This feature will allow a select list
to offer as options the values returned from C<eval>ed perl expression, such
as a DBI qeury to another database. Yes, this could be a security issue (a
serious one!), but we put the onus on the Bricolage administrator to ensure
that the people with access can't bollocks things up. We just have to make it
difficult for people to hack in and exploit such a field.

=item *

Add a Relational custom field option. This field would allow a a link to be
made to another arbitrary object in Bricolage. The custom field form would
have a select list of Bricolage object names (e.g., Story, User, Output
Channel, Event, etc.). When the user wishes to make the link, she's presented
with a manager-type search interface from which to find a pick the object she
wants.

=item *

Add user-created help for user-created fields (add a "Help Text" field to Form
Builder).

=item *

Make Session an object.

=item *

Add ordering to desks, such that their position in workflow can be ordered. This
will likely need some sort of attribute on the desks's membership in the group
for a workflow (since desks can be in multiple workflows).

=item *

Add a flag to the category object to indicate whether or not assets can be
associated with it, and then check that flag in the new asset profiles.

=item *

Add a flag to the category object to indicate whether or not the category is
allowed to have subcategories, and then check that flag in the category profile.

=item *

Allow some preferences to get new options entered by the users (e.g., for name
and date formats).

=item *

Add preference groupings (secret groups would probably work well) and present
the grouped preferences together in a profile. Then just list the preference
groups in the Preference Manager.

=item *

Add support for contributor contracts.

=item *

Add support for LDAP authentication.

=item *

Change way objects are deactivated (archived?) in the database such that, where
there are name uniqueness constraints, a new object can be created with the name
of a deleted one without any clashes (e.g., for Elements and Element Types).

=item *

Update all interface elements to use localization libraries. No text that
appears to the user should appear except in reference to a localization library.

=item *

Add file system-like asset browsing (especially for templates and media).

=item *

Create a different way of distinguishing which desks are shared and which are
not, rather than relying solely on the desk name.

=item *

Add explicit directory (a.k.a. story index) support.

=item *

Have objects load their group IDs when they're selected in order to save time
checking permissions.

=item *

Add an option to all C<list()> methods so that they can take an array of IDs
and return all the objects with those IDs via the C<WHERE ID IN (...)> SQL
syntax. Such queries shouldn't be prepared via C<prepare_cached()>, only via
C<prepare()>, since there will likely be a different number of IDs to look for
every time.

=item *

When that last item is done, modify C<< Grp->get_objects() >> to use it! Go
through all the code and make sure that it uses this approach, rather than
constructing the relevant objects one-at-a-time from each Member object.

=item *

Add Group cloning so that a new group can start with the settings (including
permissions) of an existing group.

=item *

Allow Element Types to be subelements. This means that all elements of a
particular type will be subelements, so that if you add or remove elements of
that type, they will automatically be subelements of whatever element for
which the type is defined.

=item *

Add specification for whether Elements added as Subelements of another are
"Required" or not -- just as we currently do for fields in an Element.

=item *

Create separate sand box for previewing stories with templates while templates
are under development -- that is, without deploying them.

=item *

Add support for individual user preferences that can override (some) global
preferences. (Also add group-level prefs?)

=item *

Allow multiple files to be associated with a single media asset (e.g., when
there's an image, a thumbnail, a high-res version, etc., all essentially for the
same asset).

=item *

Implement keyword synonyms. This might include support for various meanings
among keywords and/or support for a prefered keyword among a group of
synonymous keywords. Past versions of Bricolage (pre 1.3.2) included an
incomplete implementation that you might use as inspiration.

=back

=cut

##############################################################################

=head2 Blue Sky

=over 4

=item *

Add support for Java templates.

=item *

Add basic project management. Tie project tasks to workflow desks.

=item *

Add support for concurrent checkouts, including support for conflict resolution.

=item *

Add support for display of deltas between versions -- something like what
CVSWeb does, in terms of allowing editors to see what has changed between
versions of an asset.

=item *

Integrate with CVS and/or Subversion.

=item *

Integrate with WebDAV (Slide? mod_dav?).

=item *

Add full-text indexing of the database.

=item *

Add strong type checking.

=item *

Add thorough directory (LDAP, NDS, ADS) integration, including group and
permission management.

=item *

Add support for document translation (e.g., Word, QuarkXPress, Acrobat, etc.).

=item *

Add support for skins -- different colors, etc, probably via preferences.

=item *

Allow Elements to be previewed before they're added.

=item *

Add permission granularity down to the user, property, field, and attribute
levels.

=item *

Add reporting, where reports can be templated and saved for particular users,
or to be shared between users.

=item *

Allow items to move through different workflows and/or desks in parallel.

=back

=cut

##############################################################################

=head1 AUTHOR

David Wheeler <david@wheeler.net>

=head1 SEE ALSO

L<Bric|Bric>, L<Bric::Changes|Bric::Changes>.

=cut<|MERGE_RESOLUTION|>--- conflicted
+++ resolved
@@ -4,19 +4,11 @@
 
 =head1 VERSION
 
-<<<<<<< HEAD
-$Revision: 1.77 $
+$Revision: 1.78 $
 
 =head1 DATE
 
-$Date: 2002-11-30 06:23:36 $
-=======
-$Revision: 1.71.2.1 $
-
-=head1 DATE
-
-$Date: 2002-12-04 21:32:56 $
->>>>>>> 0f8b601a
+$Date: 2002-12-05 21:07:47 $
 
 =head1 DESCRIPTION
 
@@ -170,18 +162,11 @@
 that they wrap inside the textarea box nicely. It will be unchecked by default
 to keep the interface basically the same as it is now.
 
-<<<<<<< HEAD
-=======
-=item *
-
-Merge use of IO::String and IO::Stringy.
-
 =item *
 
 The installation system should allow the PostgreSQL database to exist
 on a separarate machine.  Currently only a local database will work.
 
->>>>>>> 0f8b601a
 =back
 
 =cut
