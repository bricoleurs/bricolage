package Bric::Dist::ServerType;

=head1 NAME

Bric::Dist::ServerType - Interface for managing types of servers to which to
distribute content.

=head1 VERSION

<<<<<<< HEAD
$Revision: 1.19 $
=======
$Revision: 1.18.4.1 $
>>>>>>> 1d875b7b

=cut

# Grab the Version Number.
<<<<<<< HEAD
our $VERSION = (qw$Revision: 1.19 $ )[-1];

=head1 DATE

$Date: 2003-03-12 09:00:22 $
=======
our $VERSION = (qw$Revision: 1.18.4.1 $ )[-1];

=head1 DATE

$Date: 2003-07-22 21:55:38 $
>>>>>>> 1d875b7b

=head1 SYNOPSIS

  use Bric::Dist::ServerType;

  # Constructors.
  # Create a new object.
  my $st = Bric::Dist::ServerType->new;
  # Look up an existing object.
  $st = Bric::Dist::ServerType->lookup({ id => 1 });
  # Get a list of server type objects.
  my @sts = Bric::Dist::ServerType->list({ move_method => 'FTP Transport' });
  # Get an anonymous hash of server type objects.
  my $sts_href = Bric::Dist::ServerType->href({ description => 'Preview%' });

  # Class methods.
  # Get a list of object IDs.
  my @st_ids = Bric::Dist::ServerType->list_ids({ description => 'Prev%' });
  # Get an introspection hashref.
  my $int = Bric::Dist::ServerType->my_meths;
  # Get a list of mover types.
  my @move_methods = Bric::Dist::ServerType->list_move_methods;

  # Instance Methods.
  my $id = $st->get_id;
  my $name = $st->get_name;
  $st = $st->set_name($name);
  my $description = $st->get_description;
  $st = $st->set_description($description);
  my $move_method = $st->get_move_method;
  $st = $st->set_move_method($move_method);
  my $site_id = $st->get_site_id;
  $st = $st->set_site_id($site_id);
  print "ST is ", $st->can_copy ? '' : 'not ', "copyable.\n";
  $st->copy;
  $st->no_copy;

  print "ST ", $st->can_publish ? 'publishes' : "does not publish.\n";
  $st = $st->on_publish; # Used for publish event.
  $st = $st->no_publish; # Not used for publish event.

  print "ST ", $st->can_preview ? 'previews' : "does not preview.\n";
  $st = $st->on_preview; # Used for preview event.
  $st = $st->no_preview; # Not used for preview event.

  print "ST is ", $st->is_active ? '' : 'not ', "active.\n";
  $st->deactivate;
  $st->activate;

  # Accessors to servers of this type.
  my @servers = $st->get_servers;
  my $server = $st->new_server;
  $st->del_servers;

  # Accessors to output channels associated with this server type.
  my @ocs = $st->get_output_channels;
  $st = $st->add_output_channels(@ocs);
  $st = $st->del_output_channels(@ocs);

  # Accessors to actions associated with this type.
  my @actions = $st->get_actions;
  my $action = $st->new_action;
  $st->del_actions;

  # Save it.
  $st->save;

=head1 DESCRIPTION

This class manages types of servers. A server type represents a class of
servers on which a list of actions should be performed upon the execution of a
job. A server type, therefore, simply describes a list of servers for which
the actions will be performed and a list of actions to be executed on the
files associated with a given job. The last action should be a move statement,
to move each file to each of the servers.

So use this class a the central management point for figuring out what happens
to files, and in what order, and what servers they are sent to, in the event
of a publish or preview event.

=cut

##############################################################################
# Dependencies
##############################################################################
# Standard Dependencies
use strict;

##############################################################################
# Programmatic Dependences
use Bric::Util::DBI qw(:all);
use Bric::Util::Coll::Server;
use Bric::Util::Coll::Action;
use Bric::Util::Coll::OutputChannel;
use Bric::Util::Fault::Exception::DP;
use Bric::Util::Grp::Dest;
use Bric::Config qw(:dist);

##############################################################################
# Inheritance
##############################################################################
use base qw(Bric);

##############################################################################
# Function and Closure Prototypes
##############################################################################
my ($get_em, $get_coll);

##############################################################################
# Constants
##############################################################################
use constant DEBUG => 0;
use constant GROUP_PACKAGE => 'Bric::Util::Grp::Dest';
use constant INSTANCE_GROUP_ID => 29;

##############################################################################
# Fields
##############################################################################
# Public Class Fields

##############################################################################
# Private Class Fields
my @COLS = qw(id name description site__id copyable publish preview active);
my @PROPS = qw(name description site_id _copy _publish _preview _active
               move_method);

my $SEL_COLS = 's.id, s.name, s.description, s.site__id, s.copyable, '.
               's.publish, s.preview, s.active, c.disp_name, c.pkg_name, '.
               'm.grp__id';
my @SEL_PROPS = ('id', @PROPS, qw(_mover_class grp_ids));

my %BOOL_MAP = ( active      => 's.active = ?',
                 can_copy    => 's.copyable = ?',
                 can_publish => 's.publish = ?',
                 can_preview => 's.preview = ?');

my @SCOL_ARGS = ('Bric::Util::Coll::Server', '_servers', { active => 1 });
my @ACOL_ARGS = ('Bric::Util::Coll::Action', '_actions', {});
my @OCOL_ARGS = ('Bric::Util::Coll::OutputChannel', '_ocs', {});

my @ORD = qw(name description site_id move_method copy publish preview active);
my $meths;

##############################################################################

##############################################################################
# Instance Fields
BEGIN {
    Bric::register_fields({
                         # Public Fields
                         id           => Bric::FIELD_READ,
                         name         => Bric::FIELD_RDWR,
                         description  => Bric::FIELD_RDWR,
                         site_id      => Bric::FIELD_RDWR,
                         move_method  => Bric::FIELD_RDWR,
                         grp_ids      => Bric::FIELD_READ,

                         # Private Fields
                         _mover_class => Bric::FIELD_NONE,
                         _copy        => Bric::FIELD_NONE,
                         _active      => Bric::FIELD_NONE,
                         _servers     => Bric::FIELD_NONE,
                         _actions     => Bric::FIELD_NONE,
                         _publish     => Bric::FIELD_NONE,
                         _preview     => Bric::FIELD_NONE
                        });
}

##############################################################################
# Class Methods
##############################################################################

=head1 INTERFACE

=head2 Constructors

=over 4

=item my $st = Bric::Dist::ServerType->new($init)

Instantiates a Bric::Dist::ServerType object. An anonymous hash of initial values may be
passed. The supported initial value keys are:

=over 4

=item *

name

=item *

description

=item *

site_id

=item *

move_method

=back

The active property will be set to true and the copy property to false by
default. Call $st->save() to save the new object.

B<Throws:> NONE.

B<Side Effects:> NONE.

B<Notes:> NONE.

=cut

sub new {
    my ($pkg, $init) = @_;
    my $self = ref $pkg || $pkg;
    @{$init}{qw(_active _publish _preview _copy)} = (1, 1, 0, 0);
    $self->SUPER::new($init);
}

##############################################################################

=item my $st = Bric::Dist::ServerType->lookup({ id => $id })

=item my $st = Bric::Dist::ServerType->lookup({ name => $name, site_id => $site_id })

Looks up and instantiates a new Bric::Dist::ServerType object based on the
Bric::Dist::ServerType object ID or name and site ID passed. If C<$id> or
C<$name> and C<$site_id> is not found in the database, C<lookup()> returns
C<undef>.

B<Throws:>

=over

=item *

Too many Bric::Dist::ServerType objects found.

=item *

Unable to connect to database.

=item *

Unable to prepare SQL statement.

=item *

Unable to select column into arrayref.

=item *

Unable to execute SQL statement.

=item *

Unable to bind to columns to statement handle.

=item *

Unable to fetch row from statement handle.

=back

B<Side Effects:> If $id is found, populates the new Bric::Dist::ServerType object
with data from the database before returning it.

B<Notes:> NONE.

=cut

sub lookup {
    my $pkg = shift;
    my $st = $pkg->cache_lookup(@_);
    return $st if $st;

    $st = $get_em->($pkg, @_);
    # We want @$st to have only one value.
    die Bric::Util::Fault::Exception::DP->new({
      msg => 'Too many ' . __PACKAGE__ . ' objects found.' })
      if @$st > 1;
    return @$st ? $st->[0] : undef;
}

##############################################################################

=item my (@sts || $sts_aref) = Bric::Dist::ServerType->list($params)

Returns a list or anonymous array of Bric::Dist::ServerType objects based on the
search parameters passed via an anonymous hash. The supported lookup keys are:

=over 4

=item *

move_method

=item *

description

=item *

site_id

=item *

job_id

=item *

output_channel_id

=item *

can_copy

=item *

can_publish

=item *

can_preview

=item *

grp_id

=item *

active

=back

B<Throws:>

=over 4

=item *

Unable to connect to database.

=item *

Unable to prepare SQL statement.

=item *

Unable to select column into arrayref.

=item *

Unable to execute SQL statement.

=item *

Unable to bind to columns to statement handle.

=item *

Unable to fetch row from statement handle.

=back

B<Side Effects:> Populates each Bric::Dist::ServerType object with data from the
database before returning them all.

B<Notes:> NONE.

=cut

sub list { wantarray ? @{ &$get_em(@_) } : &$get_em(@_) }

##############################################################################

=item my $sts_href = Bric::Dist::ServerType->href($params)

Returns an anonymous hash of Bric::Dist::ServerType objects, where the keys are
object IDs and the values or the objects themselves,  based on the
search parameters passed via an anonymous hash. The supported lookup keys are
are the same as for list().

B<Throws:>

=over 4

=item *

Unable to connect to database.

=item *

Unable to prepare SQL statement.

=item *

Unable to select column into arrayref.

=item *

Unable to execute SQL statement.

=item *

Unable to bind to columns to statement handle.

=item *

Unable to fetch row from statement handle.

=back

B<Side Effects:> Populates each Bric::Dist::ServerType object with data from the
database before returning them all.

B<Notes:> NONE.

=cut

sub href { &$get_em(@_, 0, 1) }

##############################################################################

=back

=head2 Destructors

=over 4

=item $st->DESTROY

Dummy method to prevent wasting time trying to AUTOLOAD DESTROY.

B<Throws:> NONE.

B<Side Effects:> NONE.

B<Notes:> NONE.

=back

=cut

sub DESTROY {}

##############################################################################

=head2 Public Class Methods

=over 4

=item my (@st_ids || $st_ids_aref) = Bric::Dist::ServerType->list_ids($params)

Returns a list or anonymous array of Bric::Dist::ServerType object IDs based on
the search criteria passed via an anonymous hash. The supported lookup keys are
the same as those for list().

B<Throws:>

=over 4

=item *

Unable to connect to database.

=item *

Unable to prepare SQL statement.

=item *

Unable to select column into arrayref.

=item *

Unable to execute SQL statement.

=item *

Unable to bind to columns to statement handle.

=item *

Unable to fetch row from statement handle.

=back

B<Side Effects:> NONE.

B<Notes:> NONE.

=cut

sub list_ids { wantarray ? @{ &$get_em(@_, 1) } : &$get_em(@_, 1) }

##############################################################################

=item my (@types || $types_aref) = Bric::Dist::ServerType->list_move_methods

Returns a list or anonymous array of the names of classes that feature a method
to move resources.

B<Throws:>

=over 4

=item *

Unable to connect to database.

=item *

Unable to prepare SQL statement.

=item *

Unable to select column into arrayref.

=back

B<Side Effects:> NONE.

B<Notes:> NONE.

=cut

sub list_move_methods {
    my $and_sftp = ENABLE_SFTP_MOVER ? '' : q{AND key_name <> 'sftp'};
    my $and_dav = ENABLE_WEBDAV_MOVER ? '' : q{AND key_name <> 'webdav'};
    my $sel = prepare_ca(qq{
        SELECT disp_name
        FROM   class
        WHERE  distributor = 1 $and_sftp $and_dav
        ORDER BY disp_name
    });
    return wantarray ? @{ col_aref($sel) } : col_aref($sel);
}

##############################################################################

=item $meths = Bric::Dist::ServerType->my_meths

=item (@meths || $meths_aref) = Bric::Dist::ServerType->my_meths(TRUE)

=item my (@meths || $meths_aref) = Bric::Dist::ServerType->my_meths(0, TRUE)

Returns an anonymous hash of introspection data for this object. If called
with a true argument, it will return an ordered list or anonymous array of
introspection data. If a second true argument is passed instead of a first,
then a list or anonymous array of introspection data will be returned for
properties that uniquely identify an object (excluding C<id>, which is
assumed).

Each hash key is the name of a property or attribute of the object. The value
for a hash key is another anonymous hash containing the following keys:

=over 4

=item name

The name of the property or attribute. Is the same as the hash key when an
anonymous hash is returned.

=item disp

The display name of the property or attribute.

=item get_meth

A reference to the method that will retrieve the value of the property or
attribute.

=item get_args

An anonymous array of arguments to pass to a call to get_meth in order to
retrieve the value of the property or attribute.

=item set_meth

A reference to the method that will set the value of the property or
attribute.

=item set_args

An anonymous array of arguments to pass to a call to set_meth in order to set
the value of the property or attribute.

=item type

The type of value the property or attribute contains. There are only three
types:

=over 4

=item short

=item date

=item blob

=back

=item len

If the value is a 'short' value, this hash key contains the length of the
field.

=item search

The property is searchable via the list() and list_ids() methods.

=item req

The property or attribute is required.

=item props

An anonymous hash of properties used to display the property or
attribute. Possible keys include:

=over 4

=item type

The display field type. Possible values are

=over 4

=item text

=item textarea

=item password

=item hidden

=item radio

=item checkbox

=item select

=back

=item length

The Length, in letters, to display a text or password field.

=item maxlength

The maximum length of the property or value - usually defined by the SQL DDL.

=back

=item rows

The number of rows to format in a textarea field.

=item cols

The number of columns to format in a textarea field.

=item vals

An anonymous hash of key/value pairs reprsenting the values and display names
to use in a select list.

=back

B<Throws:> NONE.

B<Side Effects:> NONE.

B<Notes:> NONE.

=cut

sub my_meths {
    my ($pkg, $ord, $ident) = @_;

    unless ($meths) {
        my $move_methods = list_move_methods();
        # We don't got 'em. So get 'em!
        $meths = {
              name        => {
                              name     => 'name',
                              get_meth => sub { shift->get_name(@_) },
                              get_args => [],
                              set_meth => sub { shift->set_name(@_) },
                              set_args => [],
                              disp     => 'Name',
                              search   => 1,
                              len      => 64,
                              req      => 0,
                              type     => 'short',
                              props    => { type      => 'text',
                                            length    => 32,
                                            maxlength => 64
                                          }
                             },
              description => {
                              name     => 'description',
                              get_meth => sub { shift->get_description(@_) },
                              get_args => [],
                              set_meth => sub { shift->set_description(@_) },
                              set_args => [],
                              disp     => 'Description',
                              len      => 256,
                              req      => 0,
                              type     => 'short',
                              props    => { type => 'textarea',
                                            cols => 40,
                                            rows => 4
                                          }
                             },

              site_id     => {
                              name     => 'site_id',
                              get_meth => sub { shift->get_site_id(@_) },
                              get_args => [],
                              set_meth => sub { shift->set_site_id(@_) },
                              set_args => [],
                              disp     => 'Site',
                              len      => 256,
                              req      => 0,
                              type     => 'short',
                              props    => {}
                             },

              site        => {
                              name     => 'site',
                              get_meth => sub { my $s = Bric::Biz::Site->lookup
                                                  ({ id => shift->get_site_id })
                                                  or return;
                                                $s->get_name;
                                            },
                              disp     => 'Site',
                              type     => 'short',
                              req      => 0,
                              props    => { type       => 'text',
                                            length     => 10,
                                            maxlength  => 10
                                          }
                             },

              move_method => {
                              name     => 'move_method',
                              get_meth => sub { shift->get_move_method(@_) },
                              get_args => [],
                              set_meth => sub { shift->set_move_method(@_) },
                              set_args => [],
                              disp     => 'Move Method',
                              len      => 128,
                              req      => 0,
                              type     => 'short',
                              props    => {   type => 'select',
                                              vals => $move_methods
                                          }
                             },
              copy     =>   {
                             name     => 'copy',
                             get_meth => sub { shift->can_copy(@_) ? 1 : 0 },
                             get_args => [],
                             set_meth => sub { $_[1] ? shift->copy(@_)
                                                 : shift->no_copy(@_) },
                             set_args => [],
                             disp     => 'Copy Resources',
                             len      => 1,
                             req      => 1,
                             type     => 'short',
                             props    => { type => 'checkbox' }
                            },
              publish    => {
                             name     => 'publish',
                             get_meth => sub { shift->can_publish(@_) ? 1 : 0 },
                             get_args => [],
                             set_meth => sub { $_[1] ? shift->on_publish(@_)
                                                 : shift->no_publish(@_) },
                             set_args => [],
                             disp     => 'Publishes',
                             len      => 1,
                             req      => 1,
                             type     => 'short',
                             props    => { type => 'checkbox' }
                            },
              preview   => {
                             name     => 'preview',
                             get_meth => sub { shift->can_preview(@_) ? 1 : 0 },
                             get_args => [],
                             set_meth => sub { $_[1] ? shift->on_preview(@_)
                                                 : shift->no_preview(@_) },
                             set_args => [],
                             disp     => 'Previews',
                             len      => 1,
                             req      => 1,
                             type     => 'short',
                             props    => { type => 'checkbox' }
                            },
              active     => {
                             name     => 'active',
                             get_meth => sub { shift->is_active(@_) ? 1 : 0 },
                             get_args => [],
                             set_meth => sub { $_[1] ? shift->activate(@_)
                                                 : shift->deactivate(@_) },
                             set_args => [],
                             disp     => 'Active',
                             len      => 1,
                             req      => 1,
                             type     => 'short',
                             props    => { type => 'checkbox' }
                            },
             };
    }

    if ($ord) {
        return wantarray ? @{$meths}{@ORD} : [@{$meths}{@ORD}];
    } elsif ($ident) {
        return wantarray ? $meths->{name} : [$meths->{name}];
    } else {
        return $meths;
    }
}

##############################################################################

=back

=head2 Public Instance Methods

=over 4

=item my $id = $st->get_id

Returns the ID of the Bric::Dist::ServerType object.

B<Throws:>

=over 4

=item *

Bad AUTOLOAD method format.

=item *

Cannot AUTOLOAD private methods.

=item *

Access denied: READ access for field 'id' required.

=item *

No AUTOLOAD method.

=back

B<Side Effects:> NONE.

B<Notes:> If the Bric::Dist::ServerType object has been instantiated via the new()
constructor and has not yet been C<save>d, the object will not yet have an ID,
so this method call will return undef.

=item my $name = $st->get_name

Returns the server type name.

B<Throws:>

=over 4

=item *

Bad AUTOLOAD method format.

=item *

Cannot AUTOLOAD private methods.

=item *

Access denied: READ access for field 'name' required.

=item *

No AUTOLOAD method.

=back

B<Side Effects:> NONE.

B<Notes:> NONE.

=item $self = $st->set_name($name)

Sets the server type name. The name must be unique.

B<Throws:>

=over 4

=item *

Bad AUTOLOAD method format.

=item *

Cannot AUTOLOAD private methods.

=item *

Access denied: WRITE access for field 'name' required.

=item *

No AUTOLOAD method.

=back

B<Side Effects:> NONE.

B<Notes:> NONE.

=item my $description = $st->get_description

Returns the server type description.

B<Throws:>

=over 4

=item *

Bad AUTOLOAD method format.

=item *

Cannot AUTOLOAD private methods.

=item *

Access denied: READ access for field 'description' required.

=item *

No AUTOLOAD method.

=back

B<Side Effects:> NONE.

B<Notes:> NONE.

=item $self = $st->set_description($description)

Sets the server type description.

B<Throws:>

=over 4

=item *

Bad AUTOLOAD method format.

=item *

Cannot AUTOLOAD private methods.

=item *

Access denied: WRITE access for field 'description' required.

=item *

No AUTOLOAD method.

=back

B<Side Effects:> NONE.

B<Notes:> NONE.

=item my $description = $st->get_site_id

Returns the site ID with which this ServerType is associated.

B<Throws:>

=over 4

=item *

Bad AUTOLOAD method format.

=item *

Cannot AUTOLOAD private methods.

=item *

No AUTOLOAD method.

=back

B<Side Effects:> NONE.

B<Notes:> NONE.

=item $self = $st->set_site_id($site_id)

Associate this ServerType with a site.

B<Throws:>

=over 4

=item *

Bad AUTOLOAD method format.

=item *

Cannot AUTOLOAD private methods.

=item *

No AUTOLOAD method.

=back

B<Side Effects:> NONE.

B<Notes:> NONE.

=item my $move_method = $st->get_move_method

Returns the display name of the Bricolage class responible for moving resources to
servers of this type.

B<Throws:>

=over 4

=item *

Bad AUTOLOAD method format.

=item *

Cannot AUTOLOAD private methods.

=item *

Access denied: READ access for field 'move_method' required.

=item *

No AUTOLOAD method.

=back

B<Side Effects:> NONE.

B<Notes:> NONE.

=item $self = $st->set_move_method($move_method)

Sets the name of the class responible for moving resources to servers of this
type. Get a list of supporte mover types from list_move_methods().

B<Throws:>

=over 4

=item *

Bad AUTOLOAD method format.

=item *

Cannot AUTOLOAD private methods.

=item *

Access denied: WRITE access for field 'move_method' required.

=item *

No AUTOLOAD method.

=back

B<Side Effects:> NONE.

B<Notes:> NONE.

=item my (@ocs || $ocs_aref) = $st->get_output_channels

=item my (@ocs || $ocs_aref) = $st->get_output_channels(@oc_ids)

Returns a list or anonymous array of the Bric::Biz::OutputChannel objects
that represent the directories and/or files on which this server type acts.

B<Throws:>

=over 4

=item *

Bric::_get() - Problems retrieving fields.

=item *

Incorrect number of args to Bric::_set().

=item *

Bric::set() - Problems setting fields.

=item *

Unable to connect to database.

=item *

Unable to prepare SQL statement.

=item *

Unable to select column into arrayref.

=item *

Unable to execute SQL statement.

=item *

Unable to bind to columns to statement handle.

=item *

Unable to fetch row from statement handle.

=back

B<Side Effects:> NONE.

B<Notes:> NONE.

=cut

sub get_output_channels {
    my $col = &$get_coll(shift, @OCOL_ARGS);
    $col->get_objs(@_);
}

##############################################################################

=item $st = $st->add_output_channels(@ocs)

Adds Output Channels to this server type. Call save() to save the
relationship.

B<Throws:>

=over 4

=item *

Bric::_get() - Problems retrieving fields.

=item *

Incorrect number of args to Bric::_set().

=item *

Bric::set() - Problems setting fields.

=back

B<Side Effects:> NONE.

B<Notes:> Uses Bric::Util::Coll::Server internally.

=cut

sub add_output_channels {
    my $self = shift;
    my $col = &$get_coll($self, @OCOL_ARGS);
    $col->add_new_objs(@_);
    $self->_set__dirty(1);
}

##############################################################################

=item $self = $st->del_output_channels(@ocs)

Dissociates Output Channels, represented as Bric::Biz::OutputChannel
objects, from the server type. call save() to save the dissociations to the
database.

B<Throws:>

=over 4

=item *

Bric::_get() - Problems retrieving fields.

=item *

Incorrect number of args to Bric::_set().

=item *

Bric::set() - Problems setting fields.

=item *

Unable to connect to database.

=item *

Unable to prepare SQL statement.

=item *

Unable to select column into arrayref.

=item *

Unable to execute SQL statement.

=item *

Unable to bind to columns to statement handle.

=item *

Unable to fetch row from statement handle.

=back

B<Side Effects:> NONE.

B<Notes:> NONE.

=cut

sub del_output_channels {
    my $self = shift;
    my $col = &$get_coll($self, @OCOL_ARGS);
    $col->del_objs(@_);
    $self->_set__dirty(1);
}

##############################################################################

=item my (@servers || $servers_aref) = $st->get_servers(@server_ids)

Returns a list or anonymous array of Bric::Dist::Server objects that are of this
type. Pass in a list of Bric::Dist::Server object IDs to get back only those
Bric::Dist::Server objects. If no IDs are passed, all the Bric::Dist::Server objects
of this type will be returned.

B<Throws:>

=over 4

=item *

Bric::_get() - Problems retrieving fields.

=item *

Incorrect number of args to Bric::_set().

=item *

Bric::set() - Problems setting fields.

=item *

Unable to connect to database.

=item *

Unable to prepare SQL statement.

=item *

Unable to select column into arrayref.

=item *

Unable to execute SQL statement.

=item *

Unable to bind to columns to statement handle.

=item *

Unable to fetch row from statement handle.

=back

B<Side Effects:> NONE.

B<Notes:> Uses Bric::Util::Coll::Server internally.

=cut

sub get_servers {
    my $col = &$get_coll(shift, @SCOL_ARGS);
    $col->get_objs(@_);
}

=item my $server = $st->new_server($init)

Adds a new server to this server type. The initial values for the $init
anonymous hash are the same as those for Bric::Dist::Server->new(), although the
server_type_id property will be set automatically to associate the new server
object with this server type.

B<Throws:>

=over 4

=item *

Bric::_get() - Problems retrieving fields.

=item *

Incorrect number of args to Bric::_set().

=item *

Bric::set() - Problems setting fields.

=item *

Unable to connect to database.

=item *

Unable to prepare SQL statement.

=item *

Unable to select column into arrayref.

=item *

Unable to execute SQL statement.

=item *

Unable to bind to columns to statement handle.

=item *

Unable to fetch row from statement handle.

=back

B<Side Effects:> NONE.

B<Notes:> Uses Bric::Util::Coll::Server internally.

=cut

sub new_server {
    my ($self, $init) = @_;
    $init->{server_type_id} = $self->_get('id');
    my $col = &$get_coll($self, @SCOL_ARGS);
    $col->new_obj($init);
}

=item $self = $st->del_servers(@server_ids)

Deletes Bric::Dist::Server objects from this type. Pass in a list of
Bric::Dist::Server object IDs to delete only those servers. If no IDs are passed,
all of the Bric::Dist::Server objects of this type will be deleted.

B<Throws:>

=over 4

=item *

Bric::_get() - Problems retrieving fields.

=item *

Incorrect number of args to Bric::_set().

=item *

Bric::set() - Problems setting fields.

=item *

Unable to connect to database.

=item *

Unable to prepare SQL statement.

=item *

Unable to select column into arrayref.

=item *

Unable to execute SQL statement.

=item *

Unable to bind to columns to statement handle.

=back

B<Side Effects:> NONE.

B<Notes:> Uses Bric::Util::Coll::Server internally.

=cut

sub del_servers {
    my $col = &$get_coll(shift, @SCOL_ARGS);
    $col->del_objs(@_);
}

##############################################################################

=item my (@actions || $actions_aref) = $st->get_actions(@action_ids)

Returns a list or anonymous array of Bric::Dist::Action objects that are of this
type. Pass in a list of Bric::Dist::Action object IDs to get back only those
Bric::Dist::Action objects. If no IDs are passed, all the Bric::Dist::Action objects
of this type will be returned.

B<Throws:>

=over 4

=item *

Bric::_get() - Problems retrieving fields.

=item *

Incorrect number of args to Bric::_set().

=item *

Bric::set() - Problems setting fields.

=item *

Unable to connect to database.

=item *

Unable to prepare SQL statement.

=item *

Unable to select column into arrayref.

=item *

Unable to execute SQL statement.

=item *

Unable to bind to columns to statement handle.

=item *

Unable to fetch row from statement handle.

=back

B<Side Effects:> NONE.

B<Notes:> Uses Bric::Util::Coll::Action internally.

=cut

sub get_actions {
    my $col = &$get_coll(shift, @ACOL_ARGS);
    $col->get_objs(@_);
}

=item my $action = $st->new_action($init)

Adds a new action to this action type. The initial values for the $init
anonymous hash are the same as those for Bric::Dist::Action->new(), although the
server_type_id property will be set automatically to associate the new action
object with this server type.

B<Throws:>

=over 4

=item *

Bric::_get() - Problems retrieving fields.

=item *

Incorrect number of args to Bric::_set().

=item *

Bric::set() - Problems setting fields.

=item *

Unable to connect to database.

=item *

Unable to prepare SQL statement.

=item *

Unable to select column into arrayref.

=item *

Unable to execute SQL statement.

=item *

Unable to bind to columns to statement handle.

=item *

Unable to fetch row from statement handle.

=back

B<Side Effects:> NONE.

B<Notes:> Uses Bric::Util::Coll::Action internally.

=cut

sub new_action {
    my ($self, $init) = @_;
    $init->{server_type_id} = $self->_get('id');
    my $col = &$get_coll($self, @ACOL_ARGS);
    $col->new_obj($init);
}

=item $self = $st->del_actions(@action_ids)

Deletes Bric::Dist::Action objects from this type. Pass in a list of
Bric::Dist::Action object IDs to delete only those actions. If no IDs are passed,
all of the Bric::Dist::Action objects of this type will be deleted.

B<Throws:>

=over 4

=item *

Bric::_get() - Problems retrieving fields.

=item *

Incorrect number of args to Bric::_set().

=item *

Bric::set() - Problems setting fields.

=item *

Unable to connect to database.

=item *

Unable to prepare SQL statement.

=item *

Unable to select column into arrayref.

=item *

Unable to execute SQL statement.

=item *

Unable to bind to columns to statement handle.

=back

B<Side Effects:> NONE.

B<Notes:> Uses Bric::Util::Coll::Action internally.

=cut

sub del_actions {
    my $col = &$get_coll(shift, @ACOL_ARGS);
    $col->del_objs(@_);
}

##############################################################################

=item $self = $st->copy

Sets the copy property to true, meaning that when a job is executed for this
server type, all the resources should be copied to a temporary directory before
the actions are applied to them.

B<Throws:>

=over 4

=item *

Incorrect number of args to Bric::_set().

=item *

Bric::set() - Problems setting fields.

=back

B<Side Effects:> NONE.

B<Notes:> NONE.

=cut

sub copy { $_[0]->_set({_copy => 1 }) }

=item $self = $st->no_copy

Sets the copy property to false, meaning that when a job is executed for this
server type, all the resources will have the actions applied to them in place,
without first moving them to a temporary directory.

B<Throws:>

=over 4

=item *

Incorrect number of args to Bric::_set().

=item *

Bric::set() - Problems setting fields.

=back

B<Side Effects:> NONE.

B<Notes:> NONE.

=cut

sub no_copy { $_[0]->_set({_copy => 0 }) }

=item $self = $st->can_copy

Returns $self if the resources should be copied to a temporary directory before
performing actions on them, and false if the actions can be applied to the
resources in place.

B<Throws:>

=over 4

=item *

Bric::_get() - Problems retrieving fields.

=back

B<Side Effects:> NONE.

B<Notes:> NONE.

=cut

sub can_copy { $_[0]->_get('_copy') ? $_[0] : undef }

##############################################################################

=item $self = $st->on_publish

Sets the copy publish to true, meaning that this server type should be used for
publish events.

B<Throws:>

=over 4

=item *

Incorrect number of args to Bric::_set().

=item *

Bric::set() - Problems setting fields.

=back

B<Side Effects:> NONE.

B<Notes:> NONE.

=cut

sub on_publish { $_[0]->_set({_publish => 1 }) }

=item $self = $st->no_publish

Sets the publish property to false, meaning that this server type should be used
for jobs triggered by publish events.

B<Throws:>

=over 4

=item *

Incorrect number of args to Bric::_set().

=item *

Bric::set() - Problems setting fields.

=back

B<Side Effects:> NONE.

B<Notes:> NONE.

=cut

sub no_publish { $_[0]->_set({_publish => 0 }) }

=item $self = $st->can_publish

Returns $self if this server type is used to move files for a publish event.

B<Throws:>

=over 4

=item *

Bric::_get() - Problems retrieving fields.

=back

B<Side Effects:> NONE.

B<Notes:> NONE.

=cut

sub can_publish { $_[0]->_get('_publish') ? $_[0] : undef }

##############################################################################

=item $self = $st->on_preview

Sets the copy preview to true, meaning that this server type should be used for
preview events.

B<Throws:>

=over 4

=item *

Incorrect number of args to Bric::_set().

=item *

Bric::set() - Problems setting fields.

=back

B<Side Effects:> NONE.

B<Notes:> NONE.

=cut

sub on_preview { $_[0]->_set({_preview => 1 }) }

=item $self = $st->no_preview

Sets the preview property to false, meaning that this server type should be used
for jobs triggered by preview events.

B<Throws:>

=over 4

=item *

Incorrect number of args to Bric::_set().

=item *

Bric::set() - Problems setting fields.

=back

B<Side Effects:> NONE.

B<Notes:> NONE.

=cut

sub no_preview { $_[0]->_set({_preview => 0 }) }

=item $self = $st->can_preview

Returns $self if this server type is used to move files for a preview event.

B<Throws:>

=over 4

=item *

Bric::_get() - Problems retrieving fields.

=back

B<Side Effects:> NONE.

B<Notes:> NONE.

=cut

sub can_preview { $_[0]->_get('_preview') ? $_[0] : undef }

##############################################################################

=item $self = $st->activate

Activates the Bric::Dist::ServerType object. Call $st->save to make the change
persistent. Bric::Dist::ServerType objects instantiated by new() are active by
default.

B<Throws:>

=over 4

=item *

Incorrect number of args to Bric::_set().

=item *

Bric::set() - Problems setting fields.

=back

B<Side Effects:> NONE.

B<Notes:> NONE.

=cut

sub activate { $_[0]->_set(['_active'] => [1]) }

=item $self = $st->deactivate

Deactivates (deletes) the Bric::Dist::ServerType object. Call $st->save to make
the change persistent.

B<Throws:>

=over 4

=item *

Incorrect number of args to Bric::_set().

=item *

Bric::set() - Problems setting fields.

=back

B<Side Effects:> NONE.

B<Notes:> NONE.

=cut

sub deactivate { $_[0]->_set(['_active'] => [0]) }

=item $self = $st->is_active

Returns $self if the Bric::Dist::ServerType object is active, and undef if it is not.

B<Throws:>

=over 4

=item *

Bric::_get() - Problems retrieving fields.

=back

B<Side Effects:> NONE.

B<Notes:> NONE.

=cut

sub is_active { $_[0]->_get('_active') ? $_[0] : undef }

##############################################################################

=item $self = $st->save

Saves any changes to the Bric::Dist::ServerType object. Returns $self on success
and undef on failure.

B<Throws:>

=over 4

=item *

Bric::_get() - Problems retrieving fields.

=item *

Unable to connect to database.

=item *

Unable to prepare SQL statement.

=item *

Unable to execute SQL statement.

=item *

Unable to select row.

=item *

Incorrect number of args to _set.

=item *

Bric::_set() - Problems setting fields.

=back

B<Side Effects:> NONE.

B<Notes:> NONE.

=cut

sub save {
    my $self = shift;
    my $dirt = $self->_get__dirty;
    my ($id, $servers, $actions, $ocs) = $self->_get(qw(id _servers _actions _ocs));
    if (defined $id && $dirt) {
        # It's an existing record. Update it.
        local $" = ' = ?, '; # Simple way to create placeholders with an array.
        my $upd = prepare_c(qq{
            UPDATE server_type
            SET    @COLS = ?,
                   class__id = (SELECT id FROM class WHERE LOWER(disp_name) = LOWER(?))
            WHERE  id = ?
        }, undef, DEBUG);
        execute($upd, $self->_get('id', @PROPS), $id);
    } elsif ($dirt) {
        # It's a new resource. Insert it.
        local $" = ', ';
        my $fields = join ', ', next_key('server_type'), ('?') x $#COLS;
        my $ins = prepare_c(qq{
            INSERT INTO server_type (@COLS, class__id)
            VALUES ($fields, (SELECT id FROM class WHERE LOWER(disp_name) = LOWER(?)))
        }, undef, DEBUG);
        # Don't try to set ID - it will fail!
        execute($ins, $self->_get(@PROPS));
        # Now grab the ID.
        $id = last_key('server_type');
        $self->_set(['id'], [$id]);

        # And finally, register this person in the "All Destinations" group.
        $self->register_instance(INSTANCE_GROUP_ID, GROUP_PACKAGE);
    }

    # Okay, now save any changes to associated servers and actions.
    $servers->save($id) if $servers;
    $actions->save($id) if $actions;
    $ocs->save(server_type => $id) if $ocs;
    $self->SUPER::save;
    return $self;
}

##############################################################################

=back

=head1 PRIVATE

=head2 Private Class Methods

NONE.

=head2 Private Instance Methods

=over 4

=item my $mover_class = $st->_get_mover_class()

Returns the Class (package) name of the class used to move resources. Used by
Bric::Dist::Action::Mover so that it knows who to tell to do the moving.

B<Throws:>

=over 4

=item *

Bric::_get() - Problems retrieving fields.

=back

B<Side Effects:> If the move method has been changed via set_move_method() since
the current object was instantiated, this method will return the old package
name rather than the new one. To get the new one, instantiate the object but
don't change its method. If you really want to change it, do so, save it, and
then re-instantiate it via Bric::Dist::ServerType->lookup().

B<Notes:> NONE>

=cut

sub _get_mover_class { $_[0]->_get('_mover_class') }

=back

=head2 Private Functions

=over 4

=item my $st_aref = &$get_em( $pkg, $params )

=item my $st_ids_aref = &$get_em( $pkg, $params, 1 )

Function used by C<lookup()> and C<list()> to return a list of
Bric::Dist::ServerType objects or, if called with an optional third argument,
returns a list of Bric::Dist::ServerType object IDs (used by C<list_ids()>).

B<Throws:>

=over 4

=item *

Unable to connect to database.

=item *

Unable to prepare SQL statement.

=item *

Unable to select column into arrayref.

=item *

Unable to execute SQL statement.

=item *

Unable to bind to columns to statement handle.

=item *

Unable to fetch row from statement handle.

=back

B<Side Effects:> NONE.

B<Notes:>

=cut

$get_em = sub {
    my ($pkg, $params, $ids, $href) = @_;
    my $tables = 'server_type s, class c, member m, dest_member sm';
    my $wheres = 's.class__id = c.id AND s.id = sm.object_id AND ' .
      'sm.member__id = m.id AND m.active = 1';
    my @params;
    while (my ($k, $v) = each %$params) {
        if ($k eq 'id') {
            # Simple ID lookup.
            $wheres .= " AND s.id = ?";
            push @params, $v;
        } elsif ($BOOL_MAP{$k}) {
            # Simple boolean comparison.
            $wheres .= " AND $BOOL_MAP{$k}";
            push @params, $v ? 1 : 0;
        } elsif ($k eq 'move_method') {
            # We use the class display name for the move method.
            $wheres .= " AND LOWER(c.disp_name) LIKE ?";
            push @params, lc $v;
        } elsif ($k eq 'job_id') {
            # Add job__server_type to the lists of tables and join to it.
            $tables .= ', job__server_type js';
            $wheres .= ' AND s.id = js.server_type__id AND js.job__id = ?';
            push @params, $v;
        } elsif ($k eq 'output_channel_id') {
            # Add server_type__output_channel to the lists of tables and join
            # to it.
            $tables .= ', server_type__output_channel so';
            $wheres .= ' AND s.id = so.server_type__id AND ' .
              'so.output_channel__id = ?';
            push @params, $v;
        } elsif ($k eq 'grp_id') {
            # Add in the group tables a second time and join to them.
            $tables .= ", member m2, dest_member sm2";
            $wheres .= " AND s.id = sm2.object_id AND sm2.member__id = m2.id" .
              " AND m2.active = 1 AND m2.grp__id = ?";
            push @params, $v;
        } elsif ($k eq 'site_id') {
            $wheres .= " AND s.site__id = ?";
            push @params, $v;
        } else {
            # It's just a string comparison.
            $wheres .= " AND LOWER(s.$k) LIKE ?";
            push @params, lc $v;
        }
    }

    # Assemble and prepare the query.
    my ($qry_cols, $order) = $ids ? (\'DISTINCT s.id', 's.id') :
      (\$SEL_COLS, 's.name, s.id');
    my $sel = prepare_c(qq{
        SELECT $$qry_cols
        FROM   $tables
        WHERE  $wheres
        ORDER BY $order
    }, undef, DEBUG);

    # Just return the IDs, if they're what's wanted.
    return col_aref($sel, @params) if $ids;

    # Grab all the records.
    execute($sel, @params);
    my (@d, @sts, %sts, $grp_ids);
    bind_columns($sel, \@d[0..$#SEL_PROPS]);
    my $last = -1;
    $pkg = ref $pkg || $pkg;
    while (fetch($sel)) {
        if ($d[0] != $last) {
            $last = $d[0];
            # Create a new server type object.
            my $self = bless {}, $pkg;
            $self->SUPER::new;
            # Get a reference to the array of group IDs.
            $grp_ids = $d[$#d] = [$d[$#d]];
            $self->_set(\@SEL_PROPS, \@d);
            $self->_set__dirty; # Disables dirty flag.
            $href ? $sts{$d[0]} = $self->cache_me :
              push @sts, $self->cache_me;
        } else {
            push @$grp_ids, $d[$#d];
        }
    }
    # Return the objects.
    return $href ? \%sts : \@sts;
};

=item my $rules = &$get_coll($self, $class, $key)

Returns the collection of objects stored under $key in $self. The collection is
a subclass Bric::Util::Coll object, identified by $class. See Bric::Util::Coll for
interface details.

B<Throws:>

=over 4

=item *

Bric::_get() - Problems retrieving fields.

=item *

Unable to prepare SQL statement.

=item *

Unable to connect to database.

=item *

Unable to select column into arrayref.

=item *

Unable to execute SQL statement.

=item *

Unable to bind to columns to statement handle.

=item *

Unable to fetch row from statement handle.

=item *

Incorrect number of args to Bric::_set().

=item *

Bric::set() - Problems setting fields.

=back

B<Side Effects:> NONE.

B<Notes:> NONE.

=cut

$get_coll = sub {
    my ($self, $class, $key, $params) = @_;
    my $dirt = $self->_get__dirty;
    my ($id, $coll) = $self->_get('id', $key);
    $self->_set__dirty($dirt); # Reset the dirty flag.
    return $coll if $coll;
    $params->{server_type_id} = $id;
    $coll = $class->new(defined $id ? $params : undef);
    $self->_set([$key], [$coll]);
    $self->_set__dirty; # Unset the dirty flag.
    return $coll;
};

1;
__END__

=back

=head1 NOTES

NONE.

=head1 AUTHOR

David Wheeler <david@wheeler.net>

=head1 SEE ALSO

L<Bric|Bric>

=cut<|MERGE_RESOLUTION|>--- conflicted
+++ resolved
@@ -7,28 +7,16 @@
 
 =head1 VERSION
 
-<<<<<<< HEAD
-$Revision: 1.19 $
-=======
-$Revision: 1.18.4.1 $
->>>>>>> 1d875b7b
+$Revision: 1.20 $
 
 =cut
 
 # Grab the Version Number.
-<<<<<<< HEAD
-our $VERSION = (qw$Revision: 1.19 $ )[-1];
+our $VERSION = (qw$Revision: 1.20 $ )[-1];
 
 =head1 DATE
 
-$Date: 2003-03-12 09:00:22 $
-=======
-our $VERSION = (qw$Revision: 1.18.4.1 $ )[-1];
-
-=head1 DATE
-
-$Date: 2003-07-22 21:55:38 $
->>>>>>> 1d875b7b
+$Date: 2003-07-25 04:39:26 $
 
 =head1 SYNOPSIS
 
