package Bric::Dist::Resource;

=head1 NAME

Bric::Dist::Resource - Interface to distribution files and directories.

=head1 VERSION

<<<<<<< HEAD
$Revision: 1.17 $
=======
$Revision: 1.12.4.4 $
>>>>>>> bc2029f5

=cut

# Grab the Version Number.
<<<<<<< HEAD
our $VERSION = (qw$Revision: 1.17 $ )[-1];

=head1 DATE

$Date: 2003-08-14 23:24:11 $
=======
our $VERSION = (qw$Revision: 1.12.4.4 $ )[-1];

=head1 DATE

$Date: 2003-09-18 19:00:22 $
>>>>>>> bc2029f5

=head1 SYNOPSIS

  use Bric::Dist::Resource;

  # Constructors.
  # Create a new resource.
  my $res = Bric::Dist::Resource->new;
  # Look up an existing resource.
  $res = Bric::Dist::Resource->lookup({ id => 1 });
  # Get a list of resources.
  my @res = Bric::Dist::Resource->list({ path => '/tech/feature%' });

  # Class methods.
  # Get a list of resource IDs.
  my @res_ids = Bric::Dist::Resource->list_ids({ path => '/tech/feature%' });
  # Get an introspection hashref.
  my $int = Bric::Dist::Resource->my_meths;

  # Instance methods.
  my $id = $res->get_id;
  my $path = $res->get_path;
  $res = $res->set_path($path);
  my $uri = $res->get_uri;
  $res = $res->set_uri($uri);
  my $tmp_path = $res->get_tmp_path;
  $res = $res->set_tmp_path($tmp_path);
  my $size = $res->get_size;
  $res = $res->set_size($size);
  my $mod_time = $res->get_mod_time;
  $res = $res->set_mod_time($mod_time)
  my $media_type = $res->get_media_type;
  $res = $res->set_media_type($media_type)
  print "It's a directory!\n" if $res->is_dir;

  # Reload size and mod_time, from the resource on the file system.
  $res = $res->stat_me;

  # Story relationships.
  my @story_ids = $res->get_story_ids;
  $res = $res->add_story_ids(@story_ids);
  $res = $res->del_story_ids(@story_ids);

  # Media relationships.
  my @media_ids = $res->get_media_ids;
  $res = $res->add_media_ids(@media_ids);
  $res = $res->del_media_ids(@media_ids);

  # File relationships.
  if ($res->is_dir) {
      my @file_ids = $res->get_file_ids;
      $res = $res->add_file_ids(@file_ids);
      $res = $res->del_file_ids(@file_ids);
  }

  # Save it!
  $res = $res->save;

=head1 DESCRIPTION

This class manages distribution resources. A resource is a file or directory.
Directory resources can be associated with file resources (in order to keep
a list of the contents of a directory), but not vice versa. Resources may also
track associations with assets, such that they can have story and/or media
associations. Other properties of resources are filesystem path, file size,
MEDIA type, and last modified date.

=cut

################################################################################
# Dependencies
################################################################################
# Standard Dependencies
use strict;

################################################################################
# Programmatic Dependences
use Bric::Config qw(:dist);
use Bric::Util::DBI qw(:all);
use Bric::Util::Time qw(:all);
use Bric::Util::MediaType;
use Bric::App::Event qw(log_event);
use Bric::Util::Fault qw(throw_gen throw_dp throw_da);

################################################################################
# Inheritance
################################################################################
use base qw(Bric);

################################################################################
# Function and Closure Prototypes
################################################################################
my ($get_em, $get_ids, $load_ids, $add_ids, $del_ids, $stat, $save_ids);

################################################################################
# Constants
################################################################################
use constant DEBUG => 0;

################################################################################
# Fields
################################################################################
# Public Class Fields

################################################################################
# Private Class Fields
my @rcols = qw(id parent_id path uri size mod_time is_dir);
my @cols = qw(r.id r.parent_id r.path r.uri r.size r.mod_time r.is_dir t.name);
my @props = qw(id parent_id path uri size _mod_time _is_dir media_type);

################################################################################

################################################################################
# Instance Fields
BEGIN {
    Bric::register_fields({
                         # Public Fields
                         id => Bric::FIELD_READ,
                         media_type => Bric::FIELD_READ,
                         parent_id => Bric::FIELD_RDWR,
                         path => Bric::FIELD_RDWR,
                         uri => Bric::FIELD_RDWR,
                         tmp_path => Bric::FIELD_RDWR,
                         size => Bric::FIELD_RDWR,

                         # Private Fields
                         _mod_time => Bric::FIELD_NONE,
                         _is_dir => Bric::FIELD_NONE,
                         _file_ids => Bric::FIELD_NONE,
                         _story_ids => Bric::FIELD_NONE,
                         _media_ids => Bric::FIELD_NONE
                        });
}

################################################################################
# Class Methods
################################################################################

=head1 INTERFACE

=head2 Constructors

=over 4

=item my $res = Bric::Dist::Resource->new($init)

Instantiates a Bric::Dist::Resource object. An anonymous hash of initial values
may be passed. The supported initial value keys are:

=over 4

=item *

path

=item *

uri

=item *

media_type

=item *

size

=item *

mod_time

=back

Call $res->save() to save the new object.

B<Throws:> NONE.

B<Side Effects:> NONE.

B<Notes:> NONE.

=cut

sub new {
    my ($pkg, $init) = @_;
    my $self = bless {}, ref $pkg || $pkg;
    $self->set_path(delete $init->{path}) if $init->{path};
    $self->set_media_type(delete $init->{media_type});
    $self->set_mod_time(delete $init->{mod_time}) if $init->{mod_time};
    $self->SUPER::new($init);
}

################################################################################

=item my $res = Bric::Dist::Resource->lookup({ id => $id })

=item my $res = Bric::Dist::Resource->lookup({ path => $path, uri  => $uri })

Looks up and instantiates a new Bric::Dist::Resource object based on the
Bric::Dist::Resource object ID or based on the path and uri. If a
Bric::Dist::Resource object is not found in the database, C<lookup()> returns
C<undef>.

B<Throws:>

=over 4

=item *

Unable to connect to database.

=item *

Unable to prepare SQL statement.

=item *

Unable to execute SQL statement.

=item *

Unable to select row.

=item *

Too many Bric::Dist::Resource objects found.

=back

B<Side Effects:> If $id or $path is found, populates the new Bric::Dist::Resource
object with data from the database before returning it.

B<Notes:> NONE.

=cut

sub lookup {
    my $pkg = shift;
    my $res = $pkg->cache_lookup(@_);
    return $res if $res;

    $res = $get_em->($pkg, @_);
    # We want @$res to have only one value.
    throw_dp(error => 'Too many Bric::Dist::Resource objects found.')
      if @$res > 1;
    return @$res ? $res->[0] : undef;
}

################################################################################

=item my (@res || $res_aref) = Bric::Dist::Resource->list($params)

Returns a list or anonymous array of Bric::Dist::Resource objects based on the
search parameters passed via an anonymous hash. The supported lookup keys are:

=over 4

=item path

The path to the resource on the file system. Usually used in combination with
uri.

=item uri

The URI for a resource. Usually used in combination with path.

=item media_type

The resources' MEDIA type.

=item mod_time

The resources' last modified time. If passed as an anonymous array of two
values, those values will be used to retreive resources whose mod_times are
between the two times.

=item size

The size, in bytes, of the file. If passed as an anonymous array of two
values, those values will be used to retreive resources whose sizes are
between the two sizes.

=item is_dir

If true, return only those resources that are directories.

=item story_id

Resources associated with a given story ID.

=item media_id

Resources associated with a given media ID.

=item dir_id

File resources that are associated with a directory Resource's ID.

=item job_id

Resources associated with a given job ID.

=item not_job_id

Resources not associated with a given job ID. Best used in combination with
C<story_id> or C<media_id>.

=back

B<Throws:>

=over 4

=item *

Unable to connect to database.

=item *

Unable to prepare SQL statement.

=item *

Unable to select column into arrayref.

=item *

Unable to execute SQL statement.

=item *

Unable to bind to columns to statement handle.

=item *

Unable to fetch row from statement handle.

=back

B<Side Effects:> Populates each Bric::Dist::Resource object with data from the
database before returning them all.

B<Notes:> NONE.

=cut

sub list { wantarray ? @{ &$get_em(@_) } : &$get_em(@_) }

################################################################################

=item my $res_href = Bric::Dist::Resource->href($params)

Returns a list or anonymous array of Bric::Dist::Resource objects based on the
search parameters passed via an anonymous hash. The supported lookup keys are
the same as for list().

B<Throws:>

=over 4

=item *

Unable to connect to database.

=item *

Unable to prepare SQL statement.

=item *

Unable to select column into arrayref.

=item *

Unable to execute SQL statement.

=item *

Unable to bind to columns to statement handle.

=item *

Unable to fetch row from statement handle.

=back

B<Side Effects:> Populates each Bric::Dist::Resource object with data from the
database before returning them all.

B<Notes:> NONE.

=cut

sub href { &$get_em(@_, 0, 1) }

################################################################################

=back

=head2 Destructors

=over 4

=item $res->DESTROY

Dummy method to prevent wasting time trying to AUTOLOAD DESTROY.

B<Throws:> NONE.

B<Side Effects:> NONE.

B<Notes:> NONE.

=back

=cut

sub DESTROY {}

################################################################################

=head2 Public Class Methods

=over

=item my (@res_ids || $res_ids_aref) = Bric::Dist::Resource->list_ids($params)

Returns a list or anonymous array of Bric::Dist::Resource object IDs based on the
search criteria passed via an anonymous hash. The supported lookup keys are the
same as those for list().

B<Throws:>

=over 4

=item *

Unable to connect to database.

=item *

Unable to prepare SQL statement.

=item *

Unable to select column into arrayref.

=item *

Unable to execute SQL statement.

=item *

Unable to bind to columns to statement handle.

=item *

Unable to fetch row from statement handle.

=back

B<Side Effects:> NONE.

B<Notes:> NONE.

=cut

sub list_ids { wantarray ? @{ &$get_em(@_, 1) } : &$get_em(@_, 1) }

################################################################################

=item $meths = Bric::Dist::Resource->my_meths

=item (@meths || $meths_aref) = Bric::Dist::Resource->my_meths(TRUE)

=item my (@meths || $meths_aref) = Bric::Dist::Resource->my_meths(0, TRUE)

Returns an anonymous hash of introspection data for this object. If called
with a true argument, it will return an ordered list or anonymous array of
introspection data. If a second true argument is passed instead of a first,
then a list or anonymous array of introspection data will be returned for
properties that uniquely identify an object (excluding C<id>, which is
assumed).

Each hash key is the name of a property or attribute of the object. The value
for a hash key is another anonymous hash containing the following keys:

=over 4

=item name

The name of the property or attribute. Is the same as the hash key when an
anonymous hash is returned.

=item disp

The display name of the property or attribute.

=item get_meth

A reference to the method that will retrieve the value of the property or
attribute.

=item get_args

An anonymous array of arguments to pass to a call to get_meth in order to
retrieve the value of the property or attribute.

=item set_meth

A reference to the method that will set the value of the property or
attribute.

=item set_args

An anonymous array of arguments to pass to a call to set_meth in order to set
the value of the property or attribute.

=item type

The type of value the property or attribute contains. There are only three
types:

=over 4

=item short

=item date

=item blob

=back

=item len

If the value is a 'short' value, this hash key contains the length of the
field.

=item search

The property is searchable via the list() and list_ids() methods.

=item req

The property or attribute is required.

=item props

An anonymous hash of properties used to display the property or
attribute. Possible keys include:

=over 4

=item type

The display field type. Possible values are

=over 4

=item text

=item textarea

=item password

=item hidden

=item radio

=item checkbox

=item select

=back

=item length

The Length, in letters, to display a text or password field.

=item maxlength

The maximum length of the property or value - usually defined by the SQL DDL.

=back

=item rows

The number of rows to format in a textarea field.

=item cols

The number of columns to format in a textarea field.

=item vals

An anonymous hash of key/value pairs representing the values and display names
to use in a select list.

=back

B<Throws:> NONE.

B<Side Effects:> NONE.

B<Notes:> NONE.

=cut

sub my_meths {
    my ($pkg, $ord, $ident) = @_;
    return if $ident;

    # Load field members.
    my $ret = { path =>      { meth => sub {shift->get_path(@_)},
                               args => [],
                               disp => 'Path',
                               type => 'short',
                               len  => 256 },
                media_type => { meth => sub {shift->get_media_type(@_)},
                               args => [],
                               disp => 'MEDIA Type',
                               type => 'short',
                               len  => 128 },
                size      => { meth => sub {shift->get_size(@_)},
                               args => [],
                               disp => 'Size',
                               type => 'short',
                               len  => 10 },
                mod_time  => { meth => sub {shift->get_mod_time(@_)},
                               args => [],
                               disp => 'Last Modified Time',
                               type => 'date',
                               len  => undef },
              };
    return $ret;
}

################################################################################

=back

=head2 Public Instance Methods

=over 4

=item my $id = $res->get_id

Returns the ID of the Bric::Dist::Resource object.

B<Throws:>

=over 4

=item *

Bad AUTOLOAD method format.

=item *

Cannot AUTOLOAD private methods.

=item *

Access denied: READ access for field 'id' required.

=item *

No AUTOLOAD method.

=back

B<Side Effects:> NONE.

B<Notes:> If the Bric::Dist::Resource object has been instantiated via the new()
constructor and has not yet been C<save>d, the object will not yet have an ID,
so this method call will return undef.

=item my $media_type = $res->get_media_type

Returns the MEDIA type of the resource. Returns undef in the resource is a
directory.

B<Throws:>

=over 4

=item *

Bric::_get() - Problems retrieving fields.

=back

B<Side Effects:> NONE.

B<Notes:> NONE.

=cut

sub get_media_type {
    my $self = shift;
    my $media = $self->_get('media_type');
    return $media eq 'none' ? undef : $media;
}

=item $self = $res->set_media_type($media_type)

Sets the MEDIA type of the resource. Call Bric::Util::MediaType->list() to get a
list of available MEDIA types. Setting the MEDIA type to "none" will cause
is_dir() to return true, while any other MEDIA type setting will cause is_dir()
to return false.

B<Throws:>

=over 4

=item *

Incorrect number of args to Bric::_set().

=item *

Bric::set() - Problems setting fields.

=back

B<Side Effects:> NONE.

B<Notes:> NONE.

=cut

sub set_media_type {
    my ($self, $media) = @_;
    $media ||= DEF_MEDIA_TYPE;
    $self->_set([qw(media_type _is_dir)],
                [$media, $media eq 'none' ? 1 : 0]);
}

################################################################################

=item my $path = $res->get_path

Returns the file system path to the resource.

B<Throws:>

=over 4

=item *

Bad AUTOLOAD method format.

=item *

Cannot AUTOLOAD private methods.

=item *

Access denied: READ access for field 'path' required.

=item *

No AUTOLOAD method.

=back

B<Side Effects:> NONE.

B<Notes:> For cross-platform portability, we may later want to implement the
get_path() and set_path() methods using File::Spec.

=item $self = $res->set_path($path)

Sets the file system path to the resource. This property cannot be changed in an
existing Bric::Dist::Resource object. The resource must exist on the file system
to set the path. In addition, once the resource has been found on the file
system the media_type, size, and mod_time properties will also be filled out, as
best as possible. These settings can be overridden by calling their own set_
methods.

B<Throws:>

=over 4

=item *

Cannot change path in existing Bric::Dist::Resource object.

=item *

Path does not exist.

=item *

Unable to format date.

=item *

Incorrect number of args to Bric::_set().

=item *

Bric::set() - Problems setting fields.

=back

B<Side Effects:> NONE.

B<Notes:> For cross-platform portability, we may later want to implement the
get_path() and set_path() methods using File::Spec.

=cut

sub set_path {
    my ($self, $path) = @_;
    # Throw an error if the path has already been looaded in the database.
    throw_gen(error => "Cannot change path in existing " . __PACKAGE__ . " object")
      if $self->get_id;
    &$stat($self, $path);
}

################################################################################

=item my $uri = $res->get_uri

Returns the resource's URI.

B<Throws:>

=over 4

=item *

Bad AUTOLOAD method format.

=item *

Cannot AUTOLOAD private methods.

=item *

Access denied: READ access for field 'uri' required.

=item *

No AUTOLOAD method.

=back

B<Side Effects:> NONE.

B<Notes:> NONE.

=item $self = $res->set_uri($uri)

Sets the resource's URI.

B<Throws:>

=over 4

=item *

Bad AUTOLOAD method format.

=item *

Cannot AUTOLOAD private methods.

=item *

Access denied: WRITE access for field 'uri' required.

=item *

No AUTOLOAD method.

=back

B<Side Effects:> NONE.

B<Notes:> NONE.

=item my $tmp_path = $res->get_tmp_path

Returns the file system path to the a temporary copy of the resource. Used by
Bric::Dist::Job and does not persist to the database.

B<Throws:>

=over 4

=item *

Bad AUTOLOAD method format.

=item *

Cannot AUTOLOAD private methods.

=item *

Access denied: READ access for field 'tmp_path' required.

=item *

No AUTOLOAD method.

=back

B<Side Effects:> NONE.

B<Notes:> For cross-platform portability, we may later want to implement the
get_path() and set_path() methods using File::Spec.

=item $self = $res->set_tmp_path($tmp_path)

Sets the file system path to a temporary copy of the resource. Used by
Bric::Dist::Job and does not persist to the database.

B<Throws:>

=over 4

=item *

Bad AUTOLOAD method format.

=item *

Cannot AUTOLOAD private methods.

=item *

Access denied: WRITE access for field 'tmp_path' required.

=item *

No AUTOLOAD method.

=back

B<Side Effects:> NONE.

B<Notes:> For cross-platform portability, we may later want to implement the
get_path() and set_path() methods using File::Spec.

=item $self = $res->stat_me

Finds the resource on the file system and reloads the size, mod_time, and
media_type properties. If the MEDIA type cannot be determined from the file
the existing media_type property setting is retained.

B<Throws:>

=over 4

=item *

Bric::_get() - Problems retrieving fields.

=item *

Bric::Dist::Resource::stat_me() requires the path property to be set.

=item *

Path does not exist.

=item *

Unable to format date.

=item *

Incorrect number of args to Bric::_set().

=item *

Bric::set() - Problems setting fields.

=back

B<Side Effects:> NONE.

B<Notes:> For cross-platform portability, we may later want to implement the
get_path() and set_path() methods using File::Spec.

=cut

sub stat_me {
    my $self = shift;
    # Throw an error if the path propery has not been set.
    my ($path, $media) = $self->_get(qw(path media_type));
    throw_da(error => __PACKAGE__ . '::stat_me() requires the path property to be set')
      unless $path;
    &$stat($self, $path);
}

=item my $size = $res->get_size

Returns the size of the resource in bytes. If the resource is a directory, this
method will return 0.

B<Throws:>

=over 4

=item *

Bad AUTOLOAD method format.

=item *

Cannot AUTOLOAD private methods.

=item *

Access denied: READ access for field 'size' required.

=item *

No AUTOLOAD method.

=back

B<Side Effects:> NONE.

B<Notes:> NONE.

=item $self = $res->set_size($size)

Sets the size of the resource in bytes. If the resource is a directory, set the
size to 0. Chances are that if you called set_path() first, this property will
already be enumerated.

B<Throws:>

=over 4

=item *

Bad AUTOLOAD method format.

=item *

Cannot AUTOLOAD private methods.

=item *

Access denied: WRITE access for field 'size' required.

=item *

No AUTOLOAD method.

=back

B<Side Effects:> NONE.

B<Notes:> NONE.

=item my $mod_time = $res->get_mod_time($format)

Returns the last modified time of the resource. Pass in a strftime format string
to get the last modified time returned in that format.

B<Throws:>

=over 4

=item *

Unable to unpack date.

=item *

Unable to format date.

=item *

Bric::_get() - Problems retrieving fields.

=back

B<Side Effects:> NONE.

B<Notes:> NONE.

=cut

sub get_mod_time { local_date($_[0]->_get('_mod_time'), $_[1]) }

=item $self = $res->set_mod_time($mod_time)

Sets the mod_time of the resource in bytes. Chances are that if you called
set_path() first, this property will already be enumerated.

B<Throws:>

=over 4

=item *

Unable to unpack date.

=item *

Unable to format date.

=item *

Incorrect number of args to Bric::_set().

=item *

Bric::set() - Problems setting fields.

=back

B<Side Effects:> NONE.

B<Notes:> NONE.

=cut

sub set_mod_time { $_[0]->_set(['_mod_time'], [db_date($_[1])]) }

=item $self = $res->is_dir

Returns true if the resources is a directory.

B<Throws:>

=over 4

=item *

Bric::_get() - Problems retrieving fields.

=back

B<Side Effects:> NONE.

B<Notes:> NONE.

=cut

sub is_dir { return $_[0]->_get('_is_dir') ? $_[0] : undef }

=item my (@story_ids || $story_ids_aref) = $res->get_story_ids

Returns a list or anonymous array of story IDs representing the stories with
which this resources is associated.

B<Throws:>

=over 4

=item *

Unable to connect to database.

=item *

Unable to prepare SQL statement.

=item *

Unable to select column into arrayref.

=item *

Incorrect number of args to Bric::_set().

=item *

Bric::set() - Problems setting fields.

=back

B<Side Effects:> NONE.

B<Notes:> NONE.

=cut

sub get_story_ids { &$get_ids($_[0], 'story') }

=item $self = $res->add_story_ids(@story_ids)

Associates this resource with the story IDs passed in.

B<Throws:>

=over 4

=item *

Unable to connect to database.

=item *

Unable to prepare SQL statement.

=item *

Unable to select column into arrayref.

=item *

Incorrect number of args to Bric::_set().

=item *

Bric::set() - Problems setting fields.

=back

B<Side Effects:> NONE.

B<Notes:> NONE.

=cut

sub add_story_ids { &$add_ids($_[0], 'story', @_[1..$#_]) }

=item $self = $res->del_story_ids(@story_ids)

Dissociates this resource with the story IDs passed in. If no story IDs are
passed, then all story IDs will be dissociated from this resource.

B<Throws:>

=over 4

=item *

Unable to connect to database.

=item *

Unable to prepare SQL statement.

=item *

Unable to select column into arrayref.

=item *

Incorrect number of args to Bric::_set().

=item *

Bric::set() - Problems setting fields.

=back

B<Side Effects:> NONE.

B<Notes:> NONE.

=cut

sub del_story_ids { &$del_ids($_[0], 'story', @_[1..$#_]) }

=item my (@media_ids || $media_ids_aref) = $res->get_media_ids

Returns a list or anonymous array of media IDs representing the stories with
which this resources is associated.

B<Throws:>

=over 4

=item *

Unable to connect to database.

=item *

Unable to prepare SQL statement.

=item *

Unable to select column into arrayref.

=item *

Incorrect number of args to Bric::_set().

=item *

Bric::set() - Problems setting fields.

=back

B<Side Effects:> NONE.

B<Notes:> NONE.

=cut

sub get_media_ids { &$get_ids($_[0], 'media') }

=item $self = $res->add_media_ids(@media_ids)

Associates this resource with the media IDs passed in.

B<Throws:>

=over 4

=item *

Unable to connect to database.

=item *

Unable to prepare SQL statement.

=item *

Unable to select column into arrayref.

=item *

Incorrect number of args to Bric::_set().

=item *

Bric::set() - Problems setting fields.

=back

B<Side Effects:> NONE.

B<Notes:> NONE.

=cut

sub add_media_ids { &$add_ids($_[0], 'media', @_[1..$#_]) }

=item $self = $res->del_media_ids(@media_ids)

Dissociates this resource with the media IDs passed in. If no media IDs are
passed, then all media IDs will be dissociated from this resource.

B<Throws:>

=over 4

=item *

Unable to connect to database.

=item *

Unable to prepare SQL statement.

=item *

Unable to select column into arrayref.

=item *

Incorrect number of args to Bric::_set().

=item *

Bric::set() - Problems setting fields.

=back

B<Side Effects:> NONE.

B<Notes:> NONE.

=cut

sub del_media_ids { &$del_ids($_[0], 'media', @_[1..$#_]) }

################################################################################

=item my (@resource_ids || $resource_ids_aref) = $res->get_file_ids

Returns a list or anonymous array of Bric::Dist::Resource object IDs representing
the files that are the contents of this resource, assuming that this resource is
a directory. If this resource is a file, this method will return an empty list.

B<Throws:>

=over 4

=item *

Unable to connect to database.

=item *

Unable to prepare SQL statement.

=item *

Unable to select column into arrayref.

=item *

Incorrect number of args to Bric::_set().

=item *

Bric::set() - Problems setting fields.

=back

B<Side Effects:> NONE.

B<Notes:> NONE.

=cut

sub get_file_ids {
    my $self = shift;
    return unless $self->is_dir;
    &$get_ids($self, 'file');
}

################################################################################

=item $self = $res->add_file_ids(@file_ids)

Associates this resource with the File IDs passed in. Note that is_dir() must
return true in order to associate files with this resource.

B<Throws:>

=over 4

=item *

Cannot associate file resources with another file resource.

=item *

Unable to connect to database.

=item *

Unable to prepare SQL statement.

=item *

Unable to select column into arrayref.

=item *

Incorrect number of args to Bric::_set().

=item *

Bric::set() - Problems setting fields.

=back

B<Side Effects:> NONE.

B<Notes:> NONE.

=cut

sub add_file_ids {
    my $self = shift;
    throw_gen(error => "Cannot associate file resources with another file resource")
      unless $self->is_dir;
    &$add_ids($self, 'file', @_);
}

################################################################################

=item $self = $res->del_file_ids(@file_ids)

Dissociates this resource with the file IDs passed in. If no file IDs are
passed, then all file IDs will be dissociated from this resource. If this
is_dir() returns false, then this resource cannot be assocated with files and
will return undef.

B<Throws:>

=over 4

=item *

Unable to connect to database.

=item *

Unable to prepare SQL statement.

=item *

Unable to select column into arrayref.

=item *

Incorrect number of args to Bric::_set().

=item *

Bric::set() - Problems setting fields.

=back

B<Side Effects:> NONE.

B<Notes:> NONE.

=cut

sub del_file_ids {
    my $self = shift;
    return unless $self->is_dir;
    &$del_ids($self, 'file', @_);
}

################################################################################

=item $self = $res->save

Saves any changes to the Bric::Dist::Resource object. Returns $self on success and
undef on failure.

B<Throws:>

=over 4

=item *

Bric::_get() - Problems retrieving fields.

=item *

Unable to connect to database.

=item *

Unable to prepare SQL statement.

=item *

Unable to execute SQL statement.

=item *

Unable to select row.

=item *

Incorrect number of args to _set.

=item *

Bric::_set() - Problems setting fields.

=back

B<Side Effects:> NONE.

B<Notes:> NONE.

=cut

sub save {
    my $self = shift;
    return $self unless $self->_get__dirty;
    my ($id, $sids, $mids, $fids) = $self->_get(qw(id _story_ids _media_ids
                                                   _file_ids));

    if (defined $id) {
        # It's an existing record. Update it.
        local $" = ' = ?, '; # Simple way to create placeholders with an array.
        my $upd = prepare_c(qq{
            UPDATE resource
            SET    @rcols = ?,
                   media_type__id = (SELECT id FROM media_type WHERE name = ?)
            WHERE  id = ?
        }, undef);
        execute($upd, $self->_get(@props[0..$#props]), $id);
        log_event('resource_save', $self);
    } else {
        # It's a new resource. Insert it.
        local $" = ', ';
        my $fields = join ', ', next_key('resource'), ('?') x $#rcols;
        my $ins = prepare_c(qq{
            INSERT INTO resource (@rcols, media_type__id)
            VALUES ($fields, (SELECT id FROM media_type WHERE name = ?))
        }, undef);

        # Don't try to set ID - it will fail!
        execute($ins, $self->_get(@props[1..$#props]));
        # Now grab the ID.
        $id = last_key('resource');
        $self->_set(['id'], [$id]);
        log_event('resource_new', $self);
    }

    # Okay, now save any changes to associated Story, Media, and File IDs.
    &$save_ids($id, $sids, 'story');
    &$save_ids($id, $mids, 'media');
    &$save_ids($id, $fids, 'file');

    $self->SUPER::save;
    return $self;
}

################################################################################

################################################################################

=item $contents = $res->get_contents

Returns the contents of the file represented by the Bric::Dist::Resource object.

B<Throws:>

=over 4

=item *

Cannot open file.

=back

B<Side Effects:> NONE.

B<Notes:> NONE.

=cut

sub get_contents {
    my $self = shift;
    my $path = $self->get_tmp_path || $self->get_path or return;
    open F, $path or throw_gen "Cannot open file '$path': $!";
    return join '', <F>;
}

=back

=head1 PRIVATE

=head2 Private Class Methods

NONE.

=head2 Private Instance Methods

NONE.

=head2 Private Functions

=over 4

=item my $res_aref = &$get_em( $pkg, $params )

=item my $res_ids_aref = &$get_em( $pkg, $params, 1 )

Function used by lookup() and list() to return a list of Bric::Dist::Resource
objects or, if called with an optional third argument, returns a listof
Bric::Dist::Resource object IDs (used by list_ids()).

B<Throws:>

=over 4

=item *

Unable to connect to database.

=item *

Unable to prepare SQL statement.

=item *

Unable to select column into arrayref.

=item *

Unable to execute SQL statement.

=item *

Unable to bind to columns to statement handle.

=item *

Unable to fetch row from statement handle.

=back

B<Side Effects:> NONE.

B<Notes:>

=cut

$get_em = sub {
    my ($pkg, $params, $ids, $href) = @_;
    my $tables = 'resource r, media_type t';
    my $wheres = 'r.media_type__id = t.id';
    my @params;

    while (my ($k, $v) = each %$params) {
        if ($k eq 'mod_time') {
            if (ref $v) {
                # It's an arrayref of times.
                $wheres .= " AND r.$k BETWEEN ? AND ?";
                push @params, db_date($v->[0]), db_date($v->[1]);
            } else {
                # It's a single value.
                $wheres .= " AND r.$k = ?";
                push @params, db_date($v);
            }
        } elsif ($k eq 'size') {
            if (ref $v) {
                # It's an arrayref of sizes.
                $wheres .= " AND r.$k BETWEEN ? AND ?";
                push @params, @$v;
            } else {
                # It's a single value.
                $wheres .= " AND r.$k = ?";
                push @params, $v;
            }
        } elsif ($k eq 'path' || $k eq 'uri') {
            # A text comparison.
            $wheres .= " AND $k LIKE ?";
            push @params, $v;
        } elsif ($k eq 'media_type') {
            # Another text comparison.
            $wheres .= " AND LOWER(t.name) LIKE ?";
            push @params, lc $v;
        } elsif ($k eq 'story_id') {
            # We need to do a an inner join for the story_id.
            $tables .= ", story__resource sr";
            $wheres .= " AND r.id = sr.resource__id AND sr.story__id = ?";
            push @params, $v;
        } elsif ($k eq 'media_id') {
            # We need to do a an inner join for the media_id.
            $tables .= ", media__resource sr";
            $wheres .= " AND r.id = sr.resource__id AND sr.media__id = ?";
            push @params, $v;
        } elsif ($k eq 'dir_id') {
            # Simple numeric comparison.
            $wheres .= " AND r.parent_id = ?";
            push @params, $v;
        } elsif ($k eq 'job_id') {
            # if job_id is undef, just return no hits rather than toast the
            # database with the index-defeating query "WHERE job__id = NULL"
            return ($href ? {} : []) unless defined $v;

            # We need to do a subselect for the job_id.
            $tables .= ", job__resource jr";
            $wheres .= " AND r.id = jr.resource__id AND jr.job__id = ?";
            push @params, $v;
        } elsif ($k eq 'not_job_id') {
            # if job_id is undef, just return no hits rather than toast the
            # database with the index-defeating query "WHERE job__id = NULL"
            return ($href ? {} : []) unless defined $v;

            # We need to do a subselect for the job_id.
            $wheres .= " AND r.id NOT IN (SELECT resource__id FROM "
                          . "job__resource WHERE job__id = ?)";
            push @params, $v;
        } elsif ($k eq 'is_dir') {
            # Check for directories or not.
            $wheres .= " AND r.$k = ?";
            push @params, $v ? 1 : 0;
        } else {
            # It's an ID.
            $wheres .= " AND r.$k = ?";
            push @params, $v;
        }
    }

    # Prepare the SELECT statement.
    local $" = ', ';
    my $qry_cols = $ids ? ['r.id'] : \@cols;
    my $sel = prepare_ca(qq{
        SELECT @$qry_cols
        FROM   $tables
        WHERE  $wheres
        ORDER BY path
    }, undef);

    # Just return the IDs, if they're what's wanted.
    return col_aref($sel, @params) if $ids;

    # Build the objects.
    execute($sel, @params);
    my (@d, @res, %res);
    bind_columns($sel, \@d[0..$#cols]);
    $pkg = ref $pkg || $pkg;
    while (fetch($sel)) {
        my $self = bless {}, $pkg;
        $self->SUPER::new;
        $self->_set(\@props, \@d);
        $self->_set__dirty; # Disables dirty flag.
        $href ? $res{$d[0]} = $self->cache_me : push @res, $self->cache_me;
    }
    return $href ? \%res : \@res;
};

=item my (@ids || $ids_aref) = &$get_ids($self, $type)

Returns the Asset IDs associated with this resource. If $type is 'story', it
returns Story IDs. If $type is 'media', it returns Media IDs.

B<Throws:>

=over 4

=item *

Unable to connect to database.

=item *

Unable to prepare SQL statement.

=item *

Unable to select column into arrayref.

=item *

Incorrect number of args to Bric::_set().

=item *

Bric::set() - Problems setting fields.

=back

B<Side Effects:> NONE.

B<Notes:>

=cut

$get_ids = sub {
    my $ids = &$load_ids;
    return wantarray ? ( keys %{$ids->{cur}}, keys %{$ids->{new}} )
      : [ keys %{$ids->{cur}}, keys %{$ids->{new}} ];
};

################################################################################

=item my $bool = &$add_ids($self, $type)

Associates asset IDs with this resource. If $type is 'story', it associates
Story IDs. If $type is 'media', it associates Media IDs. Returns true.

B<Throws:>

=over 4

=item *

Unable to connect to database.

=item *

Unable to prepare SQL statement.

=item *

Unable to select column into arrayref.

=item *

Incorrect number of args to Bric::_set().

=item *

Bric::set() - Problems setting fields.

=back

B<Side Effects:> NONE.

B<Notes:>

=cut

$add_ids = sub {
    my ($self, $type, @ids) = @_;
    my $ids = &$load_ids;
    foreach my $id (@ids) {
        next if $ids->{cur}{$id};
        $ids->{new}{$id} = 1;
        delete $ids->{del}{$id};
    }
    $self->_set__dirty(1);
};

################################################################################

=item my $bool = &$del_ids($self, $type)

Dissociates asset IDs from this resource. If $type is 'story', it dissociates
Story IDs. If $type is 'media', it dissociates Media IDs. Returns true.

B<Throws:>

=over 4

=item *

Unable to connect to database.

=item *

Unable to prepare SQL statement.

=item *

Unable to select column into arrayref.

=item *

Incorrect number of args to Bric::_set().

=item *

Bric::set() - Problems setting fields.

=back

B<Side Effects:> NONE.

B<Notes:>

=cut

$del_ids = sub {
    my ($self, $type, @ids) = @_;
    my $ids = &$load_ids;
    foreach my $id (@ids) {
        next if $ids->{del}{$id};
        delete $ids->{cur}{$id};
        $ids->{del}{$id} = 1;
    }
    $self->_set__dirty(1);
};

################################################################################

=item my $ids_href = &$load_ids($self, $type)

Returns the Asset IDs associated with this resource. If $type is 'story', it
returns Story IDs. If $type is 'media', it returns Media IDs. The anonymous hash
returned has the following keys, each of which contains another anonymous hash
where the relevant IDs are the hash keys.

=over 4

=item *

cur - All new IDs and IDs currently in the database.

=item *

new - IDs to be added to the database.

=item *

del - IDs to be deleted from the database.

=back

B<Throws:>

=over 4

=item *

Unable to connect to database.

=item *

Unable to prepare SQL statement.

=item *

Unable to select column into arrayref.

=item *

Incorrect number of args to Bric::_set().

=item *

Bric::set() - Problems setting fields.

=back

B<Side Effects:> NONE.

B<Notes:>

=cut

$load_ids = sub {
    my ($self, $type) = @_;
    # Grab and return the IDs if we've alreay got them.
    my ($id, $ids) = $self->_get('id', "_${type}_ids");
    return $ids if $ids;

    # Get ready to get them from the database.
    my $sel;
    if ($type eq 'file') {
        $sel = prepare_ca(qq{
            SELECT id
            FROM   resource
            WHERE  parent_id = ?
        }, undef);
    } else {
        $sel = prepare_ca(qq{
            SELECT ${type}__id
            FROM   ${type}__resource
            WHERE  resource__id = ?
        }, undef);
    }

    # Grab them and build a hashref to store them.
    $ids = { map { $_ => 1 } @{ col_aref($sel, $id) } };
    # Build the hashref to store, store it, and return it.
    $ids = {cur => $ids, new => {}, del => {} };
    $self->_set(["_${type}_ids"], [$ids]);
    return $ids;
};

################################################################################

=item $self = &$stat($self, $path)

Finds $path on the file system and loads the properties size, mod_time, and
media_type (if $path is a directory).

B<Throws:>

=over 4

=item *

Path does not exist.

=item *

Unable to format date.

=item *

Incorrect number of args to Bric::_set().

=item *

Bric::set() - Problems setting fields.

=back

B<Side Effects:> NONE.

B<Notes:>

=cut

$stat = sub {
    my ($self, $path) = @_;
    # Throw an error if the path doesn't exist on the file system.
    throw_gen(error => "Path '$path' does not exist.") unless -e $path;

    # Chop off trailing '/'. May need to change this later to be platform
    # independent.
    $path = substr($path, 0, -1) if substr($path, -1) eq '/';
    my $data = [$path];
    if (-d $path) {
        # It's a directory.
        push @$data, 0, (stat($path))[9], 1;
    } else {
        # It's a file.
        push @$data, (stat($path))[7,9], 0;
    }
    $data->[2] = db_date(strfdate($data->[2]));
    $self->_set([qw(path size _mod_time _is_dir)], $data);
};

################################################################################

=item $bool = &$save_ids($id, $ids, $type)

Saves the associated Story, Media, or File IDs by deleting those that need
deleting and inserting those that need inserting.

B<Throws:>

=over 4

=item *

Unable to connect to database.

=item *

Unable to prepare SQL statement.

=item *

Unable to execute SQL statement.

=back

B<Side Effects:> NONE.

B<Notes:>

=cut

$save_ids = sub {
    my ($id, $ids, $type) = @_;
    my ($del, $ins);

    # Prepare SQL statements.
    if ($type eq 'file') {
        # It's for file resource IDs. Prepare the DELETE statement.
        $del = prepare_c(qq{
            UPDATE resource
            SET    parent_id = NULL
            WHERE  parent_id = ?
                   AND id = ?
        }, undef);

        # Prepare the INSERT statement.
        $ins = prepare_c(qq{
            UPDATE resource
            SET    parent_id = ?
            WHERE  id = ?
        }, undef);
    } else {
        # It's for Story or Media IDs. Prepare the DELETE statement.
        $del = prepare_c(qq{
            DELETE FROM ${type}__resource
            WHERE  resource__id = ?
                   AND ${type}__id = ?
        }, undef);

        # Prepare the INSERT statement.
        $ins = prepare_c(qq{
            INSERT INTO ${type}__resource (resource__id, ${type}__id)
            VALUES (?, ?)
        }, undef);
    }

    # Delete those that need deleting.
    execute($del, $id, $_) for keys %{$ids->{del}};
    $ids->{del} = {};

    # Insert those that need inserting.
    execute($ins, $id, $_) for keys %{$ids->{new}};
    $ids->{new} = {};
    return 1;
};

1;
__END__

=back

=head1 NOTES

NONE.

=head1 AUTHOR

David Wheeler <david@wheeler.net>

=head1 SEE ALSO

L<Bric|Bric>,
L<Bric::Dist::Job|Bric::Dist::Job>

=cut<|MERGE_RESOLUTION|>--- conflicted
+++ resolved
@@ -6,28 +6,16 @@
 
 =head1 VERSION
 
-<<<<<<< HEAD
-$Revision: 1.17 $
-=======
-$Revision: 1.12.4.4 $
->>>>>>> bc2029f5
+$Revision: 1.18 $
 
 =cut
 
 # Grab the Version Number.
-<<<<<<< HEAD
-our $VERSION = (qw$Revision: 1.17 $ )[-1];
+our $VERSION = (qw$Revision: 1.18 $ )[-1];
 
 =head1 DATE
 
-$Date: 2003-08-14 23:24:11 $
-=======
-our $VERSION = (qw$Revision: 1.12.4.4 $ )[-1];
-
-=head1 DATE
-
-$Date: 2003-09-18 19:00:22 $
->>>>>>> bc2029f5
+$Date: 2003-10-03 05:58:13 $
 
 =head1 SYNOPSIS
 
