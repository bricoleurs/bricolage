package Bric::Dist::Resource;

=head1 NAME

Bric::Dist::Resource - Interface to distribution files and directories.

=head1 VERSION

<<<<<<< HEAD
$Revision: 1.15 $
=======
$Revision: 1.12.4.1 $
>>>>>>> 3aa6cbc0

=cut

# Grab the Version Number.
<<<<<<< HEAD
our $VERSION = (qw$Revision: 1.15 $ )[-1];

=head1 DATE

$Date: 2003-08-11 09:33:35 $
=======
our $VERSION = (qw$Revision: 1.12.4.1 $ )[-1];

=head1 DATE

$Date: 2003-08-09 05:16:39 $
>>>>>>> 3aa6cbc0

=head1 SYNOPSIS

  use Bric::Dist::Resource;

  # Constructors.
  # Create a new resource.
  my $res = Bric::Dist::Resource->new;
  # Look up an existing resource.
  $res = Bric::Dist::Resource->lookup({ id => 1 });
  # Get a list of resources.
  my @res = Bric::Dist::Resource->list({ path => '/tech/feature%' });

  # Class methods.
  # Get a list of resource IDs.
  my @res_ids = Bric::Dist::Resource->list_ids({ path => '/tech/feature%' });
  # Get an introspection hashref.
  my $int = Bric::Dist::Resource->my_meths;

  # Instance methods.
  my $id = $res->get_id;
  my $path = $res->get_path;
  $res = $res->set_path($size);
  my $uri = $res->get_uri;
  $res = $res->set_uri($size);
  my $tmp_path = $res->get_tmp_path;
  $res = $res->set_tmp_path($size);
  my $size = $res->get_size;
  $res = $res->set_size($size);
  my $mod_time = $res->get_mod_time;
  $res = $res->set_mod_time($mod_time)
  my $media_type = $res->get_media_type;
  $res = $res->set_media_type($media_type)
  print "It's a directory!\n" if $res->is_dir;

  # Reload size and mod_time, from the resource on the file system.
  $res = $res->stat_me;

  # Story relationships.
  my @story_ids = $res->get_story_ids;
  $res = $res->add_story_ids(@story_ids);
  $res = $res->del_story_ids(@story_ids);

  # Media relationships.
  my @media_ids = $res->get_media_ids;
  $res = $res->add_media_ids(@media_ids);
  $res = $res->del_media_ids(@media_ids);

  # File relationships.
  if ($res->is_dir) {
      my @file_ids = $res->get_file_ids;
      $res = $res->add_file_ids(@file_ids);
      $res = $res->del_file_ids(@file_ids);
  }

  # Save it!
  $res = $res->save;

=head1 DESCRIPTION

This class manages distribution resources. A resource is a file or directory.
Directory resources can be associated with file resources (in order to keep
a list of the contents of a directory), but not vice versa. Resources may also
track associations with assets, such that they can have story and/or media
associations. Other properties of resources are filesystem path, file size,
MEDIA type, and last modified date.

=cut

################################################################################
# Dependencies
################################################################################
# Standard Dependencies
use strict;

################################################################################
# Programmatic Dependences
use Bric::Config qw(:dist);
use Bric::Util::DBI qw(:all);
use Bric::Util::Time qw(:all);
use Bric::Util::MediaType;
use Bric::App::Event qw(log_event);
use Bric::Util::Fault qw(throw_gen throw_dp throw_da);

################################################################################
# Inheritance
################################################################################
use base qw(Bric);

################################################################################
# Function and Closure Prototypes
################################################################################
my ($get_em, $get_ids, $load_ids, $add_ids, $del_ids, $stat, $save_ids);

################################################################################
# Constants
################################################################################
use constant DEBUG => 0;

################################################################################
# Fields
################################################################################
# Public Class Fields

################################################################################
# Private Class Fields
my @rcols = qw(id parent_id path uri size mod_time is_dir);
my @cols = qw(r.id r.parent_id r.path r.uri r.size r.mod_time r.is_dir t.name);
my @props = qw(id parent_id path uri size _mod_time _is_dir media_type);

################################################################################

################################################################################
# Instance Fields
BEGIN {
    Bric::register_fields({
                         # Public Fields
                         id => Bric::FIELD_READ,
                         media_type => Bric::FIELD_READ,
                         parent_id => Bric::FIELD_RDWR,
                         path => Bric::FIELD_RDWR,
                         uri => Bric::FIELD_RDWR,
                         tmp_path => Bric::FIELD_RDWR,
                         size => Bric::FIELD_RDWR,

                         # Private Fields
                         _mod_time => Bric::FIELD_NONE,
                         _is_dir => Bric::FIELD_NONE,
                         _file_ids => Bric::FIELD_NONE,
                         _story_ids => Bric::FIELD_NONE,
                         _media_ids => Bric::FIELD_NONE
                        });
}

################################################################################
# Class Methods
################################################################################

=head1 INTERFACE

=head2 Constructors

=over 4

=item my $res = Bric::Dist::Resource->new($init)

Instantiates a Bric::Dist::Resource object. An anonymous hash of initial values
may be passed. The supported initial value keys are:

=over 4

=item *

path

=item *

uri

=item *

media_type

=item *

size

=item *

mod_time

=back

Call $res->save() to save the new object.

B<Throws:> NONE.

B<Side Effects:> NONE.

B<Notes:> NONE.

=cut

sub new {
    my ($pkg, $init) = @_;
    my $self = bless {}, ref $pkg || $pkg;
    $self->set_path(delete $init->{path}) if $init->{path};
    $self->set_media_type(delete $init->{media_type});
    $self->set_mod_time(delete $init->{mod_time}) if $init->{mod_time};
    $self->SUPER::new($init);
}

################################################################################

=item my $res = Bric::Dist::Resource->lookup({ id => $id })

=item my $res = Bric::Dist::Resource->lookup({ path => $path, uri  => $uri })

Looks up and instantiates a new Bric::Dist::Resource object based on the
Bric::Dist::Resource object ID or based on the path and uri. If a
Bric::Dist::Resource object is not found in the database, C<lookup()> returns
C<undef>.

B<Throws:>

=over 4

=item *

Unable to connect to database.

=item *

Unable to prepare SQL statement.

=item *

Unable to execute SQL statement.

=item *

Unable to select row.

=item *

Too many Bric::Dist::Resource objects found.

=back

B<Side Effects:> If $id or $path is found, populates the new Bric::Dist::Resource
object with data from the database before returning it.

B<Notes:> NONE.

=cut

sub lookup {
    my $pkg = shift;
    my $res = $pkg->cache_lookup(@_);
    return $res if $res;

    $res = $get_em->($pkg, @_);
    # We want @$res to have only one value.
    throw_dp(error => 'Too many Bric::Dist::Resource objects found.')
      if @$res > 1;
    return @$res ? $res->[0] : undef;
}

################################################################################

=item my (@res || $res_aref) = Bric::Dist::Resource->list($params)

Returns a list or anonymous array of Bric::Dist::Resource objects based on the
search parameters passed via an anonymous hash. The supported lookup keys are:

=over 4

=item path

The path to the resource on the file system. Usually used in combination with
uri.

=item uri

The URI for a resource. Usually used in combination with path.

=item media_type

The resources' MEDIA type.

=item mod_time

The resources' last modified time. If passed as an anonymous array of two
values, those values will be used to retreive resources whose mod_times are
between the two times.

=item size

The size, in bytes, of the file. If passed as an anonymous array of two
values, those values will be used to retreive resources whose sizes are
between the two sizes.

=item is_dir

If true, return only those resources that are directories.

=item story_id

Resources associated with a given story ID.

=item media_id

Resources associated with a given media ID.

=item dir_id

File resources that are associated with a directory Resource's ID.

=item job_id

Resources associated with a given job ID.

=item not_job_id

Resources not associated with a given job ID. Best used in combination with
C<story_id> or C<media_id>.

=back

B<Throws:>

=over 4

=item *

Unable to connect to database.

=item *

Unable to prepare SQL statement.

=item *

Unable to select column into arrayref.

=item *

Unable to execute SQL statement.

=item *

Unable to bind to columns to statement handle.

=item *

Unable to fetch row from statement handle.

=back

B<Side Effects:> Populates each Bric::Dist::Resource object with data from the
database before returning them all.

B<Notes:> NONE.

=cut

sub list { wantarray ? @{ &$get_em(@_) } : &$get_em(@_) }

################################################################################

=item my $res_href = Bric::Dist::Resource->href($params)

Returns a list or anonymous array of Bric::Dist::Resource objects based on the
search parameters passed via an anonymous hash. The supported lookup keys are
the same as for list().

B<Throws:>

=over 4

=item *

Unable to connect to database.

=item *

Unable to prepare SQL statement.

=item *

Unable to select column into arrayref.

=item *

Unable to execute SQL statement.

=item *

Unable to bind to columns to statement handle.

=item *

Unable to fetch row from statement handle.

=back

B<Side Effects:> Populates each Bric::Dist::Resource object with data from the
database before returning them all.

B<Notes:> NONE.

=cut

sub href { &$get_em(@_, 0, 1) }

################################################################################

=back

=head2 Destructors

=over 4

=item $res->DESTROY

Dummy method to prevent wasting time trying to AUTOLOAD DESTROY.

B<Throws:> NONE.

B<Side Effects:> NONE.

B<Notes:> NONE.

=back

=cut

sub DESTROY {}

################################################################################

=head2 Public Class Methods

=over

=item my (@res_ids || $res_ids_aref) = Bric::Dist::Resource->list_ids($params)

Returns a list or anonymous array of Bric::Dist::Resource object IDs based on the
search criteria passed via an anonymous hash. The supported lookup keys are the
same as those for list().

B<Throws:>

=over 4

=item *

Unable to connect to database.

=item *

Unable to prepare SQL statement.

=item *

Unable to select column into arrayref.

=item *

Unable to execute SQL statement.

=item *

Unable to bind to columns to statement handle.

=item *

Unable to fetch row from statement handle.

=back

B<Side Effects:> NONE.

B<Notes:> NONE.

=cut

sub list_ids { wantarray ? @{ &$get_em(@_, 1) } : &$get_em(@_, 1) }

################################################################################

=item $meths = Bric::Dist::Resource->my_meths

=item (@meths || $meths_aref) = Bric::Dist::Resource->my_meths(TRUE)

=item my (@meths || $meths_aref) = Bric::Dist::Resource->my_meths(0, TRUE)

Returns an anonymous hash of introspection data for this object. If called
with a true argument, it will return an ordered list or anonymous array of
introspection data. If a second true argument is passed instead of a first,
then a list or anonymous array of introspection data will be returned for
properties that uniquely identify an object (excluding C<id>, which is
assumed).

Each hash key is the name of a property or attribute of the object. The value
for a hash key is another anonymous hash containing the following keys:

=over 4

=item name

The name of the property or attribute. Is the same as the hash key when an
anonymous hash is returned.

=item disp

The display name of the property or attribute.

=item get_meth

A reference to the method that will retrieve the value of the property or
attribute.

=item get_args

An anonymous array of arguments to pass to a call to get_meth in order to
retrieve the value of the property or attribute.

=item set_meth

A reference to the method that will set the value of the property or
attribute.

=item set_args

An anonymous array of arguments to pass to a call to set_meth in order to set
the value of the property or attribute.

=item type

The type of value the property or attribute contains. There are only three
types:

=over 4

=item short

=item date

=item blob

=back

=item len

If the value is a 'short' value, this hash key contains the length of the
field.

=item search

The property is searchable via the list() and list_ids() methods.

=item req

The property or attribute is required.

=item props

An anonymous hash of properties used to display the property or
attribute. Possible keys include:

=over 4

=item type

The display field type. Possible values are

=over 4

=item text

=item textarea

=item password

=item hidden

=item radio

=item checkbox

=item select

=back

=item length

The Length, in letters, to display a text or password field.

=item maxlength

The maximum length of the property or value - usually defined by the SQL DDL.

=back

=item rows

The number of rows to format in a textarea field.

=item cols

The number of columns to format in a textarea field.

=item vals

An anonymous hash of key/value pairs representing the values and display names
to use in a select list.

=back

B<Throws:> NONE.

B<Side Effects:> NONE.

B<Notes:> NONE.

=cut

sub my_meths {
    my ($pkg, $ord, $ident) = @_;
    return if $ident;

    # Load field members.
    my $ret = { path =>      { meth => sub {shift->get_path(@_)},
                               args => [],
                               disp => 'Path',
                               type => 'short',
                               len  => 256 },
                media_type => { meth => sub {shift->get_media_type(@_)},
                               args => [],
                               disp => 'MEDIA Type',
                               type => 'short',
                               len  => 128 },
                size      => { meth => sub {shift->get_size(@_)},
                               args => [],
                               disp => 'Size',
                               type => 'short',
                               len  => 10 },
                mod_time  => { meth => sub {shift->get_mod_time(@_)},
                               args => [],
                               disp => 'Last Modified Time',
                               type => 'date',
                               len  => undef },
              };
    return $ret;
}

################################################################################

=back

=head2 Public Instance Methods

=over 4

=item my $id = $res->get_id

Returns the ID of the Bric::Dist::Resource object.

B<Throws:>

=over 4

=item *

Bad AUTOLOAD method format.

=item *

Cannot AUTOLOAD private methods.

=item *

Access denied: READ access for field 'id' required.

=item *

No AUTOLOAD method.

=back

B<Side Effects:> NONE.

B<Notes:> If the Bric::Dist::Resource object has been instantiated via the new()
constructor and has not yet been C<save>d, the object will not yet have an ID,
so this method call will return undef.

=item my $media_type = $res->get_media_type

Returns the MEDIA type of the resource. Returns undef in the resource is a
directory.

B<Throws:>

=over 4

=item *

Bric::_get() - Problems retrieving fields.

=back

B<Side Effects:> NONE.

B<Notes:> NONE.

=cut

sub get_media_type {
    my $self = shift;
    my $media = $self->_get('media_type');
    return $media eq 'none' ? undef : $media;
}

=item $self = $res->set_media_type($media_type)

Sets the MEDIA type of the resource. Call Bric::Util::MediaType->list() to get a
list of available MEDIA types. Setting the MEDIA type to "none" will cause
is_dir() to return true, while any other MEDIA type setting will cause is_dir()
to return false.

B<Throws:>

=over 4

=item *

Incorrect number of args to Bric::_set().

=item *

Bric::set() - Problems setting fields.

=back

B<Side Effects:> NONE.

B<Notes:> NONE.

=cut

sub set_media_type {
    my ($self, $media) = @_;
    $media ||= DEF_MEDIA_TYPE;
    $self->_set([qw(media_type _is_dir)],
                [$media, $media eq 'none' ? 1 : 0]);
}

################################################################################

=item my $path = $res->get_path

Returns the file system path to the resource.

B<Throws:>

=over 4

=item *

Bad AUTOLOAD method format.

=item *

Cannot AUTOLOAD private methods.

=item *

Access denied: READ access for field 'path' required.

=item *

No AUTOLOAD method.

=back

B<Side Effects:> NONE.

B<Notes:> For cross-platform portability, we may later want to implement the
get_path() and set_path() methods using File::Spec.

=item $self = $res->set_path($path)

Sets the file system path to the resource. This property cannot be changed in an
existing Bric::Dist::Resource object. The resource must exist on the file system
to set the path. In addition, once the resource has been found on the file
system the media_type, size, and mod_time properties will also be filled out, as
best as possible. These settings can be overridden by calling their own set_
methods.

B<Throws:>

=over 4

=item *

Cannot change path in existing Bric::Dist::Resource object.

=item *

Path does not exist.

=item *

Unable to format date.

=item *

Incorrect number of args to Bric::_set().

=item *

Bric::set() - Problems setting fields.

=back

B<Side Effects:> NONE.

B<Notes:> For cross-platform portability, we may later want to implement the
get_path() and set_path() methods using File::Spec.

=cut

sub set_path {
    my ($self, $path) = @_;
    # Throw an error if the path has already been looaded in the database.
    throw_gen(error => "Cannot change path in existing " . __PACKAGE__ . " object")
      if $self->get_id;
    &$stat($self, $path);
}

################################################################################

=item my $uri = $res->get_uri

Returns the resource's URI.

B<Throws:>

=over 4

=item *

Bad AUTOLOAD method format.

=item *

Cannot AUTOLOAD private methods.

=item *

Access denied: READ access for field 'uri' required.

=item *

No AUTOLOAD method.

=back

B<Side Effects:> NONE.

B<Notes:> NONE.

=item $self = $res->set_uri($uri)

Sets the resource's URI.

B<Throws:>

=over 4

=item *

Bad AUTOLOAD method format.

=item *

Cannot AUTOLOAD private methods.

=item *

Access denied: WRITE access for field 'uri' required.

=item *

No AUTOLOAD method.

=back

B<Side Effects:> NONE.

B<Notes:> NONE.

=item my $tmp_path = $res->get_tmp_path

Returns the file system path to the a temporary copy of the resource. Used by
Bric::Dist::Job and does not persist to the database.

B<Throws:>

=over 4

=item *

Bad AUTOLOAD method format.

=item *

Cannot AUTOLOAD private methods.

=item *

Access denied: READ access for field 'tmp_path' required.

=item *

No AUTOLOAD method.

=back

B<Side Effects:> NONE.

B<Notes:> For cross-platform portability, we may later want to implement the
get_path() and set_path() methods using File::Spec.

=item $self = $res->set_tmp_path($tmp_path)

Sets the file system path to a temporary copy of the resource. Used by
Bric::Dist::Job and does not persist to the database.

B<Throws:>

=over 4

=item *

Bad AUTOLOAD method format.

=item *

Cannot AUTOLOAD private methods.

=item *

Access denied: WRITE access for field 'tmp_path' required.

=item *

No AUTOLOAD method.

=back

B<Side Effects:> NONE.

B<Notes:> For cross-platform portability, we may later want to implement the
get_path() and set_path() methods using File::Spec.

=item $self = $res->stat_me

Finds the resource on the file system and reloads the size, mod_time, and
media_type properties. If the MEDIA type cannot be determined from the file
the existing media_type property setting is retained.

B<Throws:>

=over 4

=item *

Bric::_get() - Problems retrieving fields.

=item *

Bric::Dist::Resource::stat_me() requires the path property to be set.

=item *

Path does not exist.

=item *

Unable to format date.

=item *

Incorrect number of args to Bric::_set().

=item *

Bric::set() - Problems setting fields.

=back

B<Side Effects:> NONE.

B<Notes:> For cross-platform portability, we may later want to implement the
get_path() and set_path() methods using File::Spec.

=cut

sub stat_me {
    my $self = shift;
    # Throw an error if the path propery has not been set.
    my ($path, $media) = $self->_get(qw(path media_type));
    throw_da(error => __PACKAGE__ . '::stat_me() requires the path property to be set')
      unless $path;
    &$stat($self, $path);
}

=item my $size = $res->get_size

Returns the size of the resource in bytes. If the resource is a directory, this
method will return 0.

B<Throws:>

=over 4

=item *

Bad AUTOLOAD method format.

=item *

Cannot AUTOLOAD private methods.

=item *

Access denied: READ access for field 'size' required.

=item *

No AUTOLOAD method.

=back

B<Side Effects:> NONE.

B<Notes:> NONE.

=item $self = $res->set_size($size)

Sets the size of the resource in bytes. If the resource is a directory, set the
size to 0. Chances are that if you called set_path() first, this property will
already be enumerated.

B<Throws:>

=over 4

=item *

Bad AUTOLOAD method format.

=item *

Cannot AUTOLOAD private methods.

=item *

Access denied: WRITE access for field 'size' required.

=item *

No AUTOLOAD method.

=back

B<Side Effects:> NONE.

B<Notes:> NONE.

=item my $mod_time = $res->get_mod_time($format)

Returns the last modified time of the resource. Pass in a strftime format string
to get the last modified time returned in that format.

B<Throws:>

=over 4

=item *

Unable to unpack date.

=item *

Unable to format date.

=item *

Bric::_get() - Problems retrieving fields.

=back

B<Side Effects:> NONE.

B<Notes:> NONE.

=cut

sub get_mod_time { local_date($_[0]->_get('_mod_time'), $_[1]) }

=item $self = $res->set_mod_time($mod_time)

Sets the mod_time of the resource in bytes. Chances are that if you called
set_path() first, this property will already be enumerated.

B<Throws:>

=over 4

=item *

Unable to unpack date.

=item *

Unable to format date.

=item *

Incorrect number of args to Bric::_set().

=item *

Bric::set() - Problems setting fields.

=back

B<Side Effects:> NONE.

B<Notes:> NONE.

=cut

sub set_mod_time { $_[0]->_set(['_mod_time'], [db_date($_[1])]) }

=item $self = $res->is_dir

Returns true if the resources is a directory.

B<Throws:>

=over 4

=item *

Bric::_get() - Problems retrieving fields.

=back

B<Side Effects:> NONE.

B<Notes:> NONE.

=cut

sub is_dir { return $_[0]->_get('_is_dir') ? $_[0] : undef }

=item my (@story_ids || $story_ids_aref) = $res->get_story_ids

Returns a list or anonymous array of story IDs representing the stories with
which this resources is associated.

B<Throws:>

=over 4

=item *

Unable to connect to database.

=item *

Unable to prepare SQL statement.

=item *

Unable to select column into arrayref.

=item *

Incorrect number of args to Bric::_set().

=item *

Bric::set() - Problems setting fields.

=back

B<Side Effects:> NONE.

B<Notes:> NONE.

=cut

sub get_story_ids { &$get_ids($_[0], 'story') }

=item $self = $res->add_story_ids(@story_ids)

Associates this resource with the story IDs passed in.

B<Throws:>

=over 4

=item *

Unable to connect to database.

=item *

Unable to prepare SQL statement.

=item *

Unable to select column into arrayref.

=item *

Incorrect number of args to Bric::_set().

=item *

Bric::set() - Problems setting fields.

=back

B<Side Effects:> NONE.

B<Notes:> NONE.

=cut

sub add_story_ids { &$add_ids($_[0], 'story', @_[1..$#_]) }

=item $self = $res->del_story_ids(@story_ids)

Dissociates this resource with the story IDs passed in. If no story IDs are
passed, then all story IDs will be dissociated from this resource.

B<Throws:>

=over 4

=item *

Unable to connect to database.

=item *

Unable to prepare SQL statement.

=item *

Unable to select column into arrayref.

=item *

Incorrect number of args to Bric::_set().

=item *

Bric::set() - Problems setting fields.

=back

B<Side Effects:> NONE.

B<Notes:> NONE.

=cut

sub del_story_ids { &$del_ids($_[0], 'story', @_[1..$#_]) }

=item my (@media_ids || $media_ids_aref) = $res->get_media_ids

Returns a list or anonymous array of media IDs representing the stories with
which this resources is associated.

B<Throws:>

=over 4

=item *

Unable to connect to database.

=item *

Unable to prepare SQL statement.

=item *

Unable to select column into arrayref.

=item *

Incorrect number of args to Bric::_set().

=item *

Bric::set() - Problems setting fields.

=back

B<Side Effects:> NONE.

B<Notes:> NONE.

=cut

sub get_media_ids { &$get_ids($_[0], 'media') }

=item $self = $res->add_media_ids(@media_ids)

Associates this resource with the media IDs passed in.

B<Throws:>

=over 4

=item *

Unable to connect to database.

=item *

Unable to prepare SQL statement.

=item *

Unable to select column into arrayref.

=item *

Incorrect number of args to Bric::_set().

=item *

Bric::set() - Problems setting fields.

=back

B<Side Effects:> NONE.

B<Notes:> NONE.

=cut

sub add_media_ids { &$add_ids($_[0], 'media', @_[1..$#_]) }

=item $self = $res->del_media_ids(@media_ids)

Dissociates this resource with the media IDs passed in. If no media IDs are
passed, then all media IDs will be dissociated from this resource.

B<Throws:>

=over 4

=item *

Unable to connect to database.

=item *

Unable to prepare SQL statement.

=item *

Unable to select column into arrayref.

=item *

Incorrect number of args to Bric::_set().

=item *

Bric::set() - Problems setting fields.

=back

B<Side Effects:> NONE.

B<Notes:> NONE.

=cut

sub del_media_ids { &$del_ids($_[0], 'media', @_[1..$#_]) }

################################################################################

=item my (@resource_ids || $resource_ids_aref) = $res->get_file_ids

Returns a list or anonymous array of Bric::Dist::Resource object IDs representing
the files that are the contents of this resource, assuming that this resource is
a directory. If this resource is a file, this method will return an empty list.

B<Throws:>

=over 4

=item *

Unable to connect to database.

=item *

Unable to prepare SQL statement.

=item *

Unable to select column into arrayref.

=item *

Incorrect number of args to Bric::_set().

=item *

Bric::set() - Problems setting fields.

=back

B<Side Effects:> NONE.

B<Notes:> NONE.

=cut

sub get_file_ids {
    my $self = shift;
    return unless $self->is_dir;
    &$get_ids($self, 'file');
}

################################################################################

=item $self = $res->add_file_ids(@file_ids)

Associates this resource with the File IDs passed in. Note that is_dir() must
return true in order to associate files with this resource.

B<Throws:>

=over 4

=item *

Cannot associate file resources with another file resource.

=item *

Unable to connect to database.

=item *

Unable to prepare SQL statement.

=item *

Unable to select column into arrayref.

=item *

Incorrect number of args to Bric::_set().

=item *

Bric::set() - Problems setting fields.

=back

B<Side Effects:> NONE.

B<Notes:> NONE.

=cut

sub add_file_ids {
    my $self = shift;
    throw_gen(error => "Cannot associate file resources with another file resource")
      unless $self->is_dir;
    &$add_ids($self, 'file', @_);
}

################################################################################

=item $self = $res->del_file_ids(@file_ids)

Dissociates this resource with the file IDs passed in. If no file IDs are
passed, then all file IDs will be dissociated from this resource. If this
is_dir() returns false, then this resource cannot be assocated with files and
will return undef.

B<Throws:>

=over 4

=item *

Unable to connect to database.

=item *

Unable to prepare SQL statement.

=item *

Unable to select column into arrayref.

=item *

Incorrect number of args to Bric::_set().

=item *

Bric::set() - Problems setting fields.

=back

B<Side Effects:> NONE.

B<Notes:> NONE.

=cut

sub del_file_ids {
    my $self = shift;
    return unless $self->is_dir;
    &$del_ids($self, 'file', @_);
}

################################################################################

=item $self = $res->save

Saves any changes to the Bric::Dist::Resource object. Returns $self on success and
undef on failure.

B<Throws:>

=over 4

=item *

Bric::_get() - Problems retrieving fields.

=item *

Unable to connect to database.

=item *

Unable to prepare SQL statement.

=item *

Unable to execute SQL statement.

=item *

Unable to select row.

=item *

Incorrect number of args to _set.

=item *

Bric::_set() - Problems setting fields.

=back

B<Side Effects:> NONE.

B<Notes:> NONE.

=cut

sub save {
    my $self = shift;
    return $self unless $self->_get__dirty;
    my ($id, $sids, $mids, $fids) = $self->_get(qw(id _story_ids _media_ids
                                                   _file_ids));

    if (defined $id) {
        # It's an existing record. Update it.
        local $" = ' = ?, '; # Simple way to create placeholders with an array.
        my $upd = prepare_c(qq{
            UPDATE resource
            SET    @rcols = ?,
                   media_type__id = (SELECT id FROM media_type WHERE name = ?)
            WHERE  id = ?
        });
        execute($upd, $self->_get(@props[0..$#props]), $id);
        log_event('resource_save', $self);
    } else {
        # It's a new resource. Insert it.
        local $" = ', ';
        my $fields = join ', ', next_key('resource'), ('?') x $#rcols;
        my $ins = prepare_c(qq{
            INSERT INTO resource (@rcols, media_type__id)
            VALUES ($fields, (SELECT id FROM media_type WHERE name = ?))
        }, undef, DEBUG);

        # Don't try to set ID - it will fail!
        execute($ins, $self->_get(@props[1..$#props]));
        # Now grab the ID.
        $id = last_key('resource');
        $self->_set(['id'], [$id]);
        log_event('resource_new', $self);
    }

    # Okay, now save any changes to associated Story, Media, and File IDs.
    &$save_ids($id, $sids, 'story');
    &$save_ids($id, $mids, 'media');
    &$save_ids($id, $fids, 'file');

    $self->SUPER::save;
    return $self;
}

################################################################################

################################################################################

=item $contents = $res->get_contents

Returns the contents of the file represented by the Bric::Dist::Resource object.

B<Throws:>

=over 4

=item *

Cannot open file.

=back

B<Side Effects:> NONE.

B<Notes:> NONE.

=cut

sub get_contents {
    my $self = shift;
    my $path = $self->get_tmp_path || $self->get_path or return;
    open F, $path or throw_gen "Cannot open file '$path': $!";
    return join '', <F>;
}

=back

=head1 PRIVATE

=head2 Private Class Methods

NONE.

=head2 Private Instance Methods

NONE.

=head2 Private Functions

=over 4

=item my $res_aref = &$get_em( $pkg, $params )

=item my $res_ids_aref = &$get_em( $pkg, $params, 1 )

Function used by lookup() and list() to return a list of Bric::Dist::Resource
objects or, if called with an optional third argument, returns a listof
Bric::Dist::Resource object IDs (used by list_ids()).

B<Throws:>

=over 4

=item *

Unable to connect to database.

=item *

Unable to prepare SQL statement.

=item *

Unable to select column into arrayref.

=item *

Unable to execute SQL statement.

=item *

Unable to bind to columns to statement handle.

=item *

Unable to fetch row from statement handle.

=back

B<Side Effects:> NONE.

B<Notes:>

=cut

$get_em = sub {
    my ($pkg, $params, $ids, $href) = @_;
    my $tables = 'resource r, media_type t';
    my $wheres = 'r.media_type__id = t.id';
    my @params;

    while (my ($k, $v) = each %$params) {
        if ($k eq 'mod_time') {
            if (ref $v) {
                # It's an arrayref of times.
                $wheres .= " AND r.$k BETWEEN ? AND ?";
                push @params, db_date($v->[0]), db_date($v->[1]);
            } else {
                # It's a single value.
                $wheres .= " AND r.$k = ?";
                push @params, db_date($v);
            }
        } elsif ($k eq 'size') {
            if (ref $v) {
                # It's an arrayref of sizes.
                $wheres .= " AND r.$k BETWEEN ? AND ?";
                push @params, @$v;
            } else {
                # It's a single value.
                $wheres .= " AND r.$k = ?";
                push @params, $v;
            }
        } elsif ($k eq 'path' || $k eq 'uri') {
            # A text comparison.
            $wheres .= " AND $k LIKE ?";
            push @params, $v;
        } elsif ($k eq 'media_type') {
            # Another text comparison.
            $wheres .= " AND LOWER(t.name) LIKE ?";
            push @params, lc $v;
        } elsif ($k eq 'story_id') {
            # We need to do a an inner join for the story_id.
            $tables .= ", story__resource sr";
            $wheres .= " AND r.id = sr.resource__id AND sr.story__id = ?";
            push @params, $v;
        } elsif ($k eq 'media_id') {
            # We need to do a an inner join for the media_id.
            $tables .= ", media__resource sr";
            $wheres .= " AND r.id = sr.resource__id AND sr.media__id = ?";
            push @params, $v;
        } elsif ($k eq 'dir_id') {
            # Simple numeric comparison.
            $wheres .= " AND r.parent_id = ?";
            push @params, $v;
        } elsif ($k eq 'job_id') {
            # if job_id is undef, just return no hits rather than toast the
            # database with the index-defeating query "WHERE job__id = NULL"
            return ($href ? {} : []) unless defined $v;

            # We need to do a subselect for the job_id.
            $tables .= ", job__resource jr";
            $wheres .= " AND r.id = jr.resource__id AND jr.job__id = ?";
            push @params, $v;
        } elsif ($k eq 'not_job_id') {
            # if job_id is undef, just return no hits rather than toast the
            # database with the index-defeating query "WHERE job__id = NULL"
            return ($href ? {} : []) unless defined $v;

            # We need to do a subselect for the job_id.
            $wheres .= " AND r.id NOT IN (SELECT resource__id FROM "
                          . "job__resource WHERE job__id = ?)";
            push @params, $v;
        } elsif ($k eq 'is_dir') {
            # Check for directories or not.
            $wheres .= " AND r.$k = ?";
            push @params, $v ? 1 : 0;
        } else {
            # It's an ID.
            $wheres .= " AND r.$k = ?";
            push @params, $v;
        }
    }

    # Prepare the SELECT statement.
    local $" = ', ';
    my $qry_cols = $ids ? ['r.id'] : \@cols;
    my $sel = prepare_ca(qq{
        SELECT @$qry_cols
        FROM   $tables
        WHERE  $wheres
        ORDER BY path
    }, undef, DEBUG);

    # Just return the IDs, if they're what's wanted.
    return col_aref($sel, @params) if $ids;

    # Build the objects.
    execute($sel, @params);
    my (@d, @res, %res);
    bind_columns($sel, \@d[0..$#cols]);
    $pkg = ref $pkg || $pkg;
    while (fetch($sel)) {
        my $self = bless {}, $pkg;
        $self->SUPER::new;
        $self->_set(\@props, \@d);
        $self->_set__dirty; # Disables dirty flag.
        $href ? $res{$d[0]} = $self->cache_me : push @res, $self->cache_me;
    }
    return $href ? \%res : \@res;
};

=item my (@ids || $ids_aref) = &$get_ids($self, $type)

Returns the Asset IDs associated with this resource. If $type is 'story', it
returns Story IDs. If $type is 'media', it returns Media IDs.

B<Throws:>

=over 4

=item *

Unable to connect to database.

=item *

Unable to prepare SQL statement.

=item *

Unable to select column into arrayref.

=item *

Incorrect number of args to Bric::_set().

=item *

Bric::set() - Problems setting fields.

=back

B<Side Effects:> NONE.

B<Notes:>

=cut

$get_ids = sub {
    my $ids = &$load_ids;
    return wantarray ? ( keys %{$ids->{cur}}, keys %{$ids->{new}} )
      : [ keys %{$ids->{cur}}, keys %{$ids->{new}} ];
};

################################################################################

=item my $bool = &$add_ids($self, $type)

Associates asset IDs with this resource. If $type is 'story', it associates
Story IDs. If $type is 'media', it associates Media IDs. Returns true.

B<Throws:>

=over 4

=item *

Unable to connect to database.

=item *

Unable to prepare SQL statement.

=item *

Unable to select column into arrayref.

=item *

Incorrect number of args to Bric::_set().

=item *

Bric::set() - Problems setting fields.

=back

B<Side Effects:> NONE.

B<Notes:>

=cut

$add_ids = sub {
    my ($self, $type, @ids) = @_;
    my $ids = &$load_ids;
    foreach my $id (@ids) {
        next if $ids->{cur}{$id};
        $ids->{new}{$id} = 1;
        delete $ids->{del}{$id};
    }
    $self->_set__dirty(1);
};

################################################################################

=item my $bool = &$del_ids($self, $type)

Dissociates asset IDs from this resource. If $type is 'story', it dissociates
Story IDs. If $type is 'media', it dissociates Media IDs. Returns true.

B<Throws:>

=over 4

=item *

Unable to connect to database.

=item *

Unable to prepare SQL statement.

=item *

Unable to select column into arrayref.

=item *

Incorrect number of args to Bric::_set().

=item *

Bric::set() - Problems setting fields.

=back

B<Side Effects:> NONE.

B<Notes:>

=cut

$del_ids = sub {
    my ($self, $type, @ids) = @_;
    my $ids = &$load_ids;
    foreach my $id (@ids) {
        next if $ids->{del}{$id};
        delete $ids->{cur}{$id};
        $ids->{del}{$id} = 1;
    }
    $self->_set__dirty(1);
};

################################################################################

=item my $ids_href = &$load_ids($self, $type)

Returns the Asset IDs associated with this resource. If $type is 'story', it
returns Story IDs. If $type is 'media', it returns Media IDs. The anonymous hash
returned has the following keys, each of which contains another anonymous hash
where the relevant IDs are the hash keys.

=over 4

=item *

cur - All new IDs and IDs currently in the database.

=item *

new - IDs to be added to the database.

=item *

del - IDs to be deleted from the database.

=back

B<Throws:>

=over 4

=item *

Unable to connect to database.

=item *

Unable to prepare SQL statement.

=item *

Unable to select column into arrayref.

=item *

Incorrect number of args to Bric::_set().

=item *

Bric::set() - Problems setting fields.

=back

B<Side Effects:> NONE.

B<Notes:>

=cut

$load_ids = sub {
    my ($self, $type) = @_;
    # Grab and return the IDs if we've alreay got them.
    my ($id, $ids) = $self->_get('id', "_${type}_ids");
    return $ids if $ids;

    # Get ready to get them from the database.
    my $sel;
    if ($type eq 'file') {
        $sel = prepare_ca(qq{
            SELECT id
            FROM   resource
            WHERE  parent_id = ?
        });
    } else {
        $sel = prepare_ca(qq{
            SELECT ${type}__id
            FROM   ${type}__resource
            WHERE  resource__id = ?
        });
    }

    # Grab them and build a hashref to store them.
    $ids = { map { $_ => 1 } @{ col_aref($sel, $id) } };
    # Build the hashref to store, store it, and return it.
    $ids = {cur => $ids, new => {}, del => {} };
    $self->_set(["_${type}_ids"], [$ids]);
    return $ids;
};

################################################################################

=item $self = &$stat($self, $path)

Finds $path on the file system and loads the properties size, mod_time, and
media_type (if $path is a directory).

B<Throws:>

=over 4

=item *

Path does not exist.

=item *

Unable to format date.

=item *

Incorrect number of args to Bric::_set().

=item *

Bric::set() - Problems setting fields.

=back

B<Side Effects:> NONE.

B<Notes:>

=cut

$stat = sub {
    my ($self, $path) = @_;
    # Throw an error if the path doesn't exist on the file system.
    throw_gen(error => "Path '$path' does not exist.") unless -e $path;

    # Chop off trailing '/'. May need to change this later to be platform
    # independent.
    $path = substr($path, 0, -1) if substr($path, -1) eq '/';
    my $data = [$path];
    if (-d $path) {
        # It's a directory.
        push @$data, 0, (stat($path))[9], 1;
    } else {
        # It's a file.
        push @$data, (stat($path))[7,9], 0;
    }
    $data->[2] = db_date(strfdate($data->[2]));
    $self->_set([qw(path size _mod_time _is_dir)], $data);
};

################################################################################

=item $bool = &$save_ids($id, $ids, $type)

Saves the associated Story, Media, or File IDs by deleting those that need
deleting and inserting those that need inserting.

B<Throws:>

=over 4

=item *

Unable to connect to database.

=item *

Unable to prepare SQL statement.

=item *

Unable to execute SQL statement.

=back

B<Side Effects:> NONE.

B<Notes:>

=cut

$save_ids = sub {
    my ($id, $ids, $type) = @_;
    my ($del, $ins);

    # Prepare SQL statements.
    if ($type eq 'file') {
        # It's for file resource IDs. Prepare the DELETE statement.
        $del = prepare_c(qq{
            UPDATE resource
            SET    parent_id = NULL
            WHERE  parent_id = ?
                   AND id = ?
        });

        # Prepare the INSERT statement.
        $ins = prepare_c(qq{
            UPDATE resource
            SET    parent_id = ?
            WHERE  id = ?
        });
    } else {
        # It's for Story or Media IDs. Prepare the DELETE statement.
        $del = prepare_c(qq{
            DELETE FROM ${type}__resource
            WHERE  resource__id = ?
                   AND ${type}__id = ?
        });

        # Prepare the INSERT statement.
        $ins = prepare_c(qq{
            INSERT INTO ${type}__resource (resource__id, ${type}__id)
            VALUES (?, ?)
        });
    }

    # Delete those that need deleting.
    execute($del, $id, $_) for keys %{$ids->{del}};
    $ids->{del} = {};

    # Insert those that need inserting.
    execute($ins, $id, $_) for keys %{$ids->{new}};
    $ids->{new} = {};
    return 1;
};

1;
__END__

=back

=head1 NOTES

NONE.

=head1 AUTHOR

David Wheeler <david@wheeler.net>

=head1 SEE ALSO

L<Bric|Bric>,
L<Bric::Dist::Job|Bric::Dist::Job>

=cut<|MERGE_RESOLUTION|>--- conflicted
+++ resolved
@@ -6,28 +6,16 @@
 
 =head1 VERSION
 
-<<<<<<< HEAD
-$Revision: 1.15 $
-=======
-$Revision: 1.12.4.1 $
->>>>>>> 3aa6cbc0
+$Revision: 1.16 $
 
 =cut
 
 # Grab the Version Number.
-<<<<<<< HEAD
-our $VERSION = (qw$Revision: 1.15 $ )[-1];
+our $VERSION = (qw$Revision: 1.16 $ )[-1];
 
 =head1 DATE
 
-$Date: 2003-08-11 09:33:35 $
-=======
-our $VERSION = (qw$Revision: 1.12.4.1 $ )[-1];
-
-=head1 DATE
-
-$Date: 2003-08-09 05:16:39 $
->>>>>>> 3aa6cbc0
+$Date: 2003-08-12 19:04:44 $
 
 =head1 SYNOPSIS
 
