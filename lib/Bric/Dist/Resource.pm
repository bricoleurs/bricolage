--- conflicted
+++ resolved
@@ -1856,23 +1856,9 @@
             return ($href ? {} : []) unless defined $v;
 
             # We need to do a subselect for the job_id.
-<<<<<<< HEAD
             $tables .= ', job__resource jr';
             $wheres .= ' AND r.id = jr.resource__id AND '
                     . any_where $v, 'jr.job__id = ?', \@params;
-=======
-            $tables .= ", job__resource jr";
-            $wheres .= " AND r.id = jr.resource__id AND jr.job__id = ?";
-            push @params, $v;
-        } elsif ($k eq 'not_job_id') {
-            # if job_id is undef, just return no hits rather than toast the
-            # database with the index-defeating query "WHERE job__id = NULL"
-            return ($href ? {} : []) unless defined $v;
-
-            # We need to do a subselect for the job_id.
-            $wheres .= " AND r.id NOT IN (SELECT resource__id FROM "
-                          . "job__resource WHERE job__id = ?)";
-            push @params, $v;
         } elsif ($k eq 'oc_id') {
             # if job_id is undef, just return no hits rather than toast the
             # database with the index-defeating query
@@ -1885,7 +1871,6 @@
                      . 'AND jst.server_type__id = stoc.server_type__id '
                      . 'AND stoc.output_channel__id = ?';
             push @params, $v;
->>>>>>> 6580ea3e
         } elsif ($k eq 'is_dir') {
             # Check for directories or not.
             $wheres .= " AND r.$k = ?";
