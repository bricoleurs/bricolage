--- conflicted
+++ resolved
@@ -7,28 +7,16 @@
 
 =head1 VERSION
 
-<<<<<<< HEAD
-$Revision: 1.14 $
-=======
-$Revision: 1.10.4.2 $
->>>>>>> e450218f
+$Revision: 1.15 $
 
 =cut
 
 # Grab the Version Number.
-<<<<<<< HEAD
-our $VERSION = (qw$Revision: 1.14 $ )[-1];
+our $VERSION = (qw$Revision: 1.15 $ )[-1];
 
 =head1 DATE
 
-$Date: 2003-08-11 15:33:23 $
-=======
-our $VERSION = (qw$Revision: 1.10.4.2 $ )[-1];
-
-=head1 DATE
-
-$Date: 2003-08-14 22:04:07 $
->>>>>>> e450218f
+$Date: 2003-08-14 23:24:11 $
 
 =head1 SYNOPSIS
 
@@ -1333,13 +1321,8 @@
                    active = ?,
                    action_type__id = (SELECT id FROM action_type WHERE name = ?)
             WHERE  id = ?
-<<<<<<< HEAD
-        });
+        }, undef);
         execute($upd, $self->_get(qw(server_type_id _active type)), $id);
-=======
-        }, undef);
-        execute($upd, $self->_get(qw(server_type_id type)), $id);
->>>>>>> e450218f
         # Reorder the actions, if this one has changed.
         &$reorder($st_id, $old_ord, $ord) if $old_ord && $old_ord != $ord;
     } else {
@@ -1348,15 +1331,10 @@
         my $next_ord = next_ord($self, $st_id);
         my $next = next_key('action');
         my $ins = prepare_c(qq{
-<<<<<<< HEAD
             INSERT INTO action (id, ord, server_type__id, active, action_type__id)
             VALUES ($next, ?, ?, ?, (SELECT id FROM action_type WHERE name = ?))
-        }, undef, DEBUG);
-=======
-            INSERT INTO action (id, ord, server_type__id, action_type__id)
-            VALUES ($next, ?, ?, (SELECT id FROM action_type WHERE name = ?))
         }, undef);
->>>>>>> e450218f
+
         # Don't try to set ID - it will fail!
         execute($ins, $next_ord, $self->_get(qw(server_type_id _active type)));
         # Now grab the ID.
