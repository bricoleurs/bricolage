--- conflicted
+++ resolved
@@ -11,15 +11,6 @@
 # Grab the Version Number.
 require Bric; our $VERSION = Bric->VERSION;
 
-<<<<<<< HEAD
-=======
-=item Subversion ID
-
-$Id$
-
-=back
-
->>>>>>> 049fae61
 =head1 SYNOPSIS
 
   use Bric::Dist::Action::Email;
