--- conflicted
+++ resolved
@@ -179,9 +179,8 @@
 
 =item Cameron Miller
 
-<<<<<<< HEAD
 =item Andrea Rota
-=======
+
 =item Mark Kennedy
 
 =item Keith Grennan
@@ -189,7 +188,6 @@
 =item Christian Hauser
 
 =item Dharmender Yadav
->>>>>>> 3b38e678
 
 =back
 
