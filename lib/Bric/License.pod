=head1 NAME

Bric::License - The Bricolage License.

=head1 LICENSE

Copyright (c) 2001-2002. About.com. Changes Copyright (c) 2002-2006
Kineticode, Inc. and others.

All rights reserved.

Redistribution and use in source and binary forms, with or without
modification, are permitted provided that the following conditions are
met:

=over

=item *

Redistributions of source code must retain the above copyright notice, this
list of conditions and the following disclaimer.

=item *

Redistributions in binary form must reproduce the above copyright notice, this
list of conditions and the following disclaimer in the documentation and/or
other materials provided with the distribution.

=item *

Neither the name of the About.com nor the names of its contributors may be
used to endorse or promote products derived from this software without
specific prior written permission.

=back

THIS SOFTWARE IS PROVIDED BY THE COPYRIGHT HOLDERS AND CONTRIBUTORS "AS IS"
AND ANY EXPRESS OR IMPLIED WARRANTIES, INCLUDING, BUT NOT LIMITED TO, THE
IMPLIED WARRANTIES OF MERCHANTABILITY AND FITNESS FOR A PARTICULAR PURPOSE ARE
DISCLAIMED. IN NO EVENT SHALL THE REGENTS OR CONTRIBUTORS BE LIABLE FOR ANY
DIRECT, INDIRECT, INCIDENTAL, SPECIAL, EXEMPLARY, OR CONSEQUENTIAL DAMAGES
(INCLUDING, BUT NOT LIMITED TO, PROCUREMENT OF SUBSTITUTE GOODS OR SERVICES;
LOSS OF USE, DATA, OR PROFITS; OR BUSINESS INTERRUPTION) HOWEVER CAUSED AND ON
ANY THEORY OF LIABILITY, WHETHER IN CONTRACT, STRICT LIABILITY, OR TORT
(INCLUDING NEGLIGENCE OR OTHERWISE) ARISING IN ANY WAY OUT OF THE USE OF THIS
SOFTWARE, EVEN IF ADVISED OF THE POSSIBILITY OF SUCH DAMAGE.


=head2 Icons

Some of the icons included by Bricolage are covered under other open source
licenses:

=over

=item * 

The Nuvola icon set, from David Vignoni (L<http://icon-king.com>), is covered
under the GNU Lesser General Public License:

=over

This library is free software; you can redistribute it and/or
modify it under the terms of the GNU Lesser General Public
License as published by the Free Software Foundation; either
version 2.1 of the License, or (at your option) any later version.

This library is distributed in the hope that it will be useful,
but WITHOUT ANY WARRANTY; without even the implied warranty of
MERCHANTABILITY or FITNESS FOR A PARTICULAR PURPOSE.  See the GNU
Lesser General Public License for more details.

You should have received a copy of the GNU Lesser General Public
License along with this library; if not, write to the Free Software
Foundation, Inc., 59 Temple Place, Suite 330, Boston, MA  02111-1307  USA

=back

=item *

The Tango icon set, from the Tango Desktop Project 
(L<http://tango.freedesktop.org>), is covered under the 
Creative Commons Attribution Share-Alike license: 
L<http://creativecommons.org/licenses/by-sa/2.5/>

=back


=head1 CREDITS

Bricolage is maintained by:

=over

=item * David Wheeler <david@kineticode.com>

=back

The current development team consists of:

=over

=item * David Wheeler <david@kineticode.com>

=item * Scott Lanning <lannings@who.int>

=item * Marshall Roch <marshall@exclupen.com>

=back

The original developers were:

=over

=item * David Wheeler <david@kineticode.com>

=item * Garth Webb <garth@perijove.com>

=item * Michael Soderstrom <miraso@pacbell.net>

=item * David Gantenbein <fretlessbass@attbi.com>

=back

Emeritus Developers:

=over

=item * Garth Webb <garth@perijove.com>

=item * Michael Soderstrom <miraso@pacbell.net>

=item * David Gantenbein <fretlessbass@attbi.com>

=item * Sam Tregar <sam@stregar.com>

=item * Mark Jaroski <mark@geekhive.net>

=back

The user interface was designed by:

=over

=item * Kristee Rosendahl

=back

With later enhancements by:

=over

=item * David Wheeler

=item * Marshall Roch

=back

The online help was written by:

=over

=item * Chris Brody <chris_brody@hotmail.com>

=item * David Wheeler <david@kineticode.com>

=item * Geoff Richards <geoffr@gbdirect.co.uk>

=back

Folks who have submitted patches include:

=over

=item * Sam Tregar

=item * JoE<atilde>o Pedro GonE<ccedil>alves

=item * Rachel Murray

=item * Matt Vella

=item * Jeff "japhy" Pinyan

=item * Adam Robinson

=item * Darren Graves

=item * Mike Slattery

=item * Andrew Baio

=item * Charles Albrecht

=item * Michael Robinton

=item * Petar Bojkov

=item * Neil Conway

=item * Geoff Richards

=item * ClE<aacute>udio Valente

=item * Eldar Kononov

=item * Kevin White

=item * Kang-min Liu

=item * Clive Jones

=item * Cinly Ooi

=item * Radu Greab

=item * Thorsten Biel

=item * Dave Rolsky

=item * Simon Wilcox

=item * Nate Perry-Thistle

=item * Josh Berkus

=item * Simon Myers

=item * Serge Sozonoff

=item * Paul Orrock

=item * Florian Rossol

=item * Eric Sellers

=item * Rod Taylor

=item * Cameron Miller

=item * Andrea Rota

=item * Mark Kennedy

=item * Keith Grennan

=item * Christian Hauser

=item * Dharmender Yadav

=item * Benjamin Franz

=item * Alexey Sheynuk

=item * Christian Muise

=item * Christian Niles

=item * Brad Harder

=item * Brad Fox

=item * Alexey Dvoychenkov

=item * Alex Howarth

=back

Friends who have spotted bugs include:

=over

=item * Michael Alan Dorman

=item * Josh Cox

=item * Marlon Bermas

=item * Tracey Largay

=item * Ask BjE<oslash>rn Hansen

=item * Daniel Fisher

=item * Philip Fibiger

=item * Evan Prodromou

=item * John Greene

=item * Sean Greathouse

=item * Shannon Brown

=item * Bill Cappel

=item * Todd Tyree

=item * Ilia Chipitsine

=item * Alex Epshteyn

=item * Alex Wheeler

=item * Chris Jantzen

=item * Paul Cory

=item * Jeff Steele

=item * Lari Huttunen

=item * Nathan Ollerenshaw

=item * Marc Hawson

=item * Tobias Kremer

=item * Kevin Elliott

=item * Michael G. Kaiser

=item * Radu Greab

=item * Rudy Lippan

=item * Perrin Harkins

=item * Chris Riddoch

=item * Gary Gilchrist

=item * Creighton Higgins

=item * Earle Martin

=item * Alexander Ling

=item * Adeola Awoyemi

=item * Neal Sofge

=item * Patrick Walsh

=item * Ben Bangert

=item * Ho Yin Au

=item * Abdul Halim Mazahar

=item * Tony Cowderoy

=item * Joshua Edelstein

=item * Will Trillich

=item * Adam Rinehart

=item * Hal Creech

=item * Patrick Michael Kane

=item * Kenneth Marshall

=item * Clinton Gormley

=item * Ed Stevenson

=item * Ashlee Caul

=item * Clare Parkinson

=item * Jason Edgecombe

=item * Frank Holtz

=item * Martin Bacovsky

=item * Curtis Poe

=item * JosE<eacute> Castro

=item * Alexandra Gershman

=item * Phillip Smith

=item * Guido BE<uuml>lskE<auml>mper

=item * Wayne Slavin

=item * Jerry Franz

=item * Paul Hyland

=item * Frank Febbraro

=item * Li Li

=item * Michael Holden

=item * Michael Cummings

=item * Derek Poon

=item * Ryan O'Toole

=item * Tom Kjeldsen

=item * George Harrison

=item * John Gillis

=item * Chris Sutton

=item * Doug Dawson

=item * Chris Heiland

=item * Michael Glaesemann

<<<<<<< HEAD
=======
=item * Joe Pletcher

=item * Andrei Arsu

=item * Chris Schults

>>>>>>> 6557ad5c
=back

Bricolage's translation team:

=over

=item * ClE<aacute>udio Valente (Portuguese)

=item * Marco Ghezzi (Italian)

=item * Kang-min Liu (Traditional Chinese)

=item * Gerfried Fuchs, Thorsten Biel, Florian Rossol (German)

=item * Gang Luo (Simplified Chinese)

=item * Sergey Samoilenko (Russian)

=back

Others who contributed to its support and development:

=over

=item * Sara Plath

=item * Sara Wood

=item * Chad Dickerson

=item * Jason Merrick

=item * Tim Taschler

=item * John Allspaw

=item * Matt Lanier

=item * Joseph Fajen

=item * Lisa Ratner

=item * Ian Kallen

=item * Michele Jenkins

=item * Elizabeth Kairys

=back

=cut
<|MERGE_RESOLUTION|>--- conflicted
+++ resolved
@@ -418,15 +418,12 @@
 
 =item * Michael Glaesemann
 
-<<<<<<< HEAD
-=======
 =item * Joe Pletcher
 
 =item * Andrei Arsu
 
 =item * Chris Schults
 
->>>>>>> 6557ad5c
 =back
 
 Bricolage's translation team:
