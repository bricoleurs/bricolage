--- conflicted
+++ resolved
@@ -253,13 +253,11 @@
 
 =item Patrick Walsh
 
-<<<<<<< HEAD
 =item Ben Bangert
 
 =item Ho Yin Au
-=======
+
 =item Abdul Halim Mazahar
->>>>>>> d4fb023f
 
 =back
 
