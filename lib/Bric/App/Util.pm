package Bric::App::Util;
###############################################################################

=head1 NAME

Bric::App::Util - A class to house general application functions.

=head1 VERSION

<<<<<<< HEAD
$Revision: 1.7 $

=cut

our $VERSION = (qw$Revision: 1.7 $ )[-1];

=head1 DATE

$Date: 2001-12-10 21:39:29 $
=======
$Revision: 1.2.2.5 $

=cut

our $VERSION = (qw$Revision: 1.2.2.5 $ )[-1];

=head1 DATE

$Date: 2001-12-10 21:59:47 $
>>>>>>> c87a7c62

=head1 SYNOPSIS

  use Bric::App::Util;

=head1 DESCRIPTION



=cut

#==============================================================================#
# Dependencies                         #
#======================================#

#--------------------------------------#
# Standard Dependencies
use strict;

#--------------------------------------#
# Programatic Dependencies
#use CGI::Cookie;
#use Bric::Config qw(:qa);
use Bric::Util::Class;
use Bric::Util::Pref;

#==============================================================================#
# Inheritance                          #
#======================================#

use base qw( Exporter );

our @EXPORT_OK = qw(
		    add_msg
		    get_msg
		    next_msg
		    num_msg
		    clear_msg

		    get_pref

		    get_package_name
		    get_class_info
		    get_disp_name
		    get_class_description

		    set_redirect
		    get_redirect
		    del_redirect
		    do_queued_redirect
		    redirect
		    redirect_onload

		    log_history
		    last_page
		    pop_page

		    mk_aref
		   );

our %EXPORT_TAGS = (all     => \@EXPORT_OK,
		    msg     => [qw(add_msg
				   get_msg
				   next_msg
				   num_msg
				   clear_msg)],
		    redir   => [qw(set_redirect
				   get_redirect
				   del_redirect
				   do_queued_redirect
				   redirect
				   redirect_onload)],
		    history => [qw(log_history
				   last_page
				   pop_page)],
		    pref    => ['get_pref'],
		    pkg     => [qw(get_package_name
				   get_disp_name
				   get_class_description
				   get_class_info)],
		    aref    => ['mk_aref']
		   );

#=============================================================================#
# Function Prototypes                  #
#======================================#



#==============================================================================#
# Constants                            #
#======================================#

use constant DEBUG => 0;
use constant DEBUG_COOKIE => 'BRICOLAGE_DEBUG';

use constant MAX_HISTORY => 10;

#==============================================================================#
# FIELDS                               #
#======================================#

#--------------------------------------#
# Public Class Fields                   



#--------------------------------------#
# Private Class Fields                  
my $gen = 'Bric::Util::Fault::Exception::GEN';

#--------------------------------------#
# Instance Fields                       


#==============================================================================#

=head1 INTERFACE

=head2 Constructors

=over 4

=cut


#--------------------------------------#

=head2 Destructors

=cut


#--------------------------------------#

=head2 Public Class Methods

<<<<<<< HEAD
sub set_debug_cookie {
    my ($val) = @_;

    my $cookie = new CGI::Cookie(-name  => &DEBUG_COOKIE, 
				 -value => $val,
				 -path  => '/',
				);
    $HTML::Mason::Commands::r->header_out('Set-Cookie' => $cookie);
}

sub get_debug_cookie {
    my $c_head = $HTML::Mason::Commands::r->header_in('Cookie');
    my %cookies = parse CGI::Cookie($c_head);
    
    if (exists $cookies{&DEBUG_COOKIE}) {
	return $cookies{&DEBUG_COOKIE}->{'value'}->[0];
    } else {
	return;
    }
}

=cut

#------------------------------------------------------------------------------#
=======
=over 4
>>>>>>> c87a7c62

=item (1 || undef) = add_msg($txt)

Add a new warning message to the current list of messages.

B<Throws:>

NONE

B<Side Effects:>

=over

=item *

Sets global variable %HTML::Mason::Commands::session

=back

B<Notes:>

NONE

=cut

sub add_msg {
    my ($txt) = @_;
    my $msg = $HTML::Mason::Commands::session{'_msg'};
    
    push @$msg, $txt;

    $HTML::Mason::Commands::session{'_msg'} = $msg;

    return 1;
}

#------------------------------------------------------------------------------#

=item $txt = get_msg($num)

=item (@txt_list || $txt_list) = get_msg()

Return warning message number '$num' or if $num is not given return all error
messages.

B<Throws:>

NONE

B<Side Effects:>

=over

=item *

Sets global variable %HTML::Mason::Commands::session

=back

B<Notes:>

NONE

=cut

sub get_msg {
    my ($num) = @_;
    my $msg = $HTML::Mason::Commands::session{'_msg'};

    if (defined $num) {
	return $msg->[$num];
    } else {
	return wantarray ? @$msg : $msg;
    }
}

#------------------------------------------------------------------------------#

=item ($txt || undef) = next_msg

Returns the next warning message in the list.  If there are no more messages,
it will return undef.

B<Throws:>

NONE

B<Side Effects:>

=over

=item *

Sets global variable %HTML::Mason::Commands::session

=back

B<Notes:>

NONE

=cut

sub next_msg {
    my $msg = $HTML::Mason::Commands::session{'_msg'};
    my $txt = shift @$msg;
    $HTML::Mason::Commands::session{'_msg'} = $msg;
    return $txt;
}

#------------------------------------------------------------------------------#

=item $num = num_msg

Returns the current number of warning messages.

B<Throws:>

NONE

B<Side Effects:>

=over

=item *

Sets global variable %HTML::Mason::Commands::session

=back

B<Notes:>

NONE

=cut

sub num_msg {
    my $msg = $HTML::Mason::Commands::session{'_msg'};
    return scalar @$msg;
}

#------------------------------------------------------------------------------#

=item clear_msg

Clears out all the error messages remaining.  This should be called after all
messages have been processed.

B<Throws:>

NONE

B<Side Effects:>

=over

=item *

Sets global variable %HTML::Mason::Commands::session

=back

B<Notes:>

NONE

=cut

sub clear_msg {
    $HTML::Mason::Commands::session{'_msg'} = [];
}

#------------------------------------------------------------------------------#

=item my $aref = mk_aref($arg)

Returns an array reference. If $arg is an anonymous array, it is simply
returned. If it's a defined scalar, it's returned as the single value in an
anonymous array. If it's undef, an ampty anonymous array will be returned.

B<Throws:> NONE.

B<Side Effects:> NONE.

B<Notes:> NONE.

=cut

sub mk_aref { ref $_[0] ? $_[0] : defined $_[0] ? [$_[0]] : [] }

#------------------------------------------------------------------------------#

=item my $value = get_pref($pref_name)

Returns a preference value.

B<Throws:>

=over 4

=item *

Unable to instantiate preference cache.

=item *

Unable to populate preference cache.

=item *

Unable to connect to database.

=item *

Unable to prepare SQL statement.

=item *

Unable to execute SQL statement.

=item *

Unable to bind to columns to statement handle.

=item *

Unable to fetch row from statement handle.

=item *

Unable to get cache value.

=back

B<Side Effects:> NONE.

B<Notes:> Uses Bric::Util::Pref->lookup_val() internally.

=cut

sub get_pref { Bric::Util::Pref->lookup_val(shift) }

#------------------------------------------------------------------------------#

=item my $pkg = get_package_name

Returns the package name given a short name.

B<Throws:> NONE.

B<Side Effects:> NONE.

B<Notes:> NONE.

=cut

sub get_disp_name { get_class_info($_[0])->get_disp_name }

sub get_package_name { get_class_info($_[0])->get_pkg_name }

sub get_class_description { get_class_info($_[0])->get_description }

sub get_class_info {
    my $key = shift;
    my $class = Bric::Util::Class->lookup({ id => $key, key_name => $key,
					  pkg_name => $key })
      || die $gen->new({ msg => "No such class key '$key'." });
    return $class;
}


#------------------------------------------------------------------------------#

=item (1 || 0) = set_redirect($loc)

=item $loc     = get_redirect

=item $loc     = del_redirect

Get/Set/Delete a redirect to happen during the next page load that includes the
'header.mc' header element.

B<Throws:>

NONE

B<Side Effects:>

=over

=item *

Sets global variable %HTML::Mason::Commands::session

=back

B<Notes:>

This only works with pages that use the 'header.mc' element.

=cut

sub set_redirect { $HTML::Mason::Commands::session{_redirect} = shift }

sub get_redirect { $HTML::Mason::Commands::session{_redirect} }

sub del_redirect { delete $HTML::Mason::Commands::session{_redirect} }

#------------------------------------------------------------------------------#

=item (1 || 0) = do_queued_redirect

If there is a redirected set, then redirect the browser, otherwise return.

B<Throws:>

NONE

B<Side Effects:>

NONE

B<Notes:>

NONE

=cut

sub do_queued_redirect {
    my $loc = delete $HTML::Mason::Commands::session{'_redirect'} || return;
    redirect($loc);
}


#------------------------------------------------------------------------------#

=item (1 || 0) = redirect

Redirect to a different location.

B<Throws:>

NONE

B<Side Effects:>

NONE

B<Notes:>

NONE

=cut

sub redirect {
    my $loc = shift || return;
    $HTML::Mason::Commands::m->clear_buffer;
    # The next two lines are necessary to stop Apache from re-reading
    # POSTed data.
    $HTML::Mason::Commands::r->method('GET');
    $HTML::Mason::Commands::r->headers_in->unset('Content-length');
    $HTML::Mason::Commands::r->content_type('text/html');
    $HTML::Mason::Commands::r->header_out(Location => $loc);
    $HTML::Mason::Commands::m->abort(302);
}


#------------------------------------------------------------------------------#

=item (1 || 0) = redirect_onload()

Uses a JavaScript function call to redirect the browser to a different location.
Will not clear out the buffer, first, so stuff sent ahead will still draw in the
browser.

B<Throws:> NONE.

B<Side Effects:> NONE.

B<Notes:> NONE.

=cut

sub redirect_onload {
    my $loc = shift || return;

    $HTML::Mason::Commands::m->out(qq{<script>
            location.href='$loc';
        </script>
    });
    $HTML::Mason::Commands::m->abort;
}


#------------------------------------------------------------------------------#

=item log_history($args)

Log the current URL for historical purposes.

B<Throws:>

NONE

B<Side Effects:>

Populates the history key of the session data.

B<Notes:>

NONE

=cut

sub log_history {
    my $history = $HTML::Mason::Commands::session{'_history'};

    my $curr = $HTML::Mason::Commands::r->uri;

    # Only push this URI onto the stack if it is different than the top value
    if (!$history->[0] || $curr ne $history->[0]) {
	# Push the current URI onto the stack.
	unshift @$history, $curr;

	# Pop the last item off the list if we've grown beyond our max.
	pop @$history if scalar(@$history) > MAX_HISTORY;

	# Save the history back.
	$HTML::Mason::Commands::session{'_history'} = $history;
    }
}

#------------------------------------------------------------------------------#

=item $uri = last_page($n);

Grab the $n-th page visited.  Argument $n defaults to 1, or the very last page
(A $n value of 0 is the current page).  Only MAX_HISTORY pages are saved.

B<Throws:>

NONE

B<Side Effects:>

NONE

B<Notes:>

NONE

=cut

sub last_page {
    my ($n) = @_;

    # Default to one page prior (index 0 contains the current page).
    $n = 1 unless defined $n;

    return $HTML::Mason::Commands::session{'_history'}->[$n];
}

#------------------------------------------------------------------------------#

=item $uri = pop_page;

Grab the $n-th page visited.  Argument $n defaults to 1, or the very last page
(A $n value of 0 is the current page).  Only MAX_HISTORY pages are saved.

B<Throws:>

NONE

B<Side Effects:>

NONE

B<Notes:>

NONE

=cut

sub pop_page {
    return shift @{$HTML::Mason::Commands::session{'_history'}}
}

#--------------------------------------#

=head2 Public Instance Methods

=cut


#==============================================================================#

=head2 Private Methods

=cut


#--------------------------------------#

=head2 Private Class Methods

NONE

=cut


#--------------------------------------#

=head2 Private Instance Methods

NONE


=cut

1;
__END__

=back

=head1 NOTES

NONE

=head1 AUTHOR

"Garth Webb" <garth@perijove.com>
"David Wheeler" <david@wheeler.net>
Bricolage Engineering

=head1 SEE ALSO

L<perl>, L<Bric>

=cut<|MERGE_RESOLUTION|>--- conflicted
+++ resolved
@@ -7,27 +7,15 @@
 
 =head1 VERSION
 
-<<<<<<< HEAD
-$Revision: 1.7 $
-
-=cut
-
-our $VERSION = (qw$Revision: 1.7 $ )[-1];
+$Revision: 1.8 $
+
+=cut
+
+our $VERSION = (qw$Revision: 1.8 $ )[-1];
 
 =head1 DATE
 
-$Date: 2001-12-10 21:39:29 $
-=======
-$Revision: 1.2.2.5 $
-
-=cut
-
-our $VERSION = (qw$Revision: 1.2.2.5 $ )[-1];
-
-=head1 DATE
-
-$Date: 2001-12-10 21:59:47 $
->>>>>>> c87a7c62
+$Date: 2001-12-10 22:32:33 $
 
 =head1 SYNOPSIS
 
@@ -165,34 +153,7 @@
 
 =head2 Public Class Methods
 
-<<<<<<< HEAD
-sub set_debug_cookie {
-    my ($val) = @_;
-
-    my $cookie = new CGI::Cookie(-name  => &DEBUG_COOKIE, 
-				 -value => $val,
-				 -path  => '/',
-				);
-    $HTML::Mason::Commands::r->header_out('Set-Cookie' => $cookie);
-}
-
-sub get_debug_cookie {
-    my $c_head = $HTML::Mason::Commands::r->header_in('Cookie');
-    my %cookies = parse CGI::Cookie($c_head);
-    
-    if (exists $cookies{&DEBUG_COOKIE}) {
-	return $cookies{&DEBUG_COOKIE}->{'value'}->[0];
-    } else {
-	return;
-    }
-}
-
-=cut
-
-#------------------------------------------------------------------------------#
-=======
 =over 4
->>>>>>> c87a7c62
 
 =item (1 || undef) = add_msg($txt)
 
