package Bric::App::Util;
###############################################################################

=head1 NAME

Bric::App::Util - A class to house general application functions.

=head1 VERSION

$LastChangedRevision$

=cut

require Bric; our $VERSION = Bric->VERSION;

=head1 DATE

$LastChangedDate$

=head1 SYNOPSIS

  use Bric::App::Util;

=head1 DESCRIPTION

Utility functions.

=cut

#==============================================================================#
# Dependencies                         #
#======================================#

#--------------------------------------#
# Standard Dependencies
use strict;

#--------------------------------------#
# Programmatic Dependencies
#use CGI::Cookie;
#use Bric::Config qw(:qa :cookies);
use Bric::App::Cache;
use Bric::App::Session qw(:state :user);
use Bric::Config qw(:cookies :mod_perl);
use Bric::Util::Class;
use Bric::Util::Pref;
use Apache;
use Apache::Request;
use HTML::Mason::Request;
use Apache::Constants qw(HTTP_OK);
use Apache::Util qw(escape_html);
use HTTP::BrowserDetect;
use Bric::Util::Language;
use Bric::Util::Fault qw(throw_gen);
use Bric::App::Authz qw(:all);
use Bric::Util::Priv::Parts::Const qw(:all);

#==============================================================================#
# Inheritance                          #
#======================================#

use base qw( Exporter );

our @EXPORT_OK = qw(
                    add_msg
                    get_msg
                    next_msg
                    num_msg
                    clear_msg

                    get_pref

                    get_package_name
                    get_class_info
                    get_disp_name
                    get_class_description

                    set_redirect
                    get_redirect
                    del_redirect
                    do_queued_redirect
                    redirect
                    redirect_onload

                    log_history
                    last_page
                    pop_page

                    mk_aref

                    detect_agent
                    parse_uri
                    status_msg
                    severe_status_msg

                    find_workflow
                    find_desk
<<<<<<< HEAD
=======
                    site_list
>>>>>>> 09366a13
                   );

our %EXPORT_TAGS = (all     => \@EXPORT_OK,
                    msg     => [qw(add_msg
                                   get_msg
                                   next_msg
                                   num_msg
                                   clear_msg)],
                    redir   => [qw(set_redirect
                                   get_redirect
                                   del_redirect
                                   do_queued_redirect
                                   redirect
                                   redirect_onload)],
                    history => [qw(log_history
                                   last_page
                                   pop_page)],
                    pref    => ['get_pref'],
                    pkg     => [qw(get_package_name
                                   get_disp_name
                                   get_class_description
                                   get_class_info)],
                    aref    => ['mk_aref'],
                    browser => [qw(detect_agent
                                   parse_uri
                                   status_msg
                                   severe_status_msg)],
                    wf      => [qw(find_workflow
                                   find_desk)],
<<<<<<< HEAD
=======
                    sites   => [qw(site_list)],
>>>>>>> 09366a13
                   );

#=============================================================================#
# Function Prototypes                  #
#======================================#

#==============================================================================#
# Constants                            #
#======================================#

use constant DEBUG => 0;
use constant DEBUG_COOKIE => 'BRICOLAGE_DEBUG';

use constant MAX_HISTORY => 10;

#==============================================================================#
# FIELDS                               #
#======================================#

#--------------------------------------#
# Public Class Fields

#--------------------------------------#
# Private Class Fields
my $login_marker = LOGIN_MARKER .'='. LOGIN_MARKER;

#------------------------------------------------------------------------------#

#--------------------------------------#
# Instance Fields

#==============================================================================#

=head1 INTERFACE

=head2 Constructors

NONE

=cut

#--------------------------------------#

=head2 Destructors

=cut

#--------------------------------------#

=head2 Public Class Methods

=over 4

=item (1 || undef) = add_msg($txt)

Add a new warning message to the current list of messages.

B<Throws:>

NONE

B<Side Effects:> Adds the message to the session.

B<Notes:>

NONE

=cut

sub add_msg {
    return unless @_;
    my $session = Bric::App::Session->instance;
    my $msg = $session->{_msg} ||= [];
    my $lang = Bric::Util::Language->instance;
    push @$msg, $lang->maketext(@_);
}

#------------------------------------------------------------------------------#

=item $txt = get_msg($num)

=item (@txt_list || $txt_list) = get_msg()

Return warning message number '$num' or if $num is not given return all error
messages.

B<Throws:>

NONE

B<Side Effects:>

NONE

B<Notes:>

NONE

=cut

sub get_msg {
    my ($num) = @_;
    my $msg = Bric::App::Session->instance->{'_msg'};

    if (defined $num) {
        return $msg->[$num];
    } else {
        return wantarray ? @$msg : $msg;
    }
}

#------------------------------------------------------------------------------#

=item ($txt || undef) = next_msg

Returns the next warning message in the list.  If there are no more messages,
it will return undef.

B<Throws:>

NONE

B<Side Effects:>

=over

=item *

Sets global variable %HTML::Mason::Commands::session

=back

B<Notes:>

NONE

=cut

sub next_msg {
    my $session = Bric::App::Session->instance();
    my $msg = $session->{'_msg'};
    my $txt = shift @$msg;
    $session->{'_msg'} = $msg;
    return $txt;
}

#------------------------------------------------------------------------------#

=item $num = num_msg

Returns the current number of warning messages.

B<Throws:>

NONE

B<Side Effects:>

NONE

B<Notes:>

NONE

=cut

sub num_msg {
    my $msg = Bric::App::Session->instance->{'_msg'};
    return scalar @$msg;
}

#------------------------------------------------------------------------------#

=item clear_msg

Clears out all the error messages remaining.  This should be called after all
messages have been processed.

B<Throws:>

NONE

B<Side Effects:>

=over

=item *

Sets global variable %HTML::Mason::Commands::session

=back

B<Notes:>

NONE

=cut

sub clear_msg {
    Bric::App::Session->instance->{'_msg'} = [];
}

#------------------------------------------------------------------------------#

=item my $aref = mk_aref($arg)

Returns an array reference. If $arg is an anonymous array, it is simply
returned. If it's a defined scalar, it's returned as the single value in an
anonymous array. If it's undef, an empty anonymous array will be returned.

B<Throws:> NONE.

B<Side Effects:> NONE.

B<Notes:> NONE.

=cut

sub mk_aref { ref $_[0] ? $_[0] : defined $_[0] ? [$_[0]] : [] }

#------------------------------------------------------------------------------#

=item my $value = get_pref($pref_name)

Returns a preference value.

B<Throws:>

=over 4

=item *

Unable to instantiate preference cache.

=item *

Unable to populate preference cache.

=item *

Unable to connect to database.

=item *

Unable to prepare SQL statement.

=item *

Unable to execute SQL statement.

=item *

Unable to bind to columns to statement handle.

=item *

Unable to fetch row from statement handle.

=item *

Unable to get cache value.

=back

B<Side Effects:> NONE.

B<Notes:> Uses Bric::Util::Pref->lookup_val() internally.

=cut

sub get_pref {
    my $pref_name = shift;

    my $user = get_user_object;

    if ($user) {
        return $user->get_pref($pref_name);
    } else {
        my $pref = Bric::Util::Pref->lookup({ name => $pref_name });
        return $pref->get_value();
    }
}

#------------------------------------------------------------------------------#

=item my $pkg = get_package_name

Returns the package name given a short name.

B<Throws:> NONE.

B<Side Effects:> NONE.

B<Notes:> NONE.

=cut

sub get_disp_name { get_class_info($_[0])->get_disp_name }

sub get_package_name { get_class_info($_[0])->get_pkg_name }

sub get_class_description { get_class_info($_[0])->get_description }

sub get_class_info {
    my $key = shift;
    my $class = Bric::Util::Class->lookup({ id => $key, key_name => $key,
                                          pkg_name => $key })
      || throw_gen(error => "No such class key '$key'.");
    return $class;
}


#------------------------------------------------------------------------------#

=item (1 || 0) = set_redirect($loc)

=item $loc     = get_redirect

=item $loc     = del_redirect

Get/Set/Delete a redirect to happen during the next page load that includes the
'header.mc' header element.

B<Throws:>

NONE

B<Side Effects:>

=over

=item *

Sets global variable %HTML::Mason::Commands::session

=back

B<Notes:>

This only works with pages that use the 'header.mc' element.

=cut

sub set_redirect {
    Bric::App::Session->instance->{_redirect} = shift;
}

# Unused as of 1.2.2
sub get_redirect {
    Bric::App::Session->instance->{_redirect};
}

sub del_redirect {
    my $session = Bric::App::Session->instance();
    my $rv = delete $session->{_redirect};
    # Behave normally if not login
    return $rv unless defined $rv and $rv =~ /$login_marker/o;

    # Work-around to allow multi port http / https operation by propagating
    # cookies to 2nd server build hash of cookies from blessed reference into
    # Apache::Tables
    my %cookies;
    my $r = Apache::Request->instance(Apache->request);
    $r->err_headers_out->do(sub {
        my($k,$v) = @_;     # foreach key matching Set-Cookie
        ($k,$v) = split('=',$v,2);
        $cookies{$k} = $v;
        1;
    }, 'Set-Cookie');

    # get the current authorization cookie
    return $rv unless $cookies{&AUTH_COOKIE};
    my $qsv = AUTH_COOKIE .'='. URI::Escape::uri_escape($cookies{&AUTH_COOKIE});
    # Add current session ID which should not need to be escaped. For now, the
    # path is always "/", since that's what AccessHandler sets it to. If that
    # changes in the future, we'll need to change it here, too, by adding code
    # to attach the proper query string to the URI.
    $qsv .= '&'. COOKIE .'='. $session->{_session_id} .
        URI::Escape::uri_escape('; path=/');
    $rv =~ s/$login_marker/$qsv/;
    return $rv;
}

#------------------------------------------------------------------------------#

=item (1 || 0) = do_queued_redirect

If there is a redirected set, then redirect the browser, otherwise return.

B<Throws:>

NONE

B<Side Effects:>

NONE

B<Notes:>

NONE

=cut

sub do_queued_redirect {
    my $loc = del_redirect() || return;
    redirect($loc);
}


#------------------------------------------------------------------------------#

=item (1 || 0) = redirect

Redirect to a different location.

B<Throws:>

NONE

B<Side Effects:>

NONE

B<Notes:>

NONE

=cut

sub redirect {
    my $loc = shift or return;
    HTML::Mason::Request->instance->redirect($loc);
}


#------------------------------------------------------------------------------#

=item (1 || 0) = redirect_onload()

  redirect('/');
  redirect('/', $cbh);

Uses a JavaScript function call to redirect the browser to a different
location. Will not clear out the buffer first, so stuff sent ahead will still
draw in the browser. If a Params::Callback object is passed in as the second
argument, the Apache request object will be used to send the JavaScript to the
Browser and the callback handler object will be used to abort the request.
Otherwise, the Mason request object will be used to send the JavaScript to the
browser and to abort the request.

B<Throws:> NONE.

B<Side Effects:> Becuase C<redirect_onload()> executes immediately, if it is
called from a callback, note that no further callbacks will be executed, not
even post-callback request callbacks.

B<Notes:> NONE.

=cut

sub redirect_onload {
    my $loc = shift or return;
    my $js = qq{<script>location.href='$loc';</script>\n};

    if (my $m = HTML::Mason::Request->instance) {
        # Use the Mason request object.
        $m->clear_buffer;
        $m->print($js);
        $m->abort;
    } elsif (my $cbh = shift) {
        # Use the callback handler object.
        my $r = $cbh->apache_req;
        $r->send_http_header unless $r->header_out("Content-type");
        $r->print($js);
        $cbh->abort;
    } else {
        throw_gen "No way to send redirect to browser";
    }
}

=item status_msg($msg)

=item severe_status_msg($msg)

Sometimes there's a long process executing, and you want to send status
messages to the browser so that the user knows what's happening. These
functions will do this for you. Call C<status_msg()> each time you want to
send a status messages, and it'll take care of the rest for you. The
C<severe_status_msg()> will do the same, but convert the message into a red,
bold-fased message before sending it to the browser. When you're done sending
status messages, you can either redirect to another page, or simply finish
drawing the current page. It will draw in below the status messages. This
function will work both in callbacks and in Mason UI code.

B<Throws:> NONE.

B<Side Effects:> NONE.

B<Notes:> NONE.

=cut

sub status_msg {
    if (MOD_PERL) {
        _send_msg(escape_html(Bric::Util::Language->instance->maketext(@_)));
    } else {
        print STDERR Bric::Util::Language->instance->maketext(@_);
    }
 }

sub severe_status_msg {
    if (MOD_PERL) {
    _send_msg('<span style="font-weight: bold; font-color: red;">' .
              escape_html(Bric::Util::Language->instance->maketext(@_)) .
              "</span>");
    } else {
        print STDERR "##################################################\n\n";
        print STDERR Bric::Util::Language->instance->maketext(@_), "\n";
        print STDERR "##################################################\n\n";
    }
}

sub _send_msg {
    my $msg = shift;
    my $key = '_status_msg_';

    if (my $m = HTML::Mason::Request->instance) {
        my $r = $m->apache_req;
        my $old_autoflush = $m->autoflush;   # autoflush is restored below
        $m->autoflush(1);
        
        $m->print(qq{<p class="statusMsg" style="margin-left: 40px;">});
        
        unless ( $r->pnotes($key) ) {
            # We haven't called this thing yet. Throw up some initial information.
            $m->print("<br />\n" x 2);
            $r->pnotes($key, 1);
        }

        $m->print(qq{$msg</p>\n});

        $m->flush_buffer;
        $m->autoflush($old_autoflush);
    }
}

#------------------------------------------------------------------------------#

=item log_history($args)

Log the current URL for historical purposes.

B<Throws:>

NONE

B<Side Effects:>

Populates the history key of the session data.

B<Notes:>

NONE

=cut

sub log_history {
    my $session = Bric::App::Session->instance();
    my $history = $session->{'_history'};

    my $r = Apache::Request->instance(Apache->request);
    my $curr = $r->uri;

    # Only push this URI onto the stack if it is different than the top value
    if (!$history->[0] || $curr ne $history->[0]) {
        # Push the current URI onto the stack.
        unshift @$history, $curr;

        # Pop the last item off the list if we've grown beyond our max.
        pop @$history if scalar(@$history) > MAX_HISTORY;

        # Save the history back.
        $session->{'_history'} = $history;
    }
}

#------------------------------------------------------------------------------#

=item $uri = last_page($n);

Grab the $n-th page visited.  Argument $n defaults to 1, or the very last page
(A $n value of 0 is the current page).  Only MAX_HISTORY pages are saved.

B<Throws:>

NONE

B<Side Effects:>

NONE

B<Notes:>

NONE

=cut

sub last_page {
    my ($n) = @_;

    # Default to one page prior (index 0 contains the current page).
    $n = 1 unless defined $n;

    return Bric::App::Session->instance->{'_history'}->[$n];
}

#------------------------------------------------------------------------------#

=item $uri = pop_page;

Grab the $n-th page visited.  Argument $n defaults to 1, or the very last page
(A $n value of 0 is the current page).  Only MAX_HISTORY pages are saved.

B<Throws:>

NONE

B<Side Effects:>

NONE

B<Notes:>

NONE

=cut

sub pop_page {
    my $sess = Bric::App::Session->instance;
    my $hist = $sess->{_history};
    my $ret = shift @$hist;
    $sess->{_history} = $hist;
    return $ret;
}

#------------------------------------------------------------------------------#

=item ($section, $mode, $type, ...) = parse_uri($uri);

Returns $section (e.g. admin), $mode (e.g. manager, profile)
and $type (e.g. user, media, etc). This is centralized here in case
it becomes a complicated thing to do. And, centralizing is nice.

B<Throws:>

NONE

B<Side Effects:>

NONE

B<Notes:>

Was comp/lib/util/parseUri.mc.

=cut

sub parse_uri {
    my $uri = shift;
    return split /\//, substr($uri, 1);
}

#--------------------------------------#

=item $href = detect_agent;

Returns an HTTP::BrowserDetect object. The object is cached
for efficiency.

B<Throws:>

NONE

B<Side Effects:>

NONE

B<Notes:>

Was comp/widgets/util/detectAgent.mc

=cut

sub detect_agent {
    my $ua = get_state_data('util', 'user-agent');
    if ($ua) {
        return $ua;
    } else {
        $ua = HTTP::BrowserDetect->new;
        set_state_data('util', 'user-agent', $ua);
        return $ua;
    }
}

#--------------------------------------#

=item my $wf = find_workflow($site_id, $type, $perm);

Returns a workflow of a particular type in a given site for which the user has
a given permission to the documents and/or templates in that workflow. Returns
C<undef> if no workflow is found.

=cut

# XXX Could this be optimized to use the cache that sideNav.mc uses?

sub find_workflow {
    my ($site_id, $type, $perm) = @_;
    for my $wf (Bric::Biz::Workflow->list({ type    => $type,
                                            site_id => $site_id })) {
        return $wf if chk_authz(0, $perm, 1, $wf->get_asset_grp_id,
                                $wf->get_grp_ids);
    }
    return undef;
}

#--------------------------------------#

=item my $desk = find_desk($wf, $doc_perm)

Returns the desk in the given workflow for which the user has the permission
to access its documents and/or templates. Returns C<undef> if no desk is
found.

=cut

# Could this be optimized to use the cache that sideNav.mc uses?

sub find_desk {
    my ($wf, $perm) = @_;
    return unless $wf;
    if (chk_authz(undef, $perm, 1, $wf->get_asset_grp_id)) {
        # They have the permission for the whole workflow.
        # Just return the start desk unless they're interested
        # in a publish desk.
        return $wf->get_start_desk unless $perm == PUBLISH;
        # So find a publish desk. It's likely to be the last one returned,
        # so optimize for that.
        for my $d (reverse $wf->allowed_desks) {
            return $d if $d->can_publish;
        }
    }

    # Okay, so find a desk.
    for my $d ($wf->allowed_desks) {
        return $d if chk_authz(undef, $perm, 1, $d->get_asset_grp);
    }

    # Failure.
    return undef;
}

<<<<<<< HEAD
=======
#--------------------------------------#

=item my @sites = site_list($perm)

Returns a list or array reference of sites to which the user has the specified
permission.

=cut

sub site_list {
    my $perm = shift;
    my $cache = Bric::App::Cache->new;
    my $sites = $cache->get('__SITES__');

    unless ($sites) {
        $sites = Bric::Biz::Site->list;
        $cache->set('__SITES__', $sites);
    }

    return wantarray
      ? grep { chk_authz($_, $perm, 1) } @$sites
      : [ grep { chk_authz($_, $perm, 1) } @$sites ];
}

>>>>>>> 09366a13
=back

=head2 Public Instance Methods

NONE

=cut

#==============================================================================#

=head2 Private Methods

NONE

=cut

#--------------------------------------#

=head2 Private Class Methods

NONE

=cut


#--------------------------------------#

=head2 Private Instance Methods

NONE

=cut

1;
__END__

=head1 NOTES

NONE

=head1 AUTHOR

Garth Webb <garth@perijove.com>
David Wheeler <david@wheeler.net>

=head1 SEE ALSO

L<perl>, L<Bric>

=cut<|MERGE_RESOLUTION|>--- conflicted
+++ resolved
@@ -95,10 +95,7 @@
 
                     find_workflow
                     find_desk
-<<<<<<< HEAD
-=======
                     site_list
->>>>>>> 09366a13
                    );
 
 our %EXPORT_TAGS = (all     => \@EXPORT_OK,
@@ -128,10 +125,7 @@
                                    severe_status_msg)],
                     wf      => [qw(find_workflow
                                    find_desk)],
-<<<<<<< HEAD
-=======
                     sites   => [qw(site_list)],
->>>>>>> 09366a13
                    );
 
 #=============================================================================#
@@ -894,8 +888,6 @@
     return undef;
 }
 
-<<<<<<< HEAD
-=======
 #--------------------------------------#
 
 =item my @sites = site_list($perm)
@@ -920,7 +912,6 @@
       : [ grep { chk_authz($_, $perm, 1) } @$sites ];
 }
 
->>>>>>> 09366a13
 =back
 
 =head2 Public Instance Methods
