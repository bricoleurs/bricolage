package Bric::App::Callback::Profile::Story;

use base qw(Bric::App::Callback);   # not subclassing Profile
__PACKAGE__->register_subclass;
use constant CLASS_KEY => 'story_prof';

use strict;
use Bric::App::Authz qw(:all);
use Bric::App::Callback::Desk;
use Bric::App::Callback::Util::OutputChannel qw(update_output_channels);
use Bric::App::Event qw(log_event);
use Bric::App::Session qw(:state :user);
use Bric::App::Util qw(:msg :history :aref);
use Bric::Biz::Asset::Business::Story;
use Bric::Biz::Category;
use Bric::Biz::Keyword;
use Bric::Biz::OutputChannel;
use Bric::Biz::Workflow;
use Bric::Biz::Workflow::Parts::Desk;
use Bric::Config qw(:ui ISO_8601_FORMAT);
use Bric::Util::DBI qw(:trans);
use Bric::Util::Fault qw(:all);
use Bric::Util::Grp::Parts::Member::Contrib;
use Bric::Util::Priv::Parts::Const qw(:all);
use Bric::App::Callback::Search;

my $SEARCH_URL = '/workflow/manager/story/';
my $ACTIVE_URL = '/workflow/active/story/';
my $DESK_URL   = '/workflow/profile/desk/';

my ($save_category, $unique_msgs);

sub view : Callback {
    my $self = shift;
    my $params = $self->params;

    # Abort this save if there were any errors in the update callback.
    return if delete $params->{__data_errors__};

    my $widget = $self->class_key;
    my $story  = get_state_data($widget => 'story');
    my $version = $params->{"$widget|version"};
    my $id = $story->get_id;
    $self->set_redirect("/workflow/profile/story/$id/?version=$version");
}

sub diff : Callback {
    my $self   = shift;
    my $widget = $self->class_key;
    my $params = $self->params;
    my $story  = get_state_data($widget, 'story');
    my $id     = $story->get_id;

    # Find the from and to version numbers.
    my $from = $params->{"$widget|from_version"} || $params->{"$widget|version"};
    my $to   = $params->{"$widget|to_version"}   || $story->get_version;

    # Send it on home.
    $self->set_redirect(
        "/workflow/profile/story/$id/?diff=1"
        . "&from_version=$from&to_version=$to"
    );
}

sub revert : Callback {
    my $self = shift;
    my $widget = $self->class_key;
    my $story = get_state_data($widget, 'story');
    my $version = $self->params->{"$widget|version"};
    $story->revert($version);
    $story->save;
    add_msg('Story "[_1]" reverted to V.[_2].',
            '<span class="l10n">' . $story->get_title . '</span>',
            $version);
    $self->params->{checkout} = 1; # Reload checked-out story.
    set_state_data($widget, 'story');
}

sub save : Callback(priority => 6) {
    my $self = shift;
    my $param = $self->params;
    # Just return if there was a problem with the update callback.
    return if delete $param->{__data_errors__};

    my $widget = $self->class_key;
    my $story = get_state_data($widget, 'story');

    my $workflow_id = $story->get_workflow_id;
    if ($param->{"$widget|delete"}) {
        # Delete the story.
        return unless $self->_handle_delete($story);
    } else {
        # Save the story.
        $story->save;
        log_event('story_save', $story);
        add_msg('Story "[_1]" saved.',
                '<span class="l10n">' . $story->get_title . '</span>');

    }

    my $return = get_state_data($widget, 'return') || '';

    # Clear the state and send 'em home.
    $self->clear_my_state;

    if ($return eq 'search') {
        my $url = $SEARCH_URL . $workflow_id . '/';
        $self->set_redirect($url);
    } elsif ($return eq 'active') {
        my $url = $ACTIVE_URL . $workflow_id;
        $self->set_redirect($url);
    } elsif ($return =~ /\d+/) {
        my $url = $DESK_URL . $workflow_id . '/' . $return . '/';
        $self->set_redirect($url);
    } else {
        $self->set_redirect("/");
    }
}

sub checkin : Callback(priority => 6) {
    my $self = shift;
    my $widget = $self->class_key;
    my $story = get_state_data($widget, 'story');
    my $param = $self->params;
    # Abort this save if there were any errors.
    return unless $self->_save_data($param, $widget, $story);

    my $work_id = get_state_data($widget, 'work_id');
    my $wf;
    if ($work_id) {
        # Set the workflow this story should be in.
        $story->set_workflow_id($work_id);
        $wf = Bric::Biz::Workflow->lookup( { id => $work_id });
        log_event('story_add_workflow', $story,
                  { Workflow => $wf->get_name });
        $story->checkout({ user__id => get_user_id() })
          unless $story->get_checked_out;
    }

    $story->checkin;

    # Get the desk information.
    my $desk_id = $param->{"$widget|desk"};
    my $cur_desk = $story->get_current_desk;

    # See if this story needs to be removed from workflow or published.
    if ($desk_id eq 'remove') {
        # Remove from the current desk and from the workflow.
        $cur_desk->remove_asset($story)->save if $cur_desk;
        $story->set_workflow_id(undef);
        $story->save;
        log_event('story_save', $story);
        log_event('story_checkout', $story) if $work_id;
        log_event('story_checkin', $story, { Version => $story->get_version });
        log_event("story_rem_workflow", $story);
        add_msg('Story "[_1]" saved and shelved.',
                '<span class="l10n">' . $story->get_title . '</span>');
        # Clear the state out and set redirect.
        $self->clear_my_state;
        $self->set_redirect('/');
    } elsif ($desk_id eq 'publish') {
        # Publish the story and remove it from workflow.
        my ($pub_desk, $no_log);
        # Find a publish desk.
        if ($cur_desk and $cur_desk->can_publish) {
            # We've already got one.
            $pub_desk = $cur_desk;
            $no_log = 1;
        } else {
            # Find one in this workflow.
            $wf ||= $story->get_workflow_object;
            foreach my $d ($wf->allowed_desks) {
                $pub_desk = $d and last if $d->can_publish;
            }
            # Transfer the story to the publish desk.
            if ($cur_desk) {
                $cur_desk->transfer({ to    => $pub_desk,
                                      asset => $story });
                $cur_desk->save;
            } else {
                $pub_desk->accept({ asset => $story });
            }
            $pub_desk->save;
        }

        $story->save;

        # Log it!
        log_event('story_save', $story);
        log_event('story_checkin', $story, { Version => $story->get_version });
        my $dname = $pub_desk->get_name;
        log_event('story_moved', $story, { Desk => $dname })
          unless $no_log;
        add_msg('Story "[_1]" saved and checked in to "[_2]".',
                '<span class="l10n">' . $story->get_title . '</span>', $dname);

        # Prevent loss of data due to publish failure.
        commit(1);
        begin(1);
        # Use the desk callback to save on code duplication.
        my $pub = Bric::App::Callback::Desk->new(
            cb_request   => $self->cb_request,
            apache_req   => $self->apache_req,
            params       => { story_pub => { $story->get_version_id => $story } },
        );

        # Clear the state out, set redirect, and publish.
        $self->clear_my_state;
        $self->set_redirect('/');
        $pub->publish;

    } else {
        # Look up the selected desk.
        my $desk = Bric::Biz::Workflow::Parts::Desk->lookup
          ({ id => $desk_id });
        my $no_log;
        if ($cur_desk) {
            if ($cur_desk->get_id == $desk_id) {
                $no_log = 1;
            } else {
                # Transfer the story to the new desk.
                $cur_desk->transfer({ to    => $desk,
                                      asset => $story });
                $cur_desk->save;
            }
        } else {
            # Send this story to the selected desk.
            $desk->accept({ asset => $story });
        }

        $desk->save;
        $story->save;
        log_event('story_save', $story);
        log_event('story_checkin', $story, { Version => $story->get_version });
        my $dname = $desk->get_name;
        log_event('story_moved', $story, { Desk => $dname }) unless $no_log;
        add_msg('Story "[_1]" saved and moved to "[_2]".',
                '<span class="l10n">' . $story->get_title . '</span>', $dname);

        # Clear the state out and set redirect.
        $self->clear_my_state;
        $self->set_redirect('/');
    }
}

sub save_and_stay : Callback(priority => 6) {
    my $self = shift;
    my $param = $self->params;
    # Just return if there was a problem with the update callback.
    return if delete $param->{__data_errors__};

    my $widget = $self->class_key;
    my $story = get_state_data($widget, 'story');

    if ($param->{"$widget|delete"}) {
        # Delete the story.
        return unless $self->_handle_delete($story);
        # Get out of here, since we've blow it away!
        $self->set_redirect("/");
        $self->clear_my_state;
    } else {
        # Make sure the story is activated and then save it.
        $story->activate;
        $story->save;
        log_event('story_save', $story);
        add_msg('Story "[_1]" saved.',
                '<span class="l10n">' . $story->get_title . '</span>');
    }
}

sub cancel : Callback(priority => 6) {
    my $self = shift;

    my $story = get_state_data($self->class_key, 'story');
    if ($story->get_version == 0) {
        # If the version number is 0, the story was never checked in. So just
        # delete it.
        return unless $self->_handle_delete($story);
    } else {
        # Cancel the checkout.
        $story->cancel_checkout;
        log_event('story_cancel_checkout', $story);

        # If the story was last recalled from the library, then remove it
        # from the desk and workflow. We can tell this because there will
        # only be one story_moved event and one story_checkout event
        # since the last story_add_workflow event.
        my @events = Bric::Util::Event->list({
            class => ref $story,
            obj_id => $story->get_id
        });
        my ($desks, $cos) = (0, 0);
        while (@events && $events[0]->get_key_name ne 'story_add_workflow') {
            my $kn = shift(@events)->get_key_name;
            if ($kn eq 'story_moved') {
                $desks++;
            } elsif ($kn eq 'story_checkout') {
                $cos++
            }
        }

        # If one move to desk, and one checkout, and this isn't the first
        # time the story has been in workflow since it was created...
        # XXX Three events upon creation: story_create, story_add_category,
        # and story_moved.
        if ($desks == 1 && $cos == 1 && @events > 3) {
            # It was just recalled from the library. So remove it from the
            # desk and from workflow.
            my $desk = $story->get_current_desk;
            $desk->remove_asset($story);
            $story->set_workflow_id(undef);
            $desk->save;
            $story->save;
            log_event("story_rem_workflow", $story);
        } else {
            # Just save the cancelled checkout. It will be left in workflow for
            # others to find.
            $story->save;
        }
        add_msg('Story "[_1]" check out canceled.',
                '<span class="l10n">' . $story->get_title . '</span>');
    }
    $self->clear_my_state;
    $self->set_redirect("/");
}

sub return : Callback(priority => 6) {
    my $self = shift;
    my $widget = $self->class_key;
    my $version_view = get_state_data($widget, 'version_view');

    my $story = get_state_data($widget, 'story');

    if ($version_view) {
        my $story_id = $story->get_id();
        $self->clear_my_state;
        $self->set_redirect("/workflow/profile/story/$story_id/?checkout=1");
    } else {
        my $url;
        my $return = get_state_data($widget, 'return') || '';
        my $wid = $story->get_workflow_id;

        if ($return eq 'search') {
            $wid = get_state_data('workflow', 'work_id') || $wid;
            $url = $SEARCH_URL . $wid . '/';
        } elsif ($return eq 'active') {
            $url = $ACTIVE_URL . $wid;
        } elsif ($return =~ /\d+/) {
            $url = $DESK_URL . $wid . '/' . $return . '/';
        } else {
            $url = '/';
        }

        # Clear the state and send 'em home.
        $self->clear_my_state;
        $self->set_redirect($url);
    }
}

sub create : Callback {
    my $self = shift;
    my $widget = $self->class_key;
    my $param = $self->params;

    # Check permissions.
    my $work_id = get_state_data($widget, 'work_id');
    my $wf = Bric::Biz::Workflow->lookup({ id => $work_id });
    my $start_desk = $wf->get_start_desk;
    my $gid = $start_desk->get_asset_grp;
    chk_authz('Bric::Biz::Asset::Business::Story', CREATE, 0, $gid);

    # Make sure we have the required data.
    my $ret;

    if (AUTOGENERATE_SLUG) {
        # Create a slug based on title if there is no slug.
        ($param->{slug} = substr($param->{title}, 0, 32)) =~ y/a-zA-Z0-9/_/cs
          unless defined $param->{slug} && $param->{slug} =~ /\S/;
    }

    # Check the story type.
    if (defined $param->{"$widget|at_id"} && $param->{"$widget|at_id"} ne '') {
        unless (ALLOW_SLUGLESS_NONFIXED) {
            # Make sure a non-Cover uses a slug
            my $at_id = $param->{"$widget|at_id"};
            my $element = Bric::Biz::ElementType->lookup({id => $at_id});
            unless ($element->is_fixed_uri) {
                unless (defined $param->{slug} && $param->{slug} =~ /\S/) {
                    add_msg('Slug required for non-fixed (non-cover) story type.');
                    $ret = 1;
                }
            }
        }
    } else {
        add_msg("Please select a story type.");
        $ret = 1;
    }

    # Check the category ID.
    my $cid = $param->{"$widget|new_category_id"};
    unless (defined $cid && $cid ne '') {
        add_msg("Please select a primary category.");
        $ret = 1;
    }

    # Return if there are problems.
    return if $ret;

    # Create a new story with the initial values given.
    my $init = {
        element_type_id => $param->{"$widget|at_id"},
        source__id      => $param->{"$widget|source__id"},
        site_id         => $wf->get_site_id,
        user__id        => get_user_id,
    };

    my $story = Bric::Biz::Asset::Business::Story->new($init);

    # Set the primary category
    my $cat = Bric::Biz::Category->lookup({ id => $cid });
    $story->add_categories([$cat]);
    $story->set_primary_category($cat);

    # Set the workflow this story should be in.
    $story->set_workflow_id($work_id);

    # Set the slug and cover date and save the story.
    if ($param->{'cover_date-partial'}) {
        add_msg('Cover Date incomplete.');
        return;
    }

    $story->set_slug($param->{slug});
    $story->set_cover_date($param->{cover_date});
    $story->save;

    # Send this story to the first desk.
    $start_desk->accept({ asset => $story });
    $start_desk->save;
    $story->save;

    # Save everything else unless there were data errors
    unless ($self->_save_data($param, $widget, $story)) {
        # Oops, there were data errors. Delete it and return.
        # XXX. Ideally, we wouldn't have to do this, but this is the only
        # way to remove it from workflow, at the moment.
        $self->_handle_delete($story);
        return;
    }

    # Save story again now that data was added...
    $story->save;

    # Log that a new story has been created and generally handled.
    log_event('story_new', $story);
    log_event('story_add_category', $story, { Category => $cat->get_name });
    log_event('story_add_workflow', $story, { Workflow => $wf->get_name });
    log_event('story_moved', $story, { Desk => $start_desk->get_name });
    log_event('story_save', $story);
    add_msg('Story "[_1]" created and saved.',
            '<span class="l10n">' . $story->get_title . '</span>');

    # Put the story into the session and clear the workflow ID.
    set_state_data($widget, 'story', $story);
    set_state_data($widget, 'work_id', '');

    # Head for the main edit screen.
    $self->set_redirect("/workflow/profile/story/");

    # As far as history is concerned, this page should be part of the story
    # profile stuff.
    pop_page();
}

sub notes : Callback {
    my $self = shift;
    my $widget = $self->class_key;
    my $param = $self->params;
    my $story = get_state_data($widget, 'story');
    # Return if there were data errors.
    return unless $self->_save_data($param, $widget, $story);

    my $id    = $story->get_id();
    my $action = $param->{$widget.'|notes_cb'};
    $self->set_redirect("/workflow/profile/story/${action}_notes.html?id=$id");
}

<<<<<<< HEAD
sub delete_cat : Callback {
    my $self = shift;
    my $widget = $self->class_key;
    my $cat_ids = mk_aref($self->params->{"$widget|delete_cat"});
    my $story = get_state_data($widget, 'story');
    chk_authz($story, EDIT);

    my (@to_delete, @to_log);
    my $primary = $self->params->{"$widget|primary_cat"}
      ||  $story->get_primary_category->get_id;
    foreach my $cid (@$cat_ids) {
        my $cat = Bric::Biz::Category->lookup({ id => $cid });
        if ($cid == $primary) {
            add_msg('Category "[_1]" cannot be dissociated because it is the'
                    . 'primary category', $cat->get_name);
            next;
        }
        push @to_delete, $cid;
        push @to_log, ['story_del_category', $story, { Category => $cat->get_name }];
        add_msg('Category "[_1]" disassociated.',
                '<span class="l10n">' . $cat->get_name . '</span>');
    }

    $story->delete_categories(\@to_delete);
    $story->save;
    log_event(@$_) for @to_log;
    set_state_data($widget, 'story', $story);
}

sub update_primary : Callback {
    my $self = shift;
    my $widget = $self->class_key;
    my $story   = get_state_data($widget, 'story');
    chk_authz($story, EDIT);
    my $primary = $self->params->{"$widget|primary_cat"};
    $story->set_primary_category($primary);
    $story->save;
    set_state_data($widget, 'story', $story);
}

sub add_category : Callback {
    my $self = shift;
    my $widget = $self->class_key;
    my $story = get_state_data($widget, 'story');
    chk_authz($story, EDIT);
    my $cat_id = $self->params->{"$widget|new_category_id"};
    if (defined $cat_id) {
        $story->add_categories([ $cat_id ]);
        eval { $story->save; };
        if (my $err = $@) {
            $story->delete_categories([ $cat_id ]);
            die $err;
        }
        my $cat = Bric::Biz::Category->lookup({ id => $cat_id });
        log_event('story_add_category', $story, { Category => $cat->get_name });
        add_msg('Category "[_1]" added.',
                '<span class="l10n">' . $cat->get_name . '</span>');
    }
    set_state_data($widget, 'story', $story);
}

sub add_oc : Callback {
    my $self = shift;
    my $story = get_state_data($self->class_key, 'story');
    chk_authz($story, EDIT);
    my $oc = Bric::Biz::OutputChannel->lookup({ id => $self->value });
    $story->add_output_channels($oc);
    log_event('story_add_oc', $story, { 'Output Channel' => $oc->get_name });
    $story->save;
    set_state_data($self->class_key, 'story', $story);
}

sub view_notes : Callback {
    my $self = shift;

    my $story = get_state_data($self->class_key, 'story');
    my $id = $story->get_id();
    $self->set_redirect("/workflow/profile/story/comments.html?id=$id");
}

=======
>>>>>>> 6557ad5c
sub trail : Callback {
    my $self = shift;

    # Return if there were data errors
    return unless $self->_save_data();

    my $story = get_state_data($self->class_key, 'story');
    my $id = $story->get_id();
    $self->set_redirect("/workflow/events/story/$id?filter_by=story_moved");
}

sub update : Callback(priority => 1) {
    shift->_save_data();
}

sub exit : Callback {
    my $self = shift;

    set_state($self->class_key, {});
    # Set the redirect to the page we were at before here.
    $self->set_redirect(last_page() || "/workflow/search/story/");
    # Remove this page from history.
    pop_page();
}

sub checkout : Callback {
    my $self = shift;

    my $ids = $self->value;
    $ids = ref $ids ? $ids : [$ids];
    my $co;

    foreach my $id (@$ids) {
        my $ba = Bric::Biz::Asset::Business::Story->lookup({'id' => $id});
        if (chk_authz($ba, EDIT, 1)) {
            $ba->checkout({'user__id' => get_user_id()});
            $ba->save;
            $co++;

            # Log Event.
            log_event('story_checkout', $ba);
        } else {
            add_msg('Permission to checkout "[_1]" denied.',
                    '<span class="l10n">' . $ba->get_title . '</span>');
        }
    }

    # Just bail if they don't have the proper permissions.
    return unless $co;

    if ($co > 1) {
        # Go to 'my workspace'
        $self->set_redirect("/");
    } else {
        # Go to the profile screen
        $self->set_redirect('/workflow/profile/story/'.$ids->[0].'?checkout=1');
    }
}

sub recall : Callback {
    my $self = shift;

    my $ids = $self->params->{$self->class_key.'|recall_cb'};
    $ids = ref $ids ? $ids : [$ids];
    my ($co, %wfs);

    foreach my $id (@$ids) {
        my ($o_id, $w_id) = split('\|', $id);
        my $ba = Bric::Biz::Asset::Business::Story->lookup({'id' => $o_id});
        if (chk_authz($ba, RECALL, 1)) {
            my $wf = $wfs{$w_id} ||= Bric::Biz::Workflow->lookup({'id' => $w_id});

            # Make sure the workflow ID is valid. (XXX: why isn't this before the lookup?)
            unless ($w_id) {
                throw_dp('error' => "Bad Workflow ID '$w_id'");
            }

            # They checked 'Include deleted' and the 'Reactivate' checkbox
            # XXX: is this sufficient?
            unless ($ba->is_active) {
                $ba->activate();
            }

            # Put this story into the current workflow and log it.
            $ba->set_workflow_id($w_id);
            log_event('story_add_workflow', $ba, { Workflow => $wf->get_name });

            # Get the start desk for this workflow.
            my $start_desk = $wf->get_start_desk;

            # Put this story on the start desk.
            $start_desk->accept({'asset' => $ba});
            $start_desk->checkout($ba, get_user_id());
            $start_desk->save;
            log_event('story_moved', $ba, { Desk => $start_desk->get_name });
            log_event('story_checkout', $ba);
            $co++;
        } else {
            add_msg('Permission to checkout "[_1]" denied.',
                    '<span class="l10n">' . $ba->get_title . '</span>');
        }
    }

    # Just bail if they don't have the proper permissions.
    return unless $co;

    if ($co > 1) {
        # Go to 'my workspace'
        $self->set_redirect("/");
    } else {
        my ($o_id, $w_id) = split('\|', $ids->[0]);
        # Go to the profile screen
        $self->set_redirect('/workflow/profile/story/'.$o_id.'?checkout=1');
    }
}

sub categories : Callback {
    my $self = shift;
    # Return if there were data errors
    return unless $self->_save_data();
    $self->set_redirect("/workflow/profile/story/categories.html");
}

sub assoc_category : Callback {
    my $self = shift;

    my $story = get_state_data($self->class_key, 'story');
    chk_authz($story, EDIT);

    my $cat_id = $self->value;
    my $cat = Bric::Biz::Category->lookup({ id => $cat_id });
    $story->add_categories([$cat]);
    eval { $story->save; };
    if (my $err = $@) {
        $story->delete_categories([ $cat_id ]);
        die $err;
    }
    log_event('story_add_category', $story, { Name => $cat->get_name });
    # Avoid unnecessary empty searches.
    Bric::App::Callback::Search->no_new_search;
}

sub save_category : Callback {
    my $self = shift;

    $save_category->($self->class_key, $self->params, $self);
    # Set a redirect for the previous page.
    $self->set_redirect(last_page());
    # Pop this page off the stack.
    pop_page();
}

sub save_and_stay_category : Callback {
    my $self = shift;
    $save_category->($self->class_key, $self->params, $self);
}

sub leave_category : Callback {
    my $self = shift;

    # Set a redirect for the previous page.
    $self->set_redirect(last_page());
    # Pop this page off the stack.
    pop_page();
}

### end of callbacks

sub clear_my_state {
    my $self = shift;
    clear_state($self->class_key);
    clear_state('container_prof');
}

##############################################################################

$save_category = sub {
    my ($widget, $param, $self) = @_;

    # get the categories to delete
    my $story = get_state_data($widget, 'story');

    my $existing = { map { $_->get_id => 1 } $story->get_categories };
    chk_authz($story, EDIT);
    my $cat_id = mk_aref($param->{$widget.'|delete_id'});
    my $msg;
    my @to_delete;
    my $primary_cid = $story->get_primary_category->get_id;

    foreach my $id (@$cat_id) {
        if ($id == $primary_cid) {
            add_msg('The primary category cannot be deleted.');
            next;
        }
        delete $existing->{$id};
        push @to_delete, $id;
        my $cat = Bric::Biz::Category->lookup({ id => $id });
        log_event('story_del_category', $story, { Name => $cat->get_name });
    }

    if (@to_delete) {
        add_msg('Categories disassociated.');
        $story->delete_categories(\@to_delete);
    }

    # Change the primary category?
    my $new_prime = $param->{"$widget|set_primary_category"};
    if ($new_prime != $primary_cid && exists $existing->{$new_prime}) {
        my $primary_cat = Bric::Biz::Category->lookup({ id => $new_prime });
        $story->set_primary_category($primary_cat);
    }

    # Avoid unnecessary empty searches.
    Bric::App::Callback::Search->no_new_search;
};

# removes repeated error messages
$unique_msgs = sub {
    my (%seen, @msgs);
    while (my $msg = next_msg()) {
        push @msgs, $msg unless $seen{$msg}++;
    }
    add_msg($_) for @msgs;
};

sub _save_data {
    my ($self, $param, $widget, $story) = @_;
    my $data_errors = 0;

    $param  ||= $self->params;
    $widget ||= $self->class_key;
    $story  ||= get_state_data($widget, 'story');
    chk_authz($story, EDIT);

    # Make sure the story is active.
    $story->activate;
    my $uid = get_user_id();

    unless (ALLOW_SLUGLESS_NONFIXED) {
        # Make sure a non-Cover has a slug
        my $at_id = $story->get_element_type_id;
        my $element = Bric::Biz::ElementType->lookup({id => $at_id});
        unless ($element->is_fixed_uri) {
            unless (defined $param->{slug} && $param->{slug} =~ /\S/) {
                add_msg('Slug required for non-fixed (non-cover) story type.');
                $data_errors = 1;
            }
        }
    }
    unless ($data_errors) {
        eval { $story->set_slug($param->{slug}) };
        if (my $err = $@) {
            rethrow_exception($err) unless isa_bric_exception($err, 'Error');
            add_msg($err->maketext);
            $data_errors = 1;
        }
    }

    $story->set_title($param->{title})
      if exists $param->{title};
    $story->set_description($param->{description})
      if exists $param->{description};
    $story->set_source__id($param->{"$widget|source__id"})
      if exists $param->{"$widget|source__id"};
    $story->set_priority($param->{priority})
      if exists $param->{priority};

    if ($param->{'cover_date-partial'}) {
        add_msg('Cover Date incomplete.');
        $data_errors = 1;
    } elsif (exists $param->{cover_date}) {
        $story->set_cover_date($param->{cover_date});
    }

    if ($param->{'expire_date-partial'}) {
        add_msg('Expire Date incomplete.');
        $data_errors = 1;
    } elsif (exists $param->{expire_date}) {
        $story->set_expire_date($param->{expire_date});
    }

    update_output_channels($story, $param);

    $self->_handle_categories($story, $param, $widget);

    $self->_handle_keywords($story, $param);
    
    $self->_handle_contributors($story, $param, $widget);
    
    # avoid repeated messages from repeated calls to _save_data
    &$unique_msgs if $data_errors;

    set_state_data($widget, 'story', $story);

    $param->{__data_errors__} = $data_errors;
    return not $data_errors;
};

sub _handle_categories {
    my ($self, $story, $param, $widget) = @_;

    my ($cat_ids, @to_add, @to_delete, %checked_cats);
    my %existing_cats = map { $_->get_id => $_ } $story->get_categories;
    
    $cat_ids = mk_aref($param->{"category_id"});
    
    # Bail unless there are categories submitted via the UI. Otherwise we end
    # up deleting categories added during create().  This should also prevent
    # us from ever somehow deleting all categories on a story, which really
    # screws things up (the error is not (currently) fixable through the UI!)
    return unless @$cat_ids;
    
    foreach my $cat_id (@$cat_ids) {
        # Mark this category as seen so we don't delete it later
        $checked_cats{$cat_id} = 1;

        # If the category already exists, don't add it again
        if (defined $existing_cats{$cat_id}) {
            next;
        }
    
        # Since the category doesn't exist, we need to add it
        my $cat = Bric::Biz::Category->lookup({ id => $cat_id });
        push @to_add, $cat;
        log_event('story_add_category', $story, { Category => $cat->get_name });
        add_msg('Category "[_1]" added.',
                '<span class="l10n">' . $cat->get_name . '</span>');
    }
    
    $story->add_categories(\@to_add);
    
    $story->set_primary_category($param->{"primary_category_id"})
        if defined $param->{"primary_category_id"};

    my $primary = $param->{"primary_category_id"} || $story->get_primary_category->get_id;
    for my $cat_id (keys %existing_cats) {
        my $cat = $existing_cats{$cat_id};
        # If the category isn't still in the list of categories, delete it
        if (!(defined $checked_cats{$cat_id})) {
            if ($cat_id == $primary) {
                add_msg('Category "[_1]" cannot be dissociated because it is the '
                        . 'primary category', $cat->get_name);
                next;
            }

            push @to_delete, $cat;
            log_event('story_del_category', $story, { Category => $cat->get_name });
            add_msg('Category "[_1]" disassociated.',
                    '<span class="l10n">' . $cat->get_name . '</span>');
        }
    }

    $story->delete_categories(\@to_delete);
        
    set_state_data($widget, 'story', $story);  
};

sub _handle_keywords {
    my ($self, $story, $param) = @_;
    
    # Delete old keywords.
    my $old;
    my $keywords = { map { $_ => 1 } @{ mk_aref($param->{keyword_id}) } };
    foreach ($story->get_keywords) {
        push @$old, $_ unless $keywords->{$_->get_id};
    }
    $story->del_keywords(@$old) if $old;

    # Add new keywords.
    my $new;
    foreach (@{ mk_aref($param->{new_keyword}) }) {
        next unless $_;
        my $kw = Bric::Biz::Keyword->lookup({ name => $_ });
        unless ($kw) {
            $kw = Bric::Biz::Keyword->new({ name => $_ })->save;
            log_event('keyword_new', $kw);
        }
        push @$new, $kw;
    }
    $story->add_keywords(@$new) if $new;
};

sub _handle_contributors {
    my ($self, $story, $param, $widget) = @_;
    
    my $existing = { map { $_->get_id => $_ } $story->get_contributors };
    
    my $order = {};
    foreach my $contrib_id (@{ mk_aref($param->{'contrib_id'}) }) {
        if (defined $existing->{$contrib_id}) {
            if ($existing->{$contrib_id}->{role} ne $param->{"$widget|contrib_role_$contrib_id"}) {
                # Update role (add_contributor updates if $contrib_id already exists)
                $story->add_contributor($contrib_id, $param->{"$widget|contrib_role_$contrib_id"});
            }
            delete $existing->{$contrib_id};
        } else {
            # Contributor did not previously exist, so add it
            $story->add_contributor($contrib_id, $param->{"$widget|role_$contrib_id"});
        }
        $order->{$contrib_id} = $param->{$widget . '|contrib_order_' . $contrib_id};
    }
    
    if (my @to_delete = keys %$existing) {
        $story->delete_contributors(\@to_delete);
        
        my $contrib;
        foreach my $id (@to_delete) {
            $contrib = $existing->{$id}->{obj};
            delete $existing->{$id};
            log_event('story_del_contrib', $story,
                      { Name => $contrib->get_name });
        }
        if (scalar @to_delete > 1) { add_msg('Contributors disassociated.'); }
        else { add_msg('Contributor "[_1]" disassociated.', $contrib->get_name); }
    }
    
    $story->reorder_contributors(sort { $order->{$a} <=> $order->{$b} } keys %$order);
    
    # Avoid unnecessary empty searches.
    Bric::App::Callback::Search->no_new_search;
}

sub _handle_delete {
    my ($self, $story) = @_;
    my $desk = $story->get_current_desk();
    $desk->checkin($story) if $story->get_checked_out;
    $desk->remove_asset($story);
    $story->set_workflow_id(undef);
    $story->deactivate;
    $desk->save;
    $story->save;
    log_event("story_rem_workflow", $story);
    log_event("story_deact", $story);
    add_msg('Story "[_1]" deleted.',
            '<span class="l10n">' . $story->get_title . '</span>');
    return 1;
};

1;
__END__<|MERGE_RESOLUTION|>--- conflicted
+++ resolved
@@ -485,89 +485,6 @@
     $self->set_redirect("/workflow/profile/story/${action}_notes.html?id=$id");
 }
 
-<<<<<<< HEAD
-sub delete_cat : Callback {
-    my $self = shift;
-    my $widget = $self->class_key;
-    my $cat_ids = mk_aref($self->params->{"$widget|delete_cat"});
-    my $story = get_state_data($widget, 'story');
-    chk_authz($story, EDIT);
-
-    my (@to_delete, @to_log);
-    my $primary = $self->params->{"$widget|primary_cat"}
-      ||  $story->get_primary_category->get_id;
-    foreach my $cid (@$cat_ids) {
-        my $cat = Bric::Biz::Category->lookup({ id => $cid });
-        if ($cid == $primary) {
-            add_msg('Category "[_1]" cannot be dissociated because it is the'
-                    . 'primary category', $cat->get_name);
-            next;
-        }
-        push @to_delete, $cid;
-        push @to_log, ['story_del_category', $story, { Category => $cat->get_name }];
-        add_msg('Category "[_1]" disassociated.',
-                '<span class="l10n">' . $cat->get_name . '</span>');
-    }
-
-    $story->delete_categories(\@to_delete);
-    $story->save;
-    log_event(@$_) for @to_log;
-    set_state_data($widget, 'story', $story);
-}
-
-sub update_primary : Callback {
-    my $self = shift;
-    my $widget = $self->class_key;
-    my $story   = get_state_data($widget, 'story');
-    chk_authz($story, EDIT);
-    my $primary = $self->params->{"$widget|primary_cat"};
-    $story->set_primary_category($primary);
-    $story->save;
-    set_state_data($widget, 'story', $story);
-}
-
-sub add_category : Callback {
-    my $self = shift;
-    my $widget = $self->class_key;
-    my $story = get_state_data($widget, 'story');
-    chk_authz($story, EDIT);
-    my $cat_id = $self->params->{"$widget|new_category_id"};
-    if (defined $cat_id) {
-        $story->add_categories([ $cat_id ]);
-        eval { $story->save; };
-        if (my $err = $@) {
-            $story->delete_categories([ $cat_id ]);
-            die $err;
-        }
-        my $cat = Bric::Biz::Category->lookup({ id => $cat_id });
-        log_event('story_add_category', $story, { Category => $cat->get_name });
-        add_msg('Category "[_1]" added.',
-                '<span class="l10n">' . $cat->get_name . '</span>');
-    }
-    set_state_data($widget, 'story', $story);
-}
-
-sub add_oc : Callback {
-    my $self = shift;
-    my $story = get_state_data($self->class_key, 'story');
-    chk_authz($story, EDIT);
-    my $oc = Bric::Biz::OutputChannel->lookup({ id => $self->value });
-    $story->add_output_channels($oc);
-    log_event('story_add_oc', $story, { 'Output Channel' => $oc->get_name });
-    $story->save;
-    set_state_data($self->class_key, 'story', $story);
-}
-
-sub view_notes : Callback {
-    my $self = shift;
-
-    my $story = get_state_data($self->class_key, 'story');
-    my $id = $story->get_id();
-    $self->set_redirect("/workflow/profile/story/comments.html?id=$id");
-}
-
-=======
->>>>>>> 6557ad5c
 sub trail : Callback {
     my $self = shift;
 
