package Bric::App::Callback::Profile::FormBuilder;

use base qw(Bric::App::Callback Bric::App::Callback::Profile );
__PACKAGE__->register_subclass;
use constant CLASS_KEY => 'formBuilder';

use strict;
use Bric::App::Authz qw(:all);
use Bric::App::Event qw(log_event);
use Bric::App::Session qw(:user);
use Bric::App::Util qw(:aref :msg :history :pkg :browser);
use Bric::Biz::ElementType::Parts::FieldType;
use Bric::Biz::OutputChannel;
use Bric::Biz::OutputChannel::Element;
use Bric::Biz::Site;
use Bric::Util::DBI qw(:junction);

my %meta_props = (
    'disp'      => 'fb_disp',
    'value'     => 'fb_value',
    'type'      => 'fb_type',
    'length'    => 'fb_size',
    'size'      => 'fb_size',
    'maxlength' => 'fb_maxlength',
    'rows'      => 'fb_rows',
    'cols'      => 'fb_cols',
    'multiple'  => 'fb_allowMultiple',
    'vals'      => 'fb_vals',
    'pos'       => 'fb_position',
    'precision' => 'fb_precision',
);

my %conf = (
    'contrib_type' => {
        'disp_name' => 'Contributor Type',
    },
    'element_type' => {
        'disp_name' => 'Element Type',
    },
);

my ($base_handler, $do_contrib_type, $do_element_type, $clean_param,
    $delete_ocs, $delete_sites, $check_save_element_type, $get_obj,
    $set_key_name, $update_element_type_attrs, $get_data_href,
    $delete_element_type_attrs, $set_primary_ocs, $add_new_attrs,
    $save_element_type_etc);


sub save : Callback {
    return unless $_[0]->value;      # already handled
    &$base_handler;
}
sub add : Callback {
    return unless $_[0]->value;      # already handled
    &$base_handler;
}
sub save_n_stay : Callback {
    return unless $_[0]->value;      # already handled
    &$base_handler;
}
sub addElementType : Callback {
    return unless $_[0]->value;      # already handled
    &$base_handler;
}
sub add_oc_id : Callback {
    return unless $_[0]->value;      # already handled
    &$base_handler;
}
sub add_site_id : Callback {
    return unless $_[0]->value;      # already handled
    &$base_handler;
}

###

# New contributor types are really secret groups, so we need to make sure
# that's so.
my %new_params = (
    contrib_type => { secret => 1 },
    element_type => {},
);

$base_handler = sub {
    my $self = shift;
    my $param = $self->params;

    my $key = (parse_uri($self->apache_req->uri))[2];
    my $class = get_package_name($key);

    # Instantiate the object.
    my $id = $param->{$key . '_id'};
    my $obj = defined $id
      ? $class->lookup({ id => $id })
      : $class->new($new_params{$key});

    # Check the permissions.
    unless (chk_authz($obj, $id ? EDIT : CREATE, 1)) {
        # If we're in here, the user doesn't have permission to do what
        # s/he's trying to do.
        add_msg("Changes not saved: permission denied.");
        $self->set_redirect(last_page());
    } else {
        # Process its data
        my $name = $param->{'name'};
        my $disp_name = $conf{$key}{'disp_name'};

        if ($param->{'delete'}) {
            $obj->deactivate();
            $obj->save();
            add_msg("$disp_name profile \"[_1]\" deleted.", $name);
            log_event("${key}_deact", $obj);
            $self->set_redirect("/admin/manager/$key");
        } else {
            if ($key eq 'contrib_type') {
                $param->{'obj'} = $do_contrib_type->($self, $obj, $key, $class);
            } elsif ($key eq 'element_type') {
                $param->{'obj'} = $do_element_type->($self, $obj, $key, $class);
            }
        }
    }
};

$do_contrib_type = sub {
    my ($self, $obj, $key, $class) = @_;
    my $param = $self->params;
    my $name = $param->{'name'};
    my $disp_name = $conf{$key}{'disp_name'};
    my %del_attrs = map( {$_ => 1} @{ mk_aref($param->{'delete_attr'})} );
    my $key_name = exists($param->{'key_name'})
      ? $param->{'key_name'}
      : '';

    $obj->activate();
    $obj->set_name($param->{'name'});
    $obj->set_description($param->{'description'});

    my $data_href = $obj->get_member_attr_hash || {};
    $data_href = { map { lc($_) => 1 } keys %$data_href };

    # Update existing attributes.
    my $i = 0;
    my $pos = mk_aref($param->{attr_pos});
    foreach my $aname (@{ mk_aref($param->{attr_name}) } ) {
        next if $del_attrs{$aname};

        $obj->set_member_attr({ name => $aname,
                                sql_type => $obj->get_member_attr_sql_type
                                            ({ name => $aname}),
                                value => $param->{"attr|$aname"} });
        $obj->set_member_meta({ name => $aname,
                                field => 'pos',
                                value => $pos->[$i] });
        ++$i;
    }
    my $no_save;
    # Add in any new attributes.
    if ($param->{fb_name}) {
        # There's a new attribute. Decide what type it is.
        if ($data_href->{lc $param->{fb_name}}) {
            # There's already an attribute by that name.
            add_msg('The "[_1]" field type already exists. Please try another key name.', $param->{fb_name});
            $no_save = 1;
        } else {
            my $sqltype = $param->{fb_type} eq 'date' ? 'date'
              : $param->{fb_type} eq 'textarea'
              && (!$param->{fb_maxlength} || $param->{fb_maxlength} > 1024)
              ? 'blob' : 'short';

            my $value = $sqltype eq 'date' ? undef : $param->{fb_value};

            # Set it for all members of this group.
            $obj->set_member_attr({ name => $param->{fb_name},
                                    sql_type => $sqltype,
                                    value => $value
                                  });

            $param = $clean_param->($param);

            # Record the metadata so we can properly display the form element.
            while (my ($k, $v) = each %meta_props) {
                $obj->set_member_meta({ name => $param->{fb_name},
                                        field => $k,
                                        value => $param->{$v} });
            }
            # Log that we've added it.
            log_event("${key}_ext", $obj, { 'Name' => $param->{fb_name} });
        }
    }

    # Delete any attributes that are no longer needed.
    if ($param->{delete_attr}) {
        foreach my $attr (keys %del_attrs) {
            $obj->delete_member_attr({ name => $attr });
            # Log that we've deleted it.
            log_event("${key}_unext", $obj, { 'Name' => $attr });
        }
    }

    # Save the group
    unless ($no_save) {
        $obj->save();

        # Take care of group management.
        $self->manage_grps($obj) if $param->{add_grp} || $param->{rem_grp};

        if ($self->cb_key eq 'save') {
            # Record a message and redirect if we're saving.
            add_msg("$disp_name profile \"[_1]\" saved.", $name);
            # Log it.
            my $msg = defined $param->{"$key\_id"} ? "$key\_save" : "$key\_new";
            log_event($msg, $obj);
            # Redirect back to the manager.
            $self->set_redirect("/admin/manager/$key");
        }
    }

    # Grab the ID.
    $param->{"$key\_id"} ||= $obj->get_id;
};

$do_element_type = sub {
    my ($self, $obj, $key, $class) = @_;
    my $param      = $self->params;
    my $name       = $param->{name};
    my $disp_name  = $conf{$key}{disp_name};
    my %del_attrs  = map {$_ => 1} @{ mk_aref($param->{delete_attr}) };
    my $key_name   = exists $param->{key_name} ? $param->{key_name} : undef;
    my $widget     = $self->class_key;
    my $cb_key     = $self->cb_key;

    # Make sure the name isn't already in use.
    my $no_save;
    # ElementType has been updated to take an existing but undefined 'active'
    # flag as meaning, "list both active and inactive"
    my @cs = defined $key_name
      ? $class->list_ids({
          key_name => $param->{key_name},
          active   => undef
      })
      : ();

    # Check if we need to inhibit a save based on some special conditions
    $no_save = $check_save_element_type->(\@cs, $param, $key);

    add_msg(qq{The key name "[_1]" is already used by another $disp_name.},
            $key_name)
      if $no_save;

    my $story_pkg_id = get_class_info('story')->get_id;
    my $media_pkg_id = get_class_info('media')->get_id;

    # Roll in the changes.
    $obj = $get_obj->($class, $param, $key, $obj);

    # All this stuff must come after $get_obj->() !
    $obj->activate;
    $obj->set_name($param->{name});

    $set_key_name->($obj, $param) if defined $key_name and not $no_save;
    $obj->set_description($param->{description});

    if ($param->{element_type_id}) {
        # It's an existing type.
        $obj->set_paginated(     defined $param->{paginated}     ? 1 : 0 );
        $obj->set_fixed_uri(     defined $param->{fixed_uri}     ? 1 : 0 );
        $obj->set_related_story( defined $param->{related_story} ? 1 : 0 );
        $obj->set_related_media( defined $param->{related_media} ? 1 : 0 );
        $obj->set_biz_class_id( $param->{biz_class_id} )
            if defined $param->{biz_class_id};
    }

    else {
        # It's a new element. Just set the type.
        $obj->set_top_level($param->{elem_type} eq 'Subelement' ? 0 : 1);
        if ($param->{elem_type} eq 'Media') {
            $obj->set_media(1);
            $obj->set_biz_class_id($media_pkg_id);
        } else {
            $obj->set_media(0);
            $obj->set_biz_class_id($story_pkg_id);
        }
    }

    # side-effect: returns enabled-OCs hashref.
    # pass in ref to $no_save...
    my $enabled = $set_primary_ocs->($self, $obj, \$no_save);

    my $data_href = $get_data_href->($param, $key);

    $update_element_type_attrs->(\%del_attrs, $param, $data_href);

    $add_new_attrs->($self, $obj, $key, $data_href, \$no_save);
    $delete_element_type_attrs->($obj, $param, $key, $cb_key, \%del_attrs, $data_href);

    $delete_ocs->($obj, $param);
    $delete_sites->($obj, $param, $self);

    # Enable output channels.
    foreach my $oc ($obj->get_output_channels) {
        $enabled->{$oc->get_id} ? $oc->set_enabled_on : $oc->set_enabled_off;
    }

    # Add output channels.
    $obj->add_output_channel($self->value) if $cb_key eq 'add_oc_id';

    # Add sites, if it's a top-level element type.
    if ($cb_key eq 'add_site_id' && $obj->is_top_level) {
        my $site_id = $self->value;
        # Only add the site if it has associated output channels.
        if (my $oc_id =
              Bric::Biz::OutputChannel->list_ids({site_id => $site_id })->[0])
        {
            $obj->add_site($site_id);
            $obj->set_primary_oc_id($oc_id, $site_id);
            $obj->add_output_channels($oc_id);
        } else {
            add_msg 'Site "[_1]" cannot be associated because it has no ' .
              'output channels',
              Bric::Biz::Site->lookup({ id => $site_id })->get_name;
        }
    }

    # delete any selected subelement types
    if (my $del = $param->{"$key|delete_sub"}) {
        my %existing  = map { $_->get_id => undef } $obj->get_containers;
        my $ids       = [
            grep { exists $existing{$_} } ref $del ? @$del : $del
        ];

        if (@$ids) {
            # Remove them and log it.
            my $element_types = Bric::Biz::ElementType->list({ id => ANY(@$ids) });
            $obj->del_containers($element_types);
            log_event('element_type_rem', $obj, { Name => $_->get_name })
                for @$element_types;
        }
    }

    # Take care of group management.
    $self->manage_grps($obj) if $param->{add_grp} || $param->{rem_grp};

    $save_element_type_etc->($self, $obj, $key, $no_save, $disp_name, $name);

    return $obj;
};


$clean_param = sub {
    my $param = shift;

    # Clean any select/radio values (but not codeselect)
    return $param
        unless $param->{fb_vals} && $param->{fb_type} ne 'codeselect';
    my $tmp;
    for my $line (split /\s*(?:\r?\n|\r)\s*/, $param->{fb_vals}) {
        my ($val, $label) = split /\s*(?<!\\),\s*/, $line, 2;
        $tmp .= "$val,"
             . (defined $label && $label ne '' ? $label : $val)
             . "\n"
             ;
    }
    $param->{fb_vals} = $tmp;
    return $param;
};

$delete_ocs = sub {
    my ($obj, $param) = @_;

    # Delete output channels.
    if ($param->{'rem_oc'}) {
        my $del_oc_ids = mk_aref($param->{'rem_oc'});
        $obj->delete_output_channels($del_oc_ids);
    }
};

$delete_sites = sub {
    my ($obj, $param, $self) = @_;

    # Delete sites.
    if ($param->{'rem_site'}) {
        my $del_site_ids = mk_aref($param->{'rem_site'});
        if(@$del_site_ids >= @{$obj->get_sites}) {
            add_msg("You cannot remove all Sites.");
        } else {
            $obj->remove_sites($del_site_ids);
        }
    }
};

$check_save_element_type = sub {
    my ($cs, $param, $key) = @_;

    return @$cs > 1
           || (@$cs == 1 && !defined $param->{element_type_id})
           || (@$cs == 1 && $cs->[0] != $param->{element_type_id})
           || (@$cs == 1 && defined $param->{element_type_id}
               && $cs->[0] != $param->{element_type_id})
        ? 1 : 0;
};

$get_obj = sub {
    my ($class, $param, $key, $obj) = @_;
    # Create a new object if we need to pass in an Element Type set ID
    $obj = $class->new({ type__id => $param->{"$key\_set_id"} })
      if exists $param->{"$key\_set_id"} && !defined $param->{"$key\_id"};

    return $obj;
};

$set_key_name = sub {
    my ($obj, $param) = @_;

    # Normalize the key name
    (my $kn = lc $param->{key_name}) =~ s/^\s+//;
    $kn =~ s/\s+$//;
    $kn =~ y/a-z0-9/_/cs;

    $obj->set_key_name($kn);
};

$update_element_type_attrs = sub {
    my ($del_attrs, $param, $data_href) = @_;
    # Update existing field types.
    my $pos = mk_aref($param->{attr_pos});
    my $i = 0;
    foreach my $aname (@{ mk_aref($param->{attr_name}) }) {
        unless ($del_attrs->{$aname}) {
<<<<<<< HEAD
            my $field = $data_href->{$aname};
            $field->set_place($pos->[$i++]);
            $field->set_default_val($param->{"attr|$aname"});
            $field->save;
=======
            my $field = lc $aname;
            $data_href->{$field}->set_place($pos->[$i]);
            $data_href->{$field}->set_meta('html_info', 'pos', $pos->[$i]);
            my $val = $param->{"attr|$aname"};
            $val = join '__OPT__', @$val if ref $val;
            $data_href->{$field}->set_meta('html_info', 'value', $val);
            $data_href->{$field}->save;
            $i++;
>>>>>>> 071a08c7
        }
    }
};

$get_data_href = sub {
    my ($param, $key) = @_;

    # Get existing attrs from the FieldType class rather than from
    # $obj->get_data so that we can be sure to check for both active
    # and inactive data fields.
    my $all_data = Bric::Biz::ElementType::Parts::FieldType->list({
        element_type_id => $param->{"$key\_id"}
    });
    return { map { $_->get_key_name => $_ } @$all_data };
};

$delete_element_type_attrs = sub {
    my ($obj, $param, $key, $cb_key, $del_attrs, $data_href) = @_;

    # Delete any attributes that are no longer needed.
    if ($param->{delete_attr} && ($cb_key eq 'save' || $cb_key eq 'save_n_stay')) {
        my $del = [];
        foreach my $attr (keys %$del_attrs) {
            my $atd = $data_href->{lc $attr};
            push @$del, $atd;
            log_event('field_type_rem', $obj, { Name => $attr });
            log_event('field_type_deact', $atd);
        }
        $obj->del_field_types($del);
    }
};

$set_primary_ocs = sub {
    my ($self, $obj, $no_save) = @_;    # $no_save is a scalar ref
    my $param = $self->params;
    my $cb_key = $self->cb_key;

    # Determine the enabled output channels.
    my %enabled = map { $_ ? ( $_ => 1) : () } @{ mk_aref($param->{enabled}) },
      map { $obj->get_primary_oc_id($_) } $obj->get_sites;

    # Set the primary output channel ID per site
    if (($cb_key eq 'save' || $cb_key eq 'save_n_stay') && $obj->is_top_level) {
        # Load up the existing sites and output channels.
        my %oc_ids = (
            map { $_ => $obj->get_primary_oc_id($_) }
            map { $_->get_id }
            $obj->get_sites
        );

        foreach my $field (keys %$param) {
            next unless $field =~ /^primary_oc_site_(\d+)$/;
            my $siteid = $1;
            $obj->set_primary_oc_id($param->{$field}, $siteid);
            my ($oc) = $obj->get_output_channels($param->{$field});
            unless ($oc) {
                $obj->add_output_channel($param->{$field});
                $oc = Bric::Biz::OutputChannel->lookup({ id => $param->{$field} });
            }

            # Associate it with the site and make sure it's enabled.
            $oc_ids{$siteid} = $param->{$field};
            $enabled{$oc->get_id} = 1;
        }

        foreach my $siteid (keys %oc_ids) {
            unless ($oc_ids{$siteid}) {
                $$no_save = 1;
                my $site = Bric::Biz::Site->lookup({id => $siteid});
                add_msg('Site "[_1]" requires a primary output channel.',
                        $site->get_name);
            }
        }
    } elsif ($cb_key eq 'add_oc_id') {
        my $oc = Bric::Biz::OutputChannel::Element->lookup({id => $self->value});
        my $siteid = $oc->get_site_id;
        unless ($obj->get_primary_oc_id($siteid)) {
            # They're adding the first one. Make it the primary.
            $obj->set_primary_oc_id($self->value, $siteid);
        }
    }

    return \%enabled;
};

$add_new_attrs = sub {
    my ($self, $obj, $key, $data_href, $no_save) = @_;   # $no_save scalar_ref
    my $param = $self->params;

    # Add in any new attributes.
    if ($param->{fb_name}) {
        # Create the key name with leading and trailing whitespace removed.
        (my $key_name = lc $param->{fb_name}) =~ s/^\s+//;
        $key_name =~ s/\s+$//;
        # Then change all other non-alphanumeric characters to underscores.
        $key_name =~ y/a-z0-9/_/cs;
        # There's a new attribute. Decide what type it is.
        if ($data_href->{$key_name}) {
            # There's already an attribute by that name.
            add_msg('The "[_1]" field type already exists. Please try '
                    . 'another key name.', $key_name);
            $$no_save = 1;
        } else {
            if ($param->{fb_type} eq 'codeselect') {
                # XXX: change if comp/widgets/profile/displayAttrs.mc changes..
                my $code = $param->{fb_vals};
                my $items = eval "$code";
                unless (ref $items eq 'ARRAY' and !(@$items % 2)) {
                    add_msg("Invalid codeselect code (didn't return an array ref of even size)");
                    $$no_save = 1;
                    return;
                }
            }

            my $sqltype = $param->{fb_type} eq 'date'
                ? 'date'
                : $param->{fb_type} eq 'textarea'
                  && (!$param->{fb_maxlength} || $param->{fb_maxlength} > 1023)
                ? 'blob'
                : 'short';

            my $value = $sqltype eq 'date' ? undef : $param->{fb_value};

            # XXX Check this.
            $param = $clean_param->($param);
            my $max = $param->{'fb_maxlength'} ? $param->{'fb_maxlength'}
              : ($param->{'fb_maxlength'} eq '0') ? 0 : undef;

            my $atd = $obj->new_field_type({
                key_name    => $key_name,
                name        => $param->{fb_disp},
                required    => $param->{fb_req}   ? 1 : 0,
                quantifier  => $param->{fb_quant} ? 1 : 0,
                sql_type    => $sqltype,
                place       => $param->{fb_position},
                max_length  => $max,
                widget_type => $param->{fb_type},
                length      => $param->{length},
                rows        => $param->{fb_rows},
                cols        => $param->{fb_cols},
                multiple    => $param->{multiple} ? 1 : 0,
                vals        => $param->{fb_vals},
                precision   => $param->{fb_precision} || undef,
                default_val => $param->{fb_type} eq 'checkbox' ? 1 : $param->{fb_value},
            });

            # Log that we've created it.
            log_event('field_type_add', $obj, { Name => $key_name });
            log_event('field_type_new', $atd);
        }
    }
};

$save_element_type_etc = sub {
    my ($self, $obj, $key, $no_save, $disp_name, $name) = @_;
    my $param = $self->params;
    my $cb_key = $self->cb_key;

    # Save the element type.
    $obj->save() unless $no_save;
    $param->{"$key\_id"} = $obj->get_id;

    my $containers = $obj->get_containers;
    unless ($no_save) {
        if ($cb_key eq 'save' || $cb_key eq 'save_n_stay') {
            if ($param->{'isNew'}) {
                $self->set_redirect("/admin/profile/$key/" .$param->{"$key\_id"} );
            } else {
                # If this is a top-level element type, make sure it as one
                # site and one OC associated with it.
                if ($obj->is_top_level) {
                    my $site_id = $obj->get_sites->[0];
                    unless ($site_id and $obj->get_primary_oc_id($site_id) ) {
                        add_msg("Element type must be associated with at least " .
                                "one site and one output channel.");
                        return;
                    }
                }

                # log the event
                my $msg = $key . (defined $param->{"$key\_id"} ? '_save' : '_new');
                log_event($msg, $obj);
                # Record a message and redirect if we're saving.
                add_msg("$disp_name profile \"[_1]\" saved.", $name);
                # return to profile if creating new object
                $self->set_redirect("/admin/manager/$key") unless $cb_key eq 'save_n_stay';
            }
        } elsif ($cb_key eq 'addElementType') {
            # redirect, and tack object id onto path
            $self->set_redirect("/admin/manager/$key/" . $param->{"$key\_id"});
        }
    }
};

1;<|MERGE_RESOLUTION|>--- conflicted
+++ resolved
@@ -425,21 +425,12 @@
     my $i = 0;
     foreach my $aname (@{ mk_aref($param->{attr_name}) }) {
         unless ($del_attrs->{$aname}) {
-<<<<<<< HEAD
             my $field = $data_href->{$aname};
             $field->set_place($pos->[$i++]);
-            $field->set_default_val($param->{"attr|$aname"});
-            $field->save;
-=======
-            my $field = lc $aname;
-            $data_href->{$field}->set_place($pos->[$i]);
-            $data_href->{$field}->set_meta('html_info', 'pos', $pos->[$i]);
             my $val = $param->{"attr|$aname"};
             $val = join '__OPT__', @$val if ref $val;
-            $data_href->{$field}->set_meta('html_info', 'value', $val);
-            $data_href->{$field}->save;
-            $i++;
->>>>>>> 071a08c7
+            $field->set_default_val($val);
+            $field->save;
         }
     }
 };
