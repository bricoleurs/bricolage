package Bric::App::Callback::Desk;

use base qw(Bric::App::Callback);
# Note special name 'desk_asset' so it doesn't conflict
# with 'desk' in Profile/Desk.pm
__PACKAGE__->register_subclass;
use constant CLASS_KEY => 'desk_asset';

use strict;
use Bric::App::Authz qw(:all);
use Bric::App::Session qw(:state :user);
use Bric::App::Event qw(log_event);
use Bric::App::Util qw(:msg :pkg :aref);
use Bric::App::Callback::Publish;
use Bric::Biz::Asset::Business::Media;
use Bric::Biz::Asset::Business::Story;
use Bric::Biz::Asset::Template;
use Bric::Biz::Workflow;
use Bric::Biz::Workflow::Parts::Desk;
use Bric::Config qw(:ui :pub);
use Bric::Util::Burner;
use Bric::Util::DBI qw(:junction);
use Bric::Util::Priv::Parts::Const qw(:all);
use Bric::Util::Time qw(strfdate);
use Bric::Util::Fault qw(throw_error);

my $pkgs = {
    story    => 'Bric::Biz::Asset::Business::Story',
    media    => 'Bric::Biz::Asset::Business::Media',
    template => 'Bric::Biz::Asset::Template',
    desk     => 'Bric::Biz::Workflow::Parts::Desk'
};

sub checkin : Callback {
    my $self = shift;

    my ($class, $id) = split /_/, $self->value;
    my $obj  = $pkgs->{$class}->lookup({'id' => $id, checkout => 1});
    my $desk = $obj->get_current_desk;

    $desk->checkin($obj);
    log_event("${class}_checkin", $obj, { Version => $obj->get_version });

    my ($next_desk_id, $next_workflow_id) = 
        split /-/, $self->params->{"desk_asset|next_desk"};
    
    if ($next_desk_id eq 'shelve') {
        $desk->remove_asset($obj)->save;
        $obj->set_workflow_id(undef);
        $obj->save;
        log_event("${class}_rem_workflow", $obj);
    } elsif ($next_desk_id eq 'publish') {
        $self->_move_to_publish_desk($obj);
        $self->params->{"${class}_pub"} = { $obj->get_version_id => $obj };
        $self->publish;
    } elsif ($next_desk_id eq 'deploy') {
        if ($class eq 'template') {
            $self->_move_to_publish_desk($obj);
            $self->params->{"desk_asset|template_pub_ids"} = [ $obj->get_version_id ];
            $self->deploy;
        }
    } elsif ($next_desk_id) {
        if ($desk->get_id != $next_desk_id) {
            my $next = $pkgs->{desk}->lookup({ id => $next_desk_id });
            $desk->transfer({
                to    => $next,
                asset => $obj
            });
            log_event("${class}_moved", $obj, { Desk => $next->get_name });
            $next->save;
        }
        $desk->save;
    } else {
        $desk->save;
    }

    if ($class eq 'template') {
        my $sandbox = Bric::Util::Burner->new({user_id => get_user_id()});
        $sandbox->undeploy($obj);
    }
}

sub checkout : Callback {
    my $self = shift;

    my ($class, $id) = split(/_/, $self->value);
    my $pkg  = get_package_name($class);
    my $obj  = $pkg->lookup({'id' => $id});
    
    unless ($obj->get_checked_out) {
        my $desk = $obj->get_current_desk;
        $desk->checkout($obj, get_user_id());
        $desk->save;
        $obj->save;
        log_event("${class}_checkout", $obj);
    
        $id = $obj->get_id;
    
        if ($class eq 'template') {
            my $sandbox = Bric::Util::Burner->new({user_id => get_user_id() });
            $sandbox->deploy($obj);
        }
    }
    
    $self->set_redirect("/workflow/profile/$class/$id/?checkout=1");
}

sub move : Callback {
    my $self = shift;

    my ($class, $id) = split /_/, $self->value;
    my $obj  = $pkgs->{$class}->lookup({ 'id' => $id });
    my $desk = $obj->get_current_desk;
    my $curr_desk_id = $desk->get_id;

    my ($next_desk_id, $next_workflow_id) = 
        split /-/, $self->params->{"desk_asset|next_desk"};

    # Do not move assets where the user has not chosen a next desk,
    # or the desk ID is the same.
    return unless $next_desk_id and $next_desk_id != $curr_desk_id;

    unless ($obj->is_current) {
        add_msg('Cannot move [_1] asset "[_2]" while it is checked out.',
            $class, $obj->get_name);
        return;
    }

    if ($next_desk_id eq 'shelve') {
        if ($obj->get_checked_out) {
            $desk->checkin($obj);
            log_event("${class}_checkin", $obj, {
                Version => $obj->get_version
            });
        }
        $desk->remove_asset($obj)->save;
        $obj->set_workflow_id(undef);
        $obj->save;
        log_event("${class}_rem_workflow", $obj);
        return;
    } elsif ($next_desk_id eq 'publish') {
        $self->_move_to_publish_desk($obj);
        $self->params->{"${class}_pub"} = { $obj->get_version_id => $obj };
        $self->publish;
        return;
    } elsif ($next_desk_id eq 'deploy') {
        if ($class eq 'template') {
            $self->_move_to_publish_desk($obj);
            $self->params->{"desk_asset|template_pub_ids"} = [ $obj->get_version_id ];
            $self->deploy;
        }
        return;
    }

    # Get the next desk.
    my $next = $pkgs->{desk}->lookup({'id' => $next_desk_id});

    # Transfer from the current to the next.
    $desk->transfer({'to'    => $next,
                     'asset' => $obj});

    # Save both desks.
    $desk->save;
    $next->save;

    if (ALLOW_WORKFLOW_TRANSFER) {
        if ($next_workflow_id != $obj->get_workflow_id) {
            # Transfer workflows.
            $obj->set_workflow_id($next_workflow_id);
            $obj->save;
            my $wf = Bric::Biz::Workflow->lookup({ id => $next_workflow_id });
            log_event("${class}_add_workflow", $obj,
                      { Workflow => $wf->get_name });
        }
    }

    # Log an event
    log_event("${class}_moved", $obj, { Desk => $next->get_name });
}

sub publish : Callback {
    my $self = shift;
    my $param = $self->params;
    my $story_pub = $param->{story_pub} || {};
    my $media_pub = $param->{media_pub} || {};
    
    # If we were passed a string instead of an object, find the object
    for my $pub (\$story_pub, \$media_pub) {
        next if ref $$pub;
        
        my ($class, $version_id) = split /_/, $$pub;
        my $obj = $pkgs->{$class}->lookup({ version_id => $version_id });
        $$pub = { $obj->get_version_id => $obj };
    }
    
    my $story = mk_aref($param->{$self->class_key.'|story_pub_ids'});
    my $media = mk_aref($param->{$self->class_key.'|media_pub_ids'});
    my (@rel_story, @rel_media);

    # start with the objects checked for publish
    my @stories = values %$story_pub;
    my @media   = values %$media_pub;
    push @stories, $pkgs->{story}->list({ version_id => ANY(@$story) }) if @$story;
    push @media,   $pkgs->{media}->list({ version_id => ANY(@$media) }) if @$media;

    my %selected = (
        story => { map { $_->get_id => undef } @stories },
        media => { map { $_->get_id => undef } @media   },
    );

    my (@sids, @mids, %desks);

    my (%seen, @messages);

    for ([story => \@stories, $story_pub],
         [media => \@media,   $media_pub]
     ) {
        my ($key, $objs, $pub_ids) = @$_;
        # iterate through objects looking for related and stories
        while (@$objs) {
            my $doc = shift @$objs or next;

            # haven't I seen you someplace before?
            my $vid = $doc->get_version_id;
            my $id =  $doc->get_id;
            next if $seen{"$key$id"};

            unless (chk_authz($doc, PUBLISH, 1)) {
                my $doc_disp_name = lc get_disp_name($key);
                push @messages, [
                    'You do not have permission to publish '
                    . qq{$doc_disp_name "[_1]"},
                    $doc->get_name,
                ];
                next;
            }

            if ($doc->get_checked_out) {
                # Cannot publish checked-out assets.
                my $doc_disp_name = lc get_disp_name($key);
                push @messages,[
                    'Cannot publish $doc_disp_name "[_1]" because it is '
                    . " checked out.",
                    $doc->get_name,
                ];
                delete $pub_ids->{$vid};
                next;
            }

            # Hang on to your hat!
            my $ids = $key eq 'story' ? \@sids : \@mids;
            push @$ids, $vid;

            # Examine all the related objects.
            if (PUBLISH_RELATED_ASSETS) {
                foreach my $rel ($doc->get_related_objects) {
                    # Skip assets that don't need to be published.
                    next unless $rel->needs_publish;
                    # Skip deactivated documents.
                    next unless $rel->is_active;

                    # haven't I seen you someplace before?
                    my $relid  = $rel->get_id;
                    my $relkey = $rel->key_name;
                    next if exists $selected{$relkey}{$relid}
                        || $seen{"$relkey$relid"};
                    my $relvid = $rel->get_version_id;

                    if ($rel->get_checked_out) {
                        # Cannot publish checked-out assets.
                        my $rel_disp_name = lc get_disp_name($rel->key_name);
                        push @messages,[
                            "Cannot auto-publish related $rel_disp_name "
                            . '"[_1]" because it is checked out.',
                            $rel->get_name,
                        ];
                        next;
                    }

                    if ($rel->get_workflow_id) {
                        # It must be on a publish desk.
                        my $did = $rel->get_desk_id;
                        my $desk = $desks{$did}
                            ||= Bric::Biz::Workflow::Parts::Desk->lookup({
                                id => $did,
                            });
                        unless ($desk->can_publish) {
                            my $rel_disp_name = lc get_disp_name($rel->key_name);
                            push @messages,[
                                "Cannot auto-publish related $rel_disp_name "
                                . '"[_1]" because it is not on a publish desk.',
                                $rel->get_name,
                            ];
                            next;
                        }
                    }

                    unless (chk_authz($rel, PUBLISH, 1)) {
                        # Permission denied!
                        my $rel_disp_name = lc get_disp_name($rel->key_name);
                        push @messages,[
                            'You do not have permission to auto-publish '
                            . qq{$rel_disp_name "[_1]"},
                            $rel->get_name,
                        ];
                        next;
                    }

                    # Push onto the appropriate list
                    if ($relkey eq 'story') {
                        push @rel_story, $relvid;
                        push @sids,      $relvid if $pub_ids->{$vid};
                        push @stories,   $rel; # recurse through related stories
                    } else {
                        push @rel_media, $relvid;
                        push @mids,      $relvid if $pub_ids->{$vid};
                    }
                }

                # Publish all aliases, too.
                push @$ids,  map { $_->get_version_id } $doc->list({
                    alias_id          => $doc->get_id,
                    publish_status    => 1,
                    published_version => 1,
                });
            }

            # We've been processed now so make sure we aren't done again
            $seen{"$key$id"}++;
        }

    }

    # By this point we now know if we're going to fail this publish
    # if we set the fail behaviour to fail rather than warn
    if (PUBLISH_RELATED_ASSETS && @messages) {
        if (PUBLISH_RELATED_FAIL_BEHAVIOR eq 'fail') {
            add_msg(@$_) for @messages;
            my $msg = 'Publish aborted due to errors above. Please fix the '
                . ' above problems and try again.';
            throw_error error    => $msg,
                        maketext => $msg;
        } else {
            # we are set to warn, should we add a further warning to the msg ?
            add_msg(@$_) for @messages;
            add_msg('Some of the related assets were not published.');
        }
    } else {
        add_msg(@$_) for @messages;
    }

    # For publishing from a desk, I added two new 'publish'
    # state data: 'rel_story', 'rel_media'. This is to be
    # able to distinguish between related assets and the
    # original stories to be published.
    set_state_data('publish', {
        story => \@sids,
        media => \@mids,
        story_pub => $story_pub,
        media_pub => $media_pub,
        (@rel_story ? (rel_story => \@rel_story) : ()),
        (@rel_media ? (rel_media => \@rel_media) : ())
    });

    if (%$story_pub or %$media_pub) {
        # Instant publish!
        my $pub = Bric::App::Callback::Publish->new(
            cb_request   => $self->cb_request,
            pkg_key      => 'publish',
            apache_req   => $self->apache_req,
            params       => { instant => 1,
                              pub_date => strfdate(),
                          },
        );
        $pub->publish();
    } else {
        $self->set_redirect('/workflow/profile/publish');
    }
}

sub deploy : Callback {
    my $self = shift;
    my $widget = $self->class_key;

<<<<<<< HEAD
        $a_ids = ref $a_ids ? $a_ids : [$a_ids];

        if (my $count = @$a_ids) {
            for my $fa (Bric::Biz::Asset::Template->list({
                version_id => ANY(@$a_ids)
=======
    if (my $ids = $self->params->{"$widget|template_pub_ids"}) {
        my $burner = Bric::Util::Burner->new;
        
        $ids = mk_aref($ids);
        
        if (my $count = @$ids) {
            for my $template (Bric::Biz::Asset::Template->list({
                version_id => ANY(@$ids)
>>>>>>> 6557ad5c
            })) {
                my $action = $template->get_deploy_status ? 'template_redeploy'
                    : 'template_deploy';
                $burner->deploy($template);
                $template->set_deploy_date(strfdate());
                $template->set_deploy_status(1);
                $template->set_published_version($template->get_current_version);
                $template->save;
                log_event($action, $template);

                # Get the current desk and remove the asset from it.
                my $desk = $template->get_current_desk;
                $desk->remove_asset($template);
                $desk->save;

                # Clear the workflow ID.
<<<<<<< HEAD
                $fa->set_workflow_id(undef);
                $fa->save;
                log_event("template_rem_workflow", $fa);
                add_msg('Template "[_1]" deployed.', $fa->get_uri)
=======
                $template->set_workflow_id(undef);
                $template->save;
                log_event("template_rem_workflow", $template);
                add_msg('Template "[_1]" deployed.', $template->get_uri)
>>>>>>> 6557ad5c
                    if $count == 1;
            }
            # Sum it up for them
            if ($count > 1) {
                add_msg("[quant,_1,template] deployed.", $count);
            }
        }
    }
    
    # If there are stories or media to be published, publish them!
    if ($self->params->{"$widget|story_pub_ids"}
          || $self->params->{"$widget|media_pub_ids"}) {
        $self->publish;
    }
}

sub clone : Callback {
    my $self = shift;
    my $aid = $self->value;
    my $param = $self->params;

    # Lookup the story and log that it has been cloned.
    my $story = Bric::Biz::Asset::Business::Story->lookup({ id => $aid });
    log_event('story_clone', $story);

    # Look it up again to avoid the event above being logged on the clone
    # instead of the original story.
    $story = Bric::Biz::Asset::Business::Story->lookup({ id => $aid });

    # Get the current desk.
    my $desk = $story->get_current_desk;

    # Clone the story.
    $story->clone;

    # Merge changes into story
    $self->_merge_properties($story) or return;

    # Save changes
    $story->save;

    # Put the cloned story on the desk.
    $desk->accept({ asset => $story });
    $desk->save;

    # Log events and redirect.
    my $wf = $story->get_workflow_object;
    log_event('story_clone_create', $story);
    log_event('story_add_workflow', $story, { Workflow => $wf->get_name });
    log_event('story_moved', $story, { Desk => $desk->get_name });
    log_event('story_checkout', $story);
    $self->set_redirect('/workflow/profile/story/' . $story->get_id
                        . '/?checkout=1');
}

sub delete : Callback {
    my $self = shift;
    my ($class, $id) = split /_/, $self->value;
    my $obj  = $pkgs->{$class}->lookup({ 'id' => $id });
    
    if (chk_authz($obj, EDIT, 1)) {
        my $desk = $obj->get_current_desk;
        $desk->remove_asset($obj);
        $desk->save;
        log_event("${class}_rem_workflow", $obj);
        $obj->set_workflow_id(undef);
        $obj->deactivate;
        $obj->save;
        
        if ($class eq 'template') {
            my $burn = Bric::Util::Burner->new;
            $burn->undeploy($obj);
            my $sandbox = Bric::Util::Burner->new({user_id => get_user_id()});
            $sandbox->undeploy($obj);
        }
        log_event("${class}_deact", $obj);
    } else {
        add_msg('Permission to delete "[_1]" denied.', $obj->get_name);
    }
}


### PRIVATE ###

sub _merge_properties {
    my ($self, $story) = @_;
    my $param = $self->params;
    my $widget = $self->class_key;

    my $err = 0;

    # Title
    $story->set_title($param->{title});

    # Slug - account for sluglessness
    $param->{slug} = '' unless exists($param->{slug}) && defined($param->{slug});
    if (ALLOW_SLUGLESS_NONFIXED || $story->is_fixed || $param->{slug} =~ /\S/) {
        $story->set_slug($param->{slug});
    } else {
        add_msg('Slug required for non-fixed (non-cover) story type.');
        $err++;
    }

    # Category
    my $cid = $param->{"$widget|new_category_id"};
    unless (defined $cid && $cid ne '') {
        add_msg('Please select a primary category.');
        $err++;
    } else {
        # Delete all the current categories first,
        # then add the new category and make it primary.
        # It's a little more complicated to avoid
        # deleting the new category if it's already there.
        my %todelete_cats = map { $_->get_id => $_ } $story->get_categories;

        my $was_there = delete($todelete_cats{$cid}) || 0;
        $story->add_categories([$cid]) unless $was_there;
        if (my $seconds = $param->{"$widget|secondary_category_id"}) {
            # Add secondary categories.
            my @add;
            for my $catid (@{mk_aref($seconds)}) {
                # Leave existing seconary categories and the primary category.
                next if delete $todelete_cats{$catid} || $catid == $cid;
                push @add, Bric::Biz::Category->lookup({ id => $catid });
            }
            $story->add_categories(\@add) if @add;
        }
        $story->delete_categories([ values(%todelete_cats) ]) if %todelete_cats;
        $story->set_primary_category($cid);
    }

    # Cover date
    if ($param->{'cover_date-partial'}) {
        add_msg('Cover Date incomplete.');
        $err++;
    } else {
        $story->set_cover_date($param->{cover_date});
    }

    # Output Channel
    my $ocid = $param->{"$widget|new_oc_id"};
    unless (defined $ocid && $ocid ne '') {
        add_msg('Please select a primary output channel.');
        $err++;
    } else {
        # Delete all the current output channels first,
        # then add the new output channel and make it primary.
        # It's a little more complicated to avoid
        # deleting the new output channel if it's already there.

        # Note the current output channels.
        my %todelete_ocs =  map { $_->get_id => $_ }
          $story->get_output_channels;

        unless (delete $todelete_ocs{$ocid}) {
            $story->add_output_channels(
                Bric::Biz::OutputChannel->lookup({ id => $ocid })
            );
        }
        $story->set_primary_oc_id($ocid);

        # Add any secondary output channels.
        my (%seen, @add);
        if (my $ocs2 = $param->{"$widget|secondary_oc_id"}) {
            for my $oc2id (@{mk_aref($ocs2)}) {
                # Leave existing seconary OCs and the primary OC.
                next if delete $todelete_ocs{$oc2id} || $oc2id == $ocid;
                push @add, Bric::Biz::OutputChannel->lookup({ id => $oc2id })
                  unless $seen{$oc2id}++;
            }
        }

        # Add any secondary output channels from an associated OC group.
        if (my $grp_id = $param->{"$widget|oc_grp_id"}) {
            my %allowed = map { $_->get_id => 1 }
              $story->get_element_type->get_output_channels;
            push @add,
              map { $_->[1] }
              grep {
                  $allowed{$_->[0]}
                  && !$seen{$_->[0]}++
                  && ! delete $todelete_ocs{$_->[0]}
              }
              map { [ $_->get_id => $_ ] }
              Bric::Biz::OutputChannel->list({ grp_id => $grp_id });
        }

        # Now add them.
        $story->add_output_channels(@add) if @add;

        # Delete any leftovers.
        $story->del_output_channels(values %todelete_ocs) if %todelete_ocs;
    }

    return 1 unless $err;
    return;
}

sub _move_to_publish_desk {
    my ($self, $obj) = @_;
    
    my $class = $obj->key_name;
    my $cur_desk = $obj->get_current_desk;
    
    # Publish the template and remove it from workflow.
    my ($pub_desk, $no_log);
    # Find a publish desk.
    if ($cur_desk->can_publish) {
        # We've already got one.
        $pub_desk = $cur_desk;
        $no_log = 1;
    } else {
        # Find one in this workflow.
        my $workflow = $obj->get_workflow_object;
        foreach my $d ($workflow->allowed_desks) {
            $pub_desk = $d and last if $d->can_publish;
        }
        # Transfer the template to the publish desk.
        $cur_desk->transfer({ to    => $pub_desk,
                              asset => $obj });
        $cur_desk->save;
        $pub_desk->save;
    }
    
    $obj->save;
    
    log_event("${class}_moved", $obj, { Desk => $pub_desk->get_name }) unless $no_log;
}

1;<|MERGE_RESOLUTION|>--- conflicted
+++ resolved
@@ -382,13 +382,6 @@
     my $self = shift;
     my $widget = $self->class_key;
 
-<<<<<<< HEAD
-        $a_ids = ref $a_ids ? $a_ids : [$a_ids];
-
-        if (my $count = @$a_ids) {
-            for my $fa (Bric::Biz::Asset::Template->list({
-                version_id => ANY(@$a_ids)
-=======
     if (my $ids = $self->params->{"$widget|template_pub_ids"}) {
         my $burner = Bric::Util::Burner->new;
         
@@ -397,7 +390,6 @@
         if (my $count = @$ids) {
             for my $template (Bric::Biz::Asset::Template->list({
                 version_id => ANY(@$ids)
->>>>>>> 6557ad5c
             })) {
                 my $action = $template->get_deploy_status ? 'template_redeploy'
                     : 'template_deploy';
@@ -414,17 +406,10 @@
                 $desk->save;
 
                 # Clear the workflow ID.
-<<<<<<< HEAD
-                $fa->set_workflow_id(undef);
-                $fa->save;
-                log_event("template_rem_workflow", $fa);
-                add_msg('Template "[_1]" deployed.', $fa->get_uri)
-=======
                 $template->set_workflow_id(undef);
                 $template->save;
                 log_event("template_rem_workflow", $template);
                 add_msg('Template "[_1]" deployed.', $template->get_uri)
->>>>>>> 6557ad5c
                     if $count == 1;
             }
             # Sum it up for them
