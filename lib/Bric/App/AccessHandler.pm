--- conflicted
+++ resolved
@@ -7,28 +7,16 @@
 
 =head1 VERSION
 
-<<<<<<< HEAD
-$Revision: 1.19 $
-=======
-$Revision: 1.16.2.3 $
->>>>>>> bc2029f5
+$Revision: 1.20 $
 
 =cut
 
 # Grab the Version Number.
-<<<<<<< HEAD
-our $VERSION = (qw$Revision: 1.19 $ )[-1];
+our $VERSION = (qw$Revision: 1.20 $ )[-1];
 
 =head1 DATE
 
-$Date: 2003-08-20 19:15:06 $
-=======
-our $VERSION = (qw$Revision: 1.16.2.3 $ )[-1];
-
-=head1 DATE
-
-$Date: 2003-09-23 00:46:37 $
->>>>>>> bc2029f5
+$Date: 2003-10-03 05:58:13 $
 
 =head1 SYNOPSIS
 
