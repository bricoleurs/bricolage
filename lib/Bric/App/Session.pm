package Bric::App::Session;
###############################################################################

=head1 NAME

Bric::App::Session - A class to handle user sessions

=head1 VERSION

<<<<<<< HEAD
$Revision: 1.22 $

=cut

our $VERSION = (qw$Revision: 1.22 $ )[-1];

=head1 DATE

$Date: 2003-03-19 06:49:16 $
=======
$Revision: 1.20.2.3 $

=cut

our $VERSION = (qw$Revision: 1.20.2.3 $ )[-1];

=head1 DATE

$Date: 2003-04-10 19:24:21 $
>>>>>>> 885217a2

=head1 SYNOPSIS

  use Bric::App::Session;

  #- Methods called from the apache perl handler -#

  setup_user_session($r);

  sync_user_session();

  handle_callbacks($interp);

  #- Methods called from widgets -#

  [$new_state_name, $new_state_data] = init_state($widget, $state, $data);

  $state_name = state_name($widget, $name);

  $state_data = state_data($widget, ($data_hash || $name, $value));

  [$state_name, $state_data] = state($widget, $state_name, $state_data);

=head1 DESCRIPTION

This module provides all the necessary functions for maintaining state within
widgets. This includes setting a global state variable $session as well as
accessor methods for setting the state name of a widget and state data of a
widget.

=cut

#==============================================================================#
# Dependencies                         #
#======================================#

#--------------------------------------#
# Standard Dependencies

use strict;

#--------------------------------------#
# Programmatic Dependencies
use Bric::Config qw(:sys_user :admin :temp :cookies);
use Bric::Util::Fault qw(:all);
use Apache::Session::File;
use Bric::Util::Trans::FS;

use File::Path qw(mkpath);
use Apache::Cookie;

#==============================================================================#
# Inheritance                          #
#======================================#

use base qw( Exporter );

our @EXPORT_OK = qw(clear_state
                    init_state
                    init_state_name
                    init_state_data
                    reset_state
                    get_state
                    get_state_data
                    get_state_name
                    get_user_login
                    get_user_id
                    set_state
                    set_state_data
                    set_state_name
                    set_user
                    get_user_login
                    get_user_id
                    get_user_object
                    user_is_admin);

our %EXPORT_TAGS = (state => [qw(clear_state
                                 init_state
                                 init_state_name
                                 init_state_data
                                 reset_state
                                 get_state
                                 get_state_data
                                 get_state_name
                                 set_state
                                 set_state_data
                                 set_state_name)],
                    user => [qw(set_user
                                user_is_admin
                                get_user_login
                                get_user_id
                                get_user_object)],
                   );

#=============================================================================#
# Function Prototypes                  #
#======================================#



#==============================================================================#
# Constants                            #
#======================================#

use constant MAX_HISTORY => 10;

use constant SESS_DIR =>
  Bric::Util::Trans::FS->cat_dir(TEMP_DIR, 'bricolage', 'session');

use constant LOCK_DIR =>
  Bric::Util::Trans::FS->cat_dir(TEMP_DIR, 'bricolage', 'lock');

use constant OPTS     => { Directory     => SESS_DIR,
                           LockDirectory => LOCK_DIR,
                           Transaction   => 1 };

# Whether to cache the user object or not.
#use constant CACHE_USER  => 1;

# Create the session and lock directories if they do not exist.
unless (-d SESS_DIR && -d LOCK_DIR) {
    my $tmp_dir = Bric::Util::Trans::FS->cat_dir(TEMP_DIR, 'bricolage');
    mkpath($tmp_dir, 0, 0777);
    mkpath(SESS_DIR, 0, 0777);
    mkpath(LOCK_DIR, 0, 0777);
    # Let the Apache user own it unless $ENV{BRIC_TEMP_DIR} is set, in which
    # case we're running tests and want to keep the current user as owner.
    chown SYS_USER, SYS_GROUP, $tmp_dir, SESS_DIR, LOCK_DIR
      unless $ENV{BRIC_TEMP_DIR};
}

#==============================================================================#
# Fields                               #
#======================================#

#--------------------------------------#
# Public Class Fields
{
    package HTML::Mason::Commands;
    # The persistent user session variable.
    our %session;
}

#--------------------------------------#
# Private Class Fields

my $secret = 'd0 a3rQ#R9JR34$(#ffE*38fhj3#$98jfeER9\'a35T(fgn[*;|ife=ef*R#,{%@';

#------------------------------------------------------------------------------#

=head1 INTERFACE

=head2 Public Class Methods

=over

=item instance()

Return a reference to the %session hash so that other parts of the API
can get the current session without using %HTML::Mason::Commands::session
directly.

B<Throws:>

NONE

B<Side Effects:>

NONE

B<Notes:>

NONE

=cut

sub instance {
    return \%HTML::Mason::Commands::session;
}

=back

#------------------------------------------------------------------------------#


=head2 Functions

=over 4

=item setup_user_session($r)

This function takes an Apache request object and sets up the persistent user 
session hash.  This hash is tied to an Apache::Session::File object.

B<Throws:>

=over

=item *

Difficulties tie'ing the session hash.

=back

B<Side Effects:>

=over

=item *

Sends a cookie to the users browser.

=item *

Creates a session file on the file system.

=item *

Sets global variable '%session' in package 'HTML::Mason::Commands'.

=back

B<Notes:>

NONE

=cut

sub setup_user_session {
    my ($r, $new) = @_;
    return if !$new && tied %HTML::Mason::Commands::session;
    # Grab the existing cookie.
    my %cookies = Apache::Cookie->fetch;
    my $cookie = $cookies{&COOKIE} unless $new;

    # Try to tie the session variable to a session file.
    eval { tie %HTML::Mason::Commands::session,
             'Apache::Session::File', ($cookie ? $cookie->value ne 'Expired'
                                       ? $cookie->value : undef : undef), OPTS; };

    # Test to see if the tie succeeded.
    if ($@) {
        # Tie did not succeed, but we can recover if it was this error...
        if ($@ =~ /^Object does not exist in the data store/) {
            tie %HTML::Mason::Commands::session,
                'Apache::Session::File', undef, OPTS;
            undef $cookie;
        }
        # We can't recover so throw an exception.
        else {
            throw_gen(error => "Difficulties tie'ing the session hash to " .
                               "file '".OPTS->{Directory}."'\n",
                      payload => $@);
        }
    }

    # Create a new cookie if one doesn't exist.
    unless ($cookie) {
        my $cookie = Apache::Cookie->new($r,
                         -name    => COOKIE,
                         -value   => $HTML::Mason::Commands::session{_session_id},
                         -path    => '/');

        # Send this cookie out with the headers.
        $cookie->bake;
    }
}

#------------------------------------------------------------------------------#

=item sync_user_session()

Synchronizes changes to the user session back to the file system.

B<Throws:>

=over 4

=item *

Unable to synchronize user session.

=back

B<Side Effects:>

=over 4

=item *

Unties the global variable %HTML::Mason::Commands::session.

=back

B<Notes:>

NONE

=cut

sub sync_user_session {
    untie %HTML::Mason::Commands::session ||
      throw_gen(error => 'Unable to synchronize user session.',
                payload => $@);
}

=item expire_session()

Expires the user session, deleting it from the disk.

B<Throws:>

=over 4

=item *

Unable to expire user session.

=back

B<Side Effects:>

=over 4

=item *

Deletes the global %HTML::Mason::Commands::session session object.

=back

B<Notes:>

NONE

=cut

sub expire_session {
    my $r = shift;
    eval { tied(%HTML::Mason::Commands::session)->delete };
    throw_gen(error => 'Unable to expire user session.', payload => $@)
      if $@;

    # Expire the session cookie.
    my $cookie = Apache::Cookie->new($r,
                     -name    => COOKIE,
                     -expires => "-1d",
                     -value   => 'Expired',
                     -path    => '/');

    # Send this cookie out with the headers.
    $cookie->bake;
    return 1;
}

#------------------------------------------------------------------------------#

=item handle_callbacks($interp, $parameter_hash)

This function takes an HTML::Mason::Request ($m) object and an anonymous hash of
GET and/or POST data as its arguments. It scans anonymous hash looking for
specially marked up field names. If it finds them, it executes the proper Mason
callback element. Ideally, it should be called from an autohandler, so that it
executes before any dhandlers:

  <%perl>;
  unless ($ARGS{__CB_DONE}) {
      # Setup the global session variable.
      Bric::App::Session::setup_user_session($r);

      # Execute an callbacks set for this request.
      Bric::App::Session::handle_callbacks($m, \%ARGS);
  }
  $m->call_next(%ARGS);
  </%perl>

The handle_callbacks() function adds the __CB_DONE key to %ARGS so that when it
calls callback element, the autohandler can avoid calling handle_callbacks()
again.

B<Throws:>

=over 4

=item *

Error handling callbacks.

=back

B<Side Effects:> Executes one or more callback mason elements.

B<Notes:> The format for field names that will be handled by this function is:

  <widget_name>|<field_name>_cb

If any request sends a field element of this format, this callback function will
look in the widget directory, within the folder named <widget_name> and look for
a mason element called 'callback.mc'. This element will be called with the
widget name, the field name that cause the callback and the query string (and/or
form field) parameters:

  $m->comp($callback_comp, widget => $widget_name,
           field => $field_name, param => $parameter_hash);

=cut

sub handle_callbacks {
    my ($m, $param) = @_;
    my $w_dir = $HTML::Mason::Commands::widget_dir;
    my (@delay_cb, @priority);

    eval {
        foreach my $field (keys %$param) {
            # Strip off the '.x' that an input type="image" tag creates. Yes,
            # the RegEx is actually faster than using substr(), even when the
            # $field doesn't have '.x' on its end -- I benchmarked it!
            (my $key = $field) =~ s/\.x$//;
            # Determine whether this is a priority callback or a regular one.
            my $ext = substr($key, -3);

            # Delay execution of regular callbacks.
            if ($ext eq '_cb') {
                if ($key ne $field) {
                    # Some browsers (notably Mozilla) will submit $key as
                    # well as $key.x and $key.y. So skip it if that's true
                    # here.
                    next if exists $param->{$key};
                    # Otherwise, add the unadorned key to $param.
                    $param->{$key} = $param->{$field}
                }

                # Skip callbacks that aren't given a value.
                next if $param->{$key} eq '';

                my $widget = substr($key, 0, index($key, '|'));
                my $cb = "/$w_dir/$widget/callback.mc";

                if ($m->comp_exists($cb)) {
                    # Save the callbacks as sub refs in an array to call later
                    push @delay_cb, sub {
                        $m->comp($cb, 'widget' => $widget, 'field'  => $key,
                                 'param'  => $param, __CB_DONE => 1);
                    };
                }
            }
            # Call priority callbacks first.
            elsif ($ext eq '_pc' || $ext eq '_p0') {
                my $stack = $ext eq '_pc' ? \@delay_cb : \@priority;
                $param->{$key} = $param->{$field} unless $key eq $field;
                # Skip callbacks that aren't given a value.
                next if $param->{$key} eq '';

                my $widget = substr($key, 0, index($key, '|'));
                my $cb = "/$w_dir/$widget/callback.mc";
                if ($m->comp_exists($cb)) {
                    # Save these callbacks, first - ensures that all the '_cb.x'
                    # fields will be properly named '_cb' instead.
                    unshift @$stack, sub {
                        $m->comp($cb, 'widget' => $widget, 'field'  => $key,
                                 'param'  => $param, __CB_DONE => 1);
                    };
                }
            }
        }

        # Execute the callbacks.
        foreach my $cb (@priority, @delay_cb) { &$cb }
    };

    # Do error processing, if necessary.
    if ($@) {
        $@->rethrow() if isa_exception($@);
        throw_ap(error => "Error handling callbacks.", payload => $@);
    }
    return 1;
}

#------------------------------------------------------------------------------#

=item [$new_state_name, $new_state_data] = init_state($widget, $state, $data)

=item $cur_name = init_state_name($widget, $name);

=item $cur_val  = init_state_data($widget, $name, $value);

=item $key_val  = reset_state($widget, $reset_key);

If a widget has not yet been called and this function is called, it will set 
some default values for that widgets state name and state data.

B<Throws:>

NONE

B<Side Effects:>

=over 4

=item *

Sets the global variable %HTML::Mason::Commands::session

=back

B<Notes:>

NONE

=cut

sub init_state {
    my ($widget, $state, $data) = @_;

    return if exists $HTML::Mason::Commands::session{$widget};

    set_state($widget, $state, $data);
}

sub init_state_name {
    my ($widget, $name) = @_;

    unless (defined get_state_name($widget)) {
        return set_state_name($widget, $name);
    }

    return;
}

sub init_state_data {
    my ($widget, $name, $value) = @_;

    unless (defined get_state_data($widget, $name)) {
        return set_state_data($widget, $name, $value);
    }

    return;
}

sub reset_state {
    my ($widget, $key) = @_;

    $key = '' unless defined $key;
    my $reset = get_state_data($widget, '_reset_key') || '';
    if ($key ne $reset) {
        return set_state($widget, undef, {'_reset_key' => $key});
    }

    return;
}

#------------------------------------------------------------------------------#

=item $state_name = set_state_name($widget, $name)

=item $state_name = get_state_name($widget)

Set or get the current widget state name.  A state name cannot be set to undef
since it is bad style to rely on a state that you do not set explicitly.  If you
want to clear the state entirely, use clear_state.

B<Throws:>

NONE

B<Side Effects:>

=over 4

=item *

Sets the global variable %HTML::Mason::Commands::session

=back

B<Notes:>

NONE

=cut

sub set_state_name {
    my ($widget, $name) = @_;

    # Don't do anything if a widget name is not passed.
    return unless $widget and $name;

    # Load this in to a temporary hash first to make sure the tie funcs are hit.
    my $s = $HTML::Mason::Commands::session{$widget};
    $s->{'state'} = $name;

    $HTML::Mason::Commands::session{$widget} = $s;

    return $name;
}

sub get_state_name {
    my ($widget) = @_;

    # Don't do anything if a widget name is not passed.
    return unless $widget;

    # Don't do anything if there is not data for this widget.
    return unless defined $HTML::Mason::Commands::session{$widget};

    return $HTML::Mason::Commands::session{$widget}->{'state'};
}

#------------------------------------------------------------------------------#

=item $state_data = set_state_data($widget, ($data_hash || $name, $value))

=item $state_data = get_state_data($widget, $name)

Get or set the state data.  The set function takes either a hash or a key/value.
Given a hash the set function will overwrite the state data.  Given a key/value
pair, it will set that key in the state data to that value.

The get function will return the whole state data hash if given just a widget.
If passed a name it will return the value for the state data with that name.

B<Throws:>

NONE

B<Side Effects:>

=over 4

=item *

Sets the global variable %HTML::Mason::Commands::session

=back

B<Notes:>

NONE

=cut

sub set_state_data {
    my ($widget, $data, $value) = @_;

    return unless $widget and $data;

    if (ref $data) {
        my $s = $HTML::Mason::Commands::session{$widget};
        $s->{'data'} = $data;

        $HTML::Mason::Commands::session{$widget} = $s;

        return $HTML::Mason::Commands::session{$widget}->{'data'};
    } else {
        my $s = $HTML::Mason::Commands::session{$widget};
        $s->{'data'}->{$data} = $value;

        $HTML::Mason::Commands::session{$widget} = $s;

        return $HTML::Mason::Commands::session{$widget}->{'data'}->{$data};
    }
}

sub get_state_data {
    my ($widget, $key) = @_;

    return unless $widget;

    if (defined $key) {
        return $HTML::Mason::Commands::session{$widget}->{'data'}->{$key};
    } else {
        return $HTML::Mason::Commands::session{$widget}->{'data'};
    }
}

#------------------------------------------------------------------------------#

=item [$state_name, $state_data] = set_state($widget, $state_name, $state_data)

=item [$state_name, $state_data] = get_state($widget)

The set function takes a widget name, $widget, a state name, $state_name, and a 
hash ref, $state_data,  containing state data.  Both $state_name and $state_data
are optional.  If $state_name is undef, the state name will not be set, but if 
it does have a value it will be used to update the widget $widget state name.
The same holds true for $state_data;  undef will leave the state data untouched
while a hash value will be used to overwrite the state data.

The get function returns both the state name and the state data..

B<Throws:>

NONE

B<Side Effects:>

=over 4

=item *

Sets the global variable %HTML::Mason::Commands::session

=back

B<Notes:>

NONE

=cut

sub set_state {
    my ($widget, $state, $data) = @_;

    return unless $widget;

    set_state_name($widget, $state) if $state;

    set_state_data($widget, $data) if $data;

    return [$HTML::Mason::Commands::session{$widget}->{'state'},
            $HTML::Mason::Commands::session{$widget}->{'data'}];
}

sub get_state {
    my ($widget) = @_;

    return unless $widget;

    return [$HTML::Mason::Commands::session{$widget}->{'state'},
            $HTML::Mason::Commands::session{$widget}->{'data'}];
}

#------------------------------------------------------------------------------#

=item clear_state($widget)

Completely clears the state information for the given widget.

B<Throws:>

NONE

B<Side Effects:>

=over 4

=item *

Sets the global variable %HTML::Mason::Commands::session

=back

B<Notes:>

NONE

=cut

sub clear_state {
    my ($widget) = @_;

    delete $HTML::Mason::Commands::session{$widget};
}

#------------------------------------------------------------------------------#

=item (0 || 1) = set_user($user);

=item ($login || undef) = get_user_login;

=item ($uid || undef) = get_user_id;

=item ($user || undef) = get_user_object;

Get/set logged in user information.

B<Throws:> NONE

B<Side Effects:>

=over 4

=item *

Uses Bric::App::Util::get_pref() and Bric::App::Util::set_pref().

=back

B<Notes:> NONE

=cut

sub set_user {
    my ($r, $user) = @_;
    my $uid = $user->get_id;
    my $curr_id =  get_user_id();
    # Create a new session if the user has changed.
    setup_user_session($r, 1) if defined $curr_id && $uid != $curr_id;
    my $bric_user = { login  => $user->get_login,
                    id     => $uid,
                    object => $user
                  };
    $HTML::Mason::Commands::session{_bric_user} = $bric_user;
    return 1;
}

sub get_user_login { $HTML::Mason::Commands::session{_bric_user}->{login} }

sub get_user_id { $HTML::Mason::Commands::session{_bric_user}->{id} }

sub get_user_object { $HTML::Mason::Commands::session{_bric_user}->{object} }

sub user_is_admin {
    my $bric_user = $HTML::Mason::Commands::session{_bric_user};
    return $bric_user->{admin} if exists $bric_user->{admin};
    $bric_user->{admin} = grep { $_ eq ADMIN_GRP_ID }
      $bric_user->{object}->get_grp_ids;
    return $bric_user->{admin};
}

1;
__END__

=back

=head1 NOTES

NONE

=head1 AUTHOR

Garth Webb <garth@perijove.com>

=head1 SEE ALSO

L<perl>, L<Bric>, L<Apache::Session::File>

=cut<|MERGE_RESOLUTION|>--- conflicted
+++ resolved
@@ -7,27 +7,15 @@
 
 =head1 VERSION
 
-<<<<<<< HEAD
-$Revision: 1.22 $
-
-=cut
-
-our $VERSION = (qw$Revision: 1.22 $ )[-1];
+$Revision: 1.23 $
+
+=cut
+
+our $VERSION = (qw$Revision: 1.23 $ )[-1];
 
 =head1 DATE
 
-$Date: 2003-03-19 06:49:16 $
-=======
-$Revision: 1.20.2.3 $
-
-=cut
-
-our $VERSION = (qw$Revision: 1.20.2.3 $ )[-1];
-
-=head1 DATE
-
-$Date: 2003-04-10 19:24:21 $
->>>>>>> 885217a2
+$Date: 2003-04-15 09:05:17 $
 
 =head1 SYNOPSIS
 
