package Bric::App::Handler;

=head1 NAME

Bric::App::Handler - The center of the application, as far as Apache is concerned.

=head1 VERSION

<<<<<<< HEAD
$Revision: 1.20 $
=======
$Revision: 1.18.2.3 $
>>>>>>> 75399bba

=cut

# Grab the Version Number.
<<<<<<< HEAD
our $VERSION = (qw$Revision: 1.20 $ )[-1];

=head1 DATE

$Date: 2002-11-09 01:43:45 $
=======
our $VERSION = (qw$Revision: 1.18.2.3 $ )[-1];

=head1 DATE

$Date: 2002-11-12 03:22:02 $
>>>>>>> 75399bba

=head1 SYNOPSIS

  <Perl>
  use lib '/usr/local/bricolage/lib';
  </Perl>
  PerlModule Bric::App::Handler
  PerlFreshRestart    On
  DocumentRoot "/usr/local/bricolage/comp"
  <Directory "/usr/local/bricolage/comp">
      Options Indexes FollowSymLinks MultiViews
      AllowOverride None
      Order allow,deny
      Allow from all
      SetHandler perl-script
      PerlAccessHandler Bric::App::AccessHandler
      PerlHandler Bric::App::Handler
      PerlCleanupHandler Bric::App::CleanupHandler
  </Directory>

=head1 DESCRIPTION

This package is the main package used by Apache for managing the Bricolage
application. It loads all the necessary Mason and Bricolage libraries and sets
everything up for use in Apache. It is one function is handler(), which is
called by mod_perl for every request.

=cut

################################################################################
# Dependencies
################################################################################
# Standard Dependencies
use strict;

################################################################################
# Programmatic Dependences
use Bric::Config qw(:mason :char :sys_user :err);
use Bric::Util::Fault::Exception::AP;
use Bric::Util::Fault::Exception::DP;
use Bric::Util::DBI qw(:trans);
use Bric::Util::CharTrans;
use Bric::App::Event qw(clear_events);
use Apache::Log;
use HTML::Mason;
use Carp qw(croak);

# Bring in ApacheHandler. Install Apache::Request and have it parse arguments.
use HTML::Mason::ApacheHandler (args_method => MASON_ARGS_METHOD);

{
    # Now let's set up our Mason space.
    package HTML::Mason::Commands;

    # Load all modules to be used from elements.
    use Apache::Util qw(escape_html escape_uri);
    use Bric::Config qw(:auth_len :admin :time :dist :ui :prev :ssl :qa
                        :search);
    use Bric::Biz::Asset::Business::Media;
    use Bric::Biz::Asset::Business::Media::Audio;
    use Bric::Biz::Asset::Business::Media::Image;
    use Bric::Biz::Asset::Business::Media::Video;
    use Bric::Biz::Asset::Business::Parts::Tile::Container;
    use Bric::Biz::Asset::Business::Story;
    use Bric::Biz::Asset::Formatting;
    use Bric::Biz::AssetType;
    use Bric::Biz::Category;
    use Bric::Biz::Contact;
    use Bric::Biz::Keyword;
    use Bric::Biz::Org::Person;
    use Bric::Biz::Org::Source;
    use Bric::Biz::OutputChannel;
    use Bric::Biz::Person;
    use Bric::Biz::Person::User;
    use Bric::Biz::Workflow qw(:wf_const);
    use Bric::Biz::Workflow::Parts::Desk;

    use Bric::App::Auth qw(:all);
    use Bric::App::Authz qw(:all);
    use Bric::App::Cache;
    use Bric::App::ReqCache;
    use Bric::App::Event qw(log_event);
    use Bric::App::Session qw(:state :user);
    use Bric::App::Util qw(:msg
                        :redir
			:pkg
			:history
			mk_aref
                        get_pref);

    use Bric::Dist::Job;
    use Bric::Dist::Resource;

    use Bric::Util::AlertType;
    use Bric::Util::Burner;
    use Bric::Util::Burner::Mason;
    use Bric::Util::Burner::Template;
    use Bric::Util::Class;
    use Bric::Util::Pref;
    use Bric::Util::Priv;
    use Bric::Util::Priv::Parts::Const qw(:all);
    use Bric::Util::Time qw(strfdate);
    use Bric::Util::Trans::FS;

    use Bric::SOAP;

    use vars qw($c $rc $widget_dir);

    # Where our widgets live under the element root.
    $widget_dir = 'widgets';

    # A global that makes the cache available everywhere.
    $c = Bric::App::Cache->new;

    # A global that maes the request cache available everywhere.
    $rc = Bric::App::ReqCache->new;
}

################################################################################
# Inheritance
################################################################################
use base qw( Exporter );
our @EXPORT_OK = qw(handle_err);
our %EXPORT_TAGS = (err => [qw(handle_err)]);

################################################################################
# Function and Closure Prototypes
################################################################################

################################################################################
# Constants
################################################################################

################################################################################
# Fields
################################################################################
# Public Class Fields

################################################################################
# Private Class Fields
my $dp = 'Bric::Util::Fault::Exception::DP';
my $ap = 'Bric::Util::Fault::Exception::AP';
#my $defset = 'iso-8859-1';
my $ct = Bric::Util::CharTrans->new(CHAR_SET);
my $no_trans = 0;

# Create Mason parser object.
my $parser = HTML::Mason::Parser->new;

# Create the interpreter. Options we may want to add for the shipping product
# include:
# * use_reload_file => 1 - This forces Mason to use object files only, without
#   checking element files to see if they've changed. 'Corse, we'll need
#   to pre-compile all of our elements upon installation by using
#   the Parser/make_element method.
# * out_mode => 'stream' = This should make the serving of pages appear to
#   be faster, as Mason will output data as it goes, rather than computing
#   the entire page in memory (in a scalar) and then serving it all at once,
#   which is what 'batch' mode (the default) does.
my $interp = HTML::Mason::Interp->new(parser            => $parser,
                                      comp_root         => MASON_COMP_ROOT,
                                      data_dir          => MASON_DATA_ROOT,
				      system_log_events => 'ALL',
				      out_method => \&filter,
				      use_reload_file => 0,
				      die_handler => sub { $_ },
				      out_mode => 'batch');

my $ah = HTML::Mason::ApacheHandler->new(interp       => $interp,
					 error_mode   => 'fatal',
					 decline_dirs => 0);

# Install our own ARGS handler.
$HTML::Mason::ApacheHandler::ARGS_METHOD = \&load_args;

# Reset ownership of all files created by Mason at startup.
chown SYS_USER, SYS_GROUP, $interp->files_written;

################################################################################

################################################################################
# Instance Fields


################################################################################
# Class Methods
################################################################################

=head1 INTERFACE

=head2 Constructors

NONE.

=head2 Destructors

NONE.

=head2 Public Class Methods

NONE.

=head2 Public Functions

=over 4

=item my $status = handler()

Handles the apache request.

B<Throws:> None - the buck stops here!

B<Side Effects:> NONE.

B<Notes:> NONE.

=cut

sub handler {
    my ($r) = @_;
    # Handle the request.
    my $status;
    eval {
	# Start the database transactions.
	begin(1);
	# Handle the request.
	$status = $ah->handle_request($r);
	# Commit the database transactions.
	commit(1);
    };

    # Do error processing, if necessary.
    return $@ ? handle_err($r, $@) : $status;
}

################################################################################

=item $status = handle_err($r, $@)

  $status = handle_err($r, $@) if $@;

Handles errors when they're thrown by a main handler. Logs the error to the
Apache error log and formats the error screen for the browser.

B<Throws:> NONE.

B<Side Effects:> NONE.

B<Notes:> NONE.

=cut

sub handle_err {
    my ($r, $err) = @_;
    # Create an exception object unless we already have one.
    $err = Bric::Util::Fault::Exception::AP->new(
       { msg => "Error processing Mason elements.", payload => $err })
       unless ref $err;

    # Rollback the database transactions.
    eval { rollback(1) };
    my $more_err = $@ ? "In addition, the database rollback failed: $@" : undef;

    # Clear out events to that they won't be logged.
    clear_events();

    # Send the error to the apache error log.
    $r->log->error($err->get_msg . ': ' . $err->get_payload . ($more_err ?
		   "\n\n$more_err" : '') . "\nStack Trace:\n" .
                   join("\n", map { ref $_ ? join(' - ', @{$_}[1,2,3]) : $_ }
                        @{$err->get_stack}) . "\n\n");

    # Make sure we go back to translating character sets, or we'll be
    # screwed on the next request.
    $no_trans = 0;

    # Process the exception for the user.
    return $interp->exec(ERROR_URI, fault => $err,
			 __CB_DONE => 1, more_err => $more_err);
}
################################################################################

=item my $args = load_args($ah, $rref, $m)

Overrides the HTML::Mason::ApacheHandler::ARGS_METHOD method to process GET and
POST data. By overriding it, we are able to do a couple of extra things, such as
translate the characters to Unicode and to turn empty strings into undefs.

B<Throws:>

=over 4

=item *

Error setting Bric::Util::CharTrans character set.

=item *

Error translating to Unicode.

=back

B<Side Effects:> NONE.

B<Notes:> Most of this code was copied from
HTML::Mason::ApacheRequest::_mod_perl_args(). We will have to change the Mason
settings for triggering this in future versions of Mason, where Jonathan
promises,

  In the long term (1.2-ish), we are planning to split out
  ApacheHandler::handle_request into several API functions, one of which will
  be "determine the hash of args from $r". So you will be able to do your own
  thing instead of calling the standard ApacheHandler method for this.

One thing that is commented out here is callbacks. I have not been able to get
them to work properly here yet, so they remain in /autohandler. But they are
the Only thing left there!

=cut

sub load_args {
    my ($ah, $rref, $m) = @_;

    my $apr = $$rref;
    # Switch to an Apache::Request object, if necessary.
    unless (UNIVERSAL::isa($apr, 'Apache::Request')) {
	$apr = Apache::Request->new($apr);
	$$rref = $apr;
    }

    # We need to apply preferences for the character set.
    # Commented out because we're using the setting in Bric::Config, instead, and
    # that's set only once, at server startup time.
#    eval { $ct->charset(Bric::App::Default::get_pref("Character Set") || $defset)};
#    die ref $@ ? $@ : $dp->new({
#      msg => "Error setting Bric::Util::CharTrans character set.",
#      payload => $@ }) if $@;

    return unless $apr->param;

    # We'll be checking to see if the data is already Unicode below.
    my $utf = $ct->charset eq 'UTF-8';
    my %args;
    foreach my $key ($apr->param) {
	my @values = $apr->param($key);

	# Translate value to Unicode, unless it's already Unicode
        eval { $ct->to_utf8(\@values) } unless $utf;

        if ($@) {
            my $msg = 'Error translating from '.$ct->charset.' to UTF-8.';
            die ref $@ ? $@
                       : Bric::Util::Fault::Exception::DP->new({msg     => $msg,
                                                                payload => $@});
        }

        # Build up our own argument hash of converted values.
        $args{$key} = scalar @values == 1 ? $values[0] : \@values;
    }

    # Execute any callbacks set for this request.
    # Commented out because it doesn't work right now. Jonathan says,
    #   ...without taking a closer look I'd say you cannot depend on having
    #   access to a full request object in the argument handler. Again, this API
    #   is due for a revamp.
#    Bric::App::Session::handle_callbacks($m, \%args);
    return %args;
}

################################################################################

=item filter($output)

This function translates data going out from Mason from Unicode into the users
preferred character set.

B<Throws:>

=over 4

=item *

Error translating from UTF-8.

=back

B<Side Effects:> NONE.

B<Notes:> NONE.

=cut

sub filter {
    # Just get it over with if we're not supposed to do translation.
    if ($no_trans or $ct->charset eq 'UTF-8') {
	print STDOUT $_[0];
	return;
    }

    # Do the translation.
    my $ret;
    eval { $ret = $ct->from_utf8($_[0]) };
    
    # Do error processing, if necessary.
    if (my $err = $@) {
        $no_trans = 1; # So we don't translate error.html.
        my $msg = 'Error translating from UTF-8 to '.$ct->charset;
        die ref $@ ? $@ : $dp->new({msg     => $msg,
                                    payload => $@ }) if $@;
    }

    # Dump the data.
    print STDOUT $ret;
}

=back

=head1 PRIVATE

=head2 Private Class Methods

NONE.

=head2 Private Instance Methods

NONE.

=head2 Private Functions

NONE.

=cut

1;
__END__

=head1 NOTES

NONE.

=head1 AUTHOR

David Wheeler <david@wheeler.net>

=head1 SEE ALSO

L<Bric|Bric>

=cut<|MERGE_RESOLUTION|>--- conflicted
+++ resolved
@@ -6,28 +6,16 @@
 
 =head1 VERSION
 
-<<<<<<< HEAD
-$Revision: 1.20 $
-=======
-$Revision: 1.18.2.3 $
->>>>>>> 75399bba
+$Revision: 1.21 $
 
 =cut
 
 # Grab the Version Number.
-<<<<<<< HEAD
-our $VERSION = (qw$Revision: 1.20 $ )[-1];
+our $VERSION = (qw$Revision: 1.21 $ )[-1];
 
 =head1 DATE
 
-$Date: 2002-11-09 01:43:45 $
-=======
-our $VERSION = (qw$Revision: 1.18.2.3 $ )[-1];
-
-=head1 DATE
-
-$Date: 2002-11-12 03:22:02 $
->>>>>>> 75399bba
+$Date: 2002-11-13 22:58:52 $
 
 =head1 SYNOPSIS
 
