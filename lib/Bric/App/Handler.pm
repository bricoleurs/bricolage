package Bric::App::Handler;

=head1 NAME

Bric::App::Handler - The center of the application, as far as Apache is concerned.

=head1 VERSION

$LastChangedRevision$

=cut

# Grab the Version Number.
require Bric; our $VERSION = Bric->VERSION;

=head1 DATE

$LastChangedDate$

=head1 SYNOPSIS

  <Perl>
  use lib '/usr/local/bricolage/lib';
  </Perl>
  PerlModule Bric::App::Handler
  DocumentRoot "/usr/local/bricolage/comp"
  <Directory "/usr/local/bricolage/comp">
      Options Indexes FollowSymLinks MultiViews
      AllowOverride None
      Order allow,deny
      Allow from all
      SetHandler perl-script
      PerlAccessHandler Bric::App::AccessHandler
      PerlHandler Bric::App::Handler
      PerlCleanupHandler Bric::App::CleanupHandler
  </Directory>

=head1 DESCRIPTION

This package is the main package used by Apache for managing the Bricolage
application. It loads all the necessary Mason and Bricolage libraries and sets
everything up for use in Apache. It is one function is handler(), which is
called by mod_perl for every request.

=cut

################################################################################
# Dependencies
################################################################################
# Standard Dependencies
use strict;

################################################################################
# Programmatic Dependences
use Bric::Config qw(:mason :sys_user :err :l10n);
use Bric::Util::Fault qw(:all);
use Bric::Util::DBI qw(:trans);
use Bric::Util::Trans::FS;
use Bric::App::Event qw(clear_events);
use Bric::App::Util qw(del_redirect add_msg get_pref);
use Apache::Constants qw(OK);
use Apache::Log;
use HTML::Mason '1.16';
use HTML::Mason::ApacheHandler;

use Bric::App::Callback::AddMore;
use Bric::App::Callback::Alert;
use Bric::App::Callback::Alias;
use Bric::App::Callback::AssetMeta;
use Bric::App::Callback::BulkPublish;
# Only load CharTrans if we have Perl 5.8 or later.
BEGIN { require Bric::App::Callback::CharTrans if ENCODE_OK }
use Bric::App::Callback::ContainerProf;
use Bric::App::Callback::Desk;
use Bric::App::Callback::Event;
use Bric::App::Callback::ListManager;
use Bric::App::Callback::Login;
use Bric::App::Callback::Nav;
use Bric::App::Callback::Perm;
use Bric::App::Callback::Profile;
use Bric::App::Callback::Publish;
use Bric::App::Callback::Request;
use Bric::App::Callback::Search;
use Bric::App::Callback::SelectObject;
use Bric::App::Callback::SelectTime;
use Bric::App::Callback::SiteContext;
use Bric::App::Callback::Workspace;

use Bric::App::Callback::Profile::Action;
use Bric::App::Callback::Profile::AlertType;
use Bric::App::Callback::Profile::Category;
use Bric::App::Callback::Profile::Contrib;
use Bric::App::Callback::Profile::Desk;
use Bric::App::Callback::Profile::Dest;
use Bric::App::Callback::Profile::ElementType;
use Bric::App::Callback::Profile::FieldType;
use Bric::App::Callback::Profile::FormBuilder;
use Bric::App::Callback::Profile::Grp;
use Bric::App::Callback::Profile::Job;
use Bric::App::Callback::Profile::Keyword;
use Bric::App::Callback::Profile::Media;
use Bric::App::Callback::Profile::MediaType;
use Bric::App::Callback::Profile::OutputChannel;
use Bric::App::Callback::Profile::Pref;
use Bric::App::Callback::Profile::Server;
use Bric::App::Callback::Profile::Site;
use Bric::App::Callback::Profile::Source;
use Bric::App::Callback::Profile::Story;
use Bric::App::Callback::Profile::Template;
use Bric::App::Callback::Profile::User;
use Bric::App::Callback::Profile::UserPref;
use Bric::App::Callback::Profile::Workflow;
use MasonX::Interp::WithCallbacks;

{
    # Now let's set up our Mason space.
    package HTML::Mason::Commands;

    # Load all modules to be used from elements.
    use Apache::Util qw(escape_uri);
    use HTML::Entities (); *escape_html = \&HTML::Entities::encode_entities;
    use Bric::Config qw(:auth_len :admin :time :dist :ui :prev :ssl :qa :thumb :oc);
    use Bric::Biz::Asset::Business::Media;
    use Bric::Biz::Asset::Business::Media::Audio;
    use Bric::Biz::Asset::Business::Media::Image;
    use Bric::Biz::Asset::Business::Media::Video;
    use Bric::Biz::Element::Container;
    use Bric::Biz::Asset::Business::Story;
    use Bric::Biz::Asset::Template;
    use Bric::Biz::Site;
    use Bric::Biz::ElementType;
    use Bric::Biz::Category;
    use Bric::Biz::Contact;
    use Bric::Biz::Keyword;
    use Bric::Biz::Org::Person;
    use Bric::Biz::Org::Source;
    use Bric::Biz::OutputChannel;
    use Bric::Biz::Person;
    use Bric::Biz::Person::User;
    use Bric::Biz::Workflow qw(:wf_const);
    use Bric::Biz::Workflow::Parts::Desk;

    use Bric::App::Auth qw(:all);
    use Bric::App::Authz qw(:all);
    use Bric::App::Cache;
    use Bric::App::Event qw(log_event);
    use Bric::App::Session qw(:state :user);
    use Bric::App::Util qw(:msg
                           :redir
                           :pkg
                           :history
                           :pref
                           :aref
                           :browser
                           :wf
                           :sites
                           :elem
                         );

    use Bric::Dist::Action;
    use Bric::Dist::Action::Mover;
    use Bric::Dist::Action::Email;
    use Bric::Dist::Action::DTDValidate;
    use Bric::Util::Job::Dist;
    use Bric::Util::Job::Pub;
    use Bric::Dist::Resource;

    use Bric::Util::AlertType;
    use Bric::Util::Burner;
    use Bric::Util::Burner::Mason;
<<<<<<< HEAD
    require Bric::Util::Burner::Template if eval { require HTML::Template };
    require Bric::Util::Burner::TemplateToolkit
      if eval { require Template && $Template::VERSION >= 2.14 };
    require Bric::Util::Burner::PHP if eval { require PHP::Interpreter };
=======
>>>>>>> 6580ea3e
    use Bric::Util::Class;
    use Bric::Util::DBI qw(:junction);
    use Bric::Util::Fault qw(:all);
    use Bric::Util::Language;
    use Bric::Util::Pref;
    use Bric::Util::Priv;
    use Bric::Util::Priv::Parts::Const qw(:all);
    use Bric::Util::Time qw(:all);
    use Bric::Util::Trans::FS;
    use Bric::Util::UserPref;
    use Text::Diff::HTML;
    use Text::WordDiff ();

    use Bric::SOAP;

    use vars qw($c $widget_dir $lang $lang_key $ct);

    # Where our widgets live under the element root.
    $widget_dir = 'widgets';

    # A global that makes the cache available everywhere.
    $c = Bric::App::Cache->new;
}

################################################################################
# Inheritance
################################################################################
use base qw( Exporter );
our @EXPORT_OK = qw(handle_err);
our %EXPORT_TAGS = (err => [qw(handle_err)]);

################################################################################
# Function and Closure Prototypes
################################################################################

################################################################################
# Constants
################################################################################
use constant ERROR_FILE =>
  Bric::Util::Trans::FS->cat_dir(MASON_COMP_ROOT->[0][1],
			       Bric::Util::Trans::FS->split_uri(ERROR_URI));

################################################################################
# Fields
################################################################################
# Public Class Fields

################################################################################
# Private Class Fields

my ($ah);
{
    my %args = ( comp_root            => MASON_COMP_ROOT,
                 data_dir             => MASON_DATA_ROOT,
                 static_source        => MASON_STATIC_SOURCE,
                 autoflush            => 0,
                 error_mode           => 'fatal',
                 cb_classes           => 'ALL',
                 cb_exception_handler => \&cb_exception_handler,
                 ignore_nulls         => 1,
                 interp_class         => 'MasonX::Interp::WithCallbacks',
                 decline_dirs         => 0,
                 args_method          => MASON_ARGS_METHOD,
                 preamble             => "use utf8;\n",
               );

    $ah = HTML::Mason::ApacheHandler->new(%args);
}

# This ApacheHandler object will only be used to server components
# that handle errors.
my $gah = HTML::Mason::ApacheHandler->new(comp_root    => MASON_COMP_ROOT,
                                          data_dir     => MASON_DATA_ROOT,
                                          decline_dirs => 0,
                                          args_method  => MASON_ARGS_METHOD);

################################################################################

################################################################################
# Instance Fields

# NONE.

################################################################################
# Class Methods
################################################################################

=head1 INTERFACE

=head2 Constructors

NONE.

=head2 Destructors

NONE.

=head2 Public Class Methods

NONE.

=head2 Public Functions

=over 4

=item my $status = handler()

Handles the apache request.

B<Throws:> None - the buck stops here!

B<Side Effects:> NONE.

B<Notes:> NONE.

=cut

sub handler {
    my ($r) = @_;
    # Handle the request.
    my $status;
    my $lang_name = get_pref('Language');

    # A global for localization purposes
    local $HTML::Mason::Commands::lang =
        Bric::Util::Language->get_handle($lang_name);
    local $HTML::Mason::Commands::lang_key = $HTML::Mason::Commands::lang->key;
    my $char_set = get_pref('Character Set');

    eval {
        # Prevent browsers from caching pages.
        $r->no_cache(1);
        # Set up the language and content type headers.
        $r->content_languages([$lang_name]);
        $r->content_type('text/html; charset=' . lc $char_set);
        Bric::Util::Pref->use_user_prefs(1);

        # Start the database transactions.
        begin(1);
        # Handle the request.
        $status = $ah->handle_request($r);
        # Commit the database transactions.
        commit(1);

        Bric::Util::Pref->use_user_prefs(0);
    };

    # Do error processing, if necessary.
    return $@ ? handle_err($r, $@) : $status;
}

################################################################################

=item $status = handle_err($r, $@)

  $status = handle_err($r, $@) if $@;

Handles errors when they're thrown by a main handler. Logs the error to the
Apache error log and formats the error screen for the browser.

B<Throws:> NONE.

B<Side Effects:> NONE.

B<Notes:> NONE.

=cut

sub handle_err {
    my ($r, $err) = @_;

    $err = Bric::Util::Fault::Exception::AP->new(
        error   => "Error processing Mason elements.",
        payload => $err,
    ) unless isa_exception($err);

    # Rollback the database transactions.
    eval { rollback(1) };
    my $more_err = $@ ? "In addition, the database rollback failed: $@" : undef;

    # Clear out events so that they won't be logged.
    clear_events();

    # Clear out redirects so that they won't be triggered.
    del_redirect();

    # Send the error(s) to the apache error log.
    $r->log->error($err->full_message);
    $r->log->error($more_err) if $more_err;

    # Exception::Class::Base provides trace->as_string, but trace_as_text is
    # not guaranteed. Use print STDERR to avoid escaping newlines.
    print STDERR $err->can('trace_as_text')
      ? $err->trace_as_text
      : join ("\n",
              map {sprintf "  [%s:%d]", $_->filename, $_->line }
                $err->trace->frames),
        "\n";

    # Process the exception for the user.
    # Instead of using $interp->exec we start over a la PreviewHandler.
    # The 'BRIC_*' args are used in errors/500.mc
    $r->uri(ERROR_URI);
    $r->filename(ERROR_FILE);
    $r->pnotes('BRIC_EXCEPTION' => $err);
    $r->pnotes('BRIC_MORE_ERR' => $more_err);

    $gah->handle_request($r);
    return OK;
}

##############################################################################

sub cb_exception_handler {
    my $err = shift;
    rethrow_exception $err unless isa_bric_exception($err, 'Error');
    # Rollback any changes.
    rollback(1);
    begin(1);
    add_msg($err->maketext);
}

=back

=head1 PRIVATE

=head2 Private Class Methods

NONE.

=head2 Private Instance Methods

NONE.

=head2 Private Functions

NONE.

=cut

1;
__END__

=head1 NOTES

NONE.

=head1 AUTHOR

David Wheeler <david@justatheory.com>

=head1 SEE ALSO

L<Bric|Bric>

=cut<|MERGE_RESOLUTION|>--- conflicted
+++ resolved
@@ -168,13 +168,6 @@
     use Bric::Util::AlertType;
     use Bric::Util::Burner;
     use Bric::Util::Burner::Mason;
-<<<<<<< HEAD
-    require Bric::Util::Burner::Template if eval { require HTML::Template };
-    require Bric::Util::Burner::TemplateToolkit
-      if eval { require Template && $Template::VERSION >= 2.14 };
-    require Bric::Util::Burner::PHP if eval { require PHP::Interpreter };
-=======
->>>>>>> 6580ea3e
     use Bric::Util::Class;
     use Bric::Util::DBI qw(:junction);
     use Bric::Util::Fault qw(:all);
