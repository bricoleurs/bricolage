--- conflicted
+++ resolved
@@ -6,28 +6,16 @@
 
 =head1 VERSION
 
-<<<<<<< HEAD
-$Revision: 1.34 $
-=======
-$Revision: 1.32.2.2 $
->>>>>>> 9c9f0883
+$Revision: 1.35 $
 
 =cut
 
 # Grab the Version Number.
-<<<<<<< HEAD
-our $VERSION = (qw$Revision: 1.34 $ )[-1];
+our $VERSION = (qw$Revision: 1.35 $ )[-1];
 
 =head1 DATE
 
-$Date: 2003-03-12 03:25:56 $
-=======
-our $VERSION = (qw$Revision: 1.32.2.2 $ )[-1];
-
-=head1 DATE
-
-$Date: 2003-03-05 22:37:36 $
->>>>>>> 9c9f0883
+$Date: 2003-03-12 08:59:58 $
 
 =head1 SYNOPSIS
 
