package Bric::App::Handler;

=head1 NAME

Bric::App::Handler - The center of the application, as far as Apache is concerned.

=head1 VERSION

<<<<<<< HEAD
$Revision: 1.35 $
=======
$Revision: 1.34.2.1 $
>>>>>>> 885217a2

=cut

# Grab the Version Number.
<<<<<<< HEAD
our $VERSION = (qw$Revision: 1.35 $ )[-1];

=head1 DATE

$Date: 2003-03-12 08:59:58 $
=======
our $VERSION = (qw$Revision: 1.34.2.1 $ )[-1];

=head1 DATE

$Date: 2003-04-08 08:33:54 $
>>>>>>> 885217a2

=head1 SYNOPSIS

  <Perl>
  use lib '/usr/local/bricolage/lib';
  </Perl>
  PerlModule Bric::App::Handler
  PerlFreshRestart    On
  DocumentRoot "/usr/local/bricolage/comp"
  <Directory "/usr/local/bricolage/comp">
      Options Indexes FollowSymLinks MultiViews
      AllowOverride None
      Order allow,deny
      Allow from all
      SetHandler perl-script
      PerlAccessHandler Bric::App::AccessHandler
      PerlHandler Bric::App::Handler
      PerlCleanupHandler Bric::App::CleanupHandler
  </Directory>

=head1 DESCRIPTION

This package is the main package used by Apache for managing the Bricolage
application. It loads all the necessary Mason and Bricolage libraries and sets
everything up for use in Apache. It is one function is handler(), which is
called by mod_perl for every request.

=cut

################################################################################
# Dependencies
################################################################################
# Standard Dependencies
use strict;

################################################################################
# Programmatic Dependences
use Bric::Config qw(:mason :char :sys_user :err);
use Bric::Util::Fault qw(:all);
use Bric::Util::DBI qw(:trans);
use Bric::Util::CharTrans;
use Bric::App::Event qw(clear_events);
use Apache::Log;
use HTML::Mason '1.16';
use HTML::Mason::ApacheHandler;
use HTML::Mason::Exceptions;
use Carp qw(croak);

{
    # Now let's set up our Mason space.
    package HTML::Mason::Commands;

    # Load all modules to be used from elements.
    use Apache::Util qw(escape_html escape_uri);
    use Bric::Config qw(:auth_len :admin :time :dist :ui :prev :ssl :qa);
    use Bric::Biz::Asset::Business::Media;
    use Bric::Biz::Asset::Business::Media::Audio;
    use Bric::Biz::Asset::Business::Media::Image;
    use Bric::Biz::Asset::Business::Media::Video;
    use Bric::Biz::Asset::Business::Parts::Tile::Container;
    use Bric::Biz::Asset::Business::Story;
    use Bric::Biz::Asset::Formatting;
    use Bric::Biz::Site;
    use Bric::Biz::AssetType;
    use Bric::Biz::Category;
    use Bric::Biz::Contact;
    use Bric::Biz::Keyword;
    use Bric::Biz::Org::Person;
    use Bric::Biz::Org::Source;
    use Bric::Biz::OutputChannel;
    use Bric::Biz::Person;
    use Bric::Biz::Person::User;
    use Bric::Biz::Workflow qw(:wf_const);
    use Bric::Biz::Workflow::Parts::Desk;

    use Bric::App::Auth qw(:all);
    use Bric::App::Authz qw(:all);
    use Bric::App::Cache;
    use Bric::App::Event qw(log_event);
    use Bric::App::Session qw(:state :user);
    use Bric::App::Util qw(:msg
                        :redir
			:pkg
			:history
			mk_aref
                        get_pref);

    use Bric::Dist::Job;
    use Bric::Dist::Resource;

    use Bric::Util::AlertType;
    use Bric::Util::Burner;
    use Bric::Util::Burner::Mason;
    use Bric::Util::Burner::Template;
    use Bric::Util::Class;
    use Bric::Util::Fault qw(:all);
    use Bric::Util::Language;
    use Bric::Util::Pref;
    use Bric::Util::Priv;
    use Bric::Util::Priv::Parts::Const qw(:all);
    use Bric::Util::Time qw(strfdate);
    use Bric::Util::Trans::FS;

    use Bric::SOAP;

    use HTML::Mason::Exceptions;
    eval { require Text::Levenshtein };
    require Text::Soundex if $@;

    use vars qw($c $widget_dir $lang $lang_key);

    # Where our widgets live under the element root.
    $widget_dir = 'widgets';

    # A global that makes the cache available everywhere.
    $c = Bric::App::Cache->new;

    # A global for localization purposes
    $lang = Bric::Util::Language->get_handle(LANGUAGE);
    $lang_key = $lang->key;
}

################################################################################
# Inheritance
################################################################################
use base qw( Exporter );
our @EXPORT_OK = qw(handle_err);
our %EXPORT_TAGS = (err => [qw(handle_err)]);

################################################################################
# Function and Closure Prototypes
################################################################################

################################################################################
# Constants
################################################################################

################################################################################
# Fields
################################################################################
# Public Class Fields

################################################################################
# Private Class Fields
my $ct;
my $no_trans = 0;

my %interp_args =
  ( comp_root     => MASON_COMP_ROOT,
    data_dir      => MASON_DATA_ROOT,
    static_source => 0,
    autoflush     => 0,
    error_mode    => 'fatal',
  );

my $interp = HTML::Mason::Interp->new(%interp_args);
my $ah;
if (CHAR_SET ne 'UTF-8') {
    require Bric::App::ApacheHandler;
    $ah = Bric::App::ApacheHandler->new(%interp_args,
                                        decline_dirs => 0,
                                        out_method   => \&filter,
                                        args_method  => MASON_ARGS_METHOD
                                       );
    $ct = Bric::Util::CharTrans->new(CHAR_SET);
} else {
    $ah = HTML::Mason::ApacheHandler->new(%interp_args,
                                        decline_dirs => 0,
                                        args_method  => MASON_ARGS_METHOD
                                       );
}

# Reset ownership of all files created by Mason at startup.
chown SYS_USER, SYS_GROUP, $interp->files_written;

################################################################################

################################################################################
# Instance Fields


################################################################################
# Class Methods
################################################################################

=head1 INTERFACE

=head2 Constructors

NONE.

=head2 Destructors

NONE.

=head2 Public Class Methods

NONE.

=head2 Public Functions

=over 4

=item my $status = handler()

Handles the apache request.

B<Throws:> None - the buck stops here!

B<Side Effects:> NONE.

B<Notes:> NONE.

=cut

sub handler {
    my ($r) = @_;
    # Handle the request.
    my $status;
    eval {
	# Start the database transactions.
	begin(1);
	# Handle the request.
	$status = $ah->handle_request($r);
	# Commit the database transactions.
	commit(1);
    };

    # Do error processing, if necessary.
    return $@ ? handle_err($r, $@) : $status;
}

################################################################################

=item $status = handle_err($r, $@)

  $status = handle_err($r, $@) if $@;

Handles errors when they're thrown by a main handler. Logs the error to the
Apache error log and formats the error screen for the browser.

B<Throws:> NONE.

B<Side Effects:> NONE.

B<Notes:> NONE.

=cut

sub handle_err {
    my ($r, $err) = @_;

    $err = Bric::Util::Fault::Exception::AP->new(
        error   => "Error processing Mason elements.",
        payload => $err,
    ) unless isa_exception($err);

    # Rollback the database transactions.
    eval { rollback(1) };
    my $more_err = $@ ? "In addition, the database rollback failed: $@" : undef;

    # Clear out events so that they won't be logged.
    clear_events();

    # Send the error to the apache error log.
    $r->log->error($err->as_text() . ($more_err ? "\n$more_err\n" : ''));

    # Make sure we go back to translating character sets, or we'll be
    # screwed on the next request.
    $no_trans = 0;

    # Process the exception for the user.
    return $interp->exec(ERROR_URI, fault => $err,
			 __CB_DONE => 1, more_err => $more_err);
}

################################################################################

=item filter($output)

This function translates data going out from Mason from Unicode into the users
preferred character set.

B<Throws:>

=over 4

=item *

Error translating from UTF-8.

=back

B<Side Effects:> NONE.

B<Notes:> NONE.

=cut

sub filter {
    # Just get it over with if we're not supposed to do translation.
    if ($no_trans) {
	print STDOUT $_[0];
	return;
    }

    # Do the translation.
    my $ret;
    eval { $ret = $ct->from_utf8($_[0]) };

    # Do error processing, if necessary.
    if (my $err = $@) {
        $no_trans = 1; # So we don't translate error.html.
        if (isa_exception($err)) {
            rethrow_exception($err);
        } else {
            my $msg = 'Error translating from UTF-8 to ' . $ct->charset;
            throw_dp(error => $msg, payload => $err);
        }
    }

    # Dump the data.
    print STDOUT $ret;
}

=back

=head1 PRIVATE

=head2 Private Class Methods

NONE.

=head2 Private Instance Methods

NONE.

=head2 Private Functions

NONE.

=cut

1;
__END__

=head1 NOTES

NONE.

=head1 AUTHOR

David Wheeler <david@wheeler.net>

=head1 SEE ALSO

L<Bric|Bric>

=cut<|MERGE_RESOLUTION|>--- conflicted
+++ resolved
@@ -6,28 +6,16 @@
 
 =head1 VERSION
 
-<<<<<<< HEAD
-$Revision: 1.35 $
-=======
-$Revision: 1.34.2.1 $
->>>>>>> 885217a2
+$Revision: 1.36 $
 
 =cut
 
 # Grab the Version Number.
-<<<<<<< HEAD
-our $VERSION = (qw$Revision: 1.35 $ )[-1];
+our $VERSION = (qw$Revision: 1.36 $ )[-1];
 
 =head1 DATE
 
-$Date: 2003-03-12 08:59:58 $
-=======
-our $VERSION = (qw$Revision: 1.34.2.1 $ )[-1];
-
-=head1 DATE
-
-$Date: 2003-04-08 08:33:54 $
->>>>>>> 885217a2
+$Date: 2003-04-15 09:05:16 $
 
 =head1 SYNOPSIS
 
