=head1 NAME

Bric::FAQ - Bricolage Frequently Asked Questions

=head1 VERSION

<<<<<<< HEAD
$Revision: 1.18 $

=head1 DATE

$Date: 2003-10-02 20:24:51 $
=======
$Revision: 1.7.2.15 $

=head1 DATE

$Date: 2003-09-12 00:27:00 $
>>>>>>> bc2029f5

=head1 DESCRIPTION

This document tries to answer questions asked frequently
on the mailing list or other questions that people might
have when starting out with or evaluating Bricolage.

=head1 FAQs

=head2 Evaluating Bricolage

This section answers questions that someone evaluating
Bricolage might have.

=head3 Does Bricolage support databases other than PostgreSQL?

Currently only PostgreSQL support is maintained. There is an Oracle driver,
but it's old and not known to work. A port to MySQL 4.1 is reportedly
underway.

=head3 How well does Bricolage perform?

As far as we know, no one has performed any benchmarks comparing Bricolage to
other content management systems. But the performance of Bricolage is
irrelevant to a public facing site. As a back office content management and
publishing system, Bricolage does not host web sites or serve content. Rather,
when documents are published in Bricolage, they are pushed through templates
and the resulting files are distributed to your Web server. So if your
Bricolage templates output static HTML, your public Web server should serve
your content very fast indeed.

=head3 How does Bricolage compare to other content management systems?

It has received praise for being as good as or better than commercial
alternatives. For example, see
L<http://www.eweek.com/article2/0,3959,652977,00.asp>

=head3 Who uses Bricolage?

Some that we know of are:

=over 4

=item *

The PIRT Group - L<http://thepirtgroup.com/>

=item *

World Health Organization - L<http://www.who.int/>

=item *

Dimensional Fund Advisors - L<http://dfafunds.com/>

=item *

Macworld - L<http://www.macworld.com/>

=item *

MacCentral - L<http://www.maccentral.com/>

=item *

Kineticode - L<http://www.kineticode.com/>

=item *

Ad Council - L<http://www.adcouncil.org/>

=item *

Open Forum Europe - L<http://www.openforumeurope.org/>

=back

=head3 Are there any commercial support offerings for Bricolage?

Yes. Kineticode, founded by Bricolage maintainer and lead developer David
Wheeler, offers a range of technical support and templating support options,
as well as Bricolage consulting services. Learn more at
L<http://www.kineticode.com/services/>.

=head2 Installation

=head3 Why does mod_perl have to be statically compiled into Apache? I've been using mod_perl as a DSO and have had no problems with it at all.

You are very fortunate, because mod_perl 1.x is just not too stable as a
DSO. Weird things tend to happen. That's not to say that some haven't set it
up as a DSO and just had it work, but we've seen all sorts of unexplainable
problems just evaporate when users have switched from a DSO to a static
mod_perl. And it's not Bricolage so much as Mason where the problems are
noticed. The Mason site (L<http://www.masonhq.com/>) has a
couple of FAQs that mention the issue:

=over 4

=item *

L<http://www.masonhq.com/docs/faq/#why_am_i_getting_segmentation_fa>

=item *

L<http://www.masonhq.com/docs/faq/#does_mason_leak_memory>

=back

You can also search the Mason Users list archives
(L<http://marc.theaimsgroup.com/?l=mason>) and the mod_perl
Users list
archives (L<http://marc.theaimsgroup.com/?l=apache-modperl>) for some
discussions of this issue.

=head2 Error Messages

This section contains questions about error messages output
by Bricolage.

=head3 If C<make cpan> fails, what can I do?

Bricolage depends heavily on CPAN modules. The purpose of C<make cpan> is to
verify that the required CPAN modules exist and, if not, fetch and install
them from CPAN, whenever possible. In the worst case where it cannot handle
the an error automatically, it gives instruction on how to do it manually.
Usually, the instruction tell you to

  perl -MCPAN -e shell
  look package::module
  perl Makefile.PL
  make
  make test
  make install

where C<package::module> is the name of the file to look for.

Sometimes, it will exit with a error without telling you what to do. Read the
last few lines of the output. See which C<package::module> caused the
error. Then manually install the module using the procedure outlined
above. If, when carrying out the procedures described above, C<make test>
fails, you might still want to go ahead with C<make install>
nonetheless. However, bear in mind that the module might not be installed
properly. After this, rerun C<make cpan>.

For an example, at this writing (2 August 2003), C<Apache::ConfigFile> can
cause a permission problem. C<make cpan> will report a strings of

  cannot set uid=88nnnn, gid=nnnnn

Read a few line before the error message to determine the actual location of
the download file, it is usually something like
F</root/.cpan/sources/authors/id/N/NW/NWIGER/Apache-ConfigFile-0.14.gz>. C<cd>
into the F</root/.cpan/sources/authors/id/N/NW/NWIGER/> directory and untar
the F<tar.gz> file:

  tar -zxvf Apache-ConfigFile-0.14.tar.gz

You will get the same error messages. Note, however, that untar is successful
and the directory F<Apache-ConfigFile-0.14> is created. C<cd> into this
directory and run

  perl Makefile.PL
  make
  make test
  make install

This should succeed. After this, rerun C<make cpan> again. More information
can be founded in L<http://bugzilla.bricolage.cc/show_bug.cgi?id=435>.

Sometimes, C<make cpan> reports that a CPAN module is not found. This could be
because it is trying to get an older version of the CPAN module which CPAN no
longer hosts because your CPAN index file is out-of-date and needs to be
refreshed. To refresh your CPAN index file,

  perl -MCPAN -e 'reload index'

and repeat C<make cpan>.

Sometimes you might need to update your CPAN bundle, itself:

  perl -MCPAN -e 'install Bundle::CPAN'

=head3 Why does C<make install> exit with the error 'Missing or empty inst/bricolage.sql!'?

You downloaded Bricolage from CVS and didn't run C<make dist>. Do something
like this:

    # make dist
    [lots of output...]
    # cd bricolage-1.5.0
    # make install

=head3 Why does C<make install> exit with the error 'Unable to set bricolage.conf variable APACHE_BIN to "/usr/local/apache/bin/httpd"'?

Most likely it's because you're installing Bricolage on Red Hat 8 or later and
haven't got 'round to reading F<README.RedHat>. In fact, a fair number of Perl
modules will fail to install or test properly with Perl 5.8 on Red Hat 8. This
is because Red Hat is configured such that it defaults to a Unicode character
set. Bricolage prefers this, of course, since all Bricolage data is stored in
the database in Unicode. However, it does require that you set the C<LANG>
environment variable on Red Hat 8, like this:

  export LANG=en_US

From what we've heard, C<LANG> must not include "utf8". Presumably you should
set C<LANG> to a value for your local language. At any rate, you'll need to
make sure that this is set in your shell in order to install Bricolage and all
of its modules, and you may need to include it in your F<httpd.conf> file, as
well:

  PerlSetEnv LANG en_US

We've also heard that you can set the LANG environment variable globally in
the F</etc/sysconfig/i18n> file. Then you wouldn't need to worry about it
anywhere else.

=head3 Why does C<make install> exit with the error 'IDENT authentication failed for user "postgres"'?

I'm not sure why the IDENT fails. In F<inst/db_grant.pl>, we switch EUID to
that of 'postgres'. Maybe more things need to be set in order to convince
postgresql that you're logging in as 'postgres' instead of 'root'?

I worked around the problem by ignoring it; in pg_hba.conf,

  #local  all         all                                         ident sameuser
  #host   all         all         127.0.0.1        255.0.0.0      ident sameuser
  local   all         all                                         trust
  host    all         all         127.0.0.1        255.0.0.0      trust
  host    all         all         0.0.0.0          0.0.0.0        reject

A Short introduction to F<pg_hba.conf> can be found in L<Bric::DBA|Bric::DBA>,
and it is more thoroughly documented at
L<http://www.postgresql.org/docs/current/interactive/client-authentication.html>.

=head3 Why do I get a 404 when I connect to the Bricolage UI and get an error like the following in Apache's F<error_log>?

  [error] [client 127.0.0.1] Error executing AccessHandler: Bric::App::Session -- /usr/local/lib/perl5/site_perl/5.8.0/Bric/App/Session.pm -- 236
  Difficulties tie'ing the session hash to file '/tmp/bricolage/session'

Most likely it is because one or more files or directories in your Bricolage
temp directory are no longer writable by the Apache user. You need to C<chown>
the temp file directories and restart Bricolage:

  sudo chown -R nobody:nobody /tmp/bricolage
  sudo bric_apachectl restart

=head3 When I try to login to Bricolage, I get redirected to F</login>, but the page is blank. There's nothing in the HTML source except C<< <html><head></head></html> >> or nothing at all. There are no errors in the error log or the access log. What's wrong?

I've seen this a couple of times, but the cause was different each time. On
one occasion, there was a F<FilesMatch> directive in a separate VirtualHost
directive in F<httpd.conf> that was preventing Mason from seeing any of the
Bricolage UI components. The directive that caused the problem looked like
this:

  <FilesMatch "\.mas">
    SetHandler  perl-script
    PerlHandler Bric::App::Handler
  </FilesMatch>

I have no idea why this would have caused a problem, but when it was removed,
Bricolage started working again.

On another occasion, a user noticed that the files F<comp/login/dhandler> and
F<comp/login/welcome.html> were empty. This caused the equivalent of a
"Document Contains No Data" error, only it didn't. In fact, in my tests, under
these circumstances, the browser had no HTML source at all (although I was
later told that a Mozilla setting can force the C<< <html><head></head></html>
>> to be added). At any rate, the problem was fixed by reinstalling Bricolage
(a C<make upgrade> would probably do the trick, too), but it's likely that
simply copying these two files from the Bricolage source directories to your
installed component root will correct the problem. Holler on the
bricolage-general mail list if it doesn't.

=head3 When I try to login to Bricolage, I get redirected to F</login>, but the web server reported a "500 Internal Server Error". What's wrong?

Look in your Apache F<error_log> file. If you find an error along the lines of

 cannot login ...

Then you need to update your F<pg_hba.conf> file as described in the section
L</"Why does C<make install> exit with the following error?">. In fact, as
David Wheeler suggested in one of the email in the C<bricolage-general>
mailing list, if you issue the following command on the command line:

  /usr/local/pgsql/bin/pgsql -U bric bric

you will get

  IDENT authentication failed for user "bric"

Thus demonstrating that you're dealing with a PostgreSQL configuration issue,
rather than a Bricolage issue.

=head3 I'm trying to restore a backup of the Bricolage database, but I keep getting an error like this: "ERROR: Function login_avail(varchar, numeric, numeric) does not exist". What gives?

This is a known issue with PostgreSQL's C<pg_dump> utility -- it's not smart
enough to handle circular dependencies. The PostgreSQL developers are aware of
the issue. See this bug report for details:
L<http://archives.postgresql.org/pgsql-bugs/2002-09/msg00278.php>.

In the meantime, the workaround is to edit your SQL dump file so that the
Bricolage database will load properly. In your SQL dump file, search for and
remove the line containing the string 'CONSTRAINT "ck_usr__login"'. This
should remove the creation of the constraint that uses the C<login_avail()>
function before the function is created. Next, go to the very end of the
SQL dump file and add these lines:

  ALTER TABLE usr ADD CONSTRAINT ck_usr__login
  CHECK (login_avail(LOWER(login), active, id));

This will add the constraint at the very end of the load, when both the "usr"
table and the C<login_avail()> function have been created. Now you should be
able to load the database and get back to work!

=head2 Element Administration

=head3 I added a field to an element and deleted it, and now I can't add a new field with the same name. Why not?

Fields cannot have the same name, even if they've been deleted. This is
because you might have older stories around that use the old name, and still
republish them to templates that use the old name.

The solution is to give the new version of the field a different name, but
make the "Label" the same. So you might have a name like "new_paragraph" and
the label "Paragraph". Just remember to change any references to the old field
name in your templates to use the new field name.

=head2 Miscellaneous

This section contains questions that didn't fit in the other
sections.

=head3 What does "Bricolage" mean?

Click on the Bricolage log in in the UI to see the "About" section of the
online help.

=head3 How did Bricolage get started? What is its history?

[In the beginning there was chaos....]

=head3 Where can I get more information?

Read the F<README> document in the directory where you unpacked Bricolage to
learn about other documents on specific things like Bricolage administration,
usage, or hacking. The project's web site is
L<http://www.bricolage.cc/>. The
web site lists information about mailing lists.

=head3 I can't get my head around the idea of workflow. Is there any documentation on it?

Not really, no. We'll likely write some one of these days. in the meantime,
you might find some use in a presentation given at the 2000 OSCON by Ian
Kallen, in which he discussed what Salon needed out of a CMS (including
workflow) and how he came to select the tools to use the CMS that was the
proof-of-concept for Bricolage. The article is at
L<http://www.salon.com/contact/staff/idk/print.html>.

=head3 Why do searches return only objects with fields that start with my query string, rather than containing the query string anywhere in the field?

This behavior is intentional. The search interface goes directly into an SQL
query, and thus support SQL wild card characters. Unless you query for a
string at the beginning of a column, the index on that column won't be
used. So we default to only searching at the beginning of a field in order to
take advantage of the speed provided by an index.

However, you can get around this functionality in two ways. You can by put a
'%' in front of your search string, thereby forcing the SQL query to be a
full substring query. Or you can enable on the "FULL_SEARCH" F<bricolage.conf>
directive and restart Bricolage. But know that either of these methods I<will>
a lot slower (though you probably won't notice much until you have 1000s of
documents).

=head2 Template Administration

=head3 I added a template to a category and then deleted it, and now I can't add a new
template with the same name. Why not?

Deleted template profiles don't actually get deleted but instead marked
inactive in the database. This prevents creating a new template with the same
name in them same category in the same output channel. In a future release, an
easy way to reactivate deleted template profiles will be integrated in the
GUI.

In the meantime, deleted (that is, deactivated) template can be brought back
by using a updating the database directly and querying against the output
channel ID and the template's file name:

  psql -U [username] -d [databasename] -c \
    "UPDATE formatting SET active = 1 WHERE output_channel__id = [ocid] \
     AND file_name = '[path]'"

The arguments in brackets above are:

=over 4

=item username

The username for your Bricolage PostgreSQL user. This is the username the
Bricolage installer created for you, and which is listed as the C<DBI_USER>
F<bricolage.conf> directive.

=item databasename

The name of the Bricolage database. This is the database the Bricolage
installer created for you, and which is listed as the C<DB_NAME>
F<bricolage.conf> directive.

=item ocid

The ID of the output channel that the template is in.

=item path

The full URI path name of the template. This is a combination of the category
path and the name of the template, usually constructed from the element for
which it is created. For example, a Mason template created for the "Book
Review" element in the category "/reviews/books" would be called
F</reviews/books/book_review.mc>.

=back

=head1 AUTHOR

Scott Lanning <slanning@theworld.com>

David Wheeler <david@kineticode.com>

=head1 SEE ALSO

F<README>,
L<http://bricolage.cc/>,
L<Bric::Admin|Bric::Admin>

=cut<|MERGE_RESOLUTION|>--- conflicted
+++ resolved
@@ -4,19 +4,11 @@
 
 =head1 VERSION
 
-<<<<<<< HEAD
-$Revision: 1.18 $
+$Revision: 1.19 $
 
 =head1 DATE
 
-$Date: 2003-10-02 20:24:51 $
-=======
-$Revision: 1.7.2.15 $
-
-=head1 DATE
-
-$Date: 2003-09-12 00:27:00 $
->>>>>>> bc2029f5
+$Date: 2003-10-03 05:58:13 $
 
 =head1 DESCRIPTION
 
