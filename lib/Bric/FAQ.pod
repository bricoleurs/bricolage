--- conflicted
+++ resolved
@@ -4,19 +4,11 @@
 
 =head1 VERSION
 
-<<<<<<< HEAD
-$Revision: 1.14 $
+$Revision: 1.15 $
 
 =head1 DATE
 
-$Date: 2003-07-28 00:05:13 $
-=======
-$Revision: 1.7.2.10 $
-
-=head1 DATE
-
-$Date: 2003-08-12 17:23:52 $
->>>>>>> 3aa6cbc0
+$Date: 2003-08-12 19:04:43 $
 
 =head1 DESCRIPTION
 
