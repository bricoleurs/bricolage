--- conflicted
+++ resolved
@@ -7,27 +7,15 @@
 
 =head1 VERSION
 
-<<<<<<< HEAD
-$Revision: 1.35 $
-
-=cut
-
-our $VERSION = (qw$Revision: 1.35 $ )[-1];
+$Revision: 1.36 $
+
+=cut
+
+our $VERSION = (qw$Revision: 1.36 $ )[-1];
 
 =head1 DATE
 
-$Date: 2002-03-09 00:43:02 $
-=======
-$Revision: 1.26.2.12 $
-
-=cut
-
-our $VERSION = (qw$Revision: 1.26.2.12 $ )[-1];
-
-=head1 DATE
-
-$Date: 2002-04-03 02:57:06 $
->>>>>>> 9330bc6a
+$Date: 2002-04-03 21:26:56 $
 
 =head1 SYNOPSIS
 
@@ -225,8 +213,20 @@
 		s/^\s+//;               # no leading white
 		s/\s+$//;               # no trailing white
 		next unless length;     # anything left?
-		my ($var, $value) = split(/\s*=\s*/, $_, 2);
-		$config->{uc $var} = $value;
+
+		# Get the variable and its value.
+		my ($var, $val) = split(/\s*=\s*/, $_, 2);
+
+		# Check that the line is a valid config line and exit
+		# immediately if not.
+		unless (defined $var and length $var and 
+			defined $val and length $val) {
+		  print STDERR "Syntax error in $conf_file at line $.: '$_'\n";
+		  exit 1;
+		}
+
+		# Save the configuration directive.
+		$config->{uc $var} = $val;
 	    }
 	    close CONF;
 
