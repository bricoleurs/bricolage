package Bric::Config;
################################################################################

=head1 NAME

Bric::Config - A class to hold configuration settings.

=head1 VERSION

<<<<<<< HEAD
$Revision: 1.78 $

=cut

our $VERSION = (qw$Revision: 1.78 $ )[-1];

=head1 DATE

$Date: 2003-10-08 14:17:28 $
=======
$Revision: 1.58.4.8 $

=cut

our $VERSION = (qw$Revision: 1.58.4.8 $ )[-1];

=head1 DATE

$Date: 2003-10-15 19:58:11 $
>>>>>>> 45fb92da

=head1 SYNOPSIS

  # import all configuration constants
  use Bric::Config qw(:all);

  if (CONFIG_VARIABLE) { ... }

=head1 DESCRIPTION

Provides access to configuration variables set in conf/bricolage.conf.
See L<Bric::Admin|Bric::Admin> for the list of configuration variables
and their use.

=cut

#==============================================================================#
# Dependencies                         #
#======================================#

#--------------------------------------#
# Standard Dependencies
use strict;
use Carp;

#--------------------------------------#
# Programmatic Dependencies
use File::Spec::Functions qw(catdir tmpdir catfile);
use Apache::ConfigFile;

#==============================================================================#
# Inheritance                          #
#======================================#

use base qw(Exporter);

our @EXPORT_OK = qw(DBD_PACKAGE
                    DB_NAME
                    DB_HOST
                    DB_PORT
                    DBD_TYPE
                    DBI_USER
                    DBI_PASS
                    DBI_DEBUG
                    DBI_CALL_TRACE
                    DBI_PROFILE
                    MASON_COMP_ROOT
                    MASON_DATA_ROOT
                    MASON_ARGS_METHOD
                    FIELD_INDENT
                    SYS_USER
                    SYS_GROUP
                    SERVER_WINDOW_NAME
                    LANGUAGE
                    NO_TOOLBAR
                    APACHE_BIN
                    APACHE_CONF
                    PID_FILE
                    LISTEN_PORT
                    NAME_VHOST
                    VHOST_SERVER_NAME
                    ALWAYS_USE_SSL
                    SSL_ENABLE
                    SSL_PORT
                    SSL_CERTIFICATE_FILE
                    SSL_CERTIFICATE_KEY_FILE
                    CHAR_SET
                    AUTH_TTL
                    AUTH_SECRET
                    AUTH_COOKIE
                    COOKIE
                    LOGIN_MARKER
                    QA_MODE
                    TEMPLATE_QA_MODE
                    ADMIN_GRP_ID
                    PASSWD_LENGTH
                    LOGIN_LENGTH
                    ERROR_URI
                    ENABLE_DIST
                    DIST_ATTEMPTS
                    MEDIA_URI_ROOT
                    DEF_MEDIA_TYPE
                    ENABLE_SFTP_MOVER
                    ENABLE_SFTP_V2
                    ENABLE_WEBDAV_MOVER
                    MEDIA_FILE_ROOT
                    SMTP_SERVER
                    ALERT_FROM
                    ALERT_TO_METH
                    BURN_ROOT
                    STAGE_ROOT
                    PREVIEW_ROOT
                    BURN_COMP_ROOT
                    BURN_DATA_ROOT
                    BURN_SANDBOX_ROOT
                    BURN_ARGS_METHOD
                    TEMPLATE_BURN_PKG
                    INCLUDE_XML_WRITER
                    XML_WRITER_ARGS
                    ISO_8601_FORMAT
                    PREVIEW_LOCAL
                    PREVIEW_MASON
                    FULL_SEARCH
                    DEFAULT_FILENAME
                    DEFAULT_FILE_EXT
                    ENABLE_FTP_SERVER
                    FTP_PORT
                    FTP_ADDRESS
                    FTP_LOG
                    FTP_DEBUG
                    DISABLE_NAV_LAYER
                    TEMP_DIR
                    PROFILE
                    CHECK_PROCESS_SIZE
                    MAX_PROCESS_SIZE
                    CHECK_FREQUENCY
                    MIN_SHARE_SIZE
                    MAX_UNSHARED_SIZE
                    MANUAL_APACHE
                    ALLOW_WORKFLOW_TRANSFER
                    MOD_PERL
                    ALLOW_ALL_SITES_CX
                    ALLOW_SLUGLESS_NONFIXED
                    YEAR_SPAN_BEFORE
                    YEAR_SPAN_AFTER
                    CACHE_DEBUG_MODE
                    STORY_URI_WITH_FILENAME
                    ENABLE_CATEGORY_BROWSER
                    USE_XHTML
                   );

our %EXPORT_TAGS = (all       => \@EXPORT_OK,
                    cookies   => [qw(AUTH_COOKIE
                                     COOKIE
                                     LOGIN_MARKER)],
                    dbi       => [qw(DBD_PACKAGE
                                     DB_NAME
                                     DB_HOST
                                     DB_PORT
                                     DBD_TYPE
                                     DBI_USER
                                     DBI_PASS
                                     DBI_DEBUG
                                     DBI_CALL_TRACE
                                     DBI_PROFILE)],
                    mason     => [qw(MASON_COMP_ROOT
                                     MASON_DATA_ROOT
                                     MASON_ARGS_METHOD)],
                    burn      => [qw(BURN_ROOT
                                     STAGE_ROOT
                                     PREVIEW_ROOT
                                     BURN_COMP_ROOT
                                     BURN_DATA_ROOT
                                     BURN_SANDBOX_ROOT
                                     TEMPLATE_BURN_PKG
                                     DEFAULT_FILENAME
                                     INCLUDE_XML_WRITER
                                     XML_WRITER_ARGS
                                     DEFAULT_FILE_EXT
                                     BURN_ARGS_METHOD)],
                    oc        => [qw(DEFAULT_FILENAME
                                     DEFAULT_FILE_EXT)],
                    sys_user  => [qw(SYS_USER
                                     SYS_GROUP)],
                    auth      => [qw(AUTH_TTL
                                     AUTH_SECRET)],
                    auth_len  => [qw(PASSWD_LENGTH
                                     LOGIN_LENGTH)],
                    prev      => [qw(PREVIEW_LOCAL
                                     STAGE_ROOT
                                     PREVIEW_ROOT
                                     MASON_COMP_ROOT
                                     PREVIEW_MASON)],
                    dist      => [qw(ENABLE_DIST
                                     ENABLE_SFTP_MOVER
                                     ENABLE_SFTP_V2
                                     ENABLE_WEBDAV_MOVER
                                     DEF_MEDIA_TYPE
                                     DIST_ATTEMPTS
                                     PREVIEW_LOCAL)],
                    qa        => [qw(QA_MODE 
                                     TEMPLATE_QA_MODE)],
                    err       => [qw(ERROR_URI)],
                    char      => [qw(CHAR_SET LANGUAGE)],
                    ui        => [qw(FIELD_INDENT
                                     DISABLE_NAV_LAYER
                                     FULL_SEARCH
                                     ALLOW_WORKFLOW_TRANSFER
                                     ALLOW_ALL_SITES_CX
                                     ALLOW_SLUGLESS_NONFIXED
                                     SERVER_WINDOW_NAME
                                     LANGUAGE
                                     YEAR_SPAN_BEFORE
                                     YEAR_SPAN_AFTER
                                     NO_TOOLBAR
                                     ENABLE_CATEGORY_BROWSER
                                     USE_XHTML)],
                    email     => [qw(SMTP_SERVER)],
                    admin     => [qw(ADMIN_GRP_ID)],
                    time      => [qw(ISO_8601_FORMAT)],
                    alert     => [qw(ALERT_FROM
                                     ALERT_TO_METH)],
                    apachectl => [qw(APACHE_BIN
                                     APACHE_CONF
                                     PID_FILE
                                     SSL_ENABLE)],
                    ssl       => [qw(SSL_ENABLE
                                     SSL_PORT
                                     ALWAYS_USE_SSL
                                     LISTEN_PORT)],
                    conf      => [qw(SSL_ENABLE
                                     SSL_CERTIFICATE_FILE
                                     SSL_CERTIFICATE_KEY_FILE
                                     SSL_PORT
                                     LISTEN_PORT
                                     ENABLE_DIST
                                     NAME_VHOST
                                     VHOST_SERVER_NAME
                                     MASON_COMP_ROOT
                                     PREVIEW_LOCAL
                                     PREVIEW_MASON
                                     MANUAL_APACHE)],
                    media     => [qw(MEDIA_URI_ROOT
                                     MEDIA_FILE_ROOT)],
                    ftp       => [qw(ENABLE_FTP_SERVER
                                     FTP_PORT
                                     FTP_ADDRESS
                                     FTP_LOG
                                     FTP_DEBUG)],
                    temp      => [qw(TEMP_DIR)],
                    profile   => [qw(PROFILE)],
                    proc_size => [qw(CHECK_PROCESS_SIZE
                                     MAX_PROCESS_SIZE
                                     CHECK_FREQUENCY
                                     MIN_SHARE_SIZE
                                     MAX_UNSHARED_SIZE)],
                    mod_perl  => [qw(MOD_PERL)],
                    uri       => [qw(STORY_URI_WITH_FILENAME)]
                   );

#=============================================================================#
# Function Prototypes                  #
#======================================#

#==============================================================================#
# Constants                            #
#======================================#
{
    # We'll store the settings loaded from the configuration file here.
    my ($config, $aconf);

    BEGIN {
        # Load the configuration file, if it exists.
        my $conf_file = $ENV{BRICOLAGE_ROOT} || '/usr/local/bricolage';
        $conf_file = catdir($conf_file, 'conf', 'bricolage.conf');
        if (not -e $conf_file and $ENV{BRIC_TEMP_DIR}) {
            # We're testing but can't find an existing bricolage.conf. Try to
            # find one that was created during `make`.
            $conf_file = catfile 'bconf', 'bricolage.conf'
        }

        if (-e $conf_file) {
            open CONF, $conf_file or croak "Cannot open $conf_file: $!\n";
            while (<CONF>) {
                # Get each configuration line into $config.
                chomp;                  # no newline
                s/#.*//;                # no comments
                s/^\s+//;               # no leading white
                s/\s+$//;               # no trailing white
                next unless length;     # anything left?

                # Get the variable and its value.
                my ($var, $val) = split(/\s*=\s*/, $_, 2);

                # Check that the line is a valid config line and exit
                # immediately if not.
                unless (defined $var and length $var and 
                        defined $val and length $val) {
                  print STDERR "Syntax error in $conf_file at line $.: '$_'\n";
                  exit 1;
                }

                # Save the configuration directive.
                $config->{uc $var} = $val;
            }
            close CONF;

            # Set the default VHOST_SERVER_NAME.
            $config->{VHOST_SERVER_NAME} ||= '_default_';

            # Set up the server window name (because Netscape is retarted!).
            ($config->{SERVER_WINDOW_NAME} =
             $config->{VHOST_SERVER_NAME} || '_default_') =~ s/\W+/_/g;

        }
        # Process boolean directives here. These default to 1.
        foreach (qw(ENABLE_DIST PREVIEW_LOCAL NO_TOOLBAR USE_XHTML
                    ALLOW_SLUGLESS_NONFIXED)) {
            my $d = exists $config->{$_} ? lc($config->{$_}) : '1';
            $config->{$_} = $d eq 'on' || $d eq 'yes' || $d eq '1' ? 1 : 0;
        }
        # While these default to 0.
        foreach (qw(PREVIEW_MASON FULL_SEARCH INCLUDE_XML_WRITER MANUAL_APACHE
                    DISABLE_NAV_LAYER QA_MODE TEMPLATE_QA_MODE DBI_PROFILE
                    PROFILE CHECK_PROCESS_SIZE ENABLE_SFTP_MOVER ENABLE_SFTP_V2
                    ENABLE_WEBDAV_MOVER ALWAYS_USE_SSL ALLOW_WORKFLOW_TRANSFER
                    ALLOW_ALL_SITES_CX STORY_URI_WITH_FILENAME ENABLE_CATEGORY_BROWSER))
        {
            my $d = exists $config->{$_} ? lc($config->{$_}) : '0';
            $config->{$_} = $d eq 'on' || $d eq 'yes' || $d eq '1' ? 1 : 0;
        }

        # Special case for the SSL_ENABLE configuration directive.
        if (my $ssl = lc $config->{SSL_ENABLE}) {
            if ($ssl eq 'off' or $ssl eq 'no') {
                $config->{SSL_ENABLE} = 0;
            } else {
                croak "Invalid SSL_ENABLE directive: '$ssl'"
                  unless $ssl eq 'mod_ssl' or $ssl eq 'apache_ssl';
            }
        } else {
            $config->{SSL_ENABLE} = 0;
        }

        # Set the Mason component root to its default here.
        $config->{MASON_COMP_ROOT} ||=
          catdir($ENV{BRICOLAGE_ROOT} || '/usr/local/bricolage', 'comp');

        # Grab the Apache configuration file.
        $config->{APACHE_CONF} ||= '/usr/local/apache/conf/httpd.conf';
        if (not -e $config->{APACHE_CONF} and $ENV{BRIC_TEMP_DIR}) {
            # We're testing and can't find the httpd.conf. Try to find one
            # in our root directory.
            $config->{APACHE_CONF} =
              catfile $ENV{BRICOLAGE_ROOT} || '/usr/local/bricolage',
              'httpd.conf';
            # And try just a local directory if all else fails. This would
            # most likely be used during `make test`.
            $config->{APACHE_CONF} = catfile 'bconf', 'httpd.conf'
              unless -e $config->{APACHE_CONF};
        }

        {
            # Apache::ConfigFile can be very noisy in the presence of
            # <Perl> blocks.
            local $^W;
            $aconf = Apache::ConfigFile->new(file => $config->{APACHE_CONF},
                                             ignore_case => 1);
        }
    }

    # Apache Settings.
    use constant MANUAL_APACHE           => $config->{MANUAL_APACHE};
    use constant SERVER_WINDOW_NAME      => $config->{SERVER_WINDOW_NAME};
    use constant NO_TOOLBAR              => $config->{NO_TOOLBAR};
    use constant LANGUAGE                => $config->{LANGUAGE} || 'en_us';

    use constant APACHE_BIN              => $config->{APACHE_BIN}
      || '/usr/local/apache/bin/httpd';
    use constant APACHE_CONF             => $config->{APACHE_CONF};

    use constant PID_FILE                => $aconf->pidfile
      || '/usr/local/apache/logs/httpd.pid';

    use constant LISTEN_PORT             => $config->{LISTEN_PORT} || 80;
    use constant NAME_VHOST              => $config->{NAME_VHOST} || '*';
    use constant VHOST_SERVER_NAME       => $config->{VHOST_SERVER_NAME};

    # ssl Settings.
    use constant SSL_ENABLE              => $config->{SSL_ENABLE};
    use constant SSL_CERTIFICATE_FILE    =>
      $config->{SSL_CERTIFICATE_FILE} || '';
    use constant SSL_CERTIFICATE_KEY_FILE =>
      $config->{SSL_CERTIFICATE_KEY_FILE} || '';
    use constant ALWAYS_USE_SSL          => $config->{ALWAYS_USE_SSL};
    use constant SSL_PORT                => $config->{SSL_PORT} || 443;

    # cookie Settings
    use constant AUTH_COOKIE             => 'BRICOLAGE_AUTH';
    use constant COOKIE                  => 'BRICOLAGE';
    use constant LOGIN_MARKER            => 'BRIC_LOGIN_MARKER';

    # DBI Settings.
    use constant DBD_TYPE                => $config->{DBD_TYPE} || 'Pg';
    use constant DBD_PACKAGE             => 'Bric::Util::DBD::' . DBD_TYPE;
    use constant DB_NAME                 => $config->{DB_NAME} || 'sharky';
    use constant DB_HOST                 => $config->{DB_HOST};
    use constant DB_PORT                 => $config->{DB_PORT};
    use constant DBI_USER                => $config->{DBI_USER} || 'castellan';
    use constant DBI_PASS                => $config->{DBI_PASS} || 'nalletsac';
    use constant DBI_CALL_TRACE          => $config->{DBI_CALL_TRACE} || 0;
    use constant DBI_PROFILE             => $config->{DBI_PROFILE} || 0;
    # DBI_CALL_TRACE and DBI_PROFILE imply DBI_DEBUG
    use constant DBI_DEBUG               => $config->{DBI_DEBUG}      ||
                                            $config->{DBI_CALL_TRACE} ||
                                            $config->{DBI_PROFILE}    || 0;

    # Distribution Settings.
    use constant ENABLE_DIST => $config->{ENABLE_DIST};
    use constant DIST_ATTEMPTS => $config->{DIST_ATTEMPTS} || 3;
    use constant PREVIEW_LOCAL => $config->{PREVIEW_LOCAL} ? qw(data preview) : 0;
    use constant PREVIEW_MASON => $config->{PREVIEW_MASON};
    use constant DEF_MEDIA_TYPE => $config->{DEF_MEDIA_TYPE} || 'text/html';
    use constant ENABLE_SFTP_MOVER => $config->{ENABLE_SFTP_MOVER};
    use constant ENABLE_SFTP_V2 => $config->{ENABLE_SFTP_V2};
    use constant ENABLE_WEBDAV_MOVER => $config->{ENABLE_WEBDAV_MOVER};

    # Mason settings.
    use constant MASON_COMP_ROOT         => PREVIEW_LOCAL && PREVIEW_MASON ?
      [[bric_ui => $config->{MASON_COMP_ROOT}],
       [bric_preview => catdir($config->{MASON_COMP_ROOT}, PREVIEW_LOCAL)]]
        : [[bric_ui => $config->{MASON_COMP_ROOT}]];

    use constant MASON_DATA_ROOT         => $config->{MASON_DATA_ROOT}
      || catdir($ENV{BRICOLAGE_ROOT} || '/usr/local/bricolage', 'data');
    use constant MASON_ARGS_METHOD       => 'mod_perl';  # Could also be 'CGI'

    # Burner settings.
    use constant BURN_ROOT               => $config->{BURN_ROOT}
      || catdir(MASON_DATA_ROOT, 'burn');
    use constant STAGE_ROOT              => catdir(BURN_ROOT, 'stage');
    use constant PREVIEW_ROOT            => catdir(BURN_ROOT, 'preview');
    use constant BURN_COMP_ROOT          => catdir(BURN_ROOT, 'comp');
    use constant BURN_DATA_ROOT          => catdir(BURN_ROOT, 'data');
    use constant BURN_SANDBOX_ROOT       => catdir(BURN_ROOT, 'sandbox');
    use constant BURN_ARGS_METHOD        => MASON_ARGS_METHOD;
    use constant TEMPLATE_BURN_PKG       => 'Bric::Util::Burner::Commands';
    use constant INCLUDE_XML_WRITER      => $config->{INCLUDE_XML_WRITER};
    use constant XML_WRITER_ARGS         => $config->{XML_WRITER_ARGS} ?
      (eval "$config->{XML_WRITER_ARGS}" ) : ();

    # System User (The user and group under which the server children run). use
    use constant SYS_USER => scalar getpwnam($config->{SYS_USER} or "nobody");
    use constant SYS_GROUP => scalar getgrnam($config->{SYS_GROUP} or "nobody");

    # Cookie/Session Settings.
    # AUTH_TTL is in seconds.
    use constant AUTH_TTL                => $config->{AUTH_TTL} || 8 * 60 * 60;
    use constant AUTH_SECRET             => $config->{AUTH_SECRET}
      || '^eFH;5D,~3!f9o&3f_=dwePL3f:/.Oi|FG/3sd9=45oi%8GF;*)4#0gn3)34tf\`3~'
         . 'fdIf^ N;:';

    # QA Mode settings.
    use constant QA_MODE                 => $config->{QA_MODE} || 0;
    use constant TEMPLATE_QA_MODE        => $config->{TEMPLATE_QA_MODE} || 0;

    # Character translation settings.
    use constant CHAR_SET                => $config->{CHAR_SET} || 'UTF-8';

    # Time constants.
    use constant ISO_8601_FORMAT         => "%Y-%m-%d %T";

    # Admin group ID. This will go away once permissions are implemented.
    use constant ADMIN_GRP_ID            => 6;

    # the base directory that will store media assets
    use constant MEDIA_URI_ROOT => '/data/media';
    use constant MEDIA_FILE_ROOT => catdir(MASON_COMP_ROOT->[0][1],
                                           'data', 'media');

    # The minimum login name and password lengths users can enter.
    use constant LOGIN_LENGTH            => $config->{LOGIN_LENGTH} || 5;
    use constant PASSWD_LENGTH           => $config->{PASSWD_LENGTH} || 5;

    # Error Page Setting.
    use constant ERROR_URI               => '/errors/500.mc';

    # Email Settings.
    use constant SMTP_SERVER => $ENV{BRIC_TEST_SMTP} || $config->{SMTP_SERVER}
      || $config->{VHOST_SERVER_NAME};

    # Alert Settings.
    use constant ALERT_FROM => $config->{ALERT_FROM};
    use constant ALERT_TO_METH => lc $config->{ALERT_TO_METH} || 'bcc';

    # UI Settings.
    use constant FIELD_INDENT => 125;
    use constant DISABLE_NAV_LAYER       => $config->{DISABLE_NAV_LAYER};
    use constant ALLOW_WORKFLOW_TRANSFER => $config->{ALLOW_WORKFLOW_TRANSFER};
    use constant ALLOW_ALL_SITES_CX      => $config->{ALLOW_ALL_SITES_CX};
    use constant ALLOW_SLUGLESS_NONFIXED => $config->{ALLOW_SLUGLESS_NONFIXED};
    use constant FULL_SEARCH             => $config->{FULL_SEARCH};
    use constant YEAR_SPAN_BEFORE        => $config->{YEAR_SPAN_BEFORE} || 10;
    use constant YEAR_SPAN_AFTER         => $config->{YEAR_SPAN_AFTER}  || 10;

    # Asset settings.
    use constant STORY_URI_WITH_FILENAME => $config->{STORY_URI_WITH_FILENAME};

    # FTP Settings
    use constant ENABLE_FTP_SERVER => $config->{ENABLE_FTP_SERVER} || 0;
    use constant FTP_ADDRESS       => $config->{FTP_ADDRESS}       || "";
    use constant FTP_PORT          => $config->{FTP_PORT}          || 2121;
    use constant FTP_DEBUG         => $config->{FTP_DEBUG}         || 0;
    use constant FTP_LOG           => $config->{FTP_LOG}           ||
      catdir($ENV{BRICOLAGE_ROOT} || '/usr/local/bricolage', 'ftp.log');

    # Output Channel Settings.
    use constant DEFAULT_FILENAME => => $config->{DEFAULT_FILENAME} || 'index';
    use constant DEFAULT_FILE_EXT => => $config->{DEFAULT_FILE_EXT} || 'html';

    # Temp Dir Setting
    use constant TEMP_DIR               => $ENV{BRIC_TEMP_DIR} ||
      $config->{TEMP_DIR} || tmpdir();

    # Process Size Limit Settings
    use constant CHECK_PROCESS_SIZE     => $config->{CHECK_PROCESS_SIZE};
    use constant MAX_PROCESS_SIZE       => $config->{MAX_PROCESS_SIZE} || 56000;
    use constant CHECK_FREQUENCY        => $config->{CHECK_FREQUENCT} || 1;
    use constant MIN_SHARE_SIZE         => $config->{MIN_SHARE_SIZE} || 0;
    use constant MAX_UNSHARED_SIZE      => $config->{MAX_UNSHARED_SIZE} || 0;

    # Profiler settings
    use constant PROFILE => $config->{PROFILE} || 0;

    # Category browser setting
    use constant ENABLE_CATEGORY_BROWSER => $config->{ENABLE_CATEGORY_BROWSER};

    # XHTML setting.
    use constant USE_XHTML              => $config->{USE_XHTML};

    # Okay, now load the end-user's code, if any.
    if ($config->{PERL_LOADER} and $ENV{MOD_PERL}) {
        my $pkg = TEMPLATE_BURN_PKG;
        eval "package $pkg; $config->{PERL_LOADER}";
    }

    # Set the MOD_PERL constant.
    use constant MOD_PERL => $ENV{MOD_PERL};

    use constant CACHE_DEBUG_MODE => $ENV{BRIC_CACHE_DEBUG_MODE} || 0;
}

#==============================================================================#
# FIELDS                               #
#======================================#

#--------------------------------------#
# Public Class Fields

#--------------------------------------#
# Private Class Fields

#--------------------------------------#
# Instance Fields

#==============================================================================#

=head1 INTERFACE

=head2 Constructors

NONE

=cut

#--------------------------------------#
# Constructors

#--------------------------------------#

=head2 Public Class Methods

NONE

=cut

#--------------------------------------#

=head2 Public Instance Methods

NONE

=cut

#==============================================================================#

=head2 Private Methods

NONE

=cut

#--------------------------------------#

=head2 Private Class Methods

NONE

=cut

#--------------------------------------#

=head2 Private Instance Methods

NONE

=cut

1;
__END__

=head1 NOTES

NONE

=head1 AUTHOR

Garth Webb  E<lt>garth@perijove.comE<gt>

David Wheeler E<lt>david@wheeler.netE<gt>

=head1 SEE ALSO

L<Bric::Admin>

=cut<|MERGE_RESOLUTION|>--- conflicted
+++ resolved
@@ -7,27 +7,15 @@
 
 =head1 VERSION
 
-<<<<<<< HEAD
-$Revision: 1.78 $
-
-=cut
-
-our $VERSION = (qw$Revision: 1.78 $ )[-1];
+$Revision: 1.79 $
+
+=cut
+
+our $VERSION = (qw$Revision: 1.79 $ )[-1];
 
 =head1 DATE
 
-$Date: 2003-10-08 14:17:28 $
-=======
-$Revision: 1.58.4.8 $
-
-=cut
-
-our $VERSION = (qw$Revision: 1.58.4.8 $ )[-1];
-
-=head1 DATE
-
-$Date: 2003-10-15 19:58:11 $
->>>>>>> 45fb92da
+$Date: 2003-10-15 23:01:04 $
 
 =head1 SYNOPSIS
 
