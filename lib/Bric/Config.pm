package Bric::Config;
################################################################################

=head1 NAME

Bric::Config - A class to hold configuration settings.

=head1 VERSION

<<<<<<< HEAD
$Revision: 1.34 $

=cut

our $VERSION = (qw$Revision: 1.34 $ )[-1];

=head1 DATE

$Date: 2002-02-26 03:38:45 $
=======
$Revision: 1.26.2.9 $

=cut

our $VERSION = (qw$Revision: 1.26.2.9 $ )[-1];

=head1 DATE

$Date: 2002-03-08 16:59:11 $
>>>>>>> 3bae0725

=head1 SYNOPSIS

  # import all configuration constants
  use Bric::Config qw(:all);

  if (CONFIG_VARIABLE) { ... }

=head1 DESCRIPTION

Provides access to configuration variables set in conf/bricolage.conf.
See L<Bric::Admin|Bric::Admin> for the list of configuration variables
and their use.

=cut

#==============================================================================#
# Dependencies                         #
#======================================#

#--------------------------------------#
# Standard Dependencies
use strict;
use File::Spec::Functions qw(catdir);
use Apache::ConfigFile;

#--------------------------------------#
# Programatic Dependencies

#==============================================================================#
# Inheritance                          #
#======================================#

use base qw(Exporter);

our @EXPORT_OK = qw(DBD_PACKAGE
		    DB_NAME
		    DB_HOST
		    DB_PORT
		    DBD_TYPE
		    DBI_USER
		    DBI_PASS
		    DBI_DEBUG
		    DBI_CALL_TRACE
		    MASON_COMP_ROOT
		    MASON_DATA_ROOT
		    MASON_ARGS_METHOD
		    FIELD_INDENT
		    SYS_USER
		    SYS_GROUP
		    SERVER_WINDOW_NAME
		    APACHE_BIN
		    APACHE_CONF
		    PID_FILE
                    LISTEN_PORT
		    NAME_VHOST
		    VHOST_SERVER_NAME
                    SSL_ENABLE
		    CHAR_SET
		    AUTH_TTL
		    AUTH_SECRET
		    QA_MODE
		    ADMIN_GRP_ID
		    PASSWD_LENGTH
		    LOGIN_LENGTH
		    ERROR_URI
		    ENABLE_DIST
		    DIST_ATTEMPTS
                    MEDIA_URI_ROOT
                    DEF_MEDIA_TYPE
		    MEDIA_FILE_ROOT
		    SMTP_SERVER
		    ALERT_FROM
		    ALERT_TO_METH
		    BURN_ROOT
		    STAGE_ROOT
		    PREVIEW_ROOT
		    BURN_COMP_ROOT
		    BURN_DATA_ROOT
		    BURN_ARGS_METHOD
                    TEMPLATE_BURN_PKG
		    INCLUDE_XML_WRITER
		    XML_WRITER_ARGS
		    ISO_8601_FORMAT
		    PREVIEW_LOCAL
		    PREVIEW_MASON
                    FULL_SEARCH
                    DEFAULT_FILENAME
                    DEFAULT_FILE_EXT
                    ENABLE_FTP_SERVER
                    FTP_PORT
                    FTP_ADDRESS
                    FTP_LOG
                    FTP_DEBUG
		    DISABLE_NAV_LAYER
		   );

our %EXPORT_TAGS = (all       => \@EXPORT_OK,
		    dbi       => [qw(DBD_PACKAGE
				     DB_NAME
				     DB_HOST
				     DB_PORT
				     DBD_TYPE
				     DBI_USER
				     DBI_PASS
				     DBI_DEBUG
				     DBI_CALL_TRACE)],
		    mason     => [qw(MASON_COMP_ROOT
				     MASON_DATA_ROOT
				     MASON_ARGS_METHOD)],
		    burn      => [qw(BURN_ROOT
				     STAGE_ROOT
				     PREVIEW_ROOT
				     BURN_COMP_ROOT
				     BURN_DATA_ROOT
				     TEMPLATE_BURN_PKG
				     DEFAULT_FILENAME
				     INCLUDE_XML_WRITER
				     XML_WRITER_ARGS
				     DEFAULT_FILE_EXT
				     BURN_ARGS_METHOD)],
                    oc        => [qw(DEFAULT_FILENAME
				     DEFAULT_FILE_EXT)],
		    sys_user  => [qw(SYS_USER
				     SYS_GROUP)],
		    auth      => [qw(AUTH_TTL
				     AUTH_SECRET)],
		    auth_len  => [qw(PASSWD_LENGTH
				     LOGIN_LENGTH)],
		    prev      => [qw(PREVIEW_LOCAL
				     STAGE_ROOT
				     PREVIEW_ROOT
				     MASON_COMP_ROOT
				     PREVIEW_MASON)],
		    dist      => [qw(ENABLE_DIST
				     DEF_MEDIA_TYPE
				     DIST_ATTEMPTS
				     PREVIEW_LOCAL)],
		    qa        => [qw(QA_MODE)],
		    err       => [qw(ERROR_URI)],
		    char      => [qw(CHAR_SET)],
		    ui        => [qw(FIELD_INDENT
				     DISABLE_NAV_LAYER
				     SERVER_WINDOW_NAME)],
		    email     => [qw(SMTP_SERVER)],
		    admin     => [qw(ADMIN_GRP_ID)],
		    time      => [qw(ISO_8601_FORMAT)],
		    alert     => [qw(ALERT_FROM
				     ALERT_TO_METH)],
		    apachectl => [qw(APACHE_BIN
				     APACHE_CONF
				     PID_FILE
				     SSL_ENABLE)],
		    ssl       => [qw(SSL_ENABLE
				     LISTEN_PORT)],
		    conf      => [qw(SSL_ENABLE
				     LISTEN_PORT
				     ENABLE_DIST
				     NAME_VHOST
				     VHOST_SERVER_NAME
				     MASON_COMP_ROOT
				     PREVIEW_LOCAL
				     PREVIEW_MASON)],
		    media     => [qw(MEDIA_URI_ROOT
				     MEDIA_FILE_ROOT)],
                    search    => [qw(FULL_SEARCH)],
                    ftp       => [qw(ENABLE_FTP_SERVER
				     FTP_PORT
				     FTP_ADDRESS
				     FTP_LOG
				     FTP_DEBUG)],
		   );

#=============================================================================#
# Function Prototypes                  #
#======================================#

#==============================================================================#
# Constants                            #
#======================================#
{
    # We'll store the settings loaded from the configuration file here.
    my ($config, $aconf);

    BEGIN {
	# Load the configuration file, if it exists.
	my $conf_file = $ENV{BRICOLAGE_ROOT} || '/usr/local/bricolage';
	$conf_file = catdir($conf_file, 'conf', 'bricolage.conf');
	if (-e $conf_file) {
	    open CONF, $conf_file or die "Cannot open $conf_file: $!\n";
	    while (<CONF>) {
		# Get each configuration line into $conifig.
		chomp;                  # no newline
		s/#.*//;                # no comments
		s/^\s+//;               # no leading white
		s/\s+$//;               # no trailing white
		next unless length;     # anything left?
		my ($var, $value) = split(/\s*=\s*/, $_, 2);
		$config->{uc $var} = $value;
	    }
	    close CONF;

	    # Set the default VHOST_SERVER_NAME.
	    $config->{VHOST_SERVER_NAME} ||= '_default_';

	    # Set up the server window name (because Netscape is retarted!).
	    ($config->{SERVER_WINDOW_NAME} =
	     $config->{VHOST_SERVER_NAME} || '_default_') =~ s/\W+/_/g;

	}
	# Process boolean directives here. These default to 1.
	foreach (qw(ENABLE_DIST PREVIEW_LOCAL PREVIEW_MASON)) {
	    my $d = exists $config->{$_} ? lc($config->{$_}) : '1';
	    $config->{$_} = $d eq 'on' || $d eq 'yes' || $d eq '1' ? 1 : 0;
	}
	# While these default to 0.
	foreach (qw(PREVIEW_MASON FULL_SEARCH INCLUDE_XML_WRITER SSL_ENABLE
                    DISABLE_NAV_LAYER))
	{
	    my $d = exists $config->{$_} ? lc($config->{$_}) : '0';
	    $config->{$_} = $d eq 'on' || $d eq 'yes' || $d eq '1' ? 1 : 0;
	}

	# Set the Mason component root to its default here.
	$config->{MASON_COMP_ROOT} ||=
	  catdir($ENV{BRICOLAGE_ROOT} || '/usr/local/bricolage', 'comp');

	# Grab the Apache configuration file.
	$config->{APACHE_CONF} ||= '/usr/local/apache/conf/httpd.conf';
	$aconf = Apache::ConfigFile->new(file => $config->{APACHE_CONF},
					 ignore_case => 1);
    }

    # Apache Settings.
    use constant SERVER_WINDOW_NAME      => $config->{SERVER_WINDOW_NAME};

    use constant APACHE_BIN              => $config->{APACHE_BIN}
      || '/usr/local/apache/bin/httpd';
    use constant APACHE_CONF             => $config->{APACHE_CONF};

    use constant PID_FILE                => $aconf->pidfile
      || '/usr/local/apache/logs/httpd.pid';

    use constant LISTEN_PORT             => $config->{LISTEN_PORT} || 80;
    use constant NAME_VHOST              => $config->{NAME_VHOST} || '*';
    use constant VHOST_SERVER_NAME       => $config->{VHOST_SERVER_NAME};

    # mod_ssl Setting.
    use constant SSL_ENABLE              => $config->{SSL_ENABLE};
    die "LISTEN_PORT directive must be set to 80 when SSL_ENABLE is on\n"
      if SSL_ENABLE && LISTEN_PORT != 80;

    # DBI Settings.
    use constant DBD_TYPE                => 'Pg';
    use constant DBD_PACKAGE             => 'Bric::Util::DBD::' . DBD_TYPE;
    use constant DB_NAME                 => $config->{DB_NAME} || 'sharky';
    use constant DB_HOST                 => $config->{DB_HOST};
    use constant DB_PORT                 => $config->{DB_PORT};
    use constant DBI_USER                => $config->{DBI_USER} || 'castellan';
    use constant DBI_PASS                => $config->{DBI_PASS} || 'nalletsac';
    use constant DBI_DEBUG               => $config->{DBI_DEBUG} || 0;
    use constant DBI_CALL_TRACE          => $config->{DBI_CALL_TRACE} || 0;

    # Distribution Settings.
    use constant ENABLE_DIST => $config->{ENABLE_DIST};
    use constant DIST_ATTEMPTS => $config->{DIST_ATTEMPTS} || 3;
    use constant PREVIEW_LOCAL => $config->{PREVIEW_LOCAL} ? qw(data preview) : 0;
    use constant PREVIEW_MASON => $config->{PREVIEW_MASON};
    use constant DEF_MEDIA_TYPE => $config->{DEF_MEDIA_TYPE} || 'text/html';

    # Mason settings.
    use constant MASON_COMP_ROOT         => PREVIEW_LOCAL && PREVIEW_MASON ?
      [[bric_ui => $config->{MASON_COMP_ROOT}],
       [bric_preview => catdir($config->{MASON_COMP_ROOT}, PREVIEW_LOCAL)]]
	: [[bric_ui => $config->{MASON_COMP_ROOT}]];

    use constant MASON_DATA_ROOT         => $config->{MASON_DATA_ROOT}
      || catdir($ENV{BRICOLAGE_ROOT} || '/usr/local/bricolage', 'data');
    use constant MASON_ARGS_METHOD       => 'mod_perl';  # Could also be 'CGI'

    # Burner settings.
    use constant BURN_ROOT               => $config->{BURN_ROOT}
      || catdir(MASON_DATA_ROOT, 'burn');
    use constant STAGE_ROOT              => catdir(BURN_ROOT, 'stage');
    use constant PREVIEW_ROOT            => catdir(BURN_ROOT, 'preview');
    use constant BURN_COMP_ROOT          => catdir(BURN_ROOT, 'comp');
    use constant BURN_DATA_ROOT          => catdir(BURN_ROOT, 'data');
    use constant BURN_ARGS_METHOD        => MASON_ARGS_METHOD;
    use constant TEMPLATE_BURN_PKG       => 'Bric::Util::Burner::Commands';
    use constant INCLUDE_XML_WRITER      => $config->{INCLUDE_XML_WRITER};
    use constant XML_WRITER_ARGS         => $config->{XML_WRITER_ARGS} ?
      (eval "$config->{XML_WRITER_ARGS}" ) : ();

    # System User (The user and group under which the server children run). use
    use constant SYS_USER => scalar getpwnam $config->{SYS_USER} || "nobody";
    use constant SYS_GROUP => scalar getgrnam $config->{SYS_GROUP} || "nobody";

    # Cookie/Session Settings.
    # AUTH_TTL is in seconds.
    use constant AUTH_TTL                => $config->{AUTH_TTL} || 8 * 60 * 60;
    use constant AUTH_SECRET             => $config->{AUTH_SECRET}
      || '^eFH;5D,~3!f9o&3f_=dwePL3f:/.Oi|FG/3sd9=45oi%8GF;*)4#0gn3)34tf\`3~'
         . 'fdIf^ N;:';

    # QA Mode settings.
    use constant QA_MODE                 => $config->{QA_MODE} || 0;

    # Character translation settings.
    use constant CHAR_SET                => $config->{CHAR_SET} || 'ISO-8859-1';

    # Time constants.
    use constant ISO_8601_FORMAT         => "%G-%m-%d %T";

    # Admin group ID. This will go away once permissions are implemented.
    use constant ADMIN_GRP_ID            => 6;

    # the base directory that will store media assets
    use constant MEDIA_URI_ROOT => '/data/media';
    use constant MEDIA_FILE_ROOT => catdir(MASON_COMP_ROOT->[0][1],
					   'data', 'media');

    # The minimum login name and password lengths users can enter.
    use constant LOGIN_LENGTH            => $config->{LOGIN_LENGTH} || 6;
    use constant PASSWD_LENGTH           => $config->{PASSWD_LENGTH} || 6;

    # Error Page Setting.
    use constant ERROR_URI => QA_MODE ? '/errors/error.html' : '/errors/500.mc';

    # Email Settings.
    use constant SMTP_SERVER => $config->{SMTP_SERVER}
      || $config->{VHOST_SERVER_NAME};

    # Alert Settings.
    use constant ALERT_FROM => $config->{ALERT_FROM};
    use constant ALERT_TO_METH => lc $config->{ALERT_TO_METH} || 'bcc';

    # UI Settings.
    use constant FIELD_INDENT => 125;
    use constant DISABLE_NAV_LAYER => $config->{DISABLE_NAV_LAYER};

    # Search Settings
    use constant FULL_SEARCH => => $config->{FULL_SEARCH};

    # FTP Settings
    use constant ENABLE_FTP_SERVER => $config->{ENABLE_FTP_SERVER} || 0;
    use constant FTP_ADDRESS       => $config->{FTP_ADDRESS}       || "";
    use constant FTP_PORT          => $config->{FTP_PORT}          || 2121;
    use constant FTP_DEBUG         => $config->{FTP_DEBUG}         || 0;
    use constant FTP_LOG           => $config->{FTP_LOG}           ||
      catdir($ENV{BRICOLAGE_ROOT} || '/usr/local/bricolage', 'ftp.log');

    # Output Channel Settings.
    use constant DEFAULT_FILENAME => => $config->{DEFAULT_FILENAME} || 'index';
    use constant DEFAULT_FILE_EXT => => $config->{DEFAULT_FILE_EXT} || 'html';

    # Okay, now load the end-user's code, if any.
    if ($config->{PERL_LOADER}) {
	my $pkg = TEMPLATE_BURN_PKG;
	eval "package $pkg; $config->{PERL_LOADER}";
    }
}

#==============================================================================#
# FIELDS                               #
#======================================#

#--------------------------------------#
# Public Class Fields

#--------------------------------------#
# Private Class Fields

#--------------------------------------#
# Instance Fields

#==============================================================================#

=head1 INTERFACE

=head2 Constructors

NONE

=over 4

=cut

#--------------------------------------#
# Constructors

#--------------------------------------#

=head2 Public Class Methods

NONE

=cut

#--------------------------------------#

=head2 Public Instance Methods

NONE

=cut

#==============================================================================#

=head2 Private Methods

NONE

=cut

#--------------------------------------#

=head2 Private Class Methods

NONE

=cut

#--------------------------------------#

=head2 Private Instance Methods

NONE

=cut


1;
__END__

=back

=head1 NOTES

NONE

=head1 AUTHOR

Garth Webb  E<lt>garth@perijove.comE<gt>

David Wheeler E<lt>david@wheeler.netE<gt>

=head1 SEE ALSO

L<Bric::Admin>

=cut<|MERGE_RESOLUTION|>--- conflicted
+++ resolved
@@ -7,27 +7,15 @@
 
 =head1 VERSION
 
-<<<<<<< HEAD
-$Revision: 1.34 $
-
-=cut
-
-our $VERSION = (qw$Revision: 1.34 $ )[-1];
+$Revision: 1.35 $
+
+=cut
+
+our $VERSION = (qw$Revision: 1.35 $ )[-1];
 
 =head1 DATE
 
-$Date: 2002-02-26 03:38:45 $
-=======
-$Revision: 1.26.2.9 $
-
-=cut
-
-our $VERSION = (qw$Revision: 1.26.2.9 $ )[-1];
-
-=head1 DATE
-
-$Date: 2002-03-08 16:59:11 $
->>>>>>> 3bae0725
+$Date: 2002-03-09 00:43:02 $
 
 =head1 SYNOPSIS
 
