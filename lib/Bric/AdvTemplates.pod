=pod

=head1 NAME

Bric::AdvTemplates - Template Producing: Advanced Topics

=head1 VERSION

<<<<<<< HEAD
$Revision: 1.13 $

=head1 DATE

$Date: 2002-10-18 00:10:55 $
=======
$Revision: 1.12.2.1 $

=head1 DATE

$Date: 2002-10-17 00:43:46 $
>>>>>>> 39b25231

=head1 INTRODUCTION

This document discusses some templating techniques that require existing
knowledge of the Bricolage publishing system. The text and examples will assume
the reader has already read and understood the first template document,
'Producing Templates on the Bricolage System'.

=head1 AUTOHANDLER TEMPLATES

It is possible not to associate a template with an Element. Doing so creates a
template that will be used for every type of Story in a particular category and
output channel. These are called "Autohandler Templates" or just "Autohandlers".

Autohandlers usually provide wrapper HTML for normal Templates, such as a
standard site header and footer. Unlike normal templates that display particular
fields of a story, autohandlers will usually just have some HTML along with a
line of code that says "put all remaining output here". This line of code is the
'chain_next' method of the $burner object passed into all templates. It is
called like this:

    % $burner->chain_next;

Autohandlers do have access to the $story and $element objects as well. You
might use these if you want to add some customization based on the story.

Autohandlers run before any normal template is run, and if there is more than
one autohandler in a directory tree, they will each run in order from the top of
the directory tree down.

For example, let's say we publish a Column story in the News/Politics category,
and there is a Root category autohandler and a News category autohandler:

    /News/Politics/column.mc
    /autohandler
    /News/autohandler

When this Story is published, the system searches for any autohandlers, starting
at '/' working its way down to the publish category '/News/Politics'. In this
example, the templates will run in the following order:

    /autohandler
    /News/autohandler
    /News/Politics/column.mc

Here is some very simple code to illustrate the above publish. Here is the code
for the root level autohandler:

    <!-- Code for /autohandler -->
    <html>
        <head><title>The Site</title></head>
        <body bgcolor='white'>

    % $burner->chain_next;

        </body>
    </html>

Here is some code for the 'News' category autohandler:

    <!-- Code for /News/autohandler -->
    <h1>Weekly News</h1>

    <table><tr><td width=570>

    % $burner->chain_next;

    </td></tr></table>

Here is some code for the 'Column' template:

    <!-- Code for /News/Politics/column.mc -->
    <b><% $story->get_title %></b>

    % my $n = 1;
    % while (my $p = $element->get_data('paragraph', $n++)) {

    <p><% $p %></p>

    % }

Now, if we publish a Column story that has a title 'Man Bites Dog' and contains
two paragraphs of text, the resulting published story would look like:

    <!-- Code for /autohandler -->
    <html>
        <head><title>The Site</title></head>
        <body bgcolor='white'>

        <!-- Code for /News/autohandler -->
        <h1>Weekly News</h1>

        <table><tr><td width=570>

            <!-- Code for /News/Politics/column.mc -->
            <b><% $story->get_title %></b>

            <p>Earlier today a man was reported biting a dog</p>

            <p>The dog was unavailable for comment</p>

        </td></tr></table>

        </body>
    </html>


=head1 MULTI-PAGE STORIES

Elements in the Bricolage system can be marked as "paginated". Such Elements can
be used to re-execute templates over successive pages, automatically outputting
a new file each time. All templates output to a file named for the "File Name"
and "File Extension" properties of the current Output Channel. Templates based
on paginated Elements will simply append a number to the output file for each
additional time they run. So a story containing 4 paginated elements will
(assuming that the "File Name" and "File Extension" properties are set to
"index" and "html", respectively), upon publication, produce the files:

=over 4

=item index.html

=item index1.html

=item index2.html

=item index3.html

=back

There are two ways to display templates based on paginated elements. The first
is the normal 'display_element' method that is used to display all elements. The
second is by using the 'display_pages' method.

=head2 Using 'display_element'

When displaying a paginated element using 'display_element', the output of the
page elements will B<not> trigger output of the data to a new file. Thus
display_element() handles paginated Elements in the same way it handled all
other Elements. Use this approach to output all pages on a single page --
in print versions of a story, for example.

For example, say we have a 'Column' story that contains 'Page' elements. These
'Page' elements are paginated elements. Here is some template code for 'Page'
(assume page contains just paragraphs):

        <!-- Code for 'page.mc' -->
    % my $n = 1;
    % while (my $p = $element->get_data('paragraph', $n++)) {
        <p><% $p %></p>
    % }

Here is some template code for 'column':

    <!-- Code for 'column' -->
    <html>
        <head><title><% $story->get_title %></title></head>
        <body>

    % may $n = 1;
    % while (my $pg = $element->get_container('page', $n++)) {
    %     $burner->display_element($pg);
    % }

        </body>
    </html>

These templates will work exactly as you would expect: each page is output as
any other element is output, and the results of all this output are included in
a single page:

index.html :

    <!-- Code for 'column' -->
    <html>
        <head><title>Our Column Title</title></head>
        <body>

        <!-- Code for 'page.mc' -->
        <p>page 1 para 1 content</p>
        <p>page 1 para 2 content</p>

        <!-- Code for 'page.mc' -->
        <p>page 2 para 1 content</p>
        <p>page 2 para 2 content</p>

        <!-- Code for 'page.mc' -->
        <p>page 3 para 1 content</p>
        <p>page 3 para 2 content</p>

        </body>
    </html>


=head2 Using 'display_pages'

Use the C<display_pages()> method to create new files for each page
element. The C<display_pages()> method takes one or more names of paginated
elements:

  % $burner->display_pages('page', 'another_page');

When a story is published, the entire template containing the call to
C<display_pages()> is run once for every instance of the named element passed
to C<display_pages()>. So if we have a 'Column' containing 3 'Page' elements
and no "Another Page" elements, the 'Column' template will be run 3
times. Each time it runs, the C<display_pages()> method will run the 'Page'
template with each succeeding page.

So we can use our earlier example with just a minor change to produce the
output we want:

    <!-- Code for 'column' -->
    <html>
        <head><title><% $story->get_title %></title></head>
        <body>

    % $burner->display_pages('page');

        </body>
    </html>

The code for the 'page' template:

        <!-- Code for 'page.mc' -->
    % my $n = 1;
    % while (my $p = $element->get_data('paragraph', $n++)) {
        <p><% $p %></p>
    % }

This approach will output the following files:

index.html:

    <!-- Code for 'column' -->
    <html>
        <head><title>Our Column Title</title></head>
        <body>

        <!-- Code for 'page.mc' -->
        <p>page 1 para 1 content</p>
        <p>page 1 para 2 content</p>

        </body>
    </html>

index1.html:

    <!-- Code for 'column' -->
    <html>
        <head><title>Our Column Title</title></head>
        <body>

        <!-- Code for 'page.mc' -->
        <p>page 2 para 1 content</p>
        <p>page 2 para 2 content</p>

        </body>
    </html>

index2.html:

    <!-- Code for 'column' -->
    <html>
        <head><title>Our Column Title</title></head>
        <body>

        <!-- Code for 'page.mc' -->
        <p>page 3 para 1 content</p>
        <p>page 3 para 2 content</p>

        </body>
    </html>


=head1 MULTI-PAGE STORIES USING AUTOHANDLERS

Autohandlers will work with multi-page templates using display_pages.

=head1 INCLUDING RELATED STORIES AND MEDIA

Certain types of elements can have other stories or media objects related to
them. If an element has related stories or media you can get those objects using
the methods:

    % my $rel_story = $element->get_related_story;
    % my $rel_media = $element->get_related_media;

The $rel_story object will have all the methods that the exported $story object
has since they are the same object. To get the top element of the story you can
use the method 'get_tile':

    % my $rel_element = $rel_story->get_tile;

The $rel_element object is the same object as the exported $element object and
has all the same methods.

The $rel_media object has the same methods as $story does but adds a few more
specific to media objects. They are:

    % my $uri  = $rel_media->get_uri;
    % my $type = $rel_media->get_media_type;
    % my $size = $rel_media->get_size;

The method 'get_uri' returns the URI of the published media object. This can be
used like:

    <img src="<% $rel_media->get_uri %>">

in your templates. The 'get_media_type' method returns the mime type of the
media object. These are text values of the form 'image/jpeg'.

The 'get_size' method will return the file size of the media file.

=head1 USING XML

In order to simplify the template developer's life to some degree, we've created
configuration directives that, when turned on, will add a global variable to all
templates called $writer. This variable contains an XML::Writer object that can
be used to output XML from your templates. Of course one can simply use Mason
for outputting XML, but if one needs to output a B<lot> of XML, one may wish to
take advantage of the convenience interface provided by XML::Writer.

To use $writer, simply set the INCLUDE_XML_WRITER configuration to "Yes" in
bricolage.conf. Another directive, XML_WRITER_ARGS, can be used to pass extra
arguments to the XML::Writer instantiator (see L<XML::Writer> for details of the
arguments it accepts -- just don't use the OUTPUT argument, as Bricolage needs
to set this argument in order to ensure that all XML is properly output). Then
all you need do is use $writer inside a %perl section. Here's an example:

  <%perl>
  $writer->startTag("greeting",
                    "class" => "simple");
  $writer->characters("Hello, world!");
  $writer->endTag("greeting");
  $writer->end();
  </%perl>

For more details on how to use XML::Writer, see L<XML::Writer>.

=head1 USING OTHER PERL MODULES

Since Bricolage's templates are all Perl-based, it's of course possible to load
Perl modules and use them in your templates. You might want to use DBI to pull
data in from another database, or use XML::RSS to burn in headlines from another
site. This is one of the great strengths of Bricolage's templating architecture,
and we strongly urge you to exploit this strength.

However, it's not efficient to load modules directly in your templates, since
every time they're run, they'll load the template into a separate Apache process,
and therefore use more system resources (memory). It would be better to load all of
the modules you'll need at Bricolage startup time, so that they get shared across
processes and therefore use less memory.

With the PERL_LOADER configuration directive in bricolage.conf, you can do just
that. The PERL_LOADER directive takes, on a single line, an arbitrary line of
Perl code, and executes it in the namespace reserved for Mason templates (sorry,
this functionality isn't available for HTML::Template templates at this time). So
you can execute a whole bunch of Perl C<use> statements here, and all the modules
will be available to you in your templates without needing to reload them there.
Here's an example:

  PERL_LOADER = use XML::RSS; use CGI qw(:standard); use Apache::DBI;

=head1 AUTHOR

Garth Webb <garth@perijove.com>

=head1 SEE ALSO

L<Bric|Bric>,
L<Bric::AdvTemplates|Bric::AdvTemplates>,
L<Bric::Biz::AssetType|Bric::Biz::AssetType>,
L<Bric::Biz::Asset::Formatting|Bric::Biz::Asset::Formatting>,
L<Bric::Biz::Asset::Business::Story|Bric::Biz::Asset::Business::Story>,
L<Bric::Biz::Asset::Business::Parts::Tile|Bric::Biz::Asset::Business::Parts::Tile>,
L<Bric::Biz::Asset::Business::Parts::Tile::Data|Bric::Biz::Asset::Business::Parts::Tile::Data>,
L<Bric::Biz::Asset::Business::Parts::Tile::Container|Bric::Biz::Asset::Business::Parts::Tile::Container>,
L<Bric::Util::Burner|Bric::Util::Burner>

=cut<|MERGE_RESOLUTION|>--- conflicted
+++ resolved
@@ -6,19 +6,11 @@
 
 =head1 VERSION
 
-<<<<<<< HEAD
-$Revision: 1.13 $
+$Revision: 1.14 $
 
 =head1 DATE
 
-$Date: 2002-10-18 00:10:55 $
-=======
-$Revision: 1.12.2.1 $
-
-=head1 DATE
-
-$Date: 2002-10-17 00:43:46 $
->>>>>>> 39b25231
+$Date: 2002-10-22 23:58:26 $
 
 =head1 INTRODUCTION
 
