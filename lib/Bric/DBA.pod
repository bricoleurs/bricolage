--- conflicted
+++ resolved
@@ -4,19 +4,11 @@
 
 =head1 VERSION
 
-<<<<<<< HEAD
-$Revision: 1.13 $
+$Revision: 1.14 $
 
 =head1 DATE
 
-$Date: 2003-04-02 21:44:29 $
-=======
-$Revision: 1.9.2.1 $
-
-=head1 DATE
-
-$Date: 2003-04-02 22:54:51 $
->>>>>>> 7f1643c1
+$Date: 2003-04-03 21:06:13 $
 
 =head1 DESCRIPTION
 
