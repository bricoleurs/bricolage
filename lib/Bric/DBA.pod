--- conflicted
+++ resolved
@@ -4,19 +4,11 @@
 
 =head1 VERSION
 
-<<<<<<< HEAD
-$Revision: 1.14 $
+$Revision: 1.15 $
 
 =head1 DATE
 
-$Date: 2003-04-03 21:06:13 $
-=======
-$Revision: 1.9.2.2 $
-
-=head1 DATE
-
-$Date: 2003-04-17 01:05:49 $
->>>>>>> a5a9b914
+$Date: 2003-04-24 23:57:38 $
 
 =head1 DESCRIPTION
 
