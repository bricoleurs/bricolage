=head1 NAME

Bric::Admin - Bricolage System Administration Guide.

=head1 VERSION

<<<<<<< HEAD
$Revision: 1.98 $

=head1 DATE

$Date: 2003-03-07 16:38:10 $
=======
$Revision: 1.95.2.2 $

=head1 DATE

$Date: 2003-03-11 00:47:48 $
>>>>>>> 9c9f0883

=head1 DESCRIPTION

This guide is intended for the system administrator in charge of installing,
configuring, or tuning a Bricolage system.

=head1 QUICK INSTALLATION INSTRUCTIONS

Follow these instructions if you are both impatient and expert.

=over 4

=item 1

Install Perl 5.6.0 or greater.

=item 2

Install Apache 1.3.12 or greater with mod_perl statically compiled in and with
mod_log_config, mod_mime, and mod_alias. For SSL also install mod_ssl or
apache-ssl.

=item 3

Install PostgreSQL 7.1 or greater.

=item 4

In the Bricolage source directory:

  make

And then as root:

  make install

=back

If you run into problems then read below for the details.

=head1 PACKAGES

Bricolage requires a lot of other components to be installed; here's a list of
them:

=over 4

=item *

Perl 5.6.0 (5.6.1 or later recommended)

=item *

Perl Modules:

=over 4

=begin installation

START MODULE LIST

=end installation

=item Storable

=item Time::HiRes

=item Unix::Syslog

=item Net::Cmd

=item Devel::Symdump

=item DBI 1.15

=item Error

=item Cache::Cache

=item Digest::MD5

=item Digest::SHA1 2.01

=item URI

=item HTML::Tagset

=item HTML::Parser

=item MIME::Base64

=item XML::Writer

=item LWP

=item Image::Info

=item Text::Iconv

=item MLDBM

=item Params::Validate

=item HTML::Mason 1.16

=item DBD::Pg

=item DB_File

=item Apache::Session 1.54

=item Apache::Request 1.0

=item Test::Harness 2.03

=item Test::Simple

=item Parse::RecDescent

=item Text::Balanced

=item HTML::Template

=item HTML::Template::Expr

=item XML::Parser::Expat

=item XML::Simple

=item IO::Stringy

=item MIME::Parser

=item SOAP::Lite

=item Apache::ConfigFile 0.14

=item File::Temp

=item Cache::Mmap

=item Text::Soundex

=item Locale::Maketext

=item Test::Class

=item URI

=item Exception::Class 1.10

=item Pod::Simple (optional)

=item Test::Pod 0.95 (optional)

=item Devel::Profiler 0.03 (optional)

=item Apache::SizeLimit (optional)

=item Net::FTPServer (optional)

=item Net::SFTP (optional)

=item HTTP::DAV (optional)

=item Text::Levenshtein (optional)

=begin installation

END MODULE LIST

=end installation

=back

=item *

Apache 1.3.12

=item *

mod_perl 1.25 - Apache/Perl Integration

=item *

PostgreSQL 7.1.3

=item *

Iconv

=item *

Expat 1.95.0

=item *

OpenSSL 0.9.6b (optional)

=item *

mod_ssl 2.8.4-1.3.20 - Apache Interface to OpenSSL (optional)

=item *

apache_ssl 1.3.22+ssl_1.47 Apache SSL (optional)

=back

=head1 INSTALLATION

Follow these instructions to prepare your system for Bricolage. If you're
upgrading from an older version of Bricolage see the L<"UPGRADING"> section
below.

=head2 Perl

The standard Perl installation should apply with no problems.  If your
system comes with a package manager (ex. Redhat Linux RPM, FreeBSD
ports, etc.) then you can use that to install Perl.

Here is how to install Perl from source:

=over 4

=item *

Download the Perl source tarball from www.perl.com.

=item *

Gunzip and untar the sources.

=item *

Change to the source directory and execute these commands:

  sh Configure -Umymalloc -Dinstallusrbinperl -des
  make
  make test
  make install

For the curious, the options used with Configure above are:

=over 4

=item -Umymalloc

This Configure command will build perl without perl's malloc. This is
necessary to prevent segfaults with XML::Parser under mod_perl.  This
is the default on most systems already.

=item  -Dinstallusrbinperl

This Configure command will arrange for /usr/bin/perl to be linked to the
current version of perl. If you don't specify this command, configure will
prompt you to find out whether to link /usr/bin/perl to the current version of
perl. We strongly suggest that you answer "yes".

=item -des

This optional command tells Configure that you accept all the other defaults,
and it will therefore provide terse output during the configuration.

=back

=back

=head2 OpenSSL (optional)

You'll need to install OpenSSL if you want to use Bricolage's SSL
support to run a more secure server, otherwise you can skip this step.
Installation of OpenSSL follows the usual conventions. Here's an
example:

=over 4

=item *

Download the OpenSSL source tarball from www.openssl.org.

=item *

Gunzip and untar the sources.

=item *

Change into the source directory, read the INSTALL file to see if you need to
use any Configure commands, and execute these commands:

  sh config <commands>
  make
  make test

=back

C<make install> generally isn't necessary because the sources will be compiled
into Apache, but may be necessary to generate your own test certificates or
certificates to be signed by a public certificate authority.

=head2 Apache SSL Support (Optional)

You'll need to install mod_ssl or apache_ssl if you want to use Bricolage's
SSL support to run a more secure server; otherwise you can skip this step.

=head3 Apache Interface to OpenSSL (mod_ssl)

Installation of mod_ssl follows the usual conventions. Here's an example:

=over 4

=item *

Download the mod_ssl source tarball from L<http:E<sol>E<sol>www.modssl.orgE<sol>>.

=item *

Gunzip and untar the sources.

=item *

Change into the source directory, read the INSTALL file to see if you need to
use any Configure commands. The only one required here is C<--with-apache>, so
you'll need to have already downloaded, gunzipped, and untarred the Apache
sources (see below). If you already have a server certificate and a server
key, use the C<--with-crt> and C<--with-key> commands to point to them. You
might also want to consider including the optional MM library (see mod_ssl's
INSTALL file for details). Then, execute this command:

  ./configure --with-apache=/usr/local/src/bricolage/apache_1.3.xx

Where "apache_1.3.xx" represents the version of Apache you will be installing
(see the "Packages" section above for a recommended version number.

=back

C<make> and C<make install> aren't necessary because the sources will be
compiled into Apache.

=head3 Apache-SSL

=over 4

=item *

Download the apache_ssl source tarball from
L<http:E<sol>E<sol>www.apache-ssl.orgE<sol>>.

=item *

Copy the tarball into the apache directory, gunzip and untar.

=item *

Run the FixPatch script.

=item *

Now build Apache in the normal fashion. The only difference is the added
configuration directives for SSL, see SSLconf/conf/ for comprehensive
examples. Bricolage handles most of the configuration for you.

=back

=head2 Apache/Perl (mod_perl)

Installation of mod_perl follows the usual conventions for installing Perl
modules. It does require a number of Makefile.PL parameters, however. The most
important parameter is APACHE_SRC, which points to the Apache sources. You will
need to have already downloaded, gunzipped, and untarred the Apache sources
before compiling mod_perl. Here's the routine:

=over 4

=item *

Download the Apache source tarball from httpd.apache.org.  Make sure
you choose the 1.3.x rather than the new 2.x version.

=item *

Download the mod_perl source tarball from perl.apache.org.

=item *

Gunzip and untar the Apache and mod_perl sources.

=item *

Change into the source directory, read the INSTALL file to see if you need to
use any Configure commands other than those specified below. Then execute the
commands:

  perl Makefile.PL \
    APACHE_SRC=../apache_1.3.*/src \
    DO_HTTPD=1 \
    USE_APACI=1 \
    PREP_HTTPD=1 \
    EVERYTHING=1
  make
  make install

=back

=head2 Apache

Before continuing, consult the F<README.configure> file that comes with the
Apache distribution. It contains a very helpful (and short) bit of
documentation and covers a lot of good information, particularly with respect
to DSO use (a topic not covered here).

By now you've downloaded Apache and gunzipped and untarred its sources. There
are a lot of Configure commands supported by Apache. We recommend that you use
the following for Bricolage:

=over 4

=item --with-layout=Apache

This option selects the classical Apache path layout.

=item --disable-rule=EXPAT

This option prevents incompatibilities between Apache's implementation of the
Expat XML parser, and that used by Perl's XML::Parser module.

=item --enable-module=ssl (optional)

If you're including SSL support via mod_ssl, this option compiles it in.

=item --enable-module=rewrite

This option enables the mod_rewrite module that ships with the Apache
sources. While mod_rewrite is not currently used in Bricolage, it may be in
future versions.

=item --activate-module=src/modules/perl/libperl.a

This option compiles in mod_perl. The library it points to was installed by
the mod_perl make process.

=item --disable-shared=perl

This option ensures that mod_perl will be statically compiled into Apache,
rather than as a DSO.

=back

=over 4

=item *

The commands you'll execute, therefore, should look something like this:

  ./configure               \
    --with-layout=Apache    \
    --disable-rule=EXPAT    \
    --enable-module=rewrite \
    --activate-module=src/modules/perl/libperl.a \
    --disable-shared=perl
  make

Or if you're planning to use mod_ssl:

  ./configure               \
    --with-layout=Apache    \
    --disable-rule=EXPAT    \
    --enable-module=ssl     \
    --enable-module=rewrite \
    --activate-module=src/modules/perl/libperl.a \
    --disable-shared=perl
  make

=item *

If you plan to use SSL you'll need to install the SSL certificates
before you install Apache.  If you compiled OpenSSL with the
C<--with-crt> and C<--with-key> commands, you can skip this step.

If you don't have a formal certificate from a certificate authority
such as VeriSign then you can make a dummy certificate with the
command:

  make certificate TYPE=dummy

If you do have a formal certificate then can make a certificate with
the command:

  make certificate TYPE=custom

Near the end of the certificate creation process, you will be prompted
to enter information for the certificate.  Here you'll enter the
information for your certificate.  See the OpenSSL documentation for a
description of the certificate data.

You'll be prompted to enter the certificate information twice. Afterward,
you'll see this prompt for each of the two new certificates:

  Encrypt the private key now? [Y/n]:

Enter "n" to avoid having to type in a passphrase every time you start Apache.
Enter "y" if you really don't trust your system users.

=item *

Finally, install Apache:

  make install

=item *

Don't forget to install the Apache::Session and Apache::libapreq perl
modules now (See "Perl Modules," above).

=back

And you're done! You can test the installation by calling

  /usr/local/apache/bin/apachectl configtest

=head2 PostgreSQL

PostgreSQL is an integral part of Bricolage: it's where all of your assets are
stored! Its installation is pretty straight-forward and typical, but it requires
a number of extra steps that one might not expect. 

If you're using Redhat Linux you may already have Postgres installed.
If so, all you need to do to get it ready for use with Bricolage is
edit your postgresql.conf file (run C<locate postgresql.conf> to find
it) and turn on the tcpip_socket option:

  tcpip_socket = true

Otherwise, here are the installation details:

=over 4

=item *

Download the PostgreSQL source tarball from www.postgresql.org.

=item *

Gunzip and untar the sources.

=item *

Create a new system user named "postgres". This is the user that will start the
PostgreSQL server. The startup scripts that come with PostgreSQL mostly seem to
expect that the postgres user will use the tcsh shell, so you may wish to set
that shell now. Here's an example under Linux:

  /usr/sbin/useradd -d /home/postgres postgres -s /bin/tcsh

=item *

Change into the source directory and read the INSTALL file to see if you need to
use any Configure commands. One Configure command is required by Bricolage:
C<--enable-multibyte=UNICODE>. Because Bric stores all of its textual data in
Unicode format, this command is not optional. If you require the use of a
different character set for your installation, see the CHAR_SET configuration
directive above to ensure that data will be translated to and from your
character set and the Unicode stored in the database.

=item *

Install PostgreSQL:

  ./configure --enable-multibyte=UNICODE
  make
  make install

=item *

Now make a directory in which you want to keep your PostgreSQL databases,
including the Bricolage database. Make the "postgres" user the owner of that
directory. Think carefully about where you want this directory to be, and on
what partition. The Bricolage database will get to be quite large, and will
require a great deal of disk accessing, so we recommend you put it on its own
partition. This example just demonstrates the default:

  mkdir /usr/local/pgsql/data
  chown postgres /usr/local/pgsql/data

=item *

Initialize the PostgreSQL database. Be sure to pass the directory you just
created to the C<-D> command.

  su - postgres -c "/usr/local/pgsql/bin/initdb -D /usr/local/pgsql/data"

=item *

Start the PostgreSQL "postmaster". You can use one of the scripts in
contrib/start-scripts.

=item *

Make the PostgreSQL documentation. This step is optional, if you don't need the
docs or have them available elsewhere:

  cd docs
  make install

=item *

Don't forget to install the DBD::Pg perl module! You'll need to set the
C<POSTGRES_INCLUDE> and C<POSTGRES_LIB> environment variables, first:

  export POSTGRES_INCLUDE=/usr/local/include
  export POSTGRES_LIB=/usr/local/lib

Or, if you're using an older version of Postgres (pre 7.2) that put
all of its files in /usr/local/pgsql:

  export POSTGRES_INCLUDE=/usr/local/pgsql/include
  export POSTGRES_LIB=/usr/local/pgsql/lib

Then you can build the module:

  cd /path/to/DBD-Pg-1.00
  perl Makefile.PL
  make
  make test
  make install

=back

And now PostgreSQL is ready to go!

=head2 Perl Modules

There are quite a few Perl modules required by Bricolage (see
L<"PACKAGES"> above for a list). The easiest way to install them all is
to let Bricolage's installation system handle it using the CPAN.pm
module (see below for details).

Another option is to use CPAN.pm yourself to download the latest
Bundle::Bricolage package and use it to install all the required
packages:

  perl -MCPAN -e 'install Bundle::Bricolage'

However, this is unlikely to succeed without manual intervention since
some of the modules required by Bricolage have problems with CPAN.pm.

Finally, manual installation of each of the required modules follows
the usual perl module installation process:

=over 4

=item *

Download the package sources.

=item *

Gunzip and untar the sources.

=item *

Change to the source directory and execute these commands:

  perl Makefile.PL
  make
  make test
  make install

=back

=head2 Bricolage

With the 1.4.0 release, Bricolage now can be installed using the new
installation system.

=over

=item *

Download the latest Bricolage sources from L<http:E<sol>E<sol>bricolage.ccE<sol>>.

=item *

Decompress the Bricolage sources into a directory of your choice and
change into that directory.

=item *

Build Bricolage:

  make

This step will check your system for all required packages.  It will
also ask you questions regarding your installation.  In most cases the
default answer will be correct and you can just press return.

=item *

Install Bricolage (as root):

  make install

=back

If you run into problem, please file a bug report at
L<http:E<sol>E<sol>bugzilla.bricolage.ccE<sol>>. Include a copy of all
F<*.db> files generated
by the Makefile as well as a complete description of where the process
failed. Then, either wait for us to fix the problem or try the manual
installation instructions below.

If the installation procedure completes successfully you'll receive a
message describing how to start the Bricolage server.

=head2 Bricolage (Manual Installation)

Here's how to install Bricolage manually.

=over

=item *

Download the latest Bricolage sources from L<http:E<sol>E<sol>bricolage.ccE<sol>>.
Decompress them into /usr/local/bricolage.

=item *

Change directories into /usr/local/bricolage/bin and run bric_pgimport
as follows:

  ./bric_pgimport -u postgres -p postgres -d dbname -c -m db_user:db_password

Where 'dbname' is the name you want the Bricolage database to be called in
PostgreSQL, and 'db_user' and 'db_password' are the user name and password to be
created in the PostgreSQL database, and under which the Bricolage application
will run. Note that the -u argument must represent a PostgreSQL user with CREATE
DATABASE and CREATE USER permissions. The 'bric_user' user will be created
without these permissions (the 'dbname' database will be owned by the user
passed in via the -u argument), but will be granted full CREATE, DELETE, UPDATE,
and SELECT permissions on all objects in the Bricolage database.

See L<Bric::DBA> for more information on database security. You may want to
alter the default security policy. Also, bric_import uses a TCP/IP connection so
you may need to run postmaster with the I<-i> option.

=item *

Configure Apache to use Bricolage. To have Bricolage run as the main server
process on your Apache server, simply add the following two lines to your
F<httpd.conf> file (an example is provided in F<conf/httpd.conf>):

  PerlPassEnv BRICOLAGE_ROOT
  PerlModule Bric::App::ApacheConfig

Bricolage will automatically pass the necessary configuration directives to
the Apache daemon. As of mod_perl 1.27, Bricolage uses Apache::ReadConfig to
configure the httpd daemon. There is no httpd include file. If you wish to
have Bricolage generate and use an httpd include file, or if you with to
manually configure your httpd daemon, set the C<MANUAL_APACHE> directive in
F<conf/bricolage.conf>. This directive will force the startup process to write
out the Bricolage configuration directives to
F<C<$TEMP_DIR>/bricolage/bric_httpd.conf>, and then this file will be
automatically rewritten and included on each startup operation. If you change
the line

  PerlModule Bric::App::ApacheConfig

to

  PerlModule Bric::App::ApacheStartup

then only the contents of the F<httpd.conf> file specified in
F<bricolage.conf> via the C<APACHE_CONF> direcive will be passed to the httpd
daemon.

You can also configure Bricolage to run on a virtual host. See
L<"CONFIGURATION"> below.

=item *

Start Apache. Use one of the scripts in scripts/ if you like. You can manually
start it via the following command:

  /usr/local/bricolage/bin/bric_apachectl start

=item *

Try to hit the web server. If you're prompted for a login, you're in! If not,
check the Apache error log to figure out what might have gone wrong.

To start using Bricolage, log in as the default user. The user name is "admin"
and the password is "change me now!". This user is not special, so you can
change it however you like. The first thing you should do is to B<change the
admin login password> so that others who download the Bricolage sources can't
just use that login to get into I<your> installation! Now use the admin login to
create other user accounts.

=back

=head1 UPGRADING

If you're upgrading an installation of Bricolage that was previously installed
via C<make install>, then simply upgrade using C<make upgrade>. If, however,
you're upgrading an older installation of Bricolage that didn't have a build
system, or it was simply used as-is from CVS, you'll need to follow the
directions below.

To upgrade a manual installation of Bricolage, first set the BRICOLAGE_ROOT
environment variable to the root of your Bricolage installation if it's
something other than the default (F</usr/local/bricolage>), e.g.:

  export BRICOLAGE_ROOT=/opt/bricolage

Next, stop the server:

  bin/bric_apachectl stop

Save copies of your F<bricolage.conf> and F<httpd.conf> files, so that you
don't overwrite them:

  cp conf/bricolage.conf conf/bricolage.conf.old
  cp conf/httpd.conf conf/httpd.conf.old

Install the latest Bundle::Bricolage from CPAN to make sure that you have all
the needed modules (or read through the list of required modules above and do it
yourself). Be sure that you B<don't> install the latest version of HTML::Mason,
however. Unfortunately, Bricolage has not yet been ported to Mason 1.1x.

Delete all existing Mason object files and temporary files:

  rm -rf data/obj/BRIC_UI/*
  rm -rf /tmp/bricolage/*

Run the upgrade scripts needed for upgrading to the new version. The upgrade
scripts are in the F<inst/upgrade/> directory. Run each script in all of the
version number directories that are higher than the version you're upgrading
from. For example, to upgrade from 1.3.2 to 1.4.0, run each of the scripts in
F<1.3.0/>, F<1.3.1/>, F<1.3.2/>, and F<1.4.0/> -- B<in that order>.

Next, copy in the new sources from the distribution into you bricolage
directory. Be sure B<not> to copy example templates, as they may overwrite
your own templates. You're best off moving the contents of F<data/> out
of the way.

  mv data /tmp/bric_data_tmp
  cp -r /path/to/new/bricolage/* .
  mv /tmp/bric_data_tmp data

Now edit the new F<bricolage.conf> file to match your old settings using the
F<bricolage.conf.old> settings you saved as a guide. Do the same thing with
F<httpd.conf>. Don't just copy the old settings back into place -- there may
be new configuration variables that you'll need to set for the new
version. See the L<"CONFIGURATION"> section below for details.

Now, start up Bricolage and enjoy the new features!

  bin/bric_apachectl start

=head1 CONFIGURATION

Configuration of Bricolage is handled via two interfaces. The first is the user
interface, where application administrators can set preferences such as Time
Zone and Date Format. The second interface -- and the one of interest to us here
-- is the Bricolage configuration file, which you'll find at
/usr/local/bricolage/conf/bricolage.conf. This file is designed for system
configuration, and thus to be edited by system administrators -- in other words,
the audience of for this document.

The Bricolage configuration file contains a number of configuration options,
each of which falls roughly into a number of categories, described below. Edit
this document to tweak the functionality of Bricolage. The vast majority of
configuration issues can be resolved by editing this document alone.

B<Note:> Bricolage uses the C<BRICOLAGE_ROOT> environment variable to determine
where to find all of its libraries and configuration files. If this environment
variable is not defined in the shell before starting Bricolage, Bricolage will
default to '/usr/local/bricolage'. If you have installed Bricolage in any other
location, you will need to set this environment variable before you start
Bricolage or use any of its tools. The value of this environment variable is
important for many of the configuration directives, as well. You will find it
represented in this document as C<$BRICOLAGE_ROOT>.

And now, on with the descriptions of the Bricolage configuration directives.

=head2 Apache Configuration

These settings relate the similarly-named Apache run-time configuration
directives. (In fact, the descriptions here are largely cribbed from the Apache
documentation.) Read the Apache documentation for more information on these and
other Apache directives. Depending on your environment, changing some of these
may help improve performance.

B<Note:> These configuration settings are used directly in the Apache
configuration file. Thus, advanced users can configure Apache themselves by
editing the httpd.conf file directly. This is not recommended in most cases,
however, as Bricolage uses Perl to configure Apache, and some of the
configurations are used elsewhere, too. If you decide to edit the httpd.conf
file yourself, however, be sure to also update the bricolage.conf file, so that
the settings stay in sync.

=over 4

=item *

B<APACHE_BIN:> This directive sets the location of the Apache server binary.
Defaults to C</usr/local/apache/bin/httpd> if not specified. This isn't
portable, so we recommend you set it! Used only in bric_apachectl.

=item *

B<APACHE_CONF:> This directive sets the location of the Apache server
configuration file. Defaults to C</usr/local/apache/conf/httpd.conf> if not
specified. This isn't portable, so we recommend you set it! Used only in
bric_apachectl.

=item *

B<LISTEN_PORT:> The TCP/IP Port on which the Bricolage server should listen for
requests. Defaults to 80 if not specified. You must also tell Apache to listen
on this port in the configuration file specified in C<APACHE_CONF> (using
Listen, Port, or BindAddress). B<Note:> If the C<SSL_ENABLE> directive has been
turned on, then C<LISTEN_PORT> I<must> be set to 80. The Bricolage server will
not start if C<SSL_ENABLE> is on and C<LISTEN_PORT> is set to a value other than
80.

=item *

B<SSL_ENABLE:> Set this directive to enable SSL support. The possible values
are "Off", "mod_ssl", or "apache_ssl". The Apache OpenSSL interface (mod_ssl
or apache_ssl) is an optional part of the Bricolage application. Not only does
it enable secure logins to the system, but it also allows completely secure
access to the entire application, should you need it (and not need to worry
about the performance overhead). Make sure you've followed the installation
instructions for building a mod_ssl or apache_ssl. Disabled by default.
B<Note:> The C<LISTEN_PORT> directive I<must> be set to 80 if C<SSL_ENABLE> is
on. The Bricolage server will not start if C<SSL_ENABLE> is on and
C<LISTEN_PORT> is set to a value other than 80.

=item *

B<SSL_CERTIFICATE_FILE>: If you have enabled SSL, use this directive to set
the location of the SSL certificate file. This file will be used by the
Bricolage virtual host (if specified via the C<NAME_VHOST> and
C<VHOST_SERVER_NAME> parameters) for the SSL encryption support. Use in tandem
with the C<SSL_CERTIFICATE_KEY_FILE> direcive Defaults to an empty value.

=item *

B<SSL_CERTIFICATE_KEY_FILE>: If you have enabled SSL, use this directive to
set the location of the SSL certificate key file. This file will be used by
the Bricolage virtual host (if specified via the C<NAME_VHOST> and
C<VHOST_SERVER_NAME> parameters) for the SSL encryption support. Use in
tandem with the C<SSL_CERTIFICATE_FILE> direcive. Defaults to an empty value.

=item *

B<ALWAYS_USE_SSL:> With C<SSL_ENABLE> set to "mod_ssl" or "apache_ssl", this
directive removes the choice of using SSL from the user's control and forces
all access to the application server to use the https protocol. This approach
may be valuable in those organizations that need to guarantee 100% encrypted
access to Bricolage and can afford the overhead. Disabled by default.

=item *

B<NAME_VHOST:> The IP address on which the virtual host name specified in the
C<VHOST_SERVER_NAME> directive will respond. Note that the syntax for this
directive is identical to the syntax for Apache's C<NameVirtualHost> directive.
Also note that the VirtualHost record that Bricolage creates will be for
C<NAME_VHOST . ':' . LISTEN_PORT>, so if you want to identify your own virtual
hosts to listen for on the same IP address, you will need to include the port
number in your C<VirtualHost> declarations. Also note that if the C<SSL_ENABLE>
is turned on, then a C<NAME_VHOST . ':443'> VirtualHost directive will also be
created by Bricolage. The upshot is to remember to always use the port number in
your own VirtualHost declarations. Defaults to "*" if not specified.

=item *

B<VHOST_SERVER_NAME:> The host name under which Bricolage will run as a virtual
host in the Apache server. Defaults to the default host if not specified.

=item *

B<CHECK_PROCESS_SIZE:> Turn on this feature to limit the size of Apache child
processes. C<MAX_PROCESS_SIZE> determines the maximum size in KBs to which the
processes will be allowed to grow. C<CHECK_FREQUENCY> determines how many
requests will be handled before a process' candidacy for termination is
evaluated. C<MIN_SHARE_SIZE> Indicates the minimum amount of shared memory the
process must employ to not be a candidate for termination. C<MAX_UNSHARED_SIZE>
Sets a limit on the amount of unshared memory a process may consume to not be a
candidate for termination. Set C<MIN_SHARE_SIZE> or C<MAX_UNSHARE_SIZE> to '0'
to disable either respective test. All size settings are in KBs. See
B<Apache::SizeLimit> for more information.

=item *

B<MANUAL_APACHE:> Choose the Apache configuration method. As of mod_perl 1.27,
Bricolage uses Apache::ReadConfig to configure the httpd daemon. If you wish
have Bricolage generate an F<httpd.conf> include file, or if you wish to
manually configure your Apache server for Bricolage, set this directive to a
true value. Doing so will cause Bricolage to generate
F<C<$TEMP_DIR>/bricolage/bric_httpd.conf> to provide a tracefile or template
for your own manual F<httpd.conf>. If no changes are made to
F<C<$BRICOLAGE_ROOT]>/conf/httpd.conf>, then this file will be automatically
included on each startup by the last line of the F<httpd.conf> file:

  PerlModule Bric::App::ApacheConfig

If this line is changed to

  PerlModule Bric::App::ApacheStartup

then only the contents of the F<httpd.conf> specified by the C<Apache_CONF>
directive will be passed to the httpd daemon.

=back

=head2 Database Configuration

The database configuration directives tell Bricolage where to find its data, and
how to get it. Specifically, you want to assign to these directives the values
you passed to the -d and -m arguments of C<pgimport> (see above).

=over 4

=item *

B<DB_NAME:> The name of the Bricolage database. Defaults to "sharky" if not
specified.

=item *

B<DB_HOST:> The host name of the server that hosts the Bricolage database.
Defaults to the relevant value used by the DBD driver if not specified.

=item *

B<DB_PORT:> The port on which the server database server that hosts the
Bricolage database listens. Defaults to the relevant value used by the DBD
driver if not specified.

=item *

B<DBI_USER:> The name of the PostgreSQL user as whom Bricolage should connect to
the DB_NAME database. This should be the same as the username passed to the
first half of the -m argument to C<pgimport> (see above). Defaults to
"castellan" if not specified.

=item *

B<DBI_PASS:> The password of the PostgreSQL user as whom Bricolage should connect to
the DB_NAME database. This should be the same as the password passed to the
second half of the -m argument to C<pgimport> (see above). Defaults to
"nalletsac" if not specified.

=back

=head2 System User Configuration

This is the name and group of the system user as whom Bricolage and Apache run.

=over 4

=item *

B<SYS_USER:> The system user as whom Bricolage runs. Must be the same as the
C<User> directive used in the Apache configuration file specified in the
C<APACHE_CONF> configuration directive. Defaults to "nobody" if not specified.

=item *

B<SYS_GROUP:> The system group of which SYS_USER is a member. Must be the same
as the C<Group> directive used in the Apache configuration file specified in the
C<APACHE_CONF> configuration directive. Defaults to "nobody" if not specified.

=back

=head2 Temp Directory Configuration

=over 4

=item *

B<TEMP_DIR:> The system will create a sub-directory below this directory where
Bricolage will store temporary files. Must be writable by C<SYS_USER>
described above. May be overridden by a C<$BRIC_TEMP_DIR> environment
variable. Defaults to the return value from C<< File::Spec->tempdir >> if not
specified.

=back

=head2 Mason Configuration

There are two parts to the Mason configuration. The first is for the Bricolage
UI environment, and thus it needs to point to the Bricolage UI Mason elements.
The second is for the Bricolage Publish environment, which is a separate
environment from the Bricolage UI environment. The directives for the Publish
environment will need to point to the directories where Bricolage Templates are
stored.

=over 4

=item *

B<MASON_COMP_ROOT:> Mason's element root. This is the directory in which all the
Bricolage UI elements are stored. Defaults to C<$BRICOLAGE_ROOT/comp> if not
specified.

=item *

B<MASON_DATA_ROOT:> Mason's data root. This where Mason stores the Bricolage UI
elements once they've been compiled. Defaults to C<$BRICOLAGE_ROOT/data> if not
specified. Make sure that SYS_USER has permission to write to this directory.

=item *

B<BURN_ROOT:> The staging area directory where the burn system places content
files upon publication or preview. Defaults to C<$MASON_DATA_ROOT/burn> if not
specified. Make sure that SYS_USER has permission to write to this directory.

=item *

B<INCLUDE_XML_WRITER:> This directive, when switched on, causes Bricolage to
instantiate an XML::Writer object and to include it in all templates as a global
variable named $writer. See the XML::Writer documentation for more information.
Defaults to off if unspecified.

B<Note>: Only the Mason burner supports XML::Writer.

=item *

B<XML_WRITER_ARGS:> If INCLUDE_XML_WRITER is switched on, then this directive is
passed to the instantiation method of the XML::Writer object. All arguments to
XML::Writer->new() are supported except the OUTPUT argument, which Bricolage
handles internally to ensure that data is sent directly to the template's output
file. Defaults to no arguments if not specified.

B<Note>: Only the Mason burner supports XML::Writer.

=back

=head2 Authentication Configuration

These directives set rules for Bricolage user authentication.

=over 4

=item *

B<AUTH_TTL:> The amount of time, in seconds, a user is allowed to be idle before
he/she is automatically logged out. Defaults to 8 hours (28,800 seconds) if not
specified.

=item *

B<AUTH_SECRET:> A random string that's used to encrypt the authentication cookie
information in a double-MD5 hashing scheme. It's a good idea to change this
value periodically so that anyone who might have seen it before can't
reverse-engineer the authentication cookie. If you're running the distribution
monitor (see below) on a different machine, be sure that this directive is
exactly the same as on the machine running the Bricolage distribution server.
Defaults to the following string if not specified:

  ^eFH5D,~3!f9o&3f_=dwePL3f:/.Oi|FG/3sd9=45oi%8GF*)4#0gn3)34tf\`3~fdIf^ N:

=item *

B<LOGIN_LENGTH:> The minimum length of login name allowed to users. Defaults to
"6" if not specified.

=item *

B<PASSWD_LENGTH:> The minimum length of password allowed to users. Note that
passwords can be of infinite length. Defaults to "6" if not specified.

=back

=head2 L10N & I18N Configuration

=over 4

=item *

B<CHAR_SET:> Character translation settings. All character data is stored in
the PostgreSQL database in Unicode (UTF-8). However, most browsers submit data
to the Bricolage server in other character sets. This directive specifies what
character set to expect from Bricolage users' browsers. C<CHAR_SET> is the
character set of in which data will be passed to the API. UTF-8 should work
for most users. Note that this setting is necessary for character set
translation, as all data is stored in the database in UTF-8. Defaults to UTF-8
if not specified.

=item *

B<LANGUAGE>: Localization language. This is the language to display in the
Bricolage UI. The available languages are:

=over 4

=item en_us

American English.

=item pt_pt

Portuguese.

=item it_it

Italian.

=back

Defaults to "en_us" if not specified.

=back

=head2 Distribution Configuration

These directives affect the how distribution is handled by Bricolage. There are
two basic ways to handle distribution. The first, default approach is to let the
Bricolage application server also handle distribution. In this case, the same
Apache processes that handle the UI will also handle distribution
responsibilities. The second approach is to set up a separate Apache server just
to handle distribution. That server will need access to C<$BRICOLAGE_ROOT/stage>
in order to read the files there and distribute them elsewhere. Making
C<$BRICOLAGE_ROOT/stage> an NFS mount will do the trick.

=begin comment

Will need to write a lot more documentation about this at some point -- and need
think about saving media to /stage instead of /media/assets, too.

=end comment

=over 4

=item *

B<ENABLE_DIST:> This directive indicates whether the Bricolage server will also
handle distribution responsibilities. If set to "On" or "Yes" or "1", the
Bricolage server will handle distribution. If set to any other value, it will
not. In this latter case, be sure you set up another server to do it. Note that
this directive has no effect on previews, as those need to be immediate and will
thus always be handled by the Bricolage server. Defaults to "1" if not
specified.

=item *

B<DIST_ATTEMPTS:> This directive tells the distribution engine how many times to
attempt to distribute a resource before giving up. This number can range from
"1" to "10", and defaults to "3" if not specified.

=item *

B<PREVIEW_LOCAL:> This directive tells Bricolage to use its own Apache server to
preview stories. If set to "On" or "Yes" or "1", Bricolage will use its own
Apache server to serve preview pages (using a directory prefix from the root).
If it's set to any other value, it will use a server from a destination with the
'Preview' checkbox checked. For large Bricolage installations where performance
is important, we recommend that you use a separate server for previews, as
using the Bricolage server itself adds a fair bit of overhead to every request
-- including requests outside of the preview directory. Defaults to "1" if not
specified.

=item *

B<PREVIEW_MASON:> This directive tells Bricolage to use Mason for local story
previews. If set to "On" or "Yes" or "1", Bricolage will use its own Apache
server and Mason to serve preview pages. If it's set to any other value, it will
not use Mason for local previews. For large Bricolage installations, we
recommend that you not use Bricolage's built-in previewing support (see above),
and even when you do, enabling Mason for local previews adds even more overhead
to every request -- including requests outside of the preview directory.
Defaults to "0" if not specified, and has no affect unless the PREVIEW_LOCAL
directive has been activated (see above).

=item *

B<DEF_MEDIA_TYPE:> Designates the default media type for assets where Bricolage
cannot ascertain the media type. The value of this directive must be present in
the database -- see Bric::Util::MediaType for more information. Defaults to
"text/html" if not specified.

=item *

B<ENABLE_SFTP_MOVER:> This directive indicates whether the Bricolage server
may distribute resources using the SFTP mover. Setting this to "On" or "Yes"
or "1" will enable the SFTP mover. In order to use the SFTP mover, you must
manually install the Net::SFTP module from the CPAN. Furthermore, you should
login to the remote server as Apache user (e.g. "nobody") in order to
initialize `~/.ssh/known_hosts' before using the SFTP mover (you might also
need to create the directory /.ssh with write permission for "nobody", in case
nobody's home directory is something like `/bin/false' and ssh falls back to
`/' as the home directory). Defaults to "Off" if not specified.

=item *

B<ENABLE_WEBDAV_MOVER:> Bricolage also supports resource distribution through
the WebDAV protocol. Set this directive to "On" or "Yes" or "1" to enable
it. You need to have installed HTTP::DAV from the CPAN, in order to use WebDAV
from Bricolage. Please note that currently due to restrictions in the perl www
client library (LWP), a resource must be fully loaded into memory before being
uploaded to the WebDAV server. It's recommended not to use the WebDAV
transport to transfer large files, such as movies. Check
L<http:E<sol>E<sol>www.webdav.orgE<sol>> for information on the WebDAV protocol.

=back

=head2 UI Configuration

=over 4

=item *

B<DISABLE_NAV_LAYER:> Rather than have the UI's left side navigation menu
rendered in its own separate layer, make it a part of the raw HTML of the page.
This may be necessary if you encounter problems with the side navigation layer
in your browser. Note that by setting this directive to a true value, any
changes made to a form in the UI will be lost by clicking a menu item rather
than the "Save" button. Defaults to "0" if not specified.

=item *

B<ALLOW_WORKFLOW_TRANSFER:> Allow assets to be transfered across workflows via
shared desks. By default, a desk that is shared between workflows appears in
both workflows, but any asset on that desk can only be transfered to other
desks in the workflow from which the asset originated. To allow assets to
optionally be able to move to desks in any of the workflows a desk is a member
of, set this directive to "Yes", "On" or "1". Defaults to "Off" of not
specified.

=item *

B<FULL_SEARCH:> Enables Bricolage to perform sub-string searches in its database
queries, rather than merely to search at the beginning of a string. Full
sub-string searches are more expensive, since they cannot use database indexes,
but that may not matter if there are few records in your database. Many users
find the sub-string searches to be more intuitive, so enable it if you find the
trade-off to be worth it. Defaults to "Off" if not specified.

=item *

B<ALLOW_ALL_SITES_CX:> Allow users to select "All Sites" from their site
context menu. This will enable them to see the workflows for all sites to
which they have at least READ access. Defaults to "Off" of not specified.

=back

=head2 Alert Configuration

The Bricolage alerting system allows users to receive notifications upon the
triggering of certain events within the system (see Bric::Util::AlertType and
Bric::Util::Alert for the Alert API documentation). There are a few system-level
directives that affect Bricolage Alerting.

=over 4

=item *

B<SMTP_SERVER:> The DNS name of an SMTP server that the Alerting API can send
alerts to. All alerts are sent by email, so this directive is important to fill
out. Defaults to VHOST_SERVER_NAME directive if not specified.

=item *

B<ALERT_FROM:> The email address that appears in the 'From' header of emailed
alerts. Defaults to SERVER_ADMIN directive if not specified.

=begin comment

It might be worthwhile in a future version to allow Alert Type owners to set
this themselves.

=end comment

=item *

B<ALERT_TO_METH:> The email header used for addressing alert recipients. Use
"to" if you want everyone who receives the same alert to see who else received
it. Use "bcc" if you don't want anyone to see who else got an alert, or if you
just want to save the bandwidth. Defaults to "bcc" if not specified.

=begin comment

It might be worthwhile in a future version to allow Alert Type owners to set
this themselves.

=end comment

=back

=head2 File Naming Configuration

All files burned to the file system during publishes and previews must be named
(of course!), and they're named for the "File Name" and "File Extension"
properties of the Output Channel they're getting burned to. You can give these
properties whatever values you want (as long as they're legal on your file
system!), but here you can set some defaults that all Output channels will start
with.

=over 4

=item *

B<DEFAULT_FILENAME:> Sets the default filename that all new Output Channel will
start with in their "File Name" property. Combined with DEFAULT_FILE_EXT and a
page index number to uniquely name the file for a given story. Defaults to
"index" if not specified.

=item *

B<DEFAULT_FILE_EXT:> Sets the default file extension that all new Output Channel
will start with in their "File Name" property. Combined with DEFAULT_FILENAME and
a page index number to uniquely name the file for a given story. Defaults to
"html" if not specified.

=back

=head2 Perl Loading Configuration

=over 4

=item *

B<PERL_LOADER:> Pass in a line of Perl code, and it will be executed at startup
time in the same package spaces as your templates run in. This is so that you
only have to load stuff that you might often use once, such as CGI.pm or
Apache::DBI. This should be a complete Perl statement that can simply be loaded,
and won't pause and wait for anything else, as otherwise your server will never
start! And be warned that this code is executed at server startup time, so
beware loading any variables that don't survive forks very well (such as
database handles). Defaults to load nothing if not specified.

B<Note>: Only the Mason burner supports PERL_LOADER.

=back

=head2 Virtual FTP Server Configuration

Bricolage includes a virtual FTP server that can be used to allow access to
Bricolage templates. This may provide a more comfortable development environment
for programmers working on templates. Many editors provide FTP modes that make
editing files via FTP almost as easy as editing files locally (ange-ftp for
Emacs, for example).

There are security risks to consider - FTP sends passwords unencrypted over the
network. If you are running Bricolage behind a firewall this might not be a
problem.

To enable the FTP server you'll need to install the Net::FTPServer Perl module.
After that you can configure the FTP server with the following options:

=over

=item *

B<ENABLE_FTP_SERVER:> Set this to 1 if you want to use the FTP server. Defaults
to 0.

=item *

B<FTP_PORT:> The port that the FTP server will run on. Users will need to know
this port to connect to the FTP server. Since you won't be running the server as
root you'll need to choose a port above 1024. Defaults to 2121.

=item *

B<FTP_ADDRESS:> Normally the FTP server will bind to all the available IP
addresses for your machine. If you set this variable then the server will only
bind to the specified address.

=item *

B<FTP_LOG:> Set this to the file where you want to FTP logs written
to. Defaults to $BRICOLAGE_ROOT/ftp.log if not set.

=item *

B<FTP_DEBUG:> If you set this to 1 you'll see a lot of useful tracing
information in the FTP logfile. This can help diagnose errors but is probably
only of interest to developers. Defaults to 0.

=back

Next you'll need to start the FTP server as the same user that Apache runs as.
For example, if you run Apache as "nobody" you would use this command to start
the FTP server:

   su nobody -c "/usr/local/bricolage/bin/bric_ftpd -S"

The -S option to ftpd runs the FTP server in the background. For other
possibilities see the documentation for Net::FTPServer.

Once the server is up and running connect to it with an FTP client and
start editing templates. For more information see
L<Bric::Util::FTP::Server|Bric::Util::FTP::Server>.

=head1 DIRECTORY PERMISSIONS

As noted above, you need to supply the user and group names under which
Bricolage will run. It's important that this user have permission to write to
certain directories, as Bricolage will store some data files on the file system.
So be sure to grant to SYS_USER and/or SYS_GROUP the necessary permissions to
write to the directories identified by the MASON_DATA_ROOT, BURN_ROOT, and
BURN_DATA_ROOT configuration directives. Also, Bricolage stores Media asset
files in C<$BRICOLAGE_ROOT/data/media>, so be sure the necessary permissions are
set on that directory as well. If you're using the default configuration
settings, then you'll only need to ensure that the following two directories are
fully writable by SYS_USER, since the directives point either to one of these
directories or to a subdirectory of these directories:

  $BRICOLAGE_ROOT/data
  $BRICOLAGE_ROOT/comp/data

=head1 INSTALLATION ISSUES

The following addresses a number of installation issues you might face.

=head2 Building SSL Certificate

If you choose to create your own SSL certificate and act as your own certificate
authority rather than use a known certificate authority such as VeriSign, it's
possible that you'll run into issues getting the server to start up with the
certificate properly. If so, you'll see errors in the Apache error log that look
like this:

  [Wed Jul  4 10:48:25 2001] [error] OpenSSL: error:14094412:SSL
  routines:SSL3_READ_BYTES:sslv3 alert bad certificate [Hint: Subject CN in
  certificate not server name or identical to CA!?]

This issue can be resolved by simply making sure that you enter different values
for the "Organization Unit Name" for the certificate authority certificate and
the server certificate.

If you're facing this issue, here's how to manually build a new certificate:

=over 4

=item 1.

Shut down Apache if it's running:

  /usr/local/bricolage/bin/bric_apachectl stop

=item 2.

Delete the existing installation of Apache:

  rm -rf /usr/local/apache*

=item 3.

Change directories into /usr/local/src/bricolage/apache_build/apache_1.3.xx.

=item 4.

Execute the following command:

  make certificate TYPE=custom

You will be prompted as you were during the initial installation. Follow the same
instructions, but be sure to use different values for the "Organization Unit
Name" in the two certificates. When you're prompted to encrypt the CA and Server
keys, enter "n" to avoid having to enter a passphrase every time you start
Apache, but enter "y" if you really don't trust your system users.

=item 5.

Execute the following command:

  make install

This will install Apache and the new certificate.

=item 4.

Start Apache again:

  /usr/local/bricolage/bin/bric_apachectl start

=back

=head1 SYSTEM ADMINISTRATION

Bricolage is a big application, with big system needs. Thus it's a good idea to
give some thought to system management, including disk partitioning and file
maintenance.

=head2 Database

By default, the Bricolage database is stored where all PostgreSQL databases are
stored -- /usr/local/pgsql/data by default. Depending on the needs of your
environment, the database can become quite large. We therefore recommend you
place this directory on a separate partition. Better yet, place it on its own
disk in order to optimize disk access time by preventing database access from
competing with other disk processes.

A great deal more maintenance is important for the database. See L<Bric::DBA>
for more detail.

=head2 Application

Bricolage stores all of its application files -- including the UI elements and
Perl libraries -- in C<$BRICOLAGE_ROOT>. Bricolage will make a lot of disk
accesses to MASON_DATA_ROOT, which is where all of the UI elements are
compiled and stored. The Perl libraries are stored in C<$BRICOLAGE_ROOT/lib>,
although mostly they will only be read on startup.

Bricolage creates a great many files on the filesystem, too, however. The
C<$BURN_ROOT/comp> directory houses the templates that are used to format
stories - you'll want to be sure to back it up regularly. The
C<$BURN_ROOT/stage> and C<$BURN_ROOT/preview> directories will get burned files
written to them upon publish and preview, respectively. These will be good
targets for periodic cleanup if you need to reclaim disk space, as generally the
files stored there will not be much accessed after they're created. If you
decide to clean some of them out to reclaim file space, just be sure not to
delete any files for which there are pending distribution jobs, otherwise the
distribution jobs will fail!

The C<$MASON_COMP_ROOT/data/preview> directory gets formatted story files copied
to it from C<$BURN_ROOT/preview> if the PREVIEW_LOCAL directive is set to true.
This directory doesn't need backing up, as these files are used only for
previewing purposes.

The C<$BRICOLAGE_ROOT/comp/data/media> directory gets all media asset files
written to it. This last directory is perhaps the most important, from a system
administration perspective, because if Bricolage is used to manage large
documents (e.g., QuickTime movies), this directory will start to use a lot of
space -- and especially if the media files themselves are versioned. Thus in
environments where many large media assets will be managed, it might make sense
to put this directory on its own partition or disk, as well. And remember to
back it up to prevent the loss of all of your media assets -- they aren't stored
anywhere else!

Bricolage also creates temporary files for caching user session data
and application data.  These files are stored in subdirectories of
the directory specified by the TEMP_DIR configuration variable.
Session files are stored in C<TEMP_DIR/bricolage/session> and
C<TEMP_DIR/bricolage/lock>. These directories should stay relatively
free of cruft, as the session files are regularly deleted when users
logout or their login sessions expire and they attempt to log back
in. (However, in some cases we've noticed a buildup of files in the
lock directory.)

Bricolage also uses a cross-process caching mechanism to share data between
Apache processes and applications. The data for this cache is stored in
C<TEMP_DIR/bricolage/cache>.

Bricolage comes with a script that cleans out old temporary files.
You can use this by adding a line to the crontab for the web server
user (often "nobody") like this:

   0 2 * * * /usr/local/bricolage/bin/bric_clean_tmp

This will run nightly at 2AM and clean out all files older than 12 hours. See
L<bric_clean_tmp> for more details.

=head1 CLONING AN INSTALLATION

Bricolage includes the ability to clone an existing Bricolage system.
This is useful if you've developed a working Bricolage and need to
copy the system into a production enviornment.  Of course, you could
setup a new, empty Bricolage and then use Bric::SOAP to copy over your
templates, categories, elements and content, but that would still
leave a lot of work left to do - users, preferences, distribution
settings, workflow, etc.

Instead, you can clone an installation, which produces a distribution
tar-ball that you can install on the destination server.  This
tar-ball includes all the contents of the Bricolage database, all
files created by Bricolagae and all configuration settings.

To clone an installation, first open up a fresh source distribution
for the version that is installed.  Then enter the source directory
and type:

  make clone

This will ask you for the BRICOLAGE_ROOT for the target install.  It
also asks you to name your clone.  The name is used to generate the
filename for the generated tar ball.  When "make clone" completes it
will leave a file create "bricolage-NAME.tar.gz", where NAME is the
name you chose.

To install a cloned distribution, just take the generated tar-ball to
the target machine and install it as usual:

  tar zxvf bricolage-NAME.tar.gz
  cd bricolage-NAME
  make
  make install

That's all there is to it!  Now your new installation will be an exact
replica of the original.

=head1 AUTHOR

David Wheeler <david@wheeler.net>

=head1 SEE ALSO

L<Bric|Bric>

=cut
<|MERGE_RESOLUTION|>--- conflicted
+++ resolved
@@ -4,19 +4,11 @@
 
 =head1 VERSION
 
-<<<<<<< HEAD
-$Revision: 1.98 $
+$Revision: 1.99 $
 
 =head1 DATE
 
-$Date: 2003-03-07 16:38:10 $
-=======
-$Revision: 1.95.2.2 $
-
-=head1 DATE
-
-$Date: 2003-03-11 00:47:48 $
->>>>>>> 9c9f0883
+$Date: 2003-03-12 08:59:57 $
 
 =head1 DESCRIPTION
 
