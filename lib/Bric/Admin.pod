=head1 NAME

Bric::Admin - Bricolage System Administration Guide.

=head1 VERSION

<<<<<<< HEAD
$Revision: 1.132 $

=head1 DATE

$Date: 2003-11-15 03:22:54 $
=======
$Revision: 1.98.2.19 $

=head1 DATE

$Date: 2003-11-13 00:21:39 $
>>>>>>> d2fa6173

=head1 DESCRIPTION

This guide is intended for the system administrator in charge of installing,
configuring, or tuning a Bricolage system.

=head1 QUICK INSTALLATION INSTRUCTIONS

Follow these instructions if you are both impatient and expert.

Debian users can get skip most of the download and installation by downloading
the debian package from L<http://people.debian.org/~erich/bricolage/>. After
installing, be sure to follow the instructions in
F</usr/share/doc/README.Debian> to complete the installation.

=over 4

=item 1

Install Perl 5.6.0 or greater (5.8.0 or later strongly recommended for better
Unicode support, and required if you're using a L<character set|"L10N & I18N
Configuration"> other than UTF-8).

=item 2

Install Apache 1.3.12 or greater with mod_perl statically compiled in and with
mod_log_config, mod_mime, and mod_alias. For SSL also install mod_ssl or
apache-ssl.

=item 3

Install PostgreSQL 7.1 or greater.

=item 4

In the Bricolage source directory:

  perl Makefile.PL
  make
  make test

And then as root:

  make install

=back

If you run into problems then read below for the details.

=head1 PACKAGES

Bricolage requires a lot of other components to be installed; here's a list of
them:

=over 4

=item *

Perl 5.6.0 (5.6.1 or later recommended)

=item *

Perl Modules:

=begin installation

START MODULE LIST

=end installation

=over 4

=item Storable

=item Time::HiRes

=item Unix::Syslog

=item Net::Cmd

=item Devel::Symdump

=item DBI 1.18

=item Error

=item Cache::Cache

=item Digest::MD5

=item Digest::SHA1 2.01

=item URI

=item HTML::Tagset

=item HTML::Parser

=item MIME::Base64

=item MIME::Tools

=item Mail::Address

=item Net::SMTP

=item XML::Writer

=item LWP

=item Image::Info

=item MLDBM

=item Params::Validate

=item Class::Container 0.09

=item Apache::Request 1.0

=item HTML::Mason 1.23

=item DBD::Pg

=item DB_File

=item Apache::Session 1.54

=item Test::Harness 2.03

=item Test::Simple

=item Parse::RecDescent

=item Text::Balanced

=item HTML::Template

=item HTML::Template::Expr

=item XML::Parser 2.34

=item XML::Simple

=item IO::Stringy

=item MIME::Parser

=item SOAP::Lite

=item Apache::ConfigFile 0.14

=item File::Temp

=item Cache::Mmap

=item Text::Soundex

=item Locale::Maketext

=item Test::Class

=item Exception::Class 1.12

=item HTTP::BrowserDetect

=item Params::CallbackRequest 1.10

=item MasonX::Interp::WithCallbacks 1.10

=item Template 2.09

=item Encode (optional)

=item Pod::Simple (optional)

=item Test::Pod 0.95 (optional)

=item Devel::Profiler 0.03 (optional)

=item Apache::SizeLimit (optional)

=item Net::FTPServer (optional)

=item Net::SFTP 0.07 (optional)

=item HTTP::DAV (optional)

=item Text::Levenshtein (optional)

=item Crypt::SSLeay (optional)

=back

=begin installation

END MODULE LIST

=end installation

=item *

Apache 1.3.12

=item *

mod_perl 1.25 - Apache/Perl Integration

=item *

PostgreSQL 7.1.3

=item *

Expat 1.95.0

=item *

OpenSSL 0.9.6b (optional)

=item *

mod_ssl 2.8.4-1.3.20 - Apache Interface to OpenSSL (optional)

=item *

apache_ssl 1.3.22+ssl_1.47 Apache SSL (optional)

=back

=head1 INSTALLATION

Follow these instructions to prepare your system for Bricolage. If you're
upgrading from an older version of Bricolage see the L<"UPGRADING"> section
below.

=head2 Perl

The standard Perl installation should apply with no problems.  If your
system comes with a package manager (ex. Redhat Linux RPM, FreeBSD
ports, etc.) then you can use that to install Perl.

Here is how to install Perl from source:

=over 4

=item *

Download the Perl source tarball from www.perl.com.

=item *

Gunzip and untar the sources.

=item *

Change to the source directory and execute these commands:

  sh Configure -Umymalloc -Dinstallusrbinperl -des
  make
  make test
  make install

For the curious, the options used with Configure above are:

=over 4

=item -Umymalloc

This Configure command will build perl without perl's malloc. This is
necessary to prevent segfaults with XML::Parser under mod_perl.  This
is the default on most systems already.

=item  -Dinstallusrbinperl

This Configure command will arrange for /usr/bin/perl to be linked to the
current version of perl. If you don't specify this command, configure will
prompt you to find out whether to link /usr/bin/perl to the current version of
perl. We strongly suggest that you answer "yes".

=item -des

This optional command tells Configure that you accept all the other defaults,
and it will therefore provide terse output during the configuration.

=back

=back

=head2 OpenSSL (optional)

You'll need to install OpenSSL if you want to use Bricolage's SSL
support to run a more secure server, otherwise you can skip this step.
Installation of OpenSSL follows the usual conventions. Here's an
example:

=over 4

=item *

Download the OpenSSL source tarball from www.openssl.org.

=item *

Gunzip and untar the sources.

=item *

Change into the source directory, read the INSTALL file to see if you need to
use any Configure commands, and execute these commands:

  sh config <commands>
  make
  make test

=back

C<make install> generally isn't necessary because the sources will be compiled
into Apache, but may be necessary to generate your own test certificates or
certificates to be signed by a public certificate authority.

=head2 Apache SSL Support (Optional)

You'll need to install mod_ssl or apache_ssl if you want to use Bricolage's
SSL support to run a more secure server; otherwise you can skip this step.

=head3 Apache Interface to OpenSSL (mod_ssl)

Installation of mod_ssl follows the usual conventions. Here's an example:

=over 4

=item *

Download the mod_ssl source tarball from L<http://www.modssl.org/>.

=item *

Gunzip and untar the sources.

=item *

Change into the source directory, read the INSTALL file to see if you need to
use any Configure commands. The only one required here is C<--with-apache>, so
you'll need to have already downloaded, gunzipped, and untarred the Apache
sources (see below). If you already have a server certificate and a server
key, use the C<--with-crt> and C<--with-key> commands to point to them. You
might also want to consider including the optional MM library (see mod_ssl's
INSTALL file for details). Then, execute this command:

  ./configure --with-apache=/usr/local/src/bricolage/apache_1.3.xx

Where "apache_1.3.xx" represents the version of Apache you will be installing
(see the "Packages" section above for a recommended version number.

=back

C<make> and C<make install> aren't necessary because the sources will be
compiled into Apache.

=head3 Apache-SSL

=over 4

=item *

Download the apache_ssl source tarball from
L<http://www.apache-ssl.org/>.

=item *

Copy the tarball into the apache directory, gunzip and untar.

=item *

Run the FixPatch script.

=item *

Now build Apache in the normal fashion. The only difference is the added
configuration directives for SSL, see SSLconf/conf/ for comprehensive
examples. Bricolage handles most of the configuration for you.

=back

=head2 Apache/Perl (mod_perl)

Installation of mod_perl follows the usual conventions for installing Perl
modules. It does require a number of Makefile.PL parameters, however. The most
important parameter is APACHE_SRC, which points to the Apache sources. You will
need to have already downloaded, gunzipped, and untarred the Apache sources
before compiling mod_perl. Here's the routine:

=over 4

=item *

Download the Apache source tarball from httpd.apache.org.  Make sure
you choose the 1.3.x rather than the new 2.x version.

=item *

Download the mod_perl source tarball from perl.apache.org.

=item *

Gunzip and untar the Apache and mod_perl sources.

=item *

Change into the source directory, read the INSTALL file to see if you need to
use any Configure commands other than those specified below. Then execute the
commands:

  perl Makefile.PL \
    APACHE_SRC=../apache_1.3.*/src \
    DO_HTTPD=1 \
    USE_APACI=1 \
    PREP_HTTPD=1 \
    EVERYTHING=1
  make
  make install

=back

=head2 Apache

Before continuing, consult the F<README.configure> file that comes with the
Apache distribution. It contains a very helpful (and short) bit of
documentation and covers a lot of good information, particularly with respect
to DSO use (a topic not covered here).

By now you've downloaded Apache and gunzipped and untarred its sources. There
are a lot of Configure commands supported by Apache. We recommend that you use
the following for Bricolage:

=over 4

=item --with-layout=Apache

This option selects the classical Apache path layout.

=item --disable-rule=EXPAT

This option prevents incompatibilities between Apache's implementation of the
Expat XML parser, and that used by Perl's XML::Parser module.

=item --enable-module=ssl (optional)

If you're including SSL support via mod_ssl, this option compiles it in.

=item --enable-module=rewrite

This option enables the mod_rewrite module that ships with the Apache
sources. While mod_rewrite is not currently used in Bricolage, it may be in
future versions.

=item --activate-module=src/modules/perl/libperl.a

This option compiles in mod_perl. The library it points to was installed by
the mod_perl make process.

=item --disable-shared=perl

This option ensures that mod_perl will be statically compiled into Apache,
rather than as a DSO.

=back

=over 4

=item *

The commands you'll execute, therefore, should look something like this:

  ./configure               \
    --with-layout=Apache    \
    --disable-rule=EXPAT    \
    --enable-module=rewrite \
    --activate-module=src/modules/perl/libperl.a \
    --disable-shared=perl
  make

Or if you're planning to use mod_ssl:

  ./configure               \
    --with-layout=Apache    \
    --disable-rule=EXPAT    \
    --enable-module=ssl     \
    --enable-module=rewrite \
    --activate-module=src/modules/perl/libperl.a \
    --disable-shared=perl
  make

=item *

If you plan to use SSL you'll need to install the SSL certificates
before you install Apache.  If you compiled OpenSSL with the
C<--with-crt> and C<--with-key> commands, you can skip this step.

If you don't have a formal certificate from a certificate authority
such as VeriSign then you can make a dummy certificate with the
command:

  make certificate TYPE=dummy

If you do have a formal certificate then can make a certificate with
the command:

  make certificate TYPE=custom

Near the end of the certificate creation process, you will be prompted
to enter information for the certificate.  Here you'll enter the
information for your certificate.  See the OpenSSL documentation for a
description of the certificate data.

You'll be prompted to enter the certificate information twice. Afterward,
you'll see this prompt for each of the two new certificates:

  Encrypt the private key now? [Y/n]:

Enter "n" to avoid having to type in a passphrase every time you start Apache.
Enter "y" if you really don't trust your system users.

=item *

Finally, install Apache:

  make install

=item *

Don't forget to install the Apache::Session and Apache::Request perl modules
now (See "Perl Modules," above).

=back

And you're done! You can test the installation by calling

  /usr/local/apache/bin/apachectl configtest

=head2 PostgreSQL

PostgreSQL is an integral part of Bricolage: it's where all of your assets are
stored! Its installation is pretty straight-forward and typical, but it
requires a number of extra steps that one might not expect.

If you're using Redhat Linux you may already have Postgres installed. If so,
all you need to do to get it ready for use with Bricolage is edit your
postgresql.conf file (run C<locate postgresql.conf> to find it) and turn on
the tcpip_socket option:

  tcpip_socket = true

Otherwise, here are the installation details:

=over 4

=item *

Download the PostgreSQL source tarball from www.postgresql.org.

=item *

Gunzip and untar the sources.

=item *

Create a new system user named "postgres". This is the user that will start the
PostgreSQL server. The startup scripts that come with PostgreSQL mostly seem to
expect that the postgres user will use the tcsh shell, so you may wish to set
that shell now. Here's an example under Linux:

  /usr/sbin/useradd -d /home/postgres postgres -s /bin/tcsh

=item *

Change into the source directory and read the INSTALL file to see if you need to
use any Configure commands. One Configure command is required by Bricolage:
C<--enable-multibyte=UNICODE>. Because Bric stores all of its textual data in
Unicode format, this command is not optional. If you require the use of a
different character set for your installation, see the CHAR_SET configuration
directive above to ensure that data will be translated to and from your
character set and the Unicode stored in the database.

=item *

Install PostgreSQL:

  ./configure --enable-multibyte=UNICODE
  make
  make install

=item *

Now make a directory in which you want to keep your PostgreSQL databases,
including the Bricolage database. Make the "postgres" user the owner of that
directory. Think carefully about where you want this directory to be, and on
what partition. The Bricolage database will get to be quite large, and will
require a great deal of disk accessing, so we recommend you put it on its own
partition. This example just demonstrates the default:

  mkdir /usr/local/pgsql/data
  chown postgres /usr/local/pgsql/data

=item *

Initialize the PostgreSQL database. Be sure to pass the directory you just
created to the C<-D> command.

  su - postgres -c "/usr/local/pgsql/bin/initdb -D /usr/local/pgsql/data"

=item *

Start the PostgreSQL "postmaster". You can use one of the scripts in
contrib/start-scripts.

=item *

Make the PostgreSQL documentation. This step is optional, if you don't need the
docs or have them available elsewhere:

  cd docs
  make install

=item *

Don't forget to install the DBD::Pg perl module! You'll need to set the
C<POSTGRES_INCLUDE> and C<POSTGRES_LIB> environment variables, first:

  export POSTGRES_INCLUDE=/usr/local/include
  export POSTGRES_LIB=/usr/local/lib

Or, if you're using an older version of Postgres (pre 7.2) that put
all of its files in /usr/local/pgsql:

  export POSTGRES_INCLUDE=/usr/local/pgsql/include
  export POSTGRES_LIB=/usr/local/pgsql/lib

Then you can build the module:

  cd /path/to/DBD-Pg-1.00
  perl Makefile.PL
  make
  make test
  make install

=back

And now PostgreSQL is ready to go!

=head2 Perl Modules

There are quite a few Perl modules required by Bricolage (see
L<"PACKAGES"> above for a list). The easiest way to install them all is
to let Bricolage's installation system handle it using the CPAN.pm
module (see below for details).

Another option is to use CPAN.pm yourself to download the latest
Bundle::Bricolage package and use it to install all the required
packages:

  perl -MCPAN -e 'install Bundle::Bricolage'

However, this is unlikely to succeed without manual intervention since
some of the modules required by Bricolage have problems with CPAN.pm.

Finally, manual installation of each of the required modules follows
the usual perl module installation process:

=over 4

=item *

Download the package sources.

=item *

Gunzip and untar the sources.

=item *

Change to the source directory and execute these commands:

  perl Makefile.PL
  make
  make test
  make install

=back

=head2 Bricolage

With the 1.4.0 release, Bricolage now can be installed using the new
installation system.

=over

=item *

Download the latest Bricolage sources from L<http://bricolage.cc/>.

=item *

Decompress the Bricolage sources into a directory of your choice and
change into that directory.

=item *

Build Bricolage:

  make

This step will check your system for all required packages.  It will
also ask you questions regarding your installation.  In most cases the
default answer will be correct and you can just press return.

Note that if you use 'IDENT sameuser' authentication in PostgreSQL,
you have to 1) use the same username for 'Bricolage Postgres Username'
as you did for 'Apache User' (so that the apache process has permission
to access the database), and 2) enter a bogus password for 'Bricolage
Postgres Password'.

=item *

Install Bricolage (as root):

  make install

=back

If you run into a problem, the fastest way of getting help is to search the
bricolage-general archive at
L<http://sourceforge.net/mailarchive/forum.php?forum_id=560>. Failing that,
please send an email to the mailing list itself at
bricolage-general@lists.sourceforge.net. Please make sure that you describe
your problem as concisely as possible. Questions like "My installation fails,
please help" will not help other users to help you. If other uses confirm that
the problem you're experiencing is a bug and suggest that you send a bug
report, file it at L<http://bugzilla.bricolage.cc/>. Include a copy of all
F<*.db> files generated by the Makefile as well as a complete description of
where the process failed. Then, either wait for us to fix the problem or try
the manual installation instructions below.

If the installation procedure completes successfully you'll receive a
message describing how to start the Bricolage server.

=head2 Bricolage (Manual Installation)

Here's how to install Bricolage manually.

=over

=item *

Download the latest Bricolage sources from L<http://bricolage.cc/>.
Decompress them into /usr/local/bricolage.

=item *

Change directories into /usr/local/bricolage/bin and run bric_pgimport
as follows:

  ./bric_pgimport -u postgres -p postgres -d dbname -c -m db_user:db_password

Where 'dbname' is the name you want the Bricolage database to be called in
PostgreSQL, and 'db_user' and 'db_password' are the user name and password to be
created in the PostgreSQL database, and under which the Bricolage application
will run. Note that the -u argument must represent a PostgreSQL user with CREATE
DATABASE and CREATE USER permissions. The 'bric_user' user will be created
without these permissions (the 'dbname' database will be owned by the user
passed in via the -u argument), but will be granted full CREATE, DELETE, UPDATE,
and SELECT permissions on all objects in the Bricolage database.

See L<Bric::DBA> for more information on database security. You may want to
alter the default security policy. Also, bric_import uses a TCP/IP connection so
you may need to run postmaster with the I<-i> option.

=item *

Configure Apache to use Bricolage. To have Bricolage run as the main server
process on your Apache server, simply add the following two lines to your
F<httpd.conf> file (an example is provided in F<conf/httpd.conf>):

  PerlPassEnv BRICOLAGE_ROOT
  PerlModule Bric::App::ApacheConfig

Bricolage will automatically pass the necessary configuration directives to
the Apache daemon. As of mod_perl 1.27, Bricolage uses Apache::ReadConfig to
configure the httpd daemon. There is no httpd include file. If you wish to
have Bricolage generate and use an httpd include file, or if you with to
manually configure your httpd daemon, set the C<MANUAL_APACHE> directive in
F<conf/bricolage.conf>. This directive will force the startup process to write
out the Bricolage configuration directives to
F<C<$TEMP_DIR>/bricolage/bric_httpd.conf>, and then this file will be
automatically rewritten and included on each startup operation. If you change
the line

  PerlModule Bric::App::ApacheConfig

to

  PerlModule Bric::App::ApacheStartup

then only the contents of the F<httpd.conf> file specified in
F<bricolage.conf> via the C<APACHE_CONF> direcive will be passed to the httpd
daemon.

You can also configure Bricolage to run on a virtual host. See
L<"CONFIGURATION"> below.

=item *

Start Apache. Use one of the scripts in scripts/ if you like. You can manually
start it via the following command:

  /usr/local/bricolage/bin/bric_apachectl start

=item *

Try to hit the web server. If you're prompted for a login, you're in! If not,
check the Apache error log to figure out what might have gone wrong.

To start using Bricolage, log in as the default user. The user name is "admin"
and the password is "change me now!". This user is not special, so you can
change it however you like. The first thing you should do is to B<change the
admin login password> so that others who download the Bricolage sources can't
just use that login to get into I<your> installation! Now use the admin login to
create other user accounts.

=back

=head1 UPGRADING

If you're upgrading an installation of Bricolage that was previously installed
via C<make install>, then simply upgrade using C<make upgrade>. If, however,
you're upgrading an older installation of Bricolage that didn't have a build
system, or it was simply used as-is from CVS, you'll need to follow the
directions below.

To upgrade a manual installation of Bricolage, first set the BRICOLAGE_ROOT
environment variable to the root of your Bricolage installation if it's
something other than the default (F</usr/local/bricolage>), e.g.:

  export BRICOLAGE_ROOT=/opt/bricolage

Next, stop the server:

  bin/bric_apachectl stop

Save copies of your F<bricolage.conf> and F<httpd.conf> files, so that you
don't overwrite them:

  cp conf/bricolage.conf conf/bricolage.conf.old
  cp conf/httpd.conf conf/httpd.conf.old

Install the latest Bundle::Bricolage from CPAN to make sure that you have all
the needed modules (or read through the list of required modules above and do it
yourself).

Delete all existing Mason object files and temporary files:

  rm -rf data/obj/BRIC_UI/*
  rm -rf /tmp/bricolage/*

Run the upgrade scripts needed for upgrading to the new version. The upgrade
scripts are in the F<inst/upgrade/> directory. Run each script in all of the
version number directories that are higher than the version you're upgrading
from. For example, to upgrade from 1.3.2 to 1.4.0, run each of the scripts in
F<1.3.0/>, F<1.3.1/>, F<1.3.2/>, and F<1.4.0/> -- B<in that order>.

Next, copy in the new sources from the distribution into you bricolage
directory. Be sure B<not> to copy example templates, as they may overwrite
your own templates. You're best off moving the contents of F<data/> out
of the way.

  mv data /tmp/bric_data_tmp
  cp -r /path/to/new/bricolage/* .
  mv /tmp/bric_data_tmp data

Now edit the new F<bricolage.conf> file to match your old settings using the
F<bricolage.conf.old> settings you saved as a guide. Do the same thing with
F<httpd.conf>. Don't just copy the old settings back into place -- there may
be new configuration variables that you'll need to set for the new
version. See the L<"CONFIGURATION"> section below for details.

Now, start up Bricolage and enjoy the new features!

  bin/bric_apachectl start

=head1 CONFIGURATION

Configuration of Bricolage is handled via two interfaces. The first is the user
interface, where application administrators can set preferences such as Time
Zone and Date Format. The second interface -- and the one of interest to us here
-- is the Bricolage configuration file, which you'll find at
/usr/local/bricolage/conf/bricolage.conf. This file is designed for system
configuration, and thus to be edited by system administrators -- in other words,
the audience of for this document.

The Bricolage configuration file contains a number of configuration options,
each of which falls roughly into a number of categories, described below. Edit
this document to tweak the functionality of Bricolage. The vast majority of
configuration issues can be resolved by editing this document alone.

B<Note:> Bricolage uses the C<BRICOLAGE_ROOT> environment variable to determine
where to find all of its libraries and configuration files. If this environment
variable is not defined in the shell before starting Bricolage, Bricolage will
default to '/usr/local/bricolage'. If you have installed Bricolage in any other
location, you will need to set this environment variable before you start
Bricolage or use any of its tools. The value of this environment variable is
important for many of the configuration directives, as well. You will find it
represented in this document as C<$BRICOLAGE_ROOT>.

And now, on with the descriptions of the Bricolage configuration directives.

=head2 Apache Configuration

These settings relate the similarly-named Apache run-time configuration
directives. (In fact, the descriptions here are largely cribbed from the Apache
documentation.) Read the Apache documentation for more information on these and
other Apache directives. Depending on your environment, changing some of these
may help improve performance.

B<Note:> These configuration settings are used directly in the Apache
configuration file. Thus, advanced users can configure Apache themselves by
editing the httpd.conf file directly. This is not recommended in most cases,
however, as Bricolage uses Perl to configure Apache, and some of the
configurations are used elsewhere, too. If you decide to edit the httpd.conf
file yourself, however, be sure to also update the bricolage.conf file, so that
the settings stay in sync.

=over 4

=item *

B<APACHE_BIN:> This directive sets the location of the Apache server binary.
Defaults to C</usr/local/apache/bin/httpd> if not specified. This isn't
portable, so we recommend you set it! Used only in bric_apachectl.

=item *

B<APACHE_CONF:> This directive sets the location of the Apache server
configuration file. Defaults to C</usr/local/apache/conf/httpd.conf> if not
specified. This isn't portable, so we recommend you set it! Used only in
bric_apachectl.

=item *

B<LISTEN_PORT:> The TCP/IP Port on which the Bricolage server should listen for
requests. Defaults to 80 if not specified. You must also tell Apache to listen
on this port in the configuration file specified in C<APACHE_CONF> (using
Listen, Port, or BindAddress). B<Note:> If the C<SSL_ENABLE> directive has been
turned on, then C<LISTEN_PORT> I<must> be set to 80. The Bricolage server will
not start if C<SSL_ENABLE> is on and C<LISTEN_PORT> is set to a value other than
80.

=item *

B<SSL_ENABLE:> Set this directive to enable SSL support. The possible values
are "Off", "mod_ssl", or "apache_ssl". The Apache OpenSSL interface (mod_ssl
or apache_ssl) is an optional part of the Bricolage application. Not only does
it enable secure logins to the system, but it also allows completely secure
access to the entire application, should you need it (and not need to worry
about the performance overhead). Make sure you've followed the installation
instructions for building a mod_ssl or apache_ssl. Disabled by default.
B<Note:> The C<LISTEN_PORT> directive I<must> be set to 80 if C<SSL_ENABLE> is
on. The Bricolage server will not start if C<SSL_ENABLE> is on and
C<LISTEN_PORT> is set to a value other than 80.

=item *

B<SSL_CERTIFICATE_FILE>: If you have enabled SSL, use this directive to set
the location of the SSL certificate file. This file will be used by the
Bricolage virtual host (if specified via the C<NAME_VHOST> and
C<VHOST_SERVER_NAME> parameters) for the SSL encryption support. Use in tandem
with the C<SSL_CERTIFICATE_KEY_FILE> direcive Defaults to an empty value.

=item *

B<SSL_CERTIFICATE_KEY_FILE>: If you have enabled SSL, use this directive to
set the location of the SSL certificate key file. This file will be used by
the Bricolage virtual host (if specified via the C<NAME_VHOST> and
C<VHOST_SERVER_NAME> parameters) for the SSL encryption support. Use in
tandem with the C<SSL_CERTIFICATE_FILE> direcive. Defaults to an empty value.

=item *

B<ALWAYS_USE_SSL:> With C<SSL_ENABLE> set to "mod_ssl" or "apache_ssl", this
directive removes the choice of using SSL from the user's control and forces
all access to the application server to use the https protocol. This approach
may be valuable in those organizations that need to guarantee 100% encrypted
access to Bricolage and can afford the overhead. Disabled by default.

=item *

B<NAME_VHOST:> The IP address on which the virtual host name specified in the
C<VHOST_SERVER_NAME> directive will respond. Note that the syntax for this
directive is identical to the syntax for Apache's C<NameVirtualHost> directive.
Also note that the VirtualHost record that Bricolage creates will be for
C<NAME_VHOST . ':' . LISTEN_PORT>, so if you want to identify your own virtual
hosts to listen for on the same IP address, you will need to include the port
number in your C<VirtualHost> declarations. Also note that if the C<SSL_ENABLE>
is turned on, then a C<NAME_VHOST . ':443'> VirtualHost directive will also be
created by Bricolage. The upshot is to remember to always use the port number in
your own VirtualHost declarations. Defaults to "*" if not specified.

=item *

B<VHOST_SERVER_NAME:> The host name under which Bricolage will run as a virtual
host in the Apache server. Defaults to the default host if not specified.

=item *

B<CHECK_PROCESS_SIZE:> Turn on this feature to limit the size of Apache child
processes. C<MAX_PROCESS_SIZE> determines the maximum size in KBs to which the
processes will be allowed to grow. C<CHECK_FREQUENCY> determines how many
requests will be handled before a process' candidacy for termination is
evaluated. C<MIN_SHARE_SIZE> Indicates the minimum amount of shared memory the
process must employ to not be a candidate for termination. C<MAX_UNSHARED_SIZE>
Sets a limit on the amount of unshared memory a process may consume to not be a
candidate for termination. Set C<MIN_SHARE_SIZE> or C<MAX_UNSHARE_SIZE> to '0'
to disable either respective test. All size settings are in KBs. See
B<Apache::SizeLimit> for more information.

=item *

B<MANUAL_APACHE:> Choose the Apache configuration method. As of mod_perl 1.27,
Bricolage uses Apache::ReadConfig to configure the httpd daemon. If you wish
have Bricolage generate an F<httpd.conf> include file, or if you wish to
manually configure your Apache server for Bricolage, set this directive to a
true value. Doing so will cause Bricolage to generate
F<C<$TEMP_DIR>/bricolage/bric_httpd.conf> to provide a tracefile or template
for your own manual F<httpd.conf>. If no changes are made to
F<C<$BRICOLAGE_ROOT]>/conf/httpd.conf>, then this file will be automatically
included on each startup by the last line of the F<httpd.conf> file:

  PerlModule Bric::App::ApacheConfig

If this line is changed to

  PerlModule Bric::App::ApacheStartup

then only the contents of the F<httpd.conf> specified by the C<Apache_CONF>
directive will be passed to the httpd daemon.

=back

=head2 Database Configuration

The database configuration directives tell Bricolage where to find its data, and
how to get it. Specifically, you want to assign to these directives the values
you passed to the -d and -m arguments of C<pgimport> (see above).

=over 4

=item *

B<DB_NAME:> The name of the Bricolage database. Defaults to "sharky" if not
specified.

=item *

B<DB_HOST:> The host name of the server that hosts the Bricolage database.
Defaults to the relevant value used by the DBD driver if not specified.

=item *

B<DB_PORT:> The port on which the server database server that hosts the
Bricolage database listens. Defaults to the relevant value used by the DBD
driver if not specified.

=item *

B<DBI_USER:> The name of the PostgreSQL user as whom Bricolage should connect to
the DB_NAME database. This should be the same as the username passed to the
first half of the -m argument to C<pgimport> (see above). Defaults to
"castellan" if not specified.

=item *

B<DBI_PASS:> The password of the PostgreSQL user as whom Bricolage should connect to
the DB_NAME database. This should be the same as the password passed to the
second half of the -m argument to C<pgimport> (see above). Defaults to
"nalletsac" if not specified.

=back

=head2 System User Configuration

This is the name and group of the system user as whom Bricolage and Apache run.

=over 4

=item *

B<SYS_USER:> The system user as whom Bricolage runs. Must be the same as the
C<User> directive used in the Apache configuration file specified in the
C<APACHE_CONF> configuration directive. Defaults to "nobody" if not specified.

=item *

B<SYS_GROUP:> The system group of which SYS_USER is a member. Must be the same
as the C<Group> directive used in the Apache configuration file specified in the
C<APACHE_CONF> configuration directive. Defaults to "nobody" if not specified.

=back

=head2 Temp Directory Configuration

=over 4

=item *

B<TEMP_DIR:> The system will create a sub-directory below this directory where
Bricolage will store temporary files. Must be writable by C<SYS_USER>
described above. May be overridden by a C<$BRIC_TEMP_DIR> environment
variable. Defaults to the return value from C<< File::Spec->tempdir >> if not
specified.

=back

=head2 Mason Configuration

There are two parts to the Mason configuration. The first is for the Bricolage
UI environment, and thus it needs to point to the Bricolage UI Mason elements.
The second is for the Bricolage Publish environment, which is a separate
environment from the Bricolage UI environment. The directives for the Publish
environment will need to point to the directories where Bricolage Templates are
stored.

=over 4

=item *

B<MASON_COMP_ROOT:> Mason's element root. This is the directory in which all the
Bricolage UI elements are stored. Defaults to C<$BRICOLAGE_ROOT/comp> if not
specified.

=item *

B<MASON_DATA_ROOT:> Mason's data root. This where Mason stores the Bricolage UI
elements once they've been compiled. Defaults to C<$BRICOLAGE_ROOT/data> if not
specified. Make sure that SYS_USER has permission to write to this directory.

=item *

B<BURN_ROOT:> The staging area directory where the burn system places content
files upon publication or preview. Defaults to C<$MASON_DATA_ROOT/burn> if not
specified. Make sure that SYS_USER has permission to write to this directory.

=item *

B<TEMPLATE_QA_MODE:> When enabled, this directive causes more verbose error
messages to be displayed when there is an exception thrown during a publish or
preview. This may be useful for debugging templates while developing
them. Defaults to off if unspecified.

=item *

B<INCLUDE_XML_WRITER:> This directive, when switched on, causes Bricolage to
instantiate an XML::Writer object and to include it in all templates as a global
variable named $writer. See the XML::Writer documentation for more information.
Defaults to off if unspecified.

B<Note>: Only the Mason burner supports XML::Writer.

=item *

B<XML_WRITER_ARGS:> If INCLUDE_XML_WRITER is switched on, then this directive is
passed to the instantiation method of the XML::Writer object. All arguments to
XML::Writer->new() are supported except the OUTPUT argument, which Bricolage
handles internally to ensure that data is sent directly to the template's output
file. Defaults to no arguments if not specified.

B<Note>: Only the Mason burner supports XML::Writer.

=back

=head2 Authentication Configuration

These directives set rules for Bricolage user authentication.

=over 4

=item *

B<AUTH_TTL:> The amount of time, in seconds, a user is allowed to be idle before
he/she is automatically logged out. Defaults to 8 hours (28,800 seconds) if not
specified.

=item *

B<AUTH_SECRET:> A random string that's used to encrypt the authentication cookie
information in a double-MD5 hashing scheme. It's a good idea to change this
value periodically so that anyone who might have seen it before can't
reverse-engineer the authentication cookie. If you're running the distribution
monitor (see below) on a different machine, be sure that this directive is
exactly the same as on the machine running the Bricolage distribution server.
Defaults to the following string if not specified:

  ^eFH5D,~3!f9o&3f_=dwePL3f:/.Oi|FG/3sd9=45oi%8GF*)4#0gn3)34tf\`3~fdIf^ N:

=item *

B<LOGIN_LENGTH:> The minimum length of login name allowed to users. Defaults to
"5" if not specified.

=item *

B<PASSWD_LENGTH:> The minimum length of password allowed to users. Note that
passwords can be of infinite length. Defaults to "5" if not specified.

=back

=head2 L10N & I18N Configuration

=over 4

=item *

B<CHAR_SET:> Character translation settings. All character data is stored in
the PostgreSQL database in Unicode (UTF-8). However, most browsers submit data
to the Bricolage server in other character sets. This directive specifies what
character set to expect from Bricolage users' browsers. C<CHAR_SET> is the
character set of in which data will be passed to the API. UTF-8 should work
for most users. Note that this setting is necessary for character set
translation, as all data is stored in the database in UTF-8. Defaults to UTF-8
if not specified.

=item *

B<LANGUAGE>: Localization language. This is the language to display in the
Bricolage UI. The available languages are:

=over 4

=item de_de

German.

=item en_us

American English.

=item it_it

Italian.

=item pt_pt

Portuguese.

=item zh_tw

Traditional Chinese.

=back

Defaults to "en_us" if not specified.

=back

=head2 Distribution Configuration

These directives affect the how distribution is handled by Bricolage. There are
two basic ways to handle distribution. The first, default approach is to let the
Bricolage application server also handle distribution. In this case, the same
Apache processes that handle the UI will also handle distribution
responsibilities. The second approach is to set up a separate Apache server just
to handle distribution. That server will need access to C<$BRICOLAGE_ROOT/stage>
in order to read the files there and distribute them elsewhere. Making
C<$BRICOLAGE_ROOT/stage> an NFS mount will do the trick.

=begin comment

Will need to write a lot more documentation about this at some point -- and need
think about saving media to /stage instead of /media/assets, too.

=end comment

=over 4

=item *

B<ENABLE_DIST:> This directive indicates whether the Bricolage server will also
handle distribution responsibilities. If set to "On" or "Yes" or "1", the
Bricolage server will handle distribution. If set to any other value, it will
not. In this latter case, be sure you set up another server to do it. Note that
this directive has no effect on previews, as those need to be immediate and will
thus always be handled by the Bricolage server. Defaults to "1" if not
specified.

=item *

B<DIST_ATTEMPTS:> This directive tells the distribution engine how many times to
attempt to distribute a resource before giving up. This number can range from
"1" to "10", and defaults to "3" if not specified.

=item *

B<PREVIEW_LOCAL:> This directive tells Bricolage to use its own Apache server to
preview stories. If set to "On" or "Yes" or "1", Bricolage will use its own
Apache server to serve preview pages (using a directory prefix from the root).
If it's set to any other value, it will use a server from a destination with the
'Preview' checkbox checked. For large Bricolage installations where performance
is important, we recommend that you use a separate server for previews, as
using the Bricolage server itself adds a fair bit of overhead to every request
-- including requests outside of the preview directory. Defaults to "1" if not
specified.

=item *

B<PREVIEW_MASON:> This directive tells Bricolage to use Mason for local story
previews. If set to "On" or "Yes" or "1", Bricolage will use its own Apache
server and Mason to serve preview pages. If it's set to any other value, it will
not use Mason for local previews. For large Bricolage installations, we
recommend that you not use Bricolage's built-in previewing support (see above),
and even when you do, enabling Mason for local previews adds even more overhead
to every request -- including requests outside of the preview directory.
Defaults to "0" if not specified, and has no affect unless the PREVIEW_LOCAL
directive has been activated (see above).

=item *

B<DEF_MEDIA_TYPE:> Designates the default media type for assets where Bricolage
cannot ascertain the media type. The value of this directive must be present in
the database -- see Bric::Util::MediaType for more information. Defaults to
"text/html" if not specified.

=item *

B<ENABLE_SFTP_MOVER:> This directive indicates whether the Bricolage server
may distribute resources using the SFTP mover. Setting this to "On" or "Yes"
or "1" will enable the SFTP mover. In order to use the SFTP mover, you must
manually install the Net::SFTP module from the CPAN. Furthermore, you should
<<<<<<< HEAD
login to the remote server as Apache user (e.g. "nobody") in order to
initialize F<~/.ssh/known_hosts> before using the SFTP mover (you might also
need to create the directory F</.ssh> on the Bricolage server (and possibly on
the destination server, too) with write permission for "nobody", in case
nobody's home directory is something like F</bin/false> and ssh falls back to
F</> as the home directory). Defaults to "Off" if not specified.

=item *

B<ENABLE_SFTP_V2:> Setting this directive to 'On' or 'Yes' or '1' tells the
SFTP mover to try using version 2 of SSH before trying version 1;
otherwise, it will try version 1 first, then version 2. Defaults to
'Off' if not specified. The reason for this default is that the
prerequisites for Protocol 1 in Net::SSH::Perl are much less than
for version 2.
=======
login to the remote server in order to initialize F<~/.ssh/known_hosts> before
using the SFTP mover. You might also need to create the directory F</.ssh> on
the Bricolage server (and possibly on the destination server, too) with write
permission for "nobody", in case nobody's home directory is something like
F</bin/false> and ssh falls back to F</> as the home directory). To use a
private key, it must be named F<~/.ssh/identity> for F<~/.ssh/id_rsa>, as
those are the files that Net::SSH::Perl looks for. Defaults to "Off" if not
specified.
>>>>>>> d2fa6173

=item *

B<ENABLE_WEBDAV_MOVER:> Bricolage also supports resource distribution through
the WebDAV protocol. Set this directive to "On" or "Yes" or "1" to enable
it. You need to have installed HTTP::DAV from the CPAN, in order to use WebDAV
from Bricolage. Please note that currently due to restrictions in the perl www
client library (LWP), a resource must be fully loaded into memory before being
uploaded to the WebDAV server. It's recommended not to use the WebDAV
transport to transfer large files, such as movies. Check
L<http://www.webdav.org/> for information on the WebDAV protocol.

=back

=head2 UI Configuration

=over 4

=item *

B<DISABLE_NAV_LAYER:> Rather than have the UI's left side navigation menu
rendered in its own separate layer, make it a part of the raw HTML of the page.
This may be necessary if you encounter problems with the side navigation layer
in your browser. Note that by setting this directive to a true value, any
changes made to a form in the UI will be lost by clicking a menu item rather
than the "Save" button. Defaults to "0" if not specified.

=item *

B<ALLOW_WORKFLOW_TRANSFER:> Allow assets to be transfered across workflows via
shared desks. By default, a desk that is shared between workflows appears in
both workflows, but any asset on that desk can only be transfered to other
desks in the workflow from which the asset originated. To allow assets to
optionally be able to move to desks in any of the workflows a desk is a member
of, set this directive to "Yes", "On" or "1". Defaults to "Off" of not
specified.

=item *

B<FULL_SEARCH:> Enables Bricolage to perform sub-string searches in its database
queries, rather than merely to search at the beginning of a string. Full
sub-string searches are more expensive, since they cannot use database indexes,
but that may not matter if there are few records in your database. Many users
find the sub-string searches to be more intuitive, so enable it if you find the
trade-off to be worth it. Defaults to "Off" if not specified.

=item *

B<ALLOW_ALL_SITES_CX:> Allow users to select "All Sites" from their site
context menu. This will enable them to see the workflows for all sites to
which they have at least READ access. Defaults to "Off" of not specified.

=item *

B<YEAR_SPAN_BEFORE and YEAR_SPAN_AFTER:> These directives enable you to
control how many years before and after the current year to display in the
list of years in the date and time select widget. The default values are 10
for each, meaning that if the current year is 2003, then the date span will be
from 1993 to 2013.

=back

=head2 Alert Configuration

The Bricolage alerting system allows users to receive notifications upon the
triggering of certain events within the system (see Bric::Util::AlertType and
Bric::Util::Alert for the Alert API documentation). There are a few system-level
directives that affect Bricolage Alerting.

=over 4

=item *

B<SMTP_SERVER:> The DNS name of an SMTP server that the Alerting API can send
alerts to. All alerts are sent by email, so this directive is important to fill
out. Defaults to VHOST_SERVER_NAME directive if not specified.

=item *

B<ALERT_FROM:> The email address that appears in the 'From' header of emailed
alerts. Defaults to SERVER_ADMIN directive if not specified.

=begin comment

It might be worthwhile in a future version to allow Alert Type owners to set
this themselves.

=end comment

=item *

B<ALERT_TO_METH:> The email header used for addressing alert recipients. Use
"to" if you want everyone who receives the same alert to see who else received
it. Use "bcc" if you don't want anyone to see who else got an alert, or if you
just want to save the bandwidth. Defaults to "bcc" if not specified.

=begin comment

It might be worthwhile in a future version to allow Alert Type owners to set
this themselves.

=end comment

=back

=head2 File Naming Configuration

All files burned to the file system during publishes and previews must be named
(of course!), and they're named for the "File Name" and "File Extension"
properties of the Output Channel they're getting burned to. You can give these
properties whatever values you want (as long as they're legal on your file
system!), but here you can set some defaults that all Output channels will start
with.

=over 4

=item *

B<DEFAULT_FILENAME:> Sets the default filename that all new Output Channel will
start with in their "File Name" property. Combined with DEFAULT_FILE_EXT and a
page index number to uniquely name the file for a given story. Defaults to
"index" if not specified.

=item *

B<DEFAULT_FILE_EXT:> Sets the default file extension that all new Output Channel
will start with in their "File Name" property. Combined with DEFAULT_FILENAME and
a page index number to uniquely name the file for a given story. Defaults to
"html" if not specified.

=back

=head2 Story URI configuration

=over

=item *

B<STORY_URI_WITH_FILENAME:> Enable this directive if you wish for story URIs
to always include their file names. This is useful for allowing stories to be
in the same category and date but have different file names and still be
unique. Off by default.

=back

=head2 Perl Loading Configuration

=over 4

=item *

B<PERL_LOADER:> Pass in a line of Perl code, and it will be executed at startup
time in the same package spaces as your templates run in. This is so that you
only have to load stuff that you might often use once, such as CGI.pm or
Apache::DBI. This should be a complete Perl statement that can simply be loaded,
and won't pause and wait for anything else, as otherwise your server will never
start! And be warned that this code is executed at server startup time, so
beware loading any variables that don't survive forks very well (such as
database handles). Defaults to load nothing if not specified.

B<Note>: Only the Mason burner supports PERL_LOADER.

=back

=head2 Virtual FTP Server Configuration

Bricolage includes a virtual FTP server that can be used to allow access to
Bricolage templates. This may provide a more comfortable development environment
for programmers working on templates. Many editors provide FTP modes that make
editing files via FTP almost as easy as editing files locally (ange-ftp for
Emacs, for example).

There are security risks to consider - FTP sends passwords unencrypted over the
network. If you are running Bricolage behind a firewall this might not be a
problem.

To enable the FTP server you'll need to install the Net::FTPServer Perl module.
After that you can configure the FTP server with the following options:

=over

=item *

B<ENABLE_FTP_SERVER:> Set this to 1 if you want to use the FTP server. Defaults
to 0.

=item *

B<FTP_PORT:> The port that the FTP server will run on. Users will need to know
this port to connect to the FTP server. Since you won't be running the server as
root you'll need to choose a port above 1024. Defaults to 2121.

=item *

B<FTP_ADDRESS:> Normally the FTP server will bind to all the available IP
addresses for your machine. If you set this variable then the server will only
bind to the specified address.

=item *

B<FTP_LOG:> Set this to the file where you want to FTP logs written
to. Defaults to $BRICOLAGE_ROOT/ftp.log if not set.

=item *

B<FTP_DEBUG:> If you set this to 1 you'll see a lot of useful tracing
information in the FTP logfile. This can help diagnose errors but is probably
only of interest to developers. Defaults to 0.

=back

Next you'll need to start the FTP server as the same user that Apache runs as.
For example, if you run Apache as "nobody" you would use this command to start
the FTP server:

   su nobody -c "/usr/local/bricolage/bin/bric_ftpd -S"

The -S option to ftpd runs the FTP server in the background. For other
possibilities see the documentation for Net::FTPServer.

Once the server is up and running connect to it with an FTP client and
start editing templates. For more information see
L<Bric::Util::FTP::Server|Bric::Util::FTP::Server>.

=head1 DIRECTORY PERMISSIONS

As noted above, you need to supply the user and group names under which
Bricolage will run. It's important that this user have permission to write to
certain directories, as Bricolage will store some data files on the file system.
So be sure to grant to SYS_USER and/or SYS_GROUP the necessary permissions to
write to the directories identified by the MASON_DATA_ROOT, BURN_ROOT, and
BURN_DATA_ROOT configuration directives. Also, Bricolage stores Media asset
files in C<$BRICOLAGE_ROOT/data/media>, so be sure the necessary permissions are
set on that directory as well. If you're using the default configuration
settings, then you'll only need to ensure that the following two directories are
fully writable by SYS_USER, since the directives point either to one of these
directories or to a subdirectory of these directories:

  $BRICOLAGE_ROOT/data
  $BRICOLAGE_ROOT/comp/data

=head1 INSTALLATION ISSUES

The following addresses a number of installation issues you might face.

=head2 Building SSL Certificate

If you choose to create your own SSL certificate and act as your own certificate
authority rather than use a known certificate authority such as VeriSign, it's
possible that you'll run into issues getting the server to start up with the
certificate properly. If so, you'll see errors in the Apache error log that look
like this:

  [Wed Jul  4 10:48:25 2001] [error] OpenSSL: error:14094412:SSL
  routines:SSL3_READ_BYTES:sslv3 alert bad certificate [Hint: Subject CN in
  certificate not server name or identical to CA!?]

This issue can be resolved by simply making sure that you enter different values
for the "Organization Unit Name" for the certificate authority certificate and
the server certificate.

If you're facing this issue, here's how to manually build a new certificate:

=over 4

=item 1.

Shut down Apache if it's running:

  /usr/local/bricolage/bin/bric_apachectl stop

=item 2.

Delete the existing installation of Apache:

  rm -rf /usr/local/apache*

=item 3.

Change directories into /usr/local/src/bricolage/apache_build/apache_1.3.xx.

=item 4.

Execute the following command:

  make certificate TYPE=custom

You will be prompted as you were during the initial installation. Follow the same
instructions, but be sure to use different values for the "Organization Unit
Name" in the two certificates. When you're prompted to encrypt the CA and Server
keys, enter "n" to avoid having to enter a passphrase every time you start
Apache, but enter "y" if you really don't trust your system users.

=item 5.

Execute the following command:

  make install

This will install Apache and the new certificate.

=item 6.

Start Apache again:

  /usr/local/bricolage/bin/bric_apachectl start

=back

=head1 SYSTEM ADMINISTRATION

Bricolage is a big application, with big system needs. Thus it's a good idea to
give some thought to system management, including disk partitioning and file
maintenance.

=head2 Database

By default, the Bricolage database is stored where all PostgreSQL databases are
stored -- /usr/local/pgsql/data by default. Depending on the needs of your
environment, the database can become quite large. We therefore recommend you
place this directory on a separate partition. Better yet, place it on its own
disk in order to optimize disk access time by preventing database access from
competing with other disk processes.

A great deal more maintenance is important for the database. See L<Bric::DBA>
for more detail.

=head2 Application

Bricolage stores all of its application files -- including the UI elements and
Perl libraries -- in C<$BRICOLAGE_ROOT>. Bricolage will make a lot of disk
accesses to MASON_DATA_ROOT, which is where all of the UI elements are
compiled and stored. The Perl libraries are stored in C<$BRICOLAGE_ROOT/lib>,
although mostly they will only be read on startup.

Bricolage creates a great many files on the filesystem, too, however. The
C<$BURN_ROOT/comp> directory houses the templates that are used to format
stories - you'll want to be sure to back it up regularly. The
C<$BURN_ROOT/stage> and C<$BURN_ROOT/preview> directories will get burned files
written to them upon publish and preview, respectively. These will be good
targets for periodic cleanup if you need to reclaim disk space, as generally the
files stored there will not be much accessed after they're created. If you
decide to clean some of them out to reclaim file space, just be sure not to
delete any files for which there are pending distribution jobs, otherwise the
distribution jobs will fail!

The C<$MASON_COMP_ROOT/data/preview> directory gets formatted story files copied
to it from C<$BURN_ROOT/preview> if the PREVIEW_LOCAL directive is set to true.
This directory doesn't need backing up, as these files are used only for
previewing purposes.

The C<$BRICOLAGE_ROOT/comp/data/media> directory gets all media asset files
written to it. This last directory is perhaps the most important, from a system
administration perspective, because if Bricolage is used to manage large
documents (e.g., QuickTime movies), this directory will start to use a lot of
space -- and especially if the media files themselves are versioned. Thus in
environments where many large media assets will be managed, it might make sense
to put this directory on its own partition or disk, as well. And remember to
back it up to prevent the loss of all of your media assets -- they aren't stored
anywhere else!

Bricolage also creates temporary files for caching user session data
and application data.  These files are stored in subdirectories of
the directory specified by the TEMP_DIR configuration variable.
Session files are stored in C<TEMP_DIR/bricolage/session> and
C<TEMP_DIR/bricolage/lock>. These directories should stay relatively
free of cruft, as the session files are regularly deleted when users
logout or their login sessions expire and they attempt to log back
in. (However, in some cases we've noticed a buildup of files in the
lock directory.)

Bricolage also uses a cross-process caching mechanism to share data between
Apache processes and applications. The data for this cache is stored in
C<TEMP_DIR/bricolage/cache>.

Bricolage comes with a script that cleans out old temporary files.
You can use this by adding a line to the crontab for the web server
user (often "nobody") like this:

   0 2 * * * /usr/local/bricolage/bin/bric_clean_tmp

This will run nightly at 2AM and clean out all files older than 12 hours. See
L<bric_clean_tmp> for more details.

=head1 CLONING AN INSTALLATION

Bricolage includes the ability to clone an existing Bricolage system.
This is useful if you've developed a working Bricolage and need to
copy the system into a production enviornment.  Of course, you could
setup a new, empty Bricolage and then use Bric::SOAP to copy over your
templates, categories, elements and content, but that would still
leave a lot of work left to do - users, preferences, distribution
settings, workflow, etc.

Instead, you can clone an installation, which produces a distribution
tar-ball that you can install on the destination server.  This
tar-ball includes all the contents of the Bricolage database, all
files created by Bricolage and all configuration settings.

To clone an installation, first open up a fresh source distribution
for the version that is installed.  Then enter the source directory
and type:

  make clone

This will ask you for the BRICOLAGE_ROOT for the target install.  It
also asks you to name your clone.  The name is used to generate the
filename for the generated tar ball.  When "make clone" completes it
will leave a file create "bricolage-NAME.tar.gz", where NAME is the
name you chose.

To install a cloned distribution, just take the generated tar-ball to
the target machine and install it as usual:

  tar zxvf bricolage-NAME.tar.gz
  cd bricolage-NAME
  make
  make install

That's all there is to it!  Now your new installation will be an exact
replica of the original.

=head1 Installation/Startup Problems

Some of the most common problems with Bricolage installation are discussed in
L<Bric::FAQ|Bric::FAQ> which is distributed together with your Bricolage
instllation. To see it, do C<perldoc lib/Bric/FAQ.pod> in your Bricolage
source or installation directory.

There is also an on-line copy at
L<http://www.bricolage.cc/docs/Bric/FAQ.html>.

=head1 AUTHOR

David Wheeler <david@wheeler.net>

=head1 SEE ALSO

L<Bric|Bric>

=cut
<|MERGE_RESOLUTION|>--- conflicted
+++ resolved
@@ -4,19 +4,11 @@
 
 =head1 VERSION
 
-<<<<<<< HEAD
-$Revision: 1.132 $
+$Revision: 1.133 $
 
 =head1 DATE
 
-$Date: 2003-11-15 03:22:54 $
-=======
-$Revision: 1.98.2.19 $
-
-=head1 DATE
-
-$Date: 2003-11-13 00:21:39 $
->>>>>>> d2fa6173
+$Date: 2003-11-30 00:57:51 $
 
 =head1 DESCRIPTION
 
@@ -1353,23 +1345,6 @@
 may distribute resources using the SFTP mover. Setting this to "On" or "Yes"
 or "1" will enable the SFTP mover. In order to use the SFTP mover, you must
 manually install the Net::SFTP module from the CPAN. Furthermore, you should
-<<<<<<< HEAD
-login to the remote server as Apache user (e.g. "nobody") in order to
-initialize F<~/.ssh/known_hosts> before using the SFTP mover (you might also
-need to create the directory F</.ssh> on the Bricolage server (and possibly on
-the destination server, too) with write permission for "nobody", in case
-nobody's home directory is something like F</bin/false> and ssh falls back to
-F</> as the home directory). Defaults to "Off" if not specified.
-
-=item *
-
-B<ENABLE_SFTP_V2:> Setting this directive to 'On' or 'Yes' or '1' tells the
-SFTP mover to try using version 2 of SSH before trying version 1;
-otherwise, it will try version 1 first, then version 2. Defaults to
-'Off' if not specified. The reason for this default is that the
-prerequisites for Protocol 1 in Net::SSH::Perl are much less than
-for version 2.
-=======
 login to the remote server in order to initialize F<~/.ssh/known_hosts> before
 using the SFTP mover. You might also need to create the directory F</.ssh> on
 the Bricolage server (and possibly on the destination server, too) with write
@@ -1378,7 +1353,6 @@
 private key, it must be named F<~/.ssh/identity> for F<~/.ssh/id_rsa>, as
 those are the files that Net::SSH::Perl looks for. Defaults to "Off" if not
 specified.
->>>>>>> d2fa6173
 
 =item *
 
