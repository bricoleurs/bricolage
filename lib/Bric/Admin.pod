=head1 NAME

Bric::Admin - Bricolage System Administration Guide.

=head1 VERSION

<<<<<<< HEAD
$Revision: 1.48 $

=head1 DATE

$Date: 2002-03-07 01:28:20 $
=======
$Revision: 1.31.2.17 $

=head1 DATE

$Date: 2002-03-07 23:55:37 $
>>>>>>> 3bae0725

=head1 DESCRIPTION

This guide is intended for the system administrator in charge of installing,
configuring, or tuning a Bricolage system.

=head1 PACKAGES

Bricolage requires a lot of other components to be installed; here's a list of
them:

=over 4

=item *

Perl 5.6.0 (recommend 5.6.1)

=item *

Perl Modules:

=over 4

=item Storable

=item Time::HiRes

=item Unix::Syslog

=item Bundle::libnet

=item Devel::Symdump

=item DBI

=item Error

=item Cache::Cache

=item Digest::MD5

=item URI

=item HTML::Tagset

=item HTML::Parser

=item MIME::Base64

=item XML::Writer

=item LWP

=item Image::Info

=item Text::Iconv

=item MLDBM

=item Params::Validate

=item HTML::Mason 1.03

=item DBD::Pg

=item Apache::Session 1.54

=item Apache::libapreq

=item Test::Harness

=item Test::Simple

=item Parse::RecDescent

=item Text::Balanced

=item HTML::Template

=item HTML::Template::Expr

=item XML::Parser

=item XML::Simple

=item IO::Stringy

=item MIME::Parser

=item SOAP::Lite

=item Apache::ConfigFile

=item Apache::ConfigFile 0.14

=back

=item *

OpenSSL 0.9.6a (optional)

=item *

mod_ssl 2.8.4-1.3.20 - Apache Interface to OpenSSL (optional)

=item *

mod_perl 1.25 - Apache/Perl Integration

=item *

Apache 1.3.20

=item *

PostgreSQL 7.1.3

=item *

Bricolage 1.0.2

=back

=head1 INSTALLATION

At some point, we hope to have a makefile that will automate the installation of
all of these packages for you. Until then, the following instructions will get
you through installing all the needed components. If you're upgrading from an
older version of Bricolage see the UPGRADING section below.

=head2 Perl

The standard Perl installation should apply with no problems. We do recomend the
following Configure commands:

=over 4

=item -Umymalloc

This Configure command will build perl without perl's malloc. This is necessary
to prevent segfaults with XML::Parser under mod_perl.

=item  -Dinstallusrbinperl

This Configure command will arrange for /usr/bin/perl to be linked to the
current version of perl. If you don't specify this command, configure will
prompt you to find out whether to link /usr/bin/perl to the current version of
perl. We strongly suggest that you answer "yes".

=item -des

This optional command tells Configure that you except all the other defaults,
and it will therefore provide terse output during the configuration.

=back

Here is how to install Perl:

=over 4

=item *

Download the Perl source tarball from www.perl.com.

=item *

Gunzip and untar the sources.

=item *

Change to the source directory and execute these commands:

  sh Configure -Umymalloc -Dinstallusrbinperl -des
  make
  make test
  make install

=back

=head2 Perl Modules

There are quite a few Perl modules required by Bricolage (see "PACKAGES" above
for a list). The easiest way to install them all is to use CPAN.pm to download
the latest Bundle::Bricolage package from the CPAN and use it to install all the
required packages:

  perl -MCPAN -e install Bundle::Bricolage

However, manual installation of each of the required modules follows the usual
perl module installation process:

=over 4

=item *

Download the package sources.

=item *

Gunzip and untar the sources.

=item *

Change to the source directory and execute these commands:

  perl Makefile.PL
  make
  make test
  make install

=back

You can also use the CPAN module to install the modules (perldoc CPAN for
details), or use ActiveState PPM packages if they're available. We do recommend
that you install all but three of the required packages immediately after
installing Perl, and before installing the other software packages. (You must,
of course, install them B<all> after installing Perl; otherwise, they'll be
compiled under and associated with the extant perl on your system.) The three
exceptions are DBD::Pg, which can only be installed after PostgreSQL has been
installed (see below); and Apache::Session and libapreq, both of which can only
be installed once Apache and mod_perl have been installed.

=head2 OpenSSL (optional)

You'll need to install OpenSSL if you want to use Bricolage's SSL
support to run a more secure server, otherwise you can skip this step.
Installation of OpenSSL follows the usual conventions. Here's an
example:

=over 4

=item *

Download the OpenSSL source tarball from www.openssl.org.

=item *

Gunzip and untar the sources.

=item *

Change into the source directory, read the INSTALL file to see if you need to
use any Configure commands, and execute these commands:

  sh config <commands>
  make
  make test

=back

C<make install> insn't necessary because the sources will be compiled into
Apache.

=head2 Apache Interface to OpenSSL (mod_ssl) (optional)

You'll need to install mod_ss if you want to use Bricolage's SSL support to run
a more secure server, otherwise you can skip this step. Installation of mod_ssl
follows the usual conventions. Here's an example:

=over 4

=item *

Download the mod_ssl source tarball from www.modssl.org.

=item *

Gunzip and untar the sources.

=item *

Change into the source directory, read the INSTALL file to see if you need to
use any Configure commands. The only one required here is C<--with-apache>, so
you'll need to have already downloaded, gunzipped, and untarred the Apache
sources (see below). If you already have a server certificate and a server key,
use the C<--with-crt> and C<--with-key> commands to point to them. You might
also want to consider including the optional MM library (see mod_ssl's INSTALL
file for details). Then, execute this command:

  ./configure --with-apache=/usr/local/src/bricolage/apache_1.3.xx

Where "apache_1.3.xx" represents ther version of Apache you will be installing
(see the "Packages" section above for a recommended version number.

=back

C<make> and C<make install> aren't necessary because the sources will be
compiled into Apache.

=head2 Apache/Perl (mod_perl)

Installation of mod_perl follows the usual conventions for installing Perl
modules. It does require a number of Configure commands, however. The most
important command is <APACHE_SRC>, which points to the Apache sources. You will
need to have already downloaded, gunzipped, and untarred the Apache sources
before compiling mod_perl. Here's the routine:

=over 4

=item *

=item *

Download the mod_perl source tarball from perl.apache.org.

=item *

Gunzip and untar the sources.

=item *

Change into the source directory, read the INSTALL file to see if you need to
use any Configure commands other than those specified below. Then execute the
commands:

  perl Makefile.PL \
    APACHE_SRC=/usr/local/src/bricolage/apache_1.3.xx/src \
    DO_HTTPD=1 \
    USE_APACI=1 \
    PREP_HTTPD=1 \
    EVERYTHING=1
  make
  make install

=back

=head2 Apache

By now you've downloaded Apache and gunzipped and untarred its sources. There
are a lot of Configure commands supported by Apache. We recommend that you use
at least the following for Bricolage:

=over 4

=item --with-layout=Apache

This command selects the classical Apache path layout.

=item --disable-rule=EXPAT

This command prevents incompatabilities between Apache's implementation of the
Expat XML parser, and that used by Perl's XML::Parser module.

=item --enable-module=ssl (optional)

This command compiles in SSL support, using the mod_ssl sources configured
earlier.  You only need this option if you plan to use Bricolage's SSL support.

=item --enable-module=rewrite

This command enables the mod_rewrite module that ships with the Apache sources.
While mod_rewrite is not currently used in Bricolage, it may be in future
versions.

=item --enable-module=so

This command enables the mod_so module that ships with Apache. This shared
library is used by mod_perl.

=begin comment

Is this true, or did I make it up?

=end comment

=item --enable-module=proxy

This command enables the mod_proxy module.

=item --activate-module=src/modules/perl/libperl.a

This command compiles in mod_perl. The library it points to was installed by the
mod_perl make process.

=back

=over 4

=item *

The commands you'll execute, therefore, should look something like this:

  ./configure \
    "--with-layout=Apache" \
    "--disable-rule=EXPAT" \
    "--enable-module=rewrite" \
    "--enable-module=so" \
    "--enable-module=proxy" \
    "--activate-module=src/modules/perl/libperl.a"
  make

Or if you're planning to use SSL:

  ./configure \
    "--with-layout=Apache" \
    "--disable-rule=EXPAT" \
    "--enable-module=ssl" \
    "--enable-module=rewrite" \
    "--enable-module=so" \
    "--enable-module=proxy" \
    "--activate-module=src/modules/perl/libperl.a"
  make

=item *

If you plan to use SSL you'll need to install the SSL certificates
before you install Apache.  If you compiled OpenSSL with the
C<--with-crt> and C<--with-key> commands, you can skip this step.

If you don't have a formal certificate from a certificate authority
such as VeriSign then you can make a dummy certificate with the
command:

  make certificate TYPE=dummy

If you do have a formal certificate then can make a certificate with
the command:

  make certificate TYPE=custom

Near the end of the certificate creation process, you will be prompted
to enter information for the certificate.  Here you'll enter the
information for your certificate.  See the OpenSSL documentation for a
description of the certificate data.

You'll be prompted to enter the certificate information twice. Afterwards,
you'll see this prompt for each of the two new certificates:

  Encrypt the private key now? [Y/n]:

Enter "n" to avoid having to type in a passphrase every time you start Apache.
Enter "y" if you really don't trust your system users.

=item *

Finally, install Apache:

  make install

=item *

Don't forget to install the Apache::Session and Apache::libapreq perl
modules now (See "Perl Modules," above).

=back

And you're done! You can test the installation by calling

  /usr/local/apache/bin/apachectl configtest

=head2 PostgreSQL

PostgreSQL is an integral part of Bricolage: it's where all of your assets are
stored! Its installation is pretty straight-forward and typical, but it requires
a number of extra steps that one might not expect. 

If you're using Redhat Linux you may already have Postgres installed.
If so, all you need to do to get it ready for use with Bricolage is
edit your postgresql.conf file (run C<locate postgresql.conf> to find
it) and turn on the tcpip_socket option:

  tcpip_socket = true

Otherwise, here are the installation details:

=over 4

=item *

Download the PostgreSQL source tarball from www.postgresql.org.

=item *

Gunzip and untar the sources.

=item *

Create a new system user named "postgres". This is the user that will start the
PostgreSQL server. The startup scripts that come with PostgreSQL mostly seem to
expect that the postgres user will use the tcsh shell, so you may wish to set
that shell now. Here's an example under Linux:

  /usr/sbin/useradd -d /home/postgres postgres -s /bin/tcsh

=item *

Change into the source directory and read the INSTALL file to see if you need to
use any Configure commands. One Configure command is required by Bricolage:
C<--enable-multibyte=UNICODE>. Because Bric stores all of its textual data in
Unicode format, this command is not optional. If you require the use of a
different character set for your installation, see the CHAR_SET configuration
directive above to ensure that data will be translated to and from your
character set and the Unicode stored in the database.

=item *

Install PostgreSQL:

  ./configure --enable-multibyte=UNICODE
  make
  make install

=item *

Now make a directory in which you want to keep your PostgreSQL databases,
including the Bricolage database. Make the "postgres" user the owner of that
directory. Think carefully about where you want this directory to be, and on
what partition. The Bricolage database will get to be quite large, and will
require a great deal of disk accessing, so we recommend you put it on its own
partition. This example just demonstrates the default:

  mkdir /usr/local/pgsql/data
  chown postgres /usr/local/pgsql/data

=item *

Intitialize the PostgreSQL database. Be sure to pass the directory you just
created to the C<-D> command.

  su - postgres -c "/usr/local/pgsql/bin/initdb -D /usr/local/pgsql/data"

=item *

Start the PostgreSQL "postmaster". You can use one of the scripts in
contrib/start-scripts.

=item *

Make the PostgreSQL documentation. This step is optional, if you don't need the
docs or have them available elsewhere:

  cd docs
  make install

=item *

Don't forget to install the DBD::Pg perl module! You'll need to set the
C<POSTGRES_INCLUDE> and C<POSTGRES_LIB> environment variables, first:

  POSTGRES_INCLUDE=/usr/local/pgsql/include
  POSTGRES_LIB=/usr/local/pgsql/lib
  export POSTGRES_INCLUDE POSTGRES_LIB
  cd /path/to/DBD-Pg-1.00
  perl Makefile.PL
  make
  make test
  make install

=back

And now PostgreSQL is ready to go!

=head2 Bricolage

With the 1.4.0 release, Bricolage can be installed using the new configure system:

=over

=item *

Download the latest Bricolage sources from L<http://bricolage.sourceforge.net/>.

=item *

Decompress the Bricolage sources into a directory of your choice and chnage into
that directory.

=item *

Read the configure options and determine which you need to install Bricolage:

  ./configure --help

=item *

Install Bricolage:

  ./configure [options]
  make
  make install

=back

If you run into problem, please file a bug report at
L<http://bricolage-bugzilla.thepirtgroup.com> and then try the manual
installation instructions below.

When all of the basic software components have been installed, start PostgreSQL.
You can use one of the scripts in startup/ if you like.

=head2 Bricolage (Manual Installation)

Here's how to install Bricolage manually.

=over

=item *

Download the latest Bricolage sources from L<http://bricolage.sourceforge.net/>.
Decompress them into /usr/local/bricolage.

=item *

Change directories into /usr/local/bricolage/bin and run bric_pgimport
as follows:

  ./bric_pgimport -u postgres -p postgres -d dbname -c -m db_user:db_password

Where 'dbname' is the name you want the Bricolage database to be called in
PostgreSQL, and 'db_user' and 'db_password' are the user name and password to be
created in the PostgreSQL database, and under which the Bricolage application
will run. Note that the -u argument must represent a PostgreSQL user with CREATE
DATABASE and CREATE USER permissions. The 'bric_user' user will be creaed
without these permissions (the 'dbname' database will be owned by the user
passed in via the -u argument), but will be granted full CREATE, DELETE, UPDATE,
and SELECT permissions an all objects in the Bricolage database.

See L<Bric::DBA/> for more information on database security. You may want to
alter the default security policy. Also, bric_import uses a TCP/IP connection so
you may need to run postmaster with the I<-i> option.

=item *

Configure Apache to use Bricolage. To have Bricolage run as the main server
process on your Apache server, simply add the following two lines to your
httpd.conf file (an example is provided in conf/httpd.conf):

  PerlPassEnv BRICOLAGE_ROOT
  PerlModule Bric::App::ApacheConfig

But you can also configure Bricolage to run on a virutal host. See
<"Configuration"> below.

=item *

Start Apache. Use one of the scripts in scripts/ if you like. You can manually
start it via the following command:

  /user/local/bricolage/bin/bric_apachectl start

=item *

Try to hit the web server. If you're prompted for a login, you're in! If not,
check the Apache error log to figure out what might have gone wrong.

To start using Bricolage, log in as the default user. The user name is "admin"
and the password is "change me now!". This user is not special, so you can
change it however you like. The first thing you should do is to B<change the
admin login password> so that others who download the Bricolage sources can't
just use that login to get into I<your> installation! Now use the admin login to
create other user accounts.

=back

=head1 UPGRADING

To upgrade Bricolage, first stop the server:

  bin/bric_apachectl stop

Save a copy of your bricolage.conf file, so you don't overwrite it:

  cp conf/bricolage.conf conf/bricolage.conf.old

Install the latest Bundle::Bricolage from CPAN to make sure that you have all
the needed modules (or read through the list of required modules above and do it
yourself). Then copy in the new sources from the distribution into you bricolage
directory.

  cp -a /path/to/new/bricolage .

Run the upgrade scripts needed for upgrading to the new version. The upgrade
scripts are in the install/upgrade/ directory. Run .sql scripts with psql
and .pl scripts with perl. For example, to upgrade from 1.0.2 to 1.2.0:

  psql -U postgres_user -f install/upgrade/1.2.0/burner.sql bric_database_name

  psql -U postgres_user -f install/upgrade/1.2.0/oc_include.sql bric_database_name

  perl install/upgrade/1.2.0/rm_dhandlers.pl

You'll need to adjust the psql line to match your PostrgeSQL settings
(postgres_user and bric_database_name). Also, you may need to edit
oc_include.sql if you need to GRANT access to your database to a user other than
"nobody". The GRANT statements are at the bottom of the file.

Now edit the new bricolage.conf file to match your old settings using the
bricolage.conf.old settings you saved as a guide. Don't just copy the old
settings back into place - there may be new configuration variables that you'll
need to set for the new version. See the CONFIGURATION section below for
details.

Start up Bricolage and enjoy the new features!

  bin/bric_apachectl start

=head1 CONFIGURATION

Configuration of Bricolage is handled via two interfaces. The first is the user
interface, where application administrators can set preferences such as Time
Zone and Date Format. The second interface -- and the one of interest to us here
-- is the Bricolage configuration file, which you'll find at
/usr/local/bricolage/conf/bricolage.conf. This file is designed for system
configuration, and thus to be edited by system administrators -- in other words,
the audience of for this document.

The Bricolage configuration file contains a number of configuration options,
each of which falls roughly into a number of categories, described below. Edit
this document to tweak the functionality of Bricolage. The vast majority of
configuration issues can be resolved by editing this docuement alone.

B<Note:> Bricolage uses the C<BRICOLAGE_ROOT> environment variable to determine
where to find all of its libraries and configuration files. If this environment
variable is not defined in the shell before starting Bricolage, Bricolage will
default to '/usr/local/bricolage'. If you have installed Bricolage in any other
location, you will need to set this environment variable before you start
Bricolage or use any of its tools. The value of this environment variable is
important for many of the configuration directives, as well. You will find it
represented in this document as C<$BRICOLAGE_ROOT>.

And now, on with the descriptions of the Bricolage configuration directives.

=head2 Apache Configuration

These settings relate the similarly-named Apache run-time configuration
directives. (In fact, the descriptions here are largely cribbed from the Apache
documentation.) Read the Apache documentation for more information on these and
other Apache directives. Depending on your environment, changing some of these
may help improve performance.

B<Note:> These configuration settings are used directly in the Apache
configuration file. Thus, advanced users can configure Apache themselves by
editing the httpd.conf file directly. This is not recommended in most cases,
however, as Bricolage uses Perl to configure Apache, and some of the
configurations are used elsewhere, too. If you decide to edit the httpd.conf
file yourself, however, be sure to also update the bricolage.conf file, so that
the settings stay in sync.

=over 4

=item *

B<APACHE_BIN:> This directive sets the location of the Apache server binary.
Defaults to C</usr/local/apache/bin/httpd> if not specified. This isn't
portable, so we recommend you set it! Used only in bric_apachectl.

=item *

B<APACHE_CONF:> This directive sets the location of the Apache server
configuration file. Defaults to C</usr/local/apache/conf/httpd.conf> if not
specified. This isn't portable, so we recommend you set it! Used only in
bric_apachectl.

=item *

B<LISTEN_PORT:> The TCP/IP Port on which the Bricolage server should listen for
requests. Defaults to 80 if not specified. You must also tell Apache to listen
on this port in the configuration file specified in C<APACHE_CONF> (using
Listen, Port, or BindAddress). B<Note:> If the C<SSL_ENABLE> directive has been
turned on, then C<LISTEN_PORT> I<must> be set to 80. The Bricolage server will
not start if C<SSL_ENABLE> is on and C<LISTEN_PORT> is set to a value other than
80.

=item *

B<SSL_ENABLE:> Turn on this boolean directive to enable SSL support. The Apache
OpenSSL interface (mod_ssl) is an optional part of the Bricolage application.
Not only does it enabled secure logons to the system, but it also allows
completely secure access to the entire application, should you need it (and not
need to worry about the performance overhead). Make sure you've followed the
installation instructions for building a mod_ssl Apache. Disabled by default.
B<Note:> The C<LISTEN_PORT> directive I<must> be set to 80 if C<SSL_ENABLE> is
on. The Bricolage server will not start if C<SSL_ENABLE> is on and
C<LISTEN_PORT> is set to a value other than 80.

=item *

B<NAME_VHOST:> The IP address on which the virtual host name specified in the
C<VHOST_SERVER_NAME> directive will respond. Note that the syntax for this
directive is identical to the syntax for Apache's C<NameVirtualHost> directive.
Also note that the VirtualHost record that Bricolage creates will be for
C<NAME_VHOST . ':' . LISTEN_PORT>, so if you want to identify your own vitual
hosts to listen for on the same IP address, you will need to include the port
number in your C<VirtualHost> declarations. Also note that if the C<SSL_ENABLE>
is turned on, then a C<NAME_VHOST . ':443'> VirtualHost directive will also be
created by Bricolage. The upshot is to remember to always use the port number in
your own VirtualHost declarations. Defaults to "*" if not specified.

=item *

B<VHOST_SERVER_NAME:> The host name under which Bricolage will run as a virtual
host in the Apache server. Defaults to the default host if not specified.

=back

=head2 Database Configuration

The database configuration directives tell Bricolage where to find its data, and
how to get it. Specifically, you want to assign to these directives the values
you passed to the -d and -m arguments of C<pgimport> (see above).

=over 4

=item *

B<DB_NAME:> The name of the Bricolage database. Defaults to "sharky" if not
specified.

=item *

B<DB_HOST:> The host name of the server that hosts the Bricoalge database.
Defaults to the relevant value used by the DBD driver if not specified.

=item *

B<DB_PORT:> The port on which the server database server that hosts the
Bricoalge database listens. Defaults to the relevant value used by the DBD
driver if not specified.

=item *

B<DBI_USER:> The name of the PostgreSQL user as whom Bricolage should connect to
the DB_NAME database. This should be the same as the username passed to the
first half of the -m argument to C<pgimport> (see above). Defaults to
"castellan" if not specified.

=item *

B<DBI_PASS:> The password of the PostgreSQL user as whom Bricolage should connect to
the DB_NAME database. This should be the same as the password passed to the
second half of the -m argument to C<pgimport> (see above). Defaults to
"nalletsac" if not specified.

=back

=head2 System User Configuration

This is the name and group of the system user as whom Bricolage and Apache run.

=over 4

=item *

B<SYS_USER:> The system user as whom Bricolage runs. Must be the same as the
C<User> directive used in the Apache configuration file specified in the
C<APACHE_CONF> configuration direcive. Defaults to "nobody" if not specified.

=item *

B<SYS_GROUP:> The system group of which SYS_USER is a member. Must be the same
as the C<Group> directive used in the Apache configuration file specified in the
C<APACHE_CONF> configuration direcive. Defaults to "nobody" if not specified.

=back

=head2 Mason Configuration

There are two parts to the Mason configuration. The first is for the Bricolage
UI environment, and thus it needs to point to the Bricolage UI Mason elements.
The second is for the Bricolage Publish environment, which is a separate
environment from the Bricolage UI environment. The directives for the Publish
environment will need to point to the directories where Bricolage Templates are
stored.

=over 4

=item *

B<MASON_COMP_ROOT:> Mason's element root. This is the directory in which all the
Bricolage UI elements are stored. Defaults to C<$BRICOLAGE_ROOT/comp> if not
specified.

=item *

B<MASON_DATA_ROOT:> Mason's data root. This where Mason stores the Bricolage UI
elements once they've been compilied Defaults to C<$BRICOLAGE_ROOT/data> if not
specified. Make sure that SYS_USER has permission to write to this directory.

=item *

B<BURN_ROOT:> The staging area directory where the burn system places content
files upon publication or preview. Defaults to C<$MASON_DATA_ROOT/burn> if not
specified. Make sure that SYS_USER has permission to write to this directory.

=item *

B<INCLUDE_XML_WRITER:> This directive, when switched on, causes Bricolage to
instantiate an XML::Writer object and to include it in all templates as a global
variable named $writer. See the XML::Writer documentation for more information.
Defaults to off if unspecified.

B<Note>: Only the Mason burner supports XML::Writer.

=item *

B<XML_WRITER_ARGS:> If INCLUDE_XML_WRITER is switched on, then this direcive is
passed to the instantiation method of the XML::Writer object. All arguments to
XML::Writer->new() are supported except the OUTPUT argument, which Bricolage
handles internally to ensure that data is sent directly to the template's output
file. Defaults to no arguments if not specified.

B<Note>: Only the Mason burner supports XML::Writer.

=back

=head2 Authentication Configuration

These directives set rules for Bricolage user authentication.

=over 4

=item *

B<AUTH_TTL:> The amount of time, in seconds, a user is allowed to be idle before
he/she is automatically logged out. Defaults to 8 hours (28,800 seconds) if not
specified.

=item *

B<AUTH_SECRET:> A random string that's used to encrypt the authentication cookie
information in a double-MD5 hashing scheme. It's a good idea to change this
value periodically so that anyone who might have seen it before can't
reverse-engineer the authentication cookie. If you're running the distribution
monitor (see below) on a different machine, be sure that this directive is
exactly the same as on the machine running the Bricolage distribution server.
Defaults to the following string if not specified:

  ^eFH5D,~3!f9o&3f_=dwePL3f:/.Oi|FG/3sd9=45oi%8GF*)4#0gn3)34tf\`3~fdIf^ N:

=item *

B<LOGIN_LENGTH:> The minimum length of login name allowed to users. Defaults to
"6" if not specified.

=item *

B<PASSWD_LENGTH:> The minimum length of password allowed to users. Note that
passwords can be of infinite length. Defaults to "6" if not specified.

=back

=head2 Character Set Configuration

All character data is stored in the PostgreSQL database in Unicode (UTF-8).
However, most browsers submit data to the Bricolage server in other character
sets. This directive specifies what character set to expect from Bricolage
users' browsers.

=over 4

=item *

B<CHAR_SET:> The character set of in which data will be passed to the API.
ISO-8859-1 should work for most Western European users. Note that this setting
is necessary as all data is stored in the database in Unicode. Defaults to
ISO-8859-1 if not specified.

=back

=head2 Distribution Configuration

These directives affect the how distribution is handled by Bricolage. There are
two basic ways to handle distribution. The first, default approach is to let the
Bricolage application server also handle distribution. In this case, the same
Apache processes that handle the UI will also handle distribution
responsibilities. The second approach is to set up a separate Apache server just
to handle distribution. That server will need access to C<$BRICOLAGE_ROOT/stage>
in order to read the files there and distribute them elsewhere. Making
C<$BRICOLAGE_ROOT/stage> an NFS mount will do the trick.

=begin comment

Will need to write a lot more documentation about this at some point -- and need
think about saving media to /stage instead of /media/assets, too.

=end comment

=over 4

=item *

B<ENABLE_DIST:> This directive indicates whether the Bricolage server will also
handle distribution responsibilities. If set to "On" or "Yes" or "1", the
Bricolage server will handle distribution. If set to any other value, it will
not. In this latter case, be sure you set up another server to do it. Note that
this directive has no effect on previews, as those need to be immediate and will
thus always be handled by the Bricolage server. Defaults to "1" if not
specified.

=item *

B<DIST_ATTEMPTS:> This directive tells the distribution engine how many times to
attempt to distribute a resource before giving up. This number can range from
"1" to "10", and defaults to "3" if not specified.

=item *

B<PREVIEW_LOCAL:> This directive tells Bricolage to use its own Apache server to
preview stories. If set to "On" or "Yes" or "1", Bricolage will use its own
Apache server to serve preview pages (using a directory prefix from the root).
If it's set to any other value, it will use a server from a destination with the
'Preview' checkbox checked. For large Bricolage installations where performance
is important, we recommend that you use a separate server for previews, as
using the Bricolage server itself adds a fair bit of overhead to every request
-- including requests outside of the preview directory. Defaults to "1" if not
specified.

=item *

B<PREVIEW_MASON:> This directive tells Bricolage to use Mason for local story
previews. If set to "On" or "Yes" or "1", Bricolage will use its own Apache
server and Mason to serve preview pages. If it's set to any other value, it will
not use Mason for local previews. For large Bricolage installations, we
recommend that you not use Bricolage's built-in previewing support (see above),
and even when you do, enabling Mason for local previews adds even more overhead
to every request -- including requests outside of the preview directory.
Defaults to "0" if not specified, and has no affect unless the PREVIEW_LOCAL
directive has been activated (see above).

=item *

B<DEF_MEDIA_TYPE:> Designates the default media type for assets where Bricolage
cannot ascertain the media type. The value of this directive must be present in
the database -- see Bric::Util::MediaType for more information. Defaults to
"text/html" if not specified.

=back

=head2 Alert Configuration

The Bricolage alerting system allows users to receive notifications upon the
triggering of certain events within the system (see Bric::Util::AlertType and
Bric::Util::Alert for the Alert API documentation). There are a few system-level
directives that affect Bricolage Alerting.

=over 4

=item *

B<SMTP_SERVER:> The DNS name of an SMTP server that the Alerting API can send
alerts to. All alerts are sent by email, so this directive is important to fill
out. Defaults to VHOST_SERVER_NAME directive if not specified.

=item *

B<ALERT_FROM:> The email address that appears in the 'From' header of emailed
alerts. Defaults to SERVER_ADMIN directive if not specified.

=begin comment

It might be worthwhile in a future version to allow Alert Type owners to set
this themselves.

=end comment

=item *

B<ALERT_TO_METH:> The email header used for addressing alert recipients. Use
"to" if you want everyone who receives the same alert to see who else received
it. Use "bcc" if you don't want anyone to see who else got an alert, or if you
just want to save the bandwidth. Defaults to "bcc" if not specified.

=begin comment

It might be worthwhile in a future version to allow Alert Type owners to set
this themselves.

=end comment

=back

=head2 Search Configuration

=over 4

=item *

B<FULL_SEARCH:> Enables Bricolage to perform sub-string searches in its database
queries, rather than merely to search at the beginning of a string. Full
sub-string searches are more expensive, since they cannot use database indexes,
but that may not matter if there are few records in your database. Many users
find the sub-string searches to be more intuitive, so enable it if you find the
trade-off to be worth it. Defaults to "Off" if not specified.

=back

=head2 File Naming Configuration

All files burned to the file system during publishes and previews must be named
(of course!), and they're named for the "File Name" and "File Extenstion"
properties of the Output Channel they're getting burned to. You can give these
properties whatever values you want (as long as they're legal on your file
system!), but here you can set some defaults that all Output channels will start
with.

=over 4

=item *

B<DEFAULT_FILENAME:> Sets the default filename that all new Output Channel will
start with in their "File Name" property. Combined with DEFAULT_FILE_EXT and a
page index number to uniquely name the file for a given story. Defaults to
"index" if not specified.

=item *

B<DEFAULT_FILE_EXT:> Sets the default file extention that all new Output Channel
will start with in their "File Name" property. Combined with DEFAULT_FILENAE and
a page index number to uniquely name the file for a given story. Defaults to
"html" if not specified.

=back

=head2 Perl Loading Configuration

=over 4

=item *

B<PERL_LOADER:> Pass in a line of Perl code, and it will be executed at startup
time in the same package spaces as your templates run in. This is so that you
only have to load stuff that you might often use once, such as CGI.pm or
Apache::DBI. This should be a complete Perl statement that can simply be loaded,
and won't pause and wait for anything else, as otherwise your server will never
start! And be warned that this code is executed at server startup time, so
beware loading any variables that don't survive forks very well (such as
database handles). Defaults to load nothing if not specified.

B<Note>: Only the Mason burner supports PERL_LOADER.

=back

=head2 Virtual FTP Server Configuration

Bricolage includes a virtual FTP server that can be used to allow access to
Bricolage templates. This may provide a more comfortable development environment
for programmers working on templates. Many editors provide FTP modes that make
editing files via FTP almost as easy as editing files localy (ange-ftp for
Emacs, for example).

There are security risks to consider - FTP sends passwords unencrypted over the
network. If you are running Bricolage behind a firewall this might not be a
problem.

To enable the FTP server you'll need to install the Net::FTPServer Perl module.
After that you can configure the FTP server with the following options:

=over

=item *

B<ENABLE_FTP_SERVER:> Set this to 1 if you want to use the FTP server. Defaults
to 0.

=item *

B<FTP_PORT:> The port that the FTP server will run on. Users will need to know
this port to connect to the FTP server. Since you won't be running the server as
root you'll need to choose a port above 1024. Defaults to 2121.

=item *

B<FTP_ADDRESS:> Normally the FTP server will bind to all the available IP
addresses for your machine. If you set this variable then the server will only
bind to the specified address.

=item *

B<FTP_LOG:> Set this to the file where you want to FTP logs written
to. Defaults to $BRICOLAGE_ROOT/ftp.log if not set.

=item *

B<FTP_DEBUG:> If you set this to 1 you'll see a lot of useful tracing
information in the FTP logfile. This can help diagnose errors but is probably
only of intertest to developers. Defaults to 0.

=back

Next you'll need to start the FTP server as the same user that Apache runs as.
For example, if you run Apache as "nobody" you would use this command to start
the FTP server:

   su nobody -c "/usr/local/bricolage/bin/bric_ftpd -S"

The -S option to ftpd runs the FTP server in the background. For other
possibilities see the documentation for Net::FTPServer.

Once the server is up and running connect to it with an FTP client and
start editing templates. For more information see
L<Bric::Util::FTP::Server|Bric::Util::FTP::Server>.

=head2 UI Configuration

=over 4

=item *

B<DISABLE_NAV_LAYER:> Rather than have the UI's left side navigation menu
rendered in its own separate layer, make it a part of the raw HTML of the page.
This may be necessary if you encounter problems with the side navigation layer
in your browser. Note that by setting this directive to a true value, any
changes made to a form in the UI will be lost by clicking a menu item rather
than the "Save" button. Defaults to "0" if not specified.

=back

=head1 DIRECTORY PERMISSIONS

As noted above, you need to supply the user and group names under which
Bricolage will run. It's important that this user have permission to write to
certain directories, as Bricolage will store some data files on the file system.
So be sure to grant to SYS_USER and/or SYS_GROUP the necessary permissions to
write to the directories identified by the MASON_DATA_ROOT, BURN_ROOT, and
BURN_DATA_ROOT configuration directives. Also, Bricolage stores Media asset
files in C<$BRICOLAGE_ROOT/data/media>, so be sure the necessary permissions are
set on that directory as well. If you're using the default configuration
settings, then you'll only need to ensure that the following two directories are
fully writable by SYS_USER, since the directives point either to one of these
directories or to a subdirectory of these directories:

  $BRICOLAGE_ROOT/data
  $BRICOLAGE_ROOT/comp/data

=head1 INSTALLATION ISSUES

The following address a number of installation issues you might face.

=head2 Building SSL Certificate

If you choose to create your own SSL certificate and act as your own certificate
authority rather than use a known certificate authority such as VeriSign, it's
possible that you'll run into issues getting the server to start up with the
certificate properly. If so, you'll see errors in the Apache error log that look
like this:

  [Wed Jul  4 10:48:25 2001] [error] OpenSSL: error:14094412:SSL
  routines:SSL3_READ_BYTES:sslv3 alert bad certificate [Hint: Subject CN in
  certificate not server name or identical to CA!?]

This issue can be resolved by simply making sure that you enter different values
for the "Organization Unite Name" for the certificate authority certificate and
the server cirtificate.

If you're facing this issue, here's how to manually build a new certificate:

=over 4

=item 1.

Shut down Apache if it's running:

  /usr/local/bricolage/bin/bric_apachectl stop

=item 2.

Delete the existing installation of Apache:

  rm -rf /usr/local/apache*

=item 3.

Change directories into /usr/local/src/bricolage/apache_build/apache_1.2.xx.

=item 4.

Execute the following command:

  make certificate TYPE=custom

You will be prompted as you were during the inital installation. Follow the same
instructions, but be sure to use different values for the "Organization Unit
Name" in the two certificates. When you're prompted to encrypt the CA and Server
keys, enter "n" to avoid having to enter a passphrase every time you start
Apache, but enter "y" if you really don't trust your system users.

=item 5.

Execute the following command:

  make install

This will install Apache and the new certificate.

=item 4.

Start Apache again:

  /usr/local/bricolage/bin/bric_apachectl start

=back

=head1 SYSTEM ADMINISTRATION

Bricolage is a big application, with big system needs. Thus it's a good idea to
give some thought to sysem management, including disk partitioning and file
maintenance.

=head2 Database

By default, the Bricolage database is stored where all PostgreSQL databases are
stored -- /usr/local/pgsql/data by default. Depending on the needs of your
environment, the database can become quite large. We therefore recommend you
place this directory on a separate partition. Better yet, place it on its own
disk in order to optimize disk access time by preventing database access from
competing with other disk processes.

A great deal more maintenance is important for the database. See L<Bric::DBA>
for more detail.

=head2 Application

Bricolage stores all of its application files -- including the UI elements and
Perl libraries -- in C<$BRICOLAGE_ROOT>. Bricolage will make a lot of disk
accesses to be to MASON_DATA_ROOT, which is where all of the UI elements are
compiled and stored. The Perl libraries are stored in C<$BRICOLAGE_ROOT/lib>,
although mostly they will only be read on startup.

Bricolage creates a great many files on the filesystem, too, however. The
C<$BURN_ROOT/comp> directory houses the templates that are used to format
stories - you'll want to be sure to back it up regularly. The
C<$BURN_ROOT/stage> and C<$BURN_ROOT/preview> directories will get burned files
written to them upon publish and preview, respectively. These will be good
targets for periodic cleanup if you need to reclaim disk space, as generally the
files stored there will not be much accessed after they're created. If you
decide to clean some of them out to reclaim file space, just be sure not to
delete any files for which there are pending distribution jobs, otherwise the
distribution jobs will fail!

The C<$MASON_COMP_ROOT/data/preview> directory gets formatted story files copied
to it from C<$BURN_ROOT/preview> if the PREVIEW_LOCAL directive is set to true.
This directory doesn't need backing up, as these files are used only for
previewing purposes.

the C<$BRICOLAGE_ROOT/comp/data/media> directory gets all media asset files
written to it. This last directory is perhaps the most important, from a system
administration perspective, because if Bricolage is used to manage large
documents (e.g., QuickTime movies), this directory will start to use a lot of
space -- and especially if the media files themselves are versioned. Thus in
environments where many large media assets will be managed, it might make sense
to put this directory on its own partition or disk, as well. And remember to
back it up to prevent the loss of all of your media assets -- they aren't stored
anywhere else!

Bricolage also creates temporary files for caching user session data and
application data. All of these files are stored in sub directories of the local
system's $TMP environment variable (actually, the temp directory is determined
by the tmpdir() method of the File::Spec library, which uses the $TMP
environment variable and other means to determine the local OS's temporary
directory). Session files are stored in C<$TMP/bricolage/session> and
C<$TMP/bricolage/lock>. These directories should stay relatively free of cruft,
as the session files are regularly deleted when users logout or their login
sessions expire and they attempt to log back in. (However, in some cases we've
noticed a buildup of files in the lock directory.)

Bricolage also uses a cross-process caching mechanism to shara data between
Apache processes and applications. The data for this cache is stored in
C<$TMP/bricolage/cache>.

Bricolage comes with a script that cleans out old temporary files.
You can use this by adding a line to the crontab for the web server
user (often "nobody") like this:

   0 2 * * * /usr/local/bricolage/bin/clean_tmp.pl

This will run nightly at 2AM and clean out all files older than 12
hours. See the documentation in bin/clean_tmp.pl for more details.

=head1 AUTHOR

David Wheeler <david@wheeler.net>

=head1 SEE ALSO

L<Bric|Bric>

=cut
<|MERGE_RESOLUTION|>--- conflicted
+++ resolved
@@ -4,19 +4,11 @@
 
 =head1 VERSION
 
-<<<<<<< HEAD
-$Revision: 1.48 $
+$Revision: 1.49 $
 
 =head1 DATE
 
-$Date: 2002-03-07 01:28:20 $
-=======
-$Revision: 1.31.2.17 $
-
-=head1 DATE
-
-$Date: 2002-03-07 23:55:37 $
->>>>>>> 3bae0725
+$Date: 2002-03-09 00:43:02 $
 
 =head1 DESCRIPTION
 
