=head1 NAME

Bric::Admin - Bricolage System Administration Guide.

=head1 VERSION

<<<<<<< HEAD
$Revision: 1.44 $

=head1 DATE

$Date: 2002-02-22 18:57:23 $
=======
$Revision: 1.31.2.12 $

=head1 DATE

$Date: 2002-02-26 01:48:32 $
>>>>>>> f47089d3

=head1 DESCRIPTION

This guide is intended for the system administrator in charge of installing,
configuring, or tuning a Bricolage system.

=head1 PACKAGES

Bricolage requires a lot of other components to be installed; here's a list of
them:

=over 4

=item *

Perl 5.6.0 (recommend 5.6.1)

=item *

Perl Modules:

=over 4

=item Storable

=item Time::HiRes

=item Unix::Syslog

=item Bundle::libnet

=item Devel::Symdump

=item DBI

=item Error

=item Cache::Cache

=item Digest::MD5

=item MD5

=item URI

=item HTML::Tagset

=item HTML::Parser

=item MIME::Base64

=item XML::Writer

=item LWP

=item Image::Info

=item Text::Iconv

=item MLDBM

=item Params::Validate

=item HTML::Mason 1.03

=item DBD::Pg

=item Apache::Session

=item Apache::libapreq

=item Test::Harness

=item Test::Simple

=item Parse::RecDescent

=item Text::Balanced

=item HTML::Template

=item HTML::Template::Expr

=item XML::Parser

=item XML::Simple

=item IO::Stringy

=item MIME::Parser

=item SOAP::Lite

=item Apache::ConfigFile

=item Apache::ConfigFile 0.14

=back

=item *

OpenSSL 0.9.6a (optional)

=item *

MM 1.1.3 - Shared Memory Library

=item *

mod_ssl 2.8.4-1.3.20 - Apache Interface to OpenSSL (optional)

=item *

mod_perl 1.25 - Apache/Perl Integration

=item *

Apache 1.3.20

=item *

PostgreSQL 7.1.3

=item *

Bricolage 1.0.2

=back

=head1 INSTALLATION

At some point, we hope to have a makefile that will automate the installation of
all of these packages for you. Until then, the following instructions will get
you through installing all the needed components. If you're upgrading from an
older version of Bricolage see the UPGRADING section below.

=head2 Perl

The standard Perl installation should apply with no problems. We do recomend the
following Configure commands:

=over 4

=item -Umymalloc

This Configure command will build perl without perl's malloc. This is necessary
to prevent segfaults with XML::Parser under mod_perl.

=item  -Dinstallusrbinperl

This Configure command will arrange for /usr/bin/perl to be linked to the
current version of perl. If you don't specify this command, configure will
prompt you to find out whether to link /usr/bin/perl to the current version of
perl. We strongly suggest that you answer "yes".

=item -des

This optional command tells Configure that you except all the other defaults,
and it will therefore provide terse output during the configuration.

=back

Here is how to install Perl:

=over 4

=item *

Download the Perl source tarball from www.perl.com.

=item *

Gunzip and untar the sources.

=item *

Change to the source directory and execute these commands:

  sh Configure -Umymalloc -Dinstallusrbinperl -des
  make
  make test
  make install

=back

=head2 Perl Modules

There are quite a few Perl modules required by Bricolage (see "PACKAGES" above
for a list). The easiest way to install them all is to use CPAN.pm to download
the latest Bundle::Bricolage package from the CPAN and use it to install all the
required packages:

  perl -MCPAN -e install Bundle::Bricolage

However, manual installation of each of the required modules follows the usual
perl module installation process:

=over 4

=item *

Download the package sources.

=item *

Gunzip and untar the sources.

=item *

Change to the source directory and execute these commands:

  perl Makefile.PL
  make
  make test
  make install

=back

You can also use the CPAN module to install the modules (perldoc CPAN for
details), or use ActiveState PPM packages if they're available. We do recommend
that you install all but three of the required packages immediately after
installing Perl, and before installing the other software packages. (You must,
of course, install them B<all> after installing Perl; otherwise, they'll be
compiled under and associated with the extant perl on your system.) The three
exceptions are DBD::Pg, which can only be installed after PostgreSQL has been
installed (see below); and Apache::Session and libapreq, both of which can only
be installed once Apache and mod_perl have been installed.

=head2 OpenSSL (optional)

You'll need to install OpenSSL if you want to use Bricolage's SSL
support to run a more secure server, otherwise you can skip this step.
Installation of OpenSSL follows the usual conventions. Here's an
example:

=over 4

=item *

Download the OpenSSL source tarball from www.openssl.org.

=item *

Gunzip and untar the sources.

=item *

Change into the source directory, read the INSTALL file to see if you need to
use any Configure commands, and execute these commands:

  sh config <commands>
  make
  make test

=back

C<make install> insn't necessary because the sources will be compiled into
Apache.

=head2 MM - Shared Memory Library

Installation of MM follows the usual conventions. Here's an example:

=over 4

=item *

Download the MM source tarball from www.engelschall.com.

=item *

Gunzip and untar the sources.

=item *

Change into the source directory, read the INSTALL file to see if you need to
use any Configure commands (we recommend --disable-shared, to prevent building
shared libraries), and execute these commands:

  ./configure --disable-shared
  make

=back

C<make install> insn't necessary because the sources will be compiled into
Apache.

=head2 Apache Interface to OpenSSL (mod_ssl) (optional)

You'll need to install mod_perl if you want to use Bricolage's SSL
support to run a more secure server, otherwise you can skip this step.
Installation of mod_ssl follows the usual conventions. Here's an
example:

=over 4

=item *

Download the mod_ssl source tarball from www.modssl.org.

=item *

Gunzip and untar the sources.

=item *

Change into the source directory, read the INSTALL file to see if you need to
use any Configure commands. The only one required here is C<--with-apache>, so
you'll need to have already downloaded, gunzipped, and untarred the Apache
sources (see below). If you already have a server certificate and a server key,
use the C<--with-crt> and C<--with-key> commands to point to them. Then, execute
this command:

  ./configure --with-apache=/usr/local/src/bricolage/apache_1.3.xx

Where "apache_1.3.xx" represents ther version of Apache you will be installing
(see the "Packages" section above for a recommended version number.

=back

C<make> and C<make install> aren't necessary because the sources will be
compiled into Apache.

=head2 Apache/Perl (mod_perl)

Installation of mod_perl follows the usual conventions for installing Perl
modules. It does require a number of Configure commands, however. The most
important command is <APACHE_SRC>, which points to the Apache sources. You will
need to have already downloaded, gunzipped, and untarred the Apache sources
before compiling mod_perl. Here's the routine:

=over 4

=item *

=item *

Download the mod_perl source tarball from perl.apache.org.

=item *

Gunzip and untar the sources.

=item *

Change into the source directory, read the INSTALL file to see if you need to
use any Configure commands other than those specified below. Then execute the
commands:

  perl Makefile.PL \
    APACHE_SRC=/usr/local/src/bricolage/apache_1.3.xx/src \
    DO_HTTPD=1 \
    USE_APACI=1 \
    PREP_HTTPD=1 \
    EVERYTHING=1
  make
  make install

=back

=head2 Apache

By now you've downloaded Apache and gunzipped and untarred its sources. There
are a lot of Configure commands supported by Apache. We recommend that you use
at least the following for Bricolage:

=over 4

=item --with-layout=Apache

This command selects the classical Apache path layout.

=item --disable-rule=EXPAT

This command prevents incompatabilities between Apache's implementation of the
Expat XML parser, and that used by Perl's XML::Parser module.

=item --enable-module=ssl (optional)

This command compiles in SSL support, using the mod_ssl sources configured
earlier.  You only need this option if you plan to use Bricolage's SSL support.

=item --enable-module=rewrite

This command enables the mod_rewrite module that ships with the Apache sources.
While mod_rewrite is not currently used in Bricolage, it may be in future
versions.

=item --enable-module=so

This command enables the mod_so module that ships with Apache. This shared
library is used by mod_perl.

=begin comment

Is this true, or did I make it up?

=end comment

=item --enable-module=proxy

This command enables the mod_proxy module.

=item --activate-module=src/modules/perl/libperl.a

This command compiles in mod_perl. The library it points to was installed by the
mod_perl make process.

=back

=over 4

=item *

The commands you'll execute, therefore, should look something like this:

  ./configure \
    "--with-layout=Apache" \
    "--disable-rule=EXPAT" \
    "--enable-module=rewrite" \
    "--enable-module=so" \
    "--enable-module=proxy" \
    "--activate-module=src/modules/perl/libperl.a"
  make

Or if you're planning to use SSL:

  ./configure \
    "--with-layout=Apache" \
    "--disable-rule=EXPAT" \
    "--enable-module=ssl" \
    "--enable-module=rewrite" \
    "--enable-module=so" \
    "--enable-module=proxy" \
    "--activate-module=src/modules/perl/libperl.a"
  make

=item *

If you plan to use SSL you'll need to install the SSL certificates
before you install Apache.  If you compiled OpenSSL with the
C<--with-crt> and C<--with-key> commands, you can skip this step.

If you don't have a formal certificate from a certificate authority
such as VeriSign then you can make a dummy certificate with the
command:

  make certificate TYPE=dummy

If you do have a formal certificate then can make a certificate with
the command:

  make certificate TYPE=custom

Near the end of the certificate creation process, you will be prompted
to enter information for the certificate.  Here you'll enter the
information for your certificate.  See the OpenSSL documentation for a
description of the certificate data.

You'll be prompted to enter the certificate information twice. Afterwards,
you'll see this prompt for each of the two new certificates:

  Encrypt the private key now? [Y/n]:

Enter "n" to avoid having to type in a passphrase every time you start Apache.
Enter "y" if you really don't trust your system users.

=item *

Finally, install Apache:

  make install

=item *

Don't forget to install the Apache::Session and Apache::libapreq perl
modules now (See "Perl Modules," above).

=back

And you're done! You can test the installation by calling

  /usr/local/apache/bin/apachectl configtest

=head2 PostgreSQL

PostgreSQL is an integral part of Bricolage: it's where all of your assets are
stored! Its installation is pretty straight-forward and typical, but it requires
a number of extra steps that one might not expect. 

If you're using Redhat Linux you may already have Postgres installed.
If so, all you need to do to get it ready for use with Bricolage is
edit your postgresql.conf file (run C<locate postgresql.conf> to find
it) and turn on the tcpip_socket option:

  tcpip_socket = true

Otherwise, here are the installation details:

=over 4

=item *

Download the PostgreSQL source tarball from www.postgresql.org.

=item *

Gunzip and untar the sources.

=item *

Create a new system user named "postgres". This is the user that will start the
PostgreSQL server. The startup scripts that come with PostgreSQL mostly seem to
expect that the postgres user will use the tcsh shell, so you may wish to set
that shell now. Here's an example under Linux:

  /usr/sbin/useradd -d /home/postgres postgres -s /bin/tcsh

=item *

Change into the source directory and read the INSTALL file to see if you need to
use any Configure commands. One Configure command is required by Bricolage:
C<--enable-multibyte=UNICODE>. Because Bric stores all of its textual data in
Unicode format, this command is not optional. If you require the use of a
different character set for your installation, see the CHAR_SET configuration
directive above to ensure that data will be translated to and from your
character set and the Unicode stored in the database.

=item *

Install PostgreSQL:

  ./configure --enable-multibyte=UNICODE
  make
  make install

=item *

Now make a directory in which you want to keep your PostgreSQL databases,
including the Bricolage database. Make the "postgres" user the owner of that
directory. Think carefully about where you want this directory to be, and on
what partition. The Bricolage database will get to be quite large, and will
require a great deal of disk accessing, so we recommend you put it on its own
partition. This example just demonstrates the default:

  mkdir /usr/local/pgsql/data
  chown postgres /usr/local/pgsql/data

=item *

Intitialize the PostgreSQL database. Be sure to pass the directory you just
created to the C<-D> command.

  su - postgres -c "/usr/local/pgsql/bin/initdb -D /usr/local/pgsql/data"

=item *

Start the PostgreSQL "postmaster". You can use one of the scripts in
contrib/start-scripts.

=item *

Make the PostgreSQL documentation. This step is optional, if you don't need the
docs or have them available elsewhere:

  cd docs
  make install

=item *

Don't forget to install the DBD::Pg perl module! You'll need to set the
C<POSTGRES_INCLUDE> and C<POSTGRES_LIB> environment variables, first:

  POSTGRES_INCLUDE=/usr/local/pgsql/include
  POSTGRES_LIB=/usr/local/pgsql/lib
  export POSTGRES_INCLUDE POSTGRES_LIB
  cd /path/to/DBD-Pg-1.00
  perl Makefile.PL
  make
  make test
  make install

=back

And now PostgreSQL is ready to go!

=head2 Bricolage

With the 1.4.0 release, Bricolage can be installed using the new configure system:

=over

=item *

Download the latest Bricolage sources from L<http://bricolage.sourceforge.net/>.

=item *

Decompress the Bricolage sources into a directory of your choice and chnage into
that directory.

=item *

Read the configure options and determine which you need to install Bricolage:

  ./configure --help

=item *

Install Bricolage:

  ./configure [options]
  make
  make install

=back

If you run into problem, please file a bug report at
L<http://bricolage-bugzilla.thepirtgroup.com> and then try the manual
installation instructions below.

=head2 Bricolage (Manual Installation)

When all of the basic software components have been insalled, start PostgreSQL.
You can use one of the scripts in startup/ if you like.

=over

=item *

Download the latest Bricolage sources from L<http://bricolage.sourceforge.net/>.
Decompress them into /usr/local/bricolage.

=item *

Change directories into /usr/local/bricolage/bin and run bric_pgimport
as follows:

  ./bric_pgimport -u postgres -p postgres -d dbname -c -m db_user:db_password

Where 'dbname' is the name you want the Bricolage database to be called in
PostgreSQL, and 'db_user' and 'db_password' are the user name and password to be
created in the PostgreSQL database, and under which the Bricolage application
will run. Note that the -u argument must represent a PostgreSQL user with CREATE
DATABASE and CREATE USER permissions. The 'bric_user' user will be creaed
without these permissions (the 'dbname' database will be owned by the user
passed in via the -u argument), but will be granted full CREATE, DELETE, UPDATE,
and SELECT permissions an all objects in the Bricolage database.

See L<Bric::DBA/> for more information on database security. You may want to
alter the default security policy. Also, bric_import uses a TCP/IP connection so
you may need to run postmaster with the I<-i> option.

=item *

Configure Apache to use Bricolage. To have Bricolage run as the main server
process on your Apache server, simply add the following two lines to your
httpd.conf file (an example is provided in conf/httpd.conf):

  PerlPassEnv BRICOLAGE_ROOT
  PerlModule Bric::App::ApacheConfig

But you can also configure Bricolage to run on a virutal host. See
<"Configuration"> below.

=item *

Start Apache. Use one of the scripts in scripts/ if you like. You can manually
start it via the following command:

  /user/local/bricolage/bin/bric_apachectl start

=item *

Try to hit the web server. If you're prompted for a login, you're in! If not,
check the Apache error log to figure out what might have gone wrong.

To start using Bricolage, log in as the default user. The user name is "admin"
and the password is "change me now!". This user is not special, so you can
change it however you like. The first thing you should do is to B<change the
admin login password> so that others who download the Bricolage sources can't
just use that login to get into I<your> installation! Now use the admin login to
create other user accounts.

=back

=head1 UPGRADING

To upgrade Bricolage, first stop the server:

  bin/bric_apachectl stop

Save a copy of your bricolage.conf file, so you don't overwrite it:

  cp conf/bricolage.conf conf/bricolage.conf.old

Then copy in the new sources from the distribution into you bricolage
directory.

  cp -a /path/to/new/bricolage .

Run the upgrade scripts needed for upgrading to the new version. The upgrade
scripts are in the install/upgrade/ directory. Run .sql scripts with psql
and .pl scripts with perl. For example, to upgrade from 1.0.2 to 1.2.0:

  psql -U postgres_user -f install/upgrade/1.2.0/burner.sql bric_database_name

  psql -U postgres_user -f install/upgrade/1.2.0/oc_include.sql bric_database_name

  perl install/upgrade/1.2.0/rm_dhandlers.pl

You'll need to adjust the psql line to match your PostrgeSQL settings
(postgres_user and bric_database_name). Also, you may need to edit
oc_include.sql if you need to GRANT access to your database to a user other than
"nobody". The GRANT statements are at the bottom of the file.

Now edit the new bricolage.conf file to match your old settings using the
bricolage.conf.old settings you saved as a guide. Don't just copy the old
settings back into place - there may be new configuration variables that you'll
need to set for the new version. See the CONFIGURATION section below for
details.

Start up Bricolage and enjoy the new features!

  bin/bric_apachectl start

=head1 CONFIGURATION

Configuration of Bricolage is handled via two interfaces. The first is the user
interface, where application administrators can set preferences such as Time
Zone and Date Format. The second interface -- and the one of interest to us here
-- is the Bricolage configuration file, which you'll find at
/usr/local/bricolage/conf/bricolage.conf. This file is designed for system
configuration, and thus to be edited by system administrators -- in other words,
the audience of for this document.

The Bricolage configuration file contains a number of configuration options,
each of which falls roughly into a number of categories, described below. Edit
this document to tweak the functionality of Bricolage. The vast majority of
configuration issues can be resolved by editing this docuement alone.

B<Note:> Bricolage uses the C<BRICOLAGE_ROOT> environment variable to determine
where to find all of its libraries and configuration files. If this environment
variable is not defined in the shell before starting Bricolage, Bricolage will
default to '/usr/local/bricolage'. If you have installed Bricolage in any other
location, you will need to set this environment variable before you start
Bricolage or use any of its tools. The value of this environment variable is
important for many of the configuration directives, as well. You will find it
represented in this document as C<$BRICOLAGE_ROOT>.

And now, on with the descriptions of the Bricolage configuration directives.

=head2 Apache Configuration

These settings relate the similarly-named Apache run-time configuration
directives. (In fact, the descriptions here are largely cribbed from the Apache
documentation.) Read the Apache documentation for more information on these and
other Apache directives. Depending on your environment, changing some of these
may help improve performance.

B<Note:> These configuration settings are used directly in the Apache
configuration file. Thus, advanced users can configure Apache themselves by
editing the httpd.conf file directly. This is not recommended in most cases,
however, as Bricolage uses Perl to configure Apache, and some of the
configurations are used elsewhere, too. If you decide to edit the httpd.conf
file yourself, however, be sure to also update the bricolage.conf file, so that
the settings stay in sync.

=over 4

=item *

B<APACHE_BIN:> This directive sets the location of the Apache server binary.
Defaults to C</usr/local/apache/bin/httpd> if not specified. This isn't
portable, so we recommend you set it! Used only in bric_apachectl.

=item *

B<APACHE_CONF:> This directive sets the location of the Apache server
configuration file. Defaults to C</usr/local/apache/conf/httpd.conf> if not
specified. This isn't portable, so we recommend you set it! Used only in
bric_apachectl.

=item *

B<LISTEN_PORT:> The TCP/IP Port on which the Bricolage server should listen for
requests. Defaults to 80 if not specified. You must also tell Apache to listen
on this port in the configuration file specified in C<APACHE_CONF> (using
Listen, Port, or BindAddress). B<Note:> If the C<SSL_ENABLE> directive has been
turned on, then C<LISTEN_PORT> I<must> be set to 80. The Bricolage server will
not start if C<SSL_ENABLE> is on and C<LISTEN_PORT> is set to a value other than
80.

=item *

B<SSL_ENABLE:> Turn on this boolean directive to enable SSL support. The Apache
OpenSSL interface (mod_ssl) is an optional part of the Bricolage application.
Not only does it enabled secure logons to the system, but it also allows
completely secure access to the entire application, should you need it (and not
need to worry about the performance overhead). Make sure you've followed the
installation instructions for building a mod_ssl Apache. Disabled by default.
B<Note:> The C<LISTEN_PORT> directive I<must> be set to 80 if C<SSL_ENABLE> is
on. The Bricolage server will not start if C<SSL_ENABLE> is on and
C<LISTEN_PORT> is set to a value other than 80.

=item *

B<NAME_VHOST:> The IP address on which the virtual host name specified in the
C<VHOST_SERVER_NAME> directive will respond. Note that the syntax for this
directive is identical to the syntax for Apache's C<NameVirtualHost> directive.
Also note that the VirtualHost record that Bricolage creates will be for
C<NAME_VHOST . ':' . LISTEN_PORT>, so if you want to identify your own vitual
hosts to listen for on the same IP address, you will need to include the port
number in your C<VirtualHost> declarations. Also note that if the C<SSL_ENABLE>
is turned on, then a C<NAME_VHOST . ':443'> VirtualHost directive will also be
created by Bricolage. The upshot is to remember to always use the port number in
your own VirtualHost declarations. Defaults to "*" if not specified.

=item *

B<VHOST_SERVER_NAME:> The host name under which Bricolage will run as a virtual
host in the Apache server. Defaults to the default host if not specified.

=back

=head2 Database Configuration

The database configuration directives tell Bricolage where to find its data, and
how to get it. Specifically, you want to assign to these directives the values
you passed to the -d and -m arguments of C<pgimport> (see above).

=over 4

=item *

B<DB_NAME:> The name of the Bricolage PostgreSQL database, and should be the
same as the value passed to the -d argument to C<pgimmport> (see above).
Defaults to "sharky" if not specified.

=item *

B<DBI_USER:> The name of the PostgreSQL user as whom Bricolage should connect to
the DB_NAME database. This should be the same as the username passed to the
first half of the -m argument to C<pgimport> (see above). Defaults to
"castellan" if not specified.

=item *

B<DBI_PASS:> The password of the PostgreSQL user as whom Bricolage should connect to
the DB_NAME database. This should be the same as the password passed to the
second half of the -m argument to C<pgimport> (see above). Defaults to
"nalletsac" if not specified.

=back

=head2 System User Configuration

This is the name and group of the system user as whom Bricolage and Apache run.

=over 4

=item *

B<SYS_USER:> The system user as whom Bricolage runs. Must be the same as the
C<User> directive used in the Apache configuration file specified in the
C<APACHE_CONF> configuration direcive. Defaults to "nobody" if not specified.

=item *

B<SYS_GROUP:> The system group of which SYS_USER is a member. Must be the same
as the C<Group> directive used in the Apache configuration file specified in the
C<APACHE_CONF> configuration direcive. Defaults to "nobody" if not specified.

=back

=head2 Mason Configuration

There are two parts to the Mason configuration. The first is for the Bricolage
UI environment, and thus it needs to point to the Bricolage UI Mason elements.
The second is for the Bricolage Publish environment, which is a separate
environment from the Bricolage UI environment. The directives for the Publish
environment will need to point to the directories where Bricolage Templates are
stored.

=over 4

=item *

B<MASON_COMP_ROOT:> Mason's element root. This is the directory in which all the
Bricolage UI elements are stored. Defaults to C<$BRICOLAGE_ROOT/comp> if not
specified.

=item *

B<MASON_DATA_ROOT:> Mason's data root. This where Mason stores the Bricolage UI
elements once they've been compilied Defaults to C<$BRICOLAGE_ROOT/data> if not
specified. Make sure that SYS_USER has permission to write to this directory.

=item *

B<BURN_ROOT:> The staging area directory where the burn system places content
files upon publication or preview. Defaults to C<$MASON_DATA_ROOT/burn> if not
specified. Make sure that SYS_USER has permission to write to this directory.

=item *

B<INCLUDE_XML_WRITER:> This directive, when switched on, causes Bricolage to
instantiate an XML::Writer object and to include it in all templates as a global
variable named $writer. See the XML::Writer documentation for more information.
Defaults to off if unspecified.

B<Note>: Only the Mason burner supports XML::Writer.

=item *

B<XML_WRITER_ARGS:> If INCLUDE_XML_WRITER is switched on, then this direcive is
passed to the instantiation method of the XML::Writer object. All arguments to
XML::Writer->new() are supported except the OUTPUT argument, which Bricolage
handles internally to ensure that data is sent directly to the template's output
file. Defaults to no arguments if not specified.

B<Note>: Only the Mason burner supports XML::Writer.

=back

=head2 Authentication Configuration

These directives set rules for Bricolage user authentication.

=over 4

=item *

B<AUTH_TTL:> The amount of time, in seconds, a user is allowed to be idle before
he/she is automatically logged out. Defaults to 8 hours (28,800 seconds) if not
specified.

=item *

B<AUTH_SECRET:> A random string that's used to encrypt the authentication cookie
information in a double-MD5 hashing scheme. It's a good idea to change this
value periodically so that anyone who might have seen it before can't
reverse-engineer the authentication cookie. If you're running the distribution
monitor (see below) on a different machine, be sure that this directive is
exactly the same as on the machine running the Bricolage distribution server.
Defaults to the following string if not specified:

  ^eFH5D,~3!f9o&3f_=dwePL3f:/.Oi|FG/3sd9=45oi%8GF*)4#0gn3)34tf\`3~fdIf^ N:

=item *

B<LOGIN_LENGTH:> The minimum length of login name allowed to users. Defaults to
"6" if not specified.

=item *

B<PASSWD_LENGTH:> The minimum length of password allowed to users. Note that
passwords can be of infinite length. Defaults to "6" if not specified.

=back

=head2 Character Set Configuration

All character data is stored in the PostgreSQL database in Unicode (UTF-8).
However, most browsers submit data to the Bricolage server in other character
sets. This directive specifies what character set to expect from Bricolage
users' browsers.

=over 4

=item *

B<CHAR_SET:> The character set of in which data will be passed to the API.
ISO-8859-1 should work for most Western European users. Note that this setting
is necessary as all data is stored in the database in Unicode. Defaults to
ISO-8859-1 if not specified.

=back

=head2 Distribution Configuration

These directives affect the how distribution is handled by Bricolage. There are
two basic ways to handle distribution. The first, default approach is to let the
Bricolage application server also handle distribution. In this case, the same
Apache processes that handle the UI will also handle distribution
responsibilities. The second approach is to set up a separate Apache server just
to handle distribution. That server will need access to C<$BRICOLAGE_ROOT/stage>
in order to read the files there and distribute them elsewhere. Making
C<$BRICOLAGE_ROOT/stage> an NFS mount will do the trick.

=begin comment

Will need to write a lot more documentation about this at some point -- and need
think about saving media to /stage instead of /media/assets, too.

=end comment

=over 4

=item *

B<ENABLE_DIST:> This directive indicates whether the Bricolage server will also
handle distribution responsibilities. If set to "On" or "Yes" or "1", the
Bricolage server will handle distribution. If set to any other value, it will
not. In this latter case, be sure you set up another server to do it. Note that
this directive has no effect on previews, as those need to be immediate and will
thus always be handled by the Bricolage server. Defaults to "1" if not
specified.

=item *

B<DIST_ATTEMPTS:> This directive tells the distribution engine how many times to
attempt to distribute a resource before giving up. This number can range from
"1" to "10", and defaults to "3" if not specified.

=item *

B<PREVIEW_LOCAL:> This directive tells Bricolage to use its own Apache server to
preview stories. If set to "On" or "Yes" or "1", Bricolage will use its own
Apache server to serve preview pages (using a directory prefix from the root).
If it's set to any other value, it will use a server from a destination with the
'Preview' checkbox checked. For large Bricolage installations where performance
is important, we recommend that you use a separate server for previews, as
using the Bricolage server itself adds a fair bit of overhead to every request
-- including requests outside of the preview directory. Defaults to "1" if not
specified.

=item *

B<PREVIEW_MASON:> This directive tells Bricolage to use Mason for local story
previews. If set to "On" or "Yes" or "1", Bricolage will use its own Apache
server and Mason to serve preview pages. If it's set to any other value, it will
not use Mason for local previews. For large Bricolage installations, we
recommend that you not use Bricolage's built-in previewing support (see above),
and even when you do, enabling Mason for local previews adds even more overhead
to every request -- including requests outside of the preview directory.
Defaults to "0" if not specified, and has no affect unless the PREVIEW_LOCAL
directive has been activated (see above).

=item *

B<DEF_MEDIA_TYPE:> Designates the default media type for assets where Bricolage
cannot ascertain the media type. The value of this directive must be present in
the database -- see Bric::Util::MediaType for more information. Defaults to
"text/html" if not specified.

=back

=head2 Alert Configuration

The Bricolage alerting system allows users to receive notifications upon the
triggering of certain events within the system (see Bric::Util::AlertType and
Bric::Util::Alert for the Alert API documentation). There are a few system-level
directives that affect Bricolage Alerting.

=over 4

=item *

B<SMTP_SERVER:> The DNS name of an SMTP server that the Alerting API can send
alerts to. All alerts are sent by email, so this directive is important to fill
out. Defaults to VHOST_SERVER_NAME directive if not specified.

=item *

B<ALERT_FROM:> The email address that appears in the 'From' header of emailed
alerts. Defaults to SERVER_ADMIN directive if not specified.

=begin comment

It might be worthwhile in a future version to allow Alert Type owners to set
this themselves.

=end comment

=item *

B<ALERT_TO_METH:> The email header used for addressing alert recipients. Use
"to" if you want everyone who receives the same alert to see who else received
it. Use "bcc" if you don't want anyone to see who else got an alert, or if you
just want to save the bandwidth. Defaults to "bcc" if not specified.

=begin comment

It might be worthwhile in a future version to allow Alert Type owners to set
this themselves.

=end comment

=back

=head2 Search Configuration

=over 4

=item *

B<FULL_SEARCH:> Enables Bricolage to perform sub-string searches in its database
queries, rather than merely to search at the beginning of a string. Full
sub-string searches are more expensive, since they cannot use database indexes,
but that may not matter if there are few records in your database. Many users
find the sub-string searches to be more intuitive, so enable it if you find the
trade-off to be worth it. Defaults to "Off" if not specified.

=back

=head2 File Naming Configuration

All files burned to the file system during publishes and previews must be named
(of course!), and they're named for the "File Name" and "File Extenstion"
properties of the Output Channel they're getting burned to. You can give these
properties whatever values you want (as long as they're legal on your file
system!), but here you can set some defaults that all Output channels will start
with.

=over 4

=item *

B<DEFAULT_FILENAME:> Sets the default filename that all new Output Channel will
start with in their "File Name" property. Combined with DEFAULT_FILE_EXT and a
page index number to uniquely name the file for a given story. Defaults to
"index" if not specified.

=item *

B<DEFAULT_FILE_EXT:> Sets the default file extention that all new Output Channel
will start with in their "File Name" property. Combined with DEFAULT_FILENAE and
a page index number to uniquely name the file for a given story. Defaults to
"html" if not specified.

=back

=head2 Perl Loading Configuration

=over 4

=item *

B<PERL_LOADER:> Pass in a line of Perl code, and it will be executed at startup
time in the same package spaces as your templates run in. This is so that you
only have to load stuff that you might often use once, such as CGI or
Apache::DBI. This should be a complete Perl statment that can simply be loaded,
and won't pause and wait for anything else, as otherwise your server will never
start! And be warned that this code is executed at server startup time, so
beware loading any variables that don't survive forks very well (such as
database handles). Defaults to load nothing if not specified.

B<Note>: Only the Mason burner supports PERL_LOADER.

=back

=head2 Virtual FTP Server Configuration

Bricolage includes a virtual FTP server that can be used to allow access to
Bricolage templates. This may provide a more comfortable development environment
for programmers working on templates. Many editors provide FTP modes that make
editing files via FTP almost as easy as editing files localy (ange-ftp for
Emacs, for example).

There are security risks to consider - FTP sends passwords unencrypted over the
network. If you are running Bricolage behind a firewall this might not be a
problem.

To enable the FTP server you'll need to install the Net::FTPServer Perl module.
After that you can configure the FTP server with the following options:

=over

=item *

B<ENABLE_FTP_SERVER:> Set this to 1 if you want to use the FTP server. Defaults
to 0.

=item *

B<FTP_PORT:> The port that the FTP server will run on. Users will need to know
this port to connect to the FTP server. Since you won't be running the server as
root you'll need to choose a port above 1024. Defaults to 2121.

=item *

B<FTP_ADDRESS:> Normally the FTP server will bind to all the available IP
addresses for your machine. If you set this variable then the server will only
bind to the specified address.

=item *

B<FTP_LOG:> Set this to the file where you want to FTP logs written
to. Defaults to $BRICOLAGE_ROOT/ftp.log if not set.

=item *

B<FTP_DEBUG:> If you set this to 1 you'll see a lot of useful tracing
information in the FTP logfile. This can help diagnose errors but is probably
only of intertest to developers. Defaults to 0.

=back

Next you'll need to start the FTP server as the same user that Apache runs as.
For example, if you run Apache as "nobody" you would use this command to start
the FTP server:

   su nobody -c "/usr/local/bricolage/bin/bric_ftpd -S"

The -S option to ftpd runs the FTP server in the background. For other
possibilities see the documentation for Net::FTPServer.

Once the server is up and running connect to it with an FTP client and
start editing templates. For more information see
L<Bric::Util::FTP::Server|Bric::Util::FTP::Server>.

=head2 UI Configuration

=over 4

=item *

B<DISABLE_NAV_LAYER:> Rather than have the UI's left side navigation menu
rendered in its own separate layer, make it a part of the raw HTML of the page.
This may be necessary if you encounter problems with the side navigation layer
in your browser. Note that by setting this directive to a true value, any
changes made to a form in the UI will be lost by clicking a menu item rather
than the "Save" button. Defaults to "0" if not specified.

=back

=head1 DIRECTORY PERMISSIONS

As noted above, you need to supply the user and group names under which
Bricolage will run. It's important that this user have permission to write to
certain directories, as Bricolage will store some data files on the file system.
So be sure to grant to SYS_USER and/or SYS_GROUP the necessary permissions to
write to the directories identified by the MASON_DATA_ROOT, BURN_ROOT, and
BURN_DATA_ROOT configuration directives. Also, Bricolage stores Media asset
files in C<$BRICOLAGE_ROOT/data/media>, so be sure the necessary permissions are
set on that directory as well. If you're using the default configuration
settings, then you'll only need to ensure that the following two directories are
fully writable by SYS_USER, since the directives point either to one of these
directories or to a subdirectory of these directories:

  $BRICOLAGE_ROOT/data
  $BRICOLAGE_ROOT/comp/data

=head1 INSTALLATION ISSUES

The following address a number of installation issues you might face.

=head2 Building SSL Certificate

If you choose to create your own SSL certificate and act as your own certificate
authority rather than use a known certificate authority such as VeriSign, it's
possible that you'll run into issues getting the server to start up with the
certificate properly. If so, you'll see errors in the Apache error log that look
like this:

  [Wed Jul  4 10:48:25 2001] [error] OpenSSL: error:14094412:SSL
  routines:SSL3_READ_BYTES:sslv3 alert bad certificate [Hint: Subject CN in
  certificate not server name or identical to CA!?]

This issue can be resolved by simply making sure that you enter different values
for the "Organization Unite Name" for the certificate authority certificate and
the server cirtificate.

If you're facing this issue, here's how to manually build a new certificate:

=over 4

=item 1.

Shut down Apache if it's running:

  /usr/local/bricolage/bin/bric_apachectl stop

=item 2.

Delete the existing installation of Apache:

  rm -rf /usr/local/apache*

=item 3.

Change directories into /usr/local/src/bricolage/apache_build/apache_1.2.xx.

=item 4.

Execute the following command:

  make certificate TYPE=custom

You will be prompted as you were during the inital installation. Follow the same
instructions, but be sure to use different values for the "Organization Unit
Name" in the two certificates. When you're prompted to encrypt the CA and Server
keys, enter "n" to avoid having to enter a passphrase every time you start
Apache, but enter "y" if you really don't trust your system users.

=item 5.

Execute the following command:

  make install

This will install Apache and the new certificate.

=item 4.

Start Apache again:

  /usr/local/bricolage/bin/bric_apachectl start

=back

=head1 SYSTEM ADMINISTRATION

Bricolage is a big application, with big system needs. Thus it's a good idea to
give some thought to sysem management, including disk partitioning and file
maintenance.

=head2 Database

By default, the Bricolage database is stored where all PostgreSQL databases are
stored -- /usr/local/pgsql/data by default. Depending on the needs of your
environment, the database can become quite large. We therefore recommend you
place this directory on a separate partition. Better yet, place it on its own
disk in order to optimize disk access time by preventing database access from
competing with other disk processes.

A great deal more maintenance is important for the database. See L<Bric::DBA>
for more detail.

=head2 Application

Bricolage stores all of its application files -- including the UI elements and
Perl libraries -- in C<$BRICOLAGE_ROOT>. Bricolage will make a lot of disk
accesses to be to MASON_DATA_ROOT, which is where all of the UI elements are
compiled and stored. The Perl libraries are stored in C<$BRICOLAGE_ROOT/lib>,
although mostly they will only be read on startup.

Bricolage creates a great many files on the filesystem, too, however. The
C<$BURN_ROOT/comp> directory houses the templates that are used to format
stories - you'll want to be sure to back it up regularly. The
C<$BURN_ROOT/stage> and C<$BURN_ROOT/preview> directories will get burned files
written to them upon publish and preview, respectively. These will be good
targets for periodic cleanup if you need to reclaim disk space, as generally the
files stored there will not be much accessed after they're created. If you
decide to clean some of them out to reclaim file space, just be sure not to
delete any files for which there are pending distribution jobs, otherwise the
distribution jobs will fail!

The C<$MASON_COMP_ROOT/data/preview> directory gets formatted story files copied
to it from C<$BURN_ROOT/preview> if the PREVIEW_LOCAL directive is set to true.
This directory doesn't need backing up, as these files are used only for
previewing purposes.

the C<$BRICOLAGE_ROOT/comp/data/media> directory gets all media asset files
written to it. This last directory is perhaps the most important, from a system
administration perspective, because if Bricolage is used to manage large
documents (e.g., QuickTime movies), this directory will start to use a lot of
space -- and especially if the media files themselves are versioned. Thus in
environments where many large media assets will be managed, it might make sense
to put this directory on its own partition or disk, as well. And remember to
back it up to prevent the loss of all of your media assets -- they aren't stored
anywhere else!

Bricolage also creates temporary files for caching user session data and
application data. All of these files are stored in sub directories of the local
system's $TMP environment variable (actually, the temp directory is determined
by the tmpdir() method of the File::Spec library, which uses the $TMP
environment variable and other means to determine the local OS's temporary
directory). Session files are stored in C<$TMP/bricolage/session> and
C<$TMP/bricolage/lock>. These directories should stay relatively free of cruft,
as the session files are regularly deleted when users logout or their login
sessions expire and they attempt to log back in. (However, in some cases we've
noticed a buildup of files in the lock directory.)

Bricolage also uses a cross-process caching mechanism to shara data between
Apache processes and applications. The data for this cache is stored in
C<$TMP/bricolage/cache>.

Bricolage comes with a script that cleans out old temporary files.
You can use this by adding a line to the crontab for the web server
user (often "nobody") like this:

   0 2 * * * /usr/local/bricolage/bin/clean_tmp.pl

This will run nightly at 2AM and clean out all files older than 12
hours. See the documentation in bin/clean_tmp.pl for more details.

=head1 AUTHOR

David Wheeler <david@wheeler.net>

=head1 SEE ALSO

L<Bric|Bric>

=cut
<|MERGE_RESOLUTION|>--- conflicted
+++ resolved
@@ -4,19 +4,11 @@
 
 =head1 VERSION
 
-<<<<<<< HEAD
-$Revision: 1.44 $
+$Revision: 1.45 $
 
 =head1 DATE
 
-$Date: 2002-02-22 18:57:23 $
-=======
-$Revision: 1.31.2.12 $
-
-=head1 DATE
-
-$Date: 2002-02-26 01:48:32 $
->>>>>>> f47089d3
+$Date: 2002-02-26 03:38:45 $
 
 =head1 DESCRIPTION
 
