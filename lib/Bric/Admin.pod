--- conflicted
+++ resolved
@@ -4,19 +4,11 @@
 
 =head1 VERSION
 
-<<<<<<< HEAD
-$Revision: 1.110 $
+$Revision: 1.111 $
 
 =head1 DATE
 
-$Date: 2003-07-25 04:39:24 $
-=======
-$Revision: 1.105.2.5 $
-
-=head1 DATE
-
-$Date: 2003-07-07 16:22:23 $
->>>>>>> f2567e7b
+$Date: 2003-07-25 18:11:00 $
 
 =head1 DESCRIPTION
 
