--- conflicted
+++ resolved
@@ -4,19 +4,11 @@
 
 =head1 VERSION
 
-<<<<<<< HEAD
-$Revision: 1.121 $
+$Revision: 1.122 $
 
 =head1 DATE
 
-$Date: 2003-09-30 16:07:23 $
-=======
-$Revision: 1.98.2.17 $
-
-=head1 DATE
-
-$Date: 2003-09-26 22:47:50 $
->>>>>>> bc2029f5
+$Date: 2003-10-03 05:58:13 $
 
 =head1 DESCRIPTION
 
@@ -128,15 +120,11 @@
 
 =item Params::Validate
 
-<<<<<<< HEAD
 =item Class::Container 0.09
 
-=item HTML::Mason 1.23
-=======
 =item Apache::Request 1.0
 
 =item HTML::Mason 1.16
->>>>>>> bc2029f5
 
 =item DBD::Pg
 
