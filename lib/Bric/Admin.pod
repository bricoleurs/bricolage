=head1 NAME

Bric::Admin - Bricolage System Administration Guide.

=head1 VERSION

<<<<<<< HEAD
$Revision: 1.47 $

=head1 DATE

$Date: 2002-02-28 18:33:57 $
=======
$Revision: 1.31.2.16 $

=head1 DATE

$Date: 2002-03-02 03:11:25 $
>>>>>>> f6305ba4

=head1 DESCRIPTION

This guide is intended for the system administrator in charge of installing,
configuring, or tuning a Bricolage system.

=head1 PACKAGES

Bricolage requires a lot of other components to be installed; here's a list of
them:

=over 4

=item *

Perl 5.6.0 (recommend 5.6.1)

=item *

Perl Modules:

=over 4

=item Storable

=item Time::HiRes

=item Unix::Syslog

=item Bundle::libnet

=item Devel::Symdump

=item DBI

=item Error

=item Cache::Cache

=item Digest::MD5

=item URI

=item HTML::Tagset

=item HTML::Parser

=item MIME::Base64

=item XML::Writer

=item LWP

=item Image::Info

=item Text::Iconv

=item MLDBM

=item Params::Validate

=item HTML::Mason 1.03

=item DBD::Pg

=item Apache::Session 1.54

=item Apache::libapreq

=item Test::Harness

=item Test::Simple

=item Parse::RecDescent

=item Text::Balanced

=item HTML::Template

=item HTML::Template::Expr

=item XML::Parser

=item XML::Simple

=item IO::Stringy

=item MIME::Parser

=item SOAP::Lite

=item Apache::ConfigFile

=item Apache::ConfigFile 0.14

=back

=item *

OpenSSL 0.9.6a (optional)

=item *

mod_ssl 2.8.4-1.3.20 - Apache Interface to OpenSSL (optional)

=item *

mod_perl 1.25 - Apache/Perl Integration

=item *

Apache 1.3.20

=item *

PostgreSQL 7.1.3

=item *

Bricolage 1.0.2

=back

=head1 INSTALLATION

At some point, we hope to have a makefile that will automate the installation of
all of these packages for you. Until then, the following instructions will get
you through installing all the needed components. If you're upgrading from an
older version of Bricolage see the UPGRADING section below.

=head2 Perl

The standard Perl installation should apply with no problems. We do recomend the
following Configure commands:

=over 4

=item -Umymalloc

This Configure command will build perl without perl's malloc. This is necessary
to prevent segfaults with XML::Parser under mod_perl.

=item  -Dinstallusrbinperl

This Configure command will arrange for /usr/bin/perl to be linked to the
current version of perl. If you don't specify this command, configure will
prompt you to find out whether to link /usr/bin/perl to the current version of
perl. We strongly suggest that you answer "yes".

=item -des

This optional command tells Configure that you except all the other defaults,
and it will therefore provide terse output during the configuration.

=back

Here is how to install Perl:

=over 4

=item *

Download the Perl source tarball from www.perl.com.

=item *

Gunzip and untar the sources.

=item *

Change to the source directory and execute these commands:

  sh Configure -Umymalloc -Dinstallusrbinperl -des
  make
  make test
  make install

=back

=head2 Perl Modules

There are quite a few Perl modules required by Bricolage (see "PACKAGES" above
for a list). The easiest way to install them all is to use CPAN.pm to download
the latest Bundle::Bricolage package from the CPAN and use it to install all the
required packages:

  perl -MCPAN -e install Bundle::Bricolage

However, manual installation of each of the required modules follows the usual
perl module installation process:

=over 4

=item *

Download the package sources.

=item *

Gunzip and untar the sources.

=item *

Change to the source directory and execute these commands:

  perl Makefile.PL
  make
  make test
  make install

=back

You can also use the CPAN module to install the modules (perldoc CPAN for
details), or use ActiveState PPM packages if they're available. We do recommend
that you install all but three of the required packages immediately after
installing Perl, and before installing the other software packages. (You must,
of course, install them B<all> after installing Perl; otherwise, they'll be
compiled under and associated with the extant perl on your system.) The three
exceptions are DBD::Pg, which can only be installed after PostgreSQL has been
installed (see below); and Apache::Session and libapreq, both of which can only
be installed once Apache and mod_perl have been installed.

=head2 OpenSSL (optional)

You'll need to install OpenSSL if you want to use Bricolage's SSL
support to run a more secure server, otherwise you can skip this step.
Installation of OpenSSL follows the usual conventions. Here's an
example:

=over 4

=item *

Download the OpenSSL source tarball from www.openssl.org.

=item *

Gunzip and untar the sources.

=item *

Change into the source directory, read the INSTALL file to see if you need to
use any Configure commands, and execute these commands:

  sh config <commands>
  make
  make test

=back

C<make install> insn't necessary because the sources will be compiled into
Apache.

=head2 Apache Interface to OpenSSL (mod_ssl) (optional)

You'll need to install mod_ss if you want to use Bricolage's SSL support to run
a more secure server, otherwise you can skip this step. Installation of mod_ssl
follows the usual conventions. Here's an example:

=over 4

=item *

Download the mod_ssl source tarball from www.modssl.org.

=item *

Gunzip and untar the sources.

=item *

Change into the source directory, read the INSTALL file to see if you need to
use any Configure commands. The only one required here is C<--with-apache>, so
you'll need to have already downloaded, gunzipped, and untarred the Apache
sources (see below). If you already have a server certificate and a server key,
use the C<--with-crt> and C<--with-key> commands to point to them. You might
also want to consider including the optional MM library (see mod_ssl's INSTALL
file for details). Then, execute this command:

  ./configure --with-apache=/usr/local/src/bricolage/apache_1.3.xx

Where "apache_1.3.xx" represents ther version of Apache you will be installing
(see the "Packages" section above for a recommended version number.

=back

C<make> and C<make install> aren't necessary because the sources will be
compiled into Apache.

=head2 Apache/Perl (mod_perl)

Installation of mod_perl follows the usual conventions for installing Perl
modules. It does require a number of Configure commands, however. The most
important command is <APACHE_SRC>, which points to the Apache sources. You will
need to have already downloaded, gunzipped, and untarred the Apache sources
before compiling mod_perl. Here's the routine:

=over 4

=item *

=item *

Download the mod_perl source tarball from perl.apache.org.

=item *

Gunzip and untar the sources.

=item *

Change into the source directory, read the INSTALL file to see if you need to
use any Configure commands other than those specified below. Then execute the
commands:

  perl Makefile.PL \
    APACHE_SRC=/usr/local/src/bricolage/apache_1.3.xx/src \
    DO_HTTPD=1 \
    USE_APACI=1 \
    PREP_HTTPD=1 \
    EVERYTHING=1
  make
  make install

=back

=head2 Apache

By now you've downloaded Apache and gunzipped and untarred its sources. There
are a lot of Configure commands supported by Apache. We recommend that you use
at least the following for Bricolage:

=over 4

=item --with-layout=Apache

This command selects the classical Apache path layout.

=item --disable-rule=EXPAT

This command prevents incompatabilities between Apache's implementation of the
Expat XML parser, and that used by Perl's XML::Parser module.

=item --enable-module=ssl (optional)

This command compiles in SSL support, using the mod_ssl sources configured
earlier.  You only need this option if you plan to use Bricolage's SSL support.

=item --enable-module=rewrite

This command enables the mod_rewrite module that ships with the Apache sources.
While mod_rewrite is not currently used in Bricolage, it may be in future
versions.

=item --enable-module=so

This command enables the mod_so module that ships with Apache. This shared
library is used by mod_perl.

=begin comment

Is this true, or did I make it up?

=end comment

=item --enable-module=proxy

This command enables the mod_proxy module.

=item --activate-module=src/modules/perl/libperl.a

This command compiles in mod_perl. The library it points to was installed by the
mod_perl make process.

=back

=over 4

=item *

The commands you'll execute, therefore, should look something like this:

  ./configure \
    "--with-layout=Apache" \
    "--disable-rule=EXPAT" \
    "--enable-module=rewrite" \
    "--enable-module=so" \
    "--enable-module=proxy" \
    "--activate-module=src/modules/perl/libperl.a"
  make

Or if you're planning to use SSL:

  ./configure \
    "--with-layout=Apache" \
    "--disable-rule=EXPAT" \
    "--enable-module=ssl" \
    "--enable-module=rewrite" \
    "--enable-module=so" \
    "--enable-module=proxy" \
    "--activate-module=src/modules/perl/libperl.a"
  make

=item *

If you plan to use SSL you'll need to install the SSL certificates
before you install Apache.  If you compiled OpenSSL with the
C<--with-crt> and C<--with-key> commands, you can skip this step.

If you don't have a formal certificate from a certificate authority
such as VeriSign then you can make a dummy certificate with the
command:

  make certificate TYPE=dummy

If you do have a formal certificate then can make a certificate with
the command:

  make certificate TYPE=custom

Near the end of the certificate creation process, you will be prompted
to enter information for the certificate.  Here you'll enter the
information for your certificate.  See the OpenSSL documentation for a
description of the certificate data.

You'll be prompted to enter the certificate information twice. Afterwards,
you'll see this prompt for each of the two new certificates:

  Encrypt the private key now? [Y/n]:

Enter "n" to avoid having to type in a passphrase every time you start Apache.
Enter "y" if you really don't trust your system users.

=item *

Finally, install Apache:

  make install

=item *

Don't forget to install the Apache::Session and Apache::libapreq perl
modules now (See "Perl Modules," above).

=back

And you're done! You can test the installation by calling

  /usr/local/apache/bin/apachectl configtest

=head2 PostgreSQL

PostgreSQL is an integral part of Bricolage: it's where all of your assets are
stored! Its installation is pretty straight-forward and typical, but it requires
a number of extra steps that one might not expect. 

If you're using Redhat Linux you may already have Postgres installed.
If so, all you need to do to get it ready for use with Bricolage is
edit your postgresql.conf file (run C<locate postgresql.conf> to find
it) and turn on the tcpip_socket option:

  tcpip_socket = true

Otherwise, here are the installation details:

=over 4

=item *

Download the PostgreSQL source tarball from www.postgresql.org.

=item *

Gunzip and untar the sources.

=item *

Create a new system user named "postgres". This is the user that will start the
PostgreSQL server. The startup scripts that come with PostgreSQL mostly seem to
expect that the postgres user will use the tcsh shell, so you may wish to set
that shell now. Here's an example under Linux:

  /usr/sbin/useradd -d /home/postgres postgres -s /bin/tcsh

=item *

Change into the source directory and read the INSTALL file to see if you need to
use any Configure commands. One Configure command is required by Bricolage:
C<--enable-multibyte=UNICODE>. Because Bric stores all of its textual data in
Unicode format, this command is not optional. If you require the use of a
different character set for your installation, see the CHAR_SET configuration
directive above to ensure that data will be translated to and from your
character set and the Unicode stored in the database.

=item *

Install PostgreSQL:

  ./configure --enable-multibyte=UNICODE
  make
  make install

=item *

Now make a directory in which you want to keep your PostgreSQL databases,
including the Bricolage database. Make the "postgres" user the owner of that
directory. Think carefully about where you want this directory to be, and on
what partition. The Bricolage database will get to be quite large, and will
require a great deal of disk accessing, so we recommend you put it on its own
partition. This example just demonstrates the default:

  mkdir /usr/local/pgsql/data
  chown postgres /usr/local/pgsql/data

=item *

Intitialize the PostgreSQL database. Be sure to pass the directory you just
created to the C<-D> command.

  su - postgres -c "/usr/local/pgsql/bin/initdb -D /usr/local/pgsql/data"

=item *

Start the PostgreSQL "postmaster". You can use one of the scripts in
contrib/start-scripts.

=item *

Make the PostgreSQL documentation. This step is optional, if you don't need the
docs or have them available elsewhere:

  cd docs
  make install

=item *

Don't forget to install the DBD::Pg perl module! You'll need to set the
C<POSTGRES_INCLUDE> and C<POSTGRES_LIB> environment variables, first:

  POSTGRES_INCLUDE=/usr/local/pgsql/include
  POSTGRES_LIB=/usr/local/pgsql/lib
  export POSTGRES_INCLUDE POSTGRES_LIB
  cd /path/to/DBD-Pg-1.00
  perl Makefile.PL
  make
  make test
  make install

=back

And now PostgreSQL is ready to go!

=head2 Bricolage

With the 1.4.0 release, Bricolage can be installed using the new configure system:

=over

=item *

Download the latest Bricolage sources from L<http://bricolage.sourceforge.net/>.

=item *

Decompress the Bricolage sources into a directory of your choice and chnage into
that directory.

=item *

Read the configure options and determine which you need to install Bricolage:

  ./configure --help

=item *

Install Bricolage:

  ./configure [options]
  make
  make install

=back

If you run into problem, please file a bug report at
L<http://bricolage-bugzilla.thepirtgroup.com> and then try the manual
installation instructions below.

When all of the basic software components have been installed, start PostgreSQL.
You can use one of the scripts in startup/ if you like.

=head2 Bricolage (Manual Installation)

Here's how to install Bricolage manually.

=over

=item *

Download the latest Bricolage sources from L<http://bricolage.sourceforge.net/>.
Decompress them into /usr/local/bricolage.

=item *

Change directories into /usr/local/bricolage/bin and run bric_pgimport
as follows:

  ./bric_pgimport -u postgres -p postgres -d dbname -c -m db_user:db_password

Where 'dbname' is the name you want the Bricolage database to be called in
PostgreSQL, and 'db_user' and 'db_password' are the user name and password to be
created in the PostgreSQL database, and under which the Bricolage application
will run. Note that the -u argument must represent a PostgreSQL user with CREATE
DATABASE and CREATE USER permissions. The 'bric_user' user will be creaed
without these permissions (the 'dbname' database will be owned by the user
passed in via the -u argument), but will be granted full CREATE, DELETE, UPDATE,
and SELECT permissions an all objects in the Bricolage database.

See L<Bric::DBA/> for more information on database security. You may want to
alter the default security policy. Also, bric_import uses a TCP/IP connection so
you may need to run postmaster with the I<-i> option.

=item *

Configure Apache to use Bricolage. To have Bricolage run as the main server
process on your Apache server, simply add the following two lines to your
httpd.conf file (an example is provided in conf/httpd.conf):

  PerlPassEnv BRICOLAGE_ROOT
  PerlModule Bric::App::ApacheConfig

But you can also configure Bricolage to run on a virutal host. See
<"Configuration"> below.

=item *

Start Apache. Use one of the scripts in scripts/ if you like. You can manually
start it via the following command:

  /user/local/bricolage/bin/bric_apachectl start

=item *

Try to hit the web server. If you're prompted for a login, you're in! If not,
check the Apache error log to figure out what might have gone wrong.

To start using Bricolage, log in as the default user. The user name is "admin"
and the password is "change me now!". This user is not special, so you can
change it however you like. The first thing you should do is to B<change the
admin login password> so that others who download the Bricolage sources can't
just use that login to get into I<your> installation! Now use the admin login to
create other user accounts.

=back

=head1 UPGRADING

To upgrade Bricolage, first stop the server:

  bin/bric_apachectl stop

Save a copy of your bricolage.conf file, so you don't overwrite it:

  cp conf/bricolage.conf conf/bricolage.conf.old

Install the latest Bundle::Bricolage from CPAN to make sure that you have all
the needed modules (or read through the list of required modules above and do it
yourself). Then copy in the new sources from the distribution into you bricolage
directory.

  cp -a /path/to/new/bricolage .

Run the upgrade scripts needed for upgrading to the new version. The upgrade
scripts are in the install/upgrade/ directory. Run .sql scripts with psql
and .pl scripts with perl. For example, to upgrade from 1.0.2 to 1.2.0:

  psql -U postgres_user -f install/upgrade/1.2.0/burner.sql bric_database_name

  psql -U postgres_user -f install/upgrade/1.2.0/oc_include.sql bric_database_name

  perl install/upgrade/1.2.0/rm_dhandlers.pl

You'll need to adjust the psql line to match your PostrgeSQL settings
(postgres_user and bric_database_name). Also, you may need to edit
oc_include.sql if you need to GRANT access to your database to a user other than
"nobody". The GRANT statements are at the bottom of the file.

Now edit the new bricolage.conf file to match your old settings using the
bricolage.conf.old settings you saved as a guide. Don't just copy the old
settings back into place - there may be new configuration variables that you'll
need to set for the new version. See the CONFIGURATION section below for
details.

Start up Bricolage and enjoy the new features!

  bin/bric_apachectl start

=head1 CONFIGURATION

Configuration of Bricolage is handled via two interfaces. The first is the user
interface, where application administrators can set preferences such as Time
Zone and Date Format. The second interface -- and the one of interest to us here
-- is the Bricolage configuration file, which you'll find at
/usr/local/bricolage/conf/bricolage.conf. This file is designed for system
configuration, and thus to be edited by system administrators -- in other words,
the audience of for this document.

The Bricolage configuration file contains a number of configuration options,
each of which falls roughly into a number of categories, described below. Edit
this document to tweak the functionality of Bricolage. The vast majority of
configuration issues can be resolved by editing this docuement alone.

B<Note:> Bricolage uses the C<BRICOLAGE_ROOT> environment variable to determine
where to find all of its libraries and configuration files. If this environment
variable is not defined in the shell before starting Bricolage, Bricolage will
default to '/usr/local/bricolage'. If you have installed Bricolage in any other
location, you will need to set this environment variable before you start
Bricolage or use any of its tools. The value of this environment variable is
important for many of the configuration directives, as well. You will find it
represented in this document as C<$BRICOLAGE_ROOT>.

And now, on with the descriptions of the Bricolage configuration directives.

=head2 Apache Configuration

These settings relate the similarly-named Apache run-time configuration
directives. (In fact, the descriptions here are largely cribbed from the Apache
documentation.) Read the Apache documentation for more information on these and
other Apache directives. Depending on your environment, changing some of these
may help improve performance.

B<Note:> These configuration settings are used directly in the Apache
configuration file. Thus, advanced users can configure Apache themselves by
editing the httpd.conf file directly. This is not recommended in most cases,
however, as Bricolage uses Perl to configure Apache, and some of the
configurations are used elsewhere, too. If you decide to edit the httpd.conf
file yourself, however, be sure to also update the bricolage.conf file, so that
the settings stay in sync.

=over 4

=item *

B<APACHE_BIN:> This directive sets the location of the Apache server binary.
Defaults to C</usr/local/apache/bin/httpd> if not specified. This isn't
portable, so we recommend you set it! Used only in bric_apachectl.

=item *

B<APACHE_CONF:> This directive sets the location of the Apache server
configuration file. Defaults to C</usr/local/apache/conf/httpd.conf> if not
specified. This isn't portable, so we recommend you set it! Used only in
bric_apachectl.

=item *

B<LISTEN_PORT:> The TCP/IP Port on which the Bricolage server should listen for
requests. Defaults to 80 if not specified. You must also tell Apache to listen
on this port in the configuration file specified in C<APACHE_CONF> (using
Listen, Port, or BindAddress). B<Note:> If the C<SSL_ENABLE> directive has been
turned on, then C<LISTEN_PORT> I<must> be set to 80. The Bricolage server will
not start if C<SSL_ENABLE> is on and C<LISTEN_PORT> is set to a value other than
80.

=item *

B<SSL_ENABLE:> Turn on this boolean directive to enable SSL support. The Apache
OpenSSL interface (mod_ssl) is an optional part of the Bricolage application.
Not only does it enabled secure logons to the system, but it also allows
completely secure access to the entire application, should you need it (and not
need to worry about the performance overhead). Make sure you've followed the
installation instructions for building a mod_ssl Apache. Disabled by default.
B<Note:> The C<LISTEN_PORT> directive I<must> be set to 80 if C<SSL_ENABLE> is
on. The Bricolage server will not start if C<SSL_ENABLE> is on and
C<LISTEN_PORT> is set to a value other than 80.

=item *

B<NAME_VHOST:> The IP address on which the virtual host name specified in the
C<VHOST_SERVER_NAME> directive will respond. Note that the syntax for this
directive is identical to the syntax for Apache's C<NameVirtualHost> directive.
Also note that the VirtualHost record that Bricolage creates will be for
C<NAME_VHOST . ':' . LISTEN_PORT>, so if you want to identify your own vitual
hosts to listen for on the same IP address, you will need to include the port
number in your C<VirtualHost> declarations. Also note that if the C<SSL_ENABLE>
is turned on, then a C<NAME_VHOST . ':443'> VirtualHost directive will also be
created by Bricolage. The upshot is to remember to always use the port number in
your own VirtualHost declarations. Defaults to "*" if not specified.

=item *

B<VHOST_SERVER_NAME:> The host name under which Bricolage will run as a virtual
host in the Apache server. Defaults to the default host if not specified.

=back

=head2 Database Configuration

The database configuration directives tell Bricolage where to find its data, and
how to get it. Specifically, you want to assign to these directives the values
you passed to the -d and -m arguments of C<pgimport> (see above).

=over 4

=item *

B<DB_NAME:> The name of the Bricolage PostgreSQL database, and should be the
same as the value passed to the -d argument to C<pgimmport> (see above).
Defaults to "sharky" if not specified.

=item *

B<DBI_USER:> The name of the PostgreSQL user as whom Bricolage should connect to
the DB_NAME database. This should be the same as the username passed to the
first half of the -m argument to C<pgimport> (see above). Defaults to
"castellan" if not specified.

=item *

B<DBI_PASS:> The password of the PostgreSQL user as whom Bricolage should connect to
the DB_NAME database. This should be the same as the password passed to the
second half of the -m argument to C<pgimport> (see above). Defaults to
"nalletsac" if not specified.

=back

=head2 System User Configuration

This is the name and group of the system user as whom Bricolage and Apache run.

=over 4

=item *

B<SYS_USER:> The system user as whom Bricolage runs. Must be the same as the
C<User> directive used in the Apache configuration file specified in the
C<APACHE_CONF> configuration direcive. Defaults to "nobody" if not specified.

=item *

B<SYS_GROUP:> The system group of which SYS_USER is a member. Must be the same
as the C<Group> directive used in the Apache configuration file specified in the
C<APACHE_CONF> configuration direcive. Defaults to "nobody" if not specified.

=back

=head2 Mason Configuration

There are two parts to the Mason configuration. The first is for the Bricolage
UI environment, and thus it needs to point to the Bricolage UI Mason elements.
The second is for the Bricolage Publish environment, which is a separate
environment from the Bricolage UI environment. The directives for the Publish
environment will need to point to the directories where Bricolage Templates are
stored.

=over 4

=item *

B<MASON_COMP_ROOT:> Mason's element root. This is the directory in which all the
Bricolage UI elements are stored. Defaults to C<$BRICOLAGE_ROOT/comp> if not
specified.

=item *

B<MASON_DATA_ROOT:> Mason's data root. This where Mason stores the Bricolage UI
elements once they've been compilied Defaults to C<$BRICOLAGE_ROOT/data> if not
specified. Make sure that SYS_USER has permission to write to this directory.

=item *

B<BURN_ROOT:> The staging area directory where the burn system places content
files upon publication or preview. Defaults to C<$MASON_DATA_ROOT/burn> if not
specified. Make sure that SYS_USER has permission to write to this directory.

=item *

B<INCLUDE_XML_WRITER:> This directive, when switched on, causes Bricolage to
instantiate an XML::Writer object and to include it in all templates as a global
variable named $writer. See the XML::Writer documentation for more information.
Defaults to off if unspecified.

B<Note>: Only the Mason burner supports XML::Writer.

=item *

B<XML_WRITER_ARGS:> If INCLUDE_XML_WRITER is switched on, then this direcive is
passed to the instantiation method of the XML::Writer object. All arguments to
XML::Writer->new() are supported except the OUTPUT argument, which Bricolage
handles internally to ensure that data is sent directly to the template's output
file. Defaults to no arguments if not specified.

B<Note>: Only the Mason burner supports XML::Writer.

=back

=head2 Authentication Configuration

These directives set rules for Bricolage user authentication.

=over 4

=item *

B<AUTH_TTL:> The amount of time, in seconds, a user is allowed to be idle before
he/she is automatically logged out. Defaults to 8 hours (28,800 seconds) if not
specified.

=item *

B<AUTH_SECRET:> A random string that's used to encrypt the authentication cookie
information in a double-MD5 hashing scheme. It's a good idea to change this
value periodically so that anyone who might have seen it before can't
reverse-engineer the authentication cookie. If you're running the distribution
monitor (see below) on a different machine, be sure that this directive is
exactly the same as on the machine running the Bricolage distribution server.
Defaults to the following string if not specified:

  ^eFH5D,~3!f9o&3f_=dwePL3f:/.Oi|FG/3sd9=45oi%8GF*)4#0gn3)34tf\`3~fdIf^ N:

=item *

B<LOGIN_LENGTH:> The minimum length of login name allowed to users. Defaults to
"6" if not specified.

=item *

B<PASSWD_LENGTH:> The minimum length of password allowed to users. Note that
passwords can be of infinite length. Defaults to "6" if not specified.

=back

=head2 Character Set Configuration

All character data is stored in the PostgreSQL database in Unicode (UTF-8).
However, most browsers submit data to the Bricolage server in other character
sets. This directive specifies what character set to expect from Bricolage
users' browsers.

=over 4

=item *

B<CHAR_SET:> The character set of in which data will be passed to the API.
ISO-8859-1 should work for most Western European users. Note that this setting
is necessary as all data is stored in the database in Unicode. Defaults to
ISO-8859-1 if not specified.

=back

=head2 Distribution Configuration

These directives affect the how distribution is handled by Bricolage. There are
two basic ways to handle distribution. The first, default approach is to let the
Bricolage application server also handle distribution. In this case, the same
Apache processes that handle the UI will also handle distribution
responsibilities. The second approach is to set up a separate Apache server just
to handle distribution. That server will need access to C<$BRICOLAGE_ROOT/stage>
in order to read the files there and distribute them elsewhere. Making
C<$BRICOLAGE_ROOT/stage> an NFS mount will do the trick.

=begin comment

Will need to write a lot more documentation about this at some point -- and need
think about saving media to /stage instead of /media/assets, too.

=end comment

=over 4

=item *

B<ENABLE_DIST:> This directive indicates whether the Bricolage server will also
handle distribution responsibilities. If set to "On" or "Yes" or "1", the
Bricolage server will handle distribution. If set to any other value, it will
not. In this latter case, be sure you set up another server to do it. Note that
this directive has no effect on previews, as those need to be immediate and will
thus always be handled by the Bricolage server. Defaults to "1" if not
specified.

=item *

B<DIST_ATTEMPTS:> This directive tells the distribution engine how many times to
attempt to distribute a resource before giving up. This number can range from
"1" to "10", and defaults to "3" if not specified.

=item *

B<PREVIEW_LOCAL:> This directive tells Bricolage to use its own Apache server to
preview stories. If set to "On" or "Yes" or "1", Bricolage will use its own
Apache server to serve preview pages (using a directory prefix from the root).
If it's set to any other value, it will use a server from a destination with the
'Preview' checkbox checked. For large Bricolage installations where performance
is important, we recommend that you use a separate server for previews, as
using the Bricolage server itself adds a fair bit of overhead to every request
-- including requests outside of the preview directory. Defaults to "1" if not
specified.

=item *

B<PREVIEW_MASON:> This directive tells Bricolage to use Mason for local story
previews. If set to "On" or "Yes" or "1", Bricolage will use its own Apache
server and Mason to serve preview pages. If it's set to any other value, it will
not use Mason for local previews. For large Bricolage installations, we
recommend that you not use Bricolage's built-in previewing support (see above),
and even when you do, enabling Mason for local previews adds even more overhead
to every request -- including requests outside of the preview directory.
Defaults to "0" if not specified, and has no affect unless the PREVIEW_LOCAL
directive has been activated (see above).

=item *

B<DEF_MEDIA_TYPE:> Designates the default media type for assets where Bricolage
cannot ascertain the media type. The value of this directive must be present in
the database -- see Bric::Util::MediaType for more information. Defaults to
"text/html" if not specified.

=back

=head2 Alert Configuration

The Bricolage alerting system allows users to receive notifications upon the
triggering of certain events within the system (see Bric::Util::AlertType and
Bric::Util::Alert for the Alert API documentation). There are a few system-level
directives that affect Bricolage Alerting.

=over 4

=item *

B<SMTP_SERVER:> The DNS name of an SMTP server that the Alerting API can send
alerts to. All alerts are sent by email, so this directive is important to fill
out. Defaults to VHOST_SERVER_NAME directive if not specified.

=item *

B<ALERT_FROM:> The email address that appears in the 'From' header of emailed
alerts. Defaults to SERVER_ADMIN directive if not specified.

=begin comment

It might be worthwhile in a future version to allow Alert Type owners to set
this themselves.

=end comment

=item *

B<ALERT_TO_METH:> The email header used for addressing alert recipients. Use
"to" if you want everyone who receives the same alert to see who else received
it. Use "bcc" if you don't want anyone to see who else got an alert, or if you
just want to save the bandwidth. Defaults to "bcc" if not specified.

=begin comment

It might be worthwhile in a future version to allow Alert Type owners to set
this themselves.

=end comment

=back

=head2 Search Configuration

=over 4

=item *

B<FULL_SEARCH:> Enables Bricolage to perform sub-string searches in its database
queries, rather than merely to search at the beginning of a string. Full
sub-string searches are more expensive, since they cannot use database indexes,
but that may not matter if there are few records in your database. Many users
find the sub-string searches to be more intuitive, so enable it if you find the
trade-off to be worth it. Defaults to "Off" if not specified.

=back

=head2 File Naming Configuration

All files burned to the file system during publishes and previews must be named
(of course!), and they're named for the "File Name" and "File Extenstion"
properties of the Output Channel they're getting burned to. You can give these
properties whatever values you want (as long as they're legal on your file
system!), but here you can set some defaults that all Output channels will start
with.

=over 4

=item *

B<DEFAULT_FILENAME:> Sets the default filename that all new Output Channel will
start with in their "File Name" property. Combined with DEFAULT_FILE_EXT and a
page index number to uniquely name the file for a given story. Defaults to
"index" if not specified.

=item *

B<DEFAULT_FILE_EXT:> Sets the default file extention that all new Output Channel
will start with in their "File Name" property. Combined with DEFAULT_FILENAE and
a page index number to uniquely name the file for a given story. Defaults to
"html" if not specified.

=back

=head2 Perl Loading Configuration

=over 4

=item *

B<PERL_LOADER:> Pass in a line of Perl code, and it will be executed at startup
time in the same package spaces as your templates run in. This is so that you
only have to load stuff that you might often use once, such as CGI.pm or
Apache::DBI. This should be a complete Perl statement that can simply be loaded,
and won't pause and wait for anything else, as otherwise your server will never
start! And be warned that this code is executed at server startup time, so
beware loading any variables that don't survive forks very well (such as
database handles). Defaults to load nothing if not specified.

B<Note>: Only the Mason burner supports PERL_LOADER.

=back

=head2 Virtual FTP Server Configuration

Bricolage includes a virtual FTP server that can be used to allow access to
Bricolage templates. This may provide a more comfortable development environment
for programmers working on templates. Many editors provide FTP modes that make
editing files via FTP almost as easy as editing files localy (ange-ftp for
Emacs, for example).

There are security risks to consider - FTP sends passwords unencrypted over the
network. If you are running Bricolage behind a firewall this might not be a
problem.

To enable the FTP server you'll need to install the Net::FTPServer Perl module.
After that you can configure the FTP server with the following options:

=over

=item *

B<ENABLE_FTP_SERVER:> Set this to 1 if you want to use the FTP server. Defaults
to 0.

=item *

B<FTP_PORT:> The port that the FTP server will run on. Users will need to know
this port to connect to the FTP server. Since you won't be running the server as
root you'll need to choose a port above 1024. Defaults to 2121.

=item *

B<FTP_ADDRESS:> Normally the FTP server will bind to all the available IP
addresses for your machine. If you set this variable then the server will only
bind to the specified address.

=item *

B<FTP_LOG:> Set this to the file where you want to FTP logs written
to. Defaults to $BRICOLAGE_ROOT/ftp.log if not set.

=item *

B<FTP_DEBUG:> If you set this to 1 you'll see a lot of useful tracing
information in the FTP logfile. This can help diagnose errors but is probably
only of intertest to developers. Defaults to 0.

=back

Next you'll need to start the FTP server as the same user that Apache runs as.
For example, if you run Apache as "nobody" you would use this command to start
the FTP server:

   su nobody -c "/usr/local/bricolage/bin/bric_ftpd -S"

The -S option to ftpd runs the FTP server in the background. For other
possibilities see the documentation for Net::FTPServer.

Once the server is up and running connect to it with an FTP client and
start editing templates. For more information see
L<Bric::Util::FTP::Server|Bric::Util::FTP::Server>.

=head2 UI Configuration

=over 4

=item *

B<DISABLE_NAV_LAYER:> Rather than have the UI's left side navigation menu
rendered in its own separate layer, make it a part of the raw HTML of the page.
This may be necessary if you encounter problems with the side navigation layer
in your browser. Note that by setting this directive to a true value, any
changes made to a form in the UI will be lost by clicking a menu item rather
than the "Save" button. Defaults to "0" if not specified.

=back

=head1 DIRECTORY PERMISSIONS

As noted above, you need to supply the user and group names under which
Bricolage will run. It's important that this user have permission to write to
certain directories, as Bricolage will store some data files on the file system.
So be sure to grant to SYS_USER and/or SYS_GROUP the necessary permissions to
write to the directories identified by the MASON_DATA_ROOT, BURN_ROOT, and
BURN_DATA_ROOT configuration directives. Also, Bricolage stores Media asset
files in C<$BRICOLAGE_ROOT/data/media>, so be sure the necessary permissions are
set on that directory as well. If you're using the default configuration
settings, then you'll only need to ensure that the following two directories are
fully writable by SYS_USER, since the directives point either to one of these
directories or to a subdirectory of these directories:

  $BRICOLAGE_ROOT/data
  $BRICOLAGE_ROOT/comp/data

=head1 INSTALLATION ISSUES

The following address a number of installation issues you might face.

=head2 Building SSL Certificate

If you choose to create your own SSL certificate and act as your own certificate
authority rather than use a known certificate authority such as VeriSign, it's
possible that you'll run into issues getting the server to start up with the
certificate properly. If so, you'll see errors in the Apache error log that look
like this:

  [Wed Jul  4 10:48:25 2001] [error] OpenSSL: error:14094412:SSL
  routines:SSL3_READ_BYTES:sslv3 alert bad certificate [Hint: Subject CN in
  certificate not server name or identical to CA!?]

This issue can be resolved by simply making sure that you enter different values
for the "Organization Unite Name" for the certificate authority certificate and
the server cirtificate.

If you're facing this issue, here's how to manually build a new certificate:

=over 4

=item 1.

Shut down Apache if it's running:

  /usr/local/bricolage/bin/bric_apachectl stop

=item 2.

Delete the existing installation of Apache:

  rm -rf /usr/local/apache*

=item 3.

Change directories into /usr/local/src/bricolage/apache_build/apache_1.2.xx.

=item 4.

Execute the following command:

  make certificate TYPE=custom

You will be prompted as you were during the inital installation. Follow the same
instructions, but be sure to use different values for the "Organization Unit
Name" in the two certificates. When you're prompted to encrypt the CA and Server
keys, enter "n" to avoid having to enter a passphrase every time you start
Apache, but enter "y" if you really don't trust your system users.

=item 5.

Execute the following command:

  make install

This will install Apache and the new certificate.

=item 4.

Start Apache again:

  /usr/local/bricolage/bin/bric_apachectl start

=back

=head1 SYSTEM ADMINISTRATION

Bricolage is a big application, with big system needs. Thus it's a good idea to
give some thought to sysem management, including disk partitioning and file
maintenance.

=head2 Database

By default, the Bricolage database is stored where all PostgreSQL databases are
stored -- /usr/local/pgsql/data by default. Depending on the needs of your
environment, the database can become quite large. We therefore recommend you
place this directory on a separate partition. Better yet, place it on its own
disk in order to optimize disk access time by preventing database access from
competing with other disk processes.

A great deal more maintenance is important for the database. See L<Bric::DBA>
for more detail.

=head2 Application

Bricolage stores all of its application files -- including the UI elements and
Perl libraries -- in C<$BRICOLAGE_ROOT>. Bricolage will make a lot of disk
accesses to be to MASON_DATA_ROOT, which is where all of the UI elements are
compiled and stored. The Perl libraries are stored in C<$BRICOLAGE_ROOT/lib>,
although mostly they will only be read on startup.

Bricolage creates a great many files on the filesystem, too, however. The
C<$BURN_ROOT/comp> directory houses the templates that are used to format
stories - you'll want to be sure to back it up regularly. The
C<$BURN_ROOT/stage> and C<$BURN_ROOT/preview> directories will get burned files
written to them upon publish and preview, respectively. These will be good
targets for periodic cleanup if you need to reclaim disk space, as generally the
files stored there will not be much accessed after they're created. If you
decide to clean some of them out to reclaim file space, just be sure not to
delete any files for which there are pending distribution jobs, otherwise the
distribution jobs will fail!

The C<$MASON_COMP_ROOT/data/preview> directory gets formatted story files copied
to it from C<$BURN_ROOT/preview> if the PREVIEW_LOCAL directive is set to true.
This directory doesn't need backing up, as these files are used only for
previewing purposes.

the C<$BRICOLAGE_ROOT/comp/data/media> directory gets all media asset files
written to it. This last directory is perhaps the most important, from a system
administration perspective, because if Bricolage is used to manage large
documents (e.g., QuickTime movies), this directory will start to use a lot of
space -- and especially if the media files themselves are versioned. Thus in
environments where many large media assets will be managed, it might make sense
to put this directory on its own partition or disk, as well. And remember to
back it up to prevent the loss of all of your media assets -- they aren't stored
anywhere else!

Bricolage also creates temporary files for caching user session data and
application data. All of these files are stored in sub directories of the local
system's $TMP environment variable (actually, the temp directory is determined
by the tmpdir() method of the File::Spec library, which uses the $TMP
environment variable and other means to determine the local OS's temporary
directory). Session files are stored in C<$TMP/bricolage/session> and
C<$TMP/bricolage/lock>. These directories should stay relatively free of cruft,
as the session files are regularly deleted when users logout or their login
sessions expire and they attempt to log back in. (However, in some cases we've
noticed a buildup of files in the lock directory.)

Bricolage also uses a cross-process caching mechanism to shara data between
Apache processes and applications. The data for this cache is stored in
C<$TMP/bricolage/cache>.

Bricolage comes with a script that cleans out old temporary files.
You can use this by adding a line to the crontab for the web server
user (often "nobody") like this:

   0 2 * * * /usr/local/bricolage/bin/clean_tmp.pl

This will run nightly at 2AM and clean out all files older than 12
hours. See the documentation in bin/clean_tmp.pl for more details.

=head1 AUTHOR

David Wheeler <david@wheeler.net>

=head1 SEE ALSO

L<Bric|Bric>

=cut
<|MERGE_RESOLUTION|>--- conflicted
+++ resolved
@@ -4,19 +4,11 @@
 
 =head1 VERSION
 
-<<<<<<< HEAD
-$Revision: 1.47 $
+$Revision: 1.48 $
 
 =head1 DATE
 
-$Date: 2002-02-28 18:33:57 $
-=======
-$Revision: 1.31.2.16 $
-
-=head1 DATE
-
-$Date: 2002-03-02 03:11:25 $
->>>>>>> f6305ba4
+$Date: 2002-03-07 01:28:20 $
 
 =head1 DESCRIPTION
 
