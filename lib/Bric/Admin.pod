=head1 NAME

Bric::Admin - Bricolage System Administration Guide.

=head1 VERSION

<<<<<<< HEAD
$Revision: 1.43 $

=head1 DATE

$Date: 2002-02-20 20:51:27 $
=======
$Revision: 1.31.2.10 $

=head1 DATE

$Date: 2002-02-09 02:20:49 $
>>>>>>> 5a525d08

=head1 DESCRIPTION

This guide is intended for the system administrator in charge of installing,
configuring, or tuning a Bricolage system.

=head1 PACKAGES

Bricolage requires a lot of other components to be installed; here's a list of
them:

=over 4

=item *

Perl 5.6.1

=item *

Perl Modules:

=over 4

=item Storable

=item Time::HiRes

=item Unix::Syslog

=item Bundle::libnet

=item Devel::Symdump

=item DBI

<<<<<<< HEAD
=item Error
=======
=item Error 0.15

=item Cache::Cache 0.09
>>>>>>> 5a525d08

=item Cache::Cache

=item Digest::MD5

=item MD5

=item URI

=item HTML::Tagset

=item HTML::Parser

=item MIME::Base64

=item XML::Writer

=item LWP

=item Image::Info

=item Text::Iconv

=item MLDBM

=item Params::Validate

=item HTML::Mason 1.03

=item DBD::Pg

=item Apache::Session

=item Apache::libapreq

=item Test::Harness

=item Test::Simple

=item Parse::RecDescent

=item Text::Balanced

=item HTML::Template

=item HTML::Template::Expr

=item XML::Parser

=item XML::Simple

=item IO::Stringy

=item MIME::Parser

=item SOAP::Lite

=item Apache::ConfigFile

=item Apache::ConfigFile 0.14

=back

=item *

OpenSSL 0.9.6a (optional)

=item *

MM 1.1.3 - Shared Memory Library

=item *

mod_ssl 2.8.4-1.3.20 - Apache Interface to OpenSSL (optional)

=item *

mod_perl 1.25 - Apache/Perl Integration

=item *

Apache 1.3.20

=item *

PostgreSQL 7.1.3

=item *

Bricolage 1.0.2

=back

=head1 INSTALLATION

At some point, we hope to have a makefile that will automate the installation of
all of these packages for you. Until then, the following instructions will get
you through installing all the needed components. If you're upgrading from an
older version of Bricolage see the UPGRADING section below.

=head2 Perl

The standard Perl installation should apply with no problems. We do recomend the
following Configure commands:

=over 4

=item -Umymalloc

This Configure command will build perl without perl's malloc. This is necessary
to prevent segfaults with XML::Parser under mod_perl.

=item  -Dinstallusrbinperl

This Configure command will arrange for /usr/bin/perl to be linked to the
current version of perl. If you don't specify this command, configure will
prompt you to find out whether to link /usr/bin/perl to the current version of
perl. We strongly suggest that you answer "yes".

=item -des

This optional command tells Configure that you except all the other defaults,
and it will therefore provide terse output during the configuration.

=back

Here is how to install Perl:

=over 4

=item *

Download the Perl source tarball from www.perl.com.

=item *

Gunzip and untar the sources.

=item *

Change to the source directory and execute these commands:

  sh Configure -Umymalloc -Dinstallusrbinperl -des
  make
  make test
  make install

=back

=head2 Perl Modules

There are quite a few Perl modules required by Bricolage (see "PACKAGES" above
for a list). The easiest way to install them all is to use CPAN.pm to download
the latest Bundle::Bricolage package from the CPAN and use it to install all the
required packages:

  perl -MCPAN -e install Bundle::Bricolage

However, manual installation of each of the required modules follows the usual
perl module installation process:

=over 4

=item *

Download the package sources.

=item *

Gunzip and untar the sources.

=item *

Change to the source directory and execute these commands:

  perl Makefile.PL
  make
  make test
  make install

=back

You can also use the CPAN module to install the modules (perldoc CPAN for
details), or use ActiveState PPM packages if they're available. We do recommend
that you install all but three of the required packages immediately after
installing Perl, and before installing the other software packages. (You must,
of course, install them B<all> after installing Perl; otherwise, they'll be
compiled under and associated with the extant perl on your system.) The three
exceptions are DBD::Pg, which can only be installed after PostgreSQL has been
installed (see below); and Apache::Session and libapreq, both of which can only
be installed once Apache and mod_perl have been installed.

=head2 OpenSSL (optional)

You'll need to install OpenSSL if you want to use Bricolage's SSL
support to run a more secure server, otherwise you can skip this step.
Installation of OpenSSL follows the usual conventions. Here's an
example:

=over 4

=item *

Download the OpenSSL source tarball from www.openssl.org.

=item *

Gunzip and untar the sources.

=item *

Change into the source directory, read the INSTALL file to see if you need to
use any Configure commands, and execute these commands:

  sh config <commands>
  make
  make test

=back

C<make install> insn't necessary because the sources will be compiled into
Apache.

=head2 MM - Shared Memory Library

Installation of MM follows the usual conventions. Here's an example:

=over 4

=item *

Download the MM source tarball from www.engelschall.com.

=item *

Gunzip and untar the sources.

=item *

Change into the source directory, read the INSTALL file to see if you need to
use any Configure commands (we recommend --disable-shared, to prevent building
shared libraries), and execute these commands:

  ./configure --disable-shared
  make

=back

C<make install> insn't necessary because the sources will be compiled into
Apache.

=head2 Apache Interface to OpenSSL (mod_ssl) (optional)

You'll need to install mod_perl if you want to use Bricolage's SSL
support to run a more secure server, otherwise you can skip this step.
Installation of mod_ssl follows the usual conventions. Here's an
example:

=over 4

=item *

Download the mod_ssl source tarball from www.modssl.org.

=item *

Gunzip and untar the sources.

=item *

Change into the source directory, read the INSTALL file to see if you need to
use any Configure commands. The only one required here is C<--with-apache>, so
you'll need to have already downloaded, gunzipped, and untarred the Apache
sources (see below). If you already have a server certificate and a server key,
use the C<--with-crt> and C<--with-key> commands to point to them. Then, execute
this command:

  ./configure --with-apache=/usr/local/src/bricolage/apache_1.3.xx

Where "apache_1.3.xx" represents ther version of Apache you will be installing
(see the "Packages" section above for a recommended version number.

=back

C<make> and C<make install> aren't necessary because the sources will be
compiled into Apache.

=head2 Apache/Perl (mod_perl)

Installation of mod_perl follows the usual conventions for installing Perl
modules. It does require a number of Configure commands, however. The most
important command is <APACHE_SRC>, which points to the Apache sources. You will
need to have already downloaded, gunzipped, and untarred the Apache sources
before compiling mod_perl. Here's the routine:

=over 4

=item *

=item *

Download the mod_perl source tarball from perl.apache.org.

=item *

Gunzip and untar the sources.

=item *

Change into the source directory, read the INSTALL file to see if you need to
use any Configure commands other than those specified below. Then execute the
commands:

  perl Makefile.PL \
    APACHE_SRC=/usr/local/src/bricolage/apache_1.3.xx/src \
    DO_HTTPD=1 \
    USE_APACI=1 \
    PREP_HTTPD=1 \
    EVERYTHING=1
  make
  make install

=back

=head2 Apache

By now you've downloaded Apache and gunzipped and untarred its sources. There
are a lot of Configure commands supported by Apache. We recommend that you use
at least the following for Bricolage:

=over 4

=item --with-layout=Apache

This command selects the classical Apache path layout.

=item --disable-rule=EXPAT

This command prevents incompatabilities between Apache's implementation of the
Expat XML parser, and that used by Perl's XML::Parser module.

=item --enable-module=ssl (optional)

This command compiles in SSL support, using the mod_ssl sources configured
earlier.  You only need this option if you plan to use Bricolage's SSL support.

=item --enable-module=rewrite

This command enables the mod_rewrite module that ships with the Apache sources.
While mod_rewrite is not currently used in Bricolage, it may be in future
versions.

=item --enable-module=so

This command enables the mod_so module that ships with Apache. This shared
library is used by mod_perl.

=begin comment

Is this true, or did I make it up?

=end comment

=item --enable-module=proxy

This command enables the mod_proxy module.

=item --activate-module=src/modules/perl/libperl.a

This command compiles in mod_perl. The library it points to was installed by the
mod_perl make process.

=back

=over 4

=item *

The commands you'll execute, therefore, should look something like this:

  ./configure \
    "--with-layout=Apache" \
    "--disable-rule=EXPAT" \
    "--enable-module=rewrite" \
    "--enable-module=so" \
    "--enable-module=proxy" \
    "--activate-module=src/modules/perl/libperl.a"
  make

Or if you're planning to use SSL:

  ./configure \
    "--with-layout=Apache" \
    "--disable-rule=EXPAT" \
    "--enable-module=ssl" \
    "--enable-module=rewrite" \
    "--enable-module=so" \
    "--enable-module=proxy" \
    "--activate-module=src/modules/perl/libperl.a"
  make

=item *

If you plan to use SSL you'll need to install the SSL certificates
before you install Apache.  If you compiled OpenSSL with the
C<--with-crt> and C<--with-key> commands, you can skip this step.

If you don't have a formal certificate from a certificate authority
such as VeriSign then you can make a dummy certificate with the
command:

  make certificate TYPE=dummy

If you do have a formal certificate then can make a certificate with
the command:

  make certificate TYPE=custom

Near the end of the certificate creation process, you will be prompted
to enter information for the certificate.  Here you'll enter the
information for your certificate.  See the OpenSSL documentation for a
description of the certificate data.

You'll be prompted to enter the certificate information twice. Afterwards,
you'll see this prompt for each of the two new certificates:

  Encrypt the private key now? [Y/n]:

Enter "n" to avoid having to type in a passphrase every time you start Apache.
Enter "y" if you really don't trust your system users.

=item *

Finally, install Apache:

  make install

=item *

Don't forget to install the Apache::Session and Apache::libapreq perl
modules now (See "Perl Modules," above).

=back

And you're done! You can test the installation by calling

  /usr/local/apache/bin/apachectl configtest

=head2 PostgreSQL

PostgreSQL is an integral part of Bricolage: it's where all of your assets are
stored! Its installation is pretty straight-forward and typical, but it requires
a number of extra steps that one might not expect. 

If you're using Redhat Linux you may already have Postgres installed.
If so, all you need to do to get it ready for use with Bricolage is
edit your postgresql.conf file (run C<locate postgresql.conf> to find
it) and turn on the tcpip_socket option:

  tcpip_socket = true

Otherwise, here are the installation details:

=over 4

=item *

Download the PostgreSQL source tarball from www.postgresql.org.

=item *

Gunzip and untar the sources.

=item *

Create a new system user named "postgres". This is the user that will start the
PostgreSQL server. The startup scripts that come with PostgreSQL mostly seem to
expect that the postgres user will use the tcsh shell, so you may wish to set
that shell now. Here's an example under Linux:

  /usr/sbin/useradd -d /home/postgres postgres -s /bin/tcsh

=item *

Change into the source directory and read the INSTALL file to see if you need to
use any Configure commands. One Configure command is required by Bricolage:
C<--enable-multibyte=UNICODE>. Because Bric stores all of its textual data in
Unicode format, this command is not optional. If you require the use of a
different character set for your installation, see the CHAR_SET configuration
directive above to ensure that data will be translated to and from your
character set and the Unicode stored in the database.

=item *

Install PostgreSQL:

  ./configure --enable-multibyte=UNICODE
  make
  make install

=item *

Now make a directory in which you want to keep your PostgreSQL databases,
including the Bricolage database. Make the "postgres" user the owner of that
directory. Think carefully about where you want this directory to be, and on
what partition. The Bricolage database will get to be quite large, and will
require a great deal of disk accessing, so we recommend you put it on its own
partition. This example just demonstrates the default:

  mkdir /usr/local/pgsql/data
  chown postgres /usr/local/pgsql/data

=item *

Intitialize the PostgreSQL database. Be sure to pass the directory you just
created to the C<-D> command.

  su - postgres -c "/usr/local/pgsql/bin/initdb -D /usr/local/pgsql/data"

=item *

Start the PostgreSQL "postmaster". You can use one of the scripts in
contrib/start-scripts.

=item *

Make the PostgreSQL documentation. This step is optional, if you don't need the
docs or have them available elsewhere:

  cd docs
  make install

=item *

Don't forget to install the DBD::Pg perl module! You'll need to set the
C<POSTGRES_INCLUDE> and C<POSTGRES_LIB> environment variables, first:

  POSTGRES_INCLUDE=/usr/local/pgsql/include
  POSTGRES_LIB=/usr/local/pgsql/lib
  export POSTGRES_INCLUDE POSTGRES_LIB
  cd /path/to/DBD-Pg-1.00
  perl Makefile.PL
  make
  make test
  make install

=back

And now PostgreSQL is ready to go!

=head2 Bricolage

With the 1.4.0 release, Bricolage can be installed using the new configure system:

=over

=item *

Download the latest Bricolage sources from L<http://bricolage.sourceforge.net/>.

=item *

Decompress the Bricolage sources into a directory of your choice and chnage into
that directory.

=item *

Read the configure options and determine which you need to install Bricolage:

  ./configure --help

=item *

Install Bricolage:

  ./configure [options]
  make
  make install

=back

If you run into problem, please file a bug report at
L<http://bricolage-bugzilla.thepirtgroup.com> and then try the manual
installation instructions below.

=head2 Bricolage (Manual Installation)

When all of the basic software components have been insalled, start PostgreSQL.
You can use one of the scripts in startup/ if you like.

=over

=item *

Download the latest Bricolage sources from L<http://bricolage.sourceforge.net/>.
Decompress them into /usr/local/bricolage.

=item *

Change directories into /usr/local/bricolage/bin and run bric_pgimport
as follows:

  ./bric_pgimport -u postgres -p postgres -d dbname -c -m db_user:db_password

Where 'dbname' is the name you want the Bricolage database to be called in
PostgreSQL, and 'db_user' and 'db_password' are the user name and password to be
created in the PostgreSQL database, and under which the Bricolage application
will run. Note that the -u argument must represent a PostgreSQL user with CREATE
DATABASE and CREATE USER permissions. The 'bric_user' user will be creaed
without these permissions (the 'dbname' database will be owned by the user
passed in via the -u argument), but will be granted full CREATE, DELETE, UPDATE,
and SELECT permissions an all objects in the Bricolage database.

See L<Bric::DBA/> for more information on database security. You may want to
alter the default security policy. Also, bric_import uses a TCP/IP connection so
you may need to run postmaster with the I<-i> option.


=item *

Start Apache. Use one of the scripts in scripts/ if you like. You can manually
start it via the following command:

  /user/local/bricolage/bin/bric_apachectl start

=item *

Try to hit the web server. If you're prompted for a login, you're in! If not,
check the Apache error log to figure out what might have gone wrong.

To start using Bricolage, log in as the default user. The user name is "admin"
and the password is "change me now!". This user is not special, so you can
change it however you like. The first thing you should do is to B<change the
admin login password> so that others who download the Bricolage sources can't
just use that login to get into I<your> installation! Now use the admin login to
create other user accounts.

=back

=head1 UPGRADING

To upgrade Bricolage, first stop the server:

  bin/bric_apachectl stop

Save a copy of your bricolage.conf file, so you don't overwrite it:

  cp conf/bricolage.conf conf/bricolage.conf.old

Then copy in the new sources from the distribution into you bricolage
directory.

  cp -a /path/to/new/bricolage .

Run the upgrade scripts needed for upgrading to the new version. The upgrade
scripts are in the install/upgrade/ directory. Run .sql scripts with psql
and .pl scripts with perl. For example, to upgrade from 1.0.2 to 1.2.0:

  psql -U postgres_user -f install/upgrade/1.2.0/burner.sql bric_database_name

  psql -U postgres_user -f install/upgrade/1.2.0/oc_include.sql bric_database_name

  perl install/upgrade/1.2.0/rm_dhandlers.pl

You'll need to adjust the psql line to match your PostrgeSQL settings
(postgres_user and bric_database_name). Also, you may need to edit
oc_include.sql if you need to GRANT access to your database to a user other than
"nobody". The GRANT statements are at the bottom of the file.

Now edit the new bricolage.conf file to match your old settings using the
bricolage.conf.old settings you saved as a guide. Don't just copy the old
settings back into place - there may be new configuration variables that you'll
need to set for the new version. See the CONFIGURATION section below for
details.

Start up Bricolage and enjoy the new features!

  bin/bric_apachectl start

=head1 CONFIGURATION

Configuration of Bricolage is handled via two interfaces. The first is the user
interface, where application administrators can set preferences such as Time
Zone and Date Format. The second interface -- and the one of interest to us here
-- is the Bricolage configuration file, which you'll find at
/usr/local/bricolage/conf/bricolage.conf. This file is designed for system
configuration, and thus to be edited by system administrators -- in other words,
the audience of for this document.

The Bricolage configuration file contains a number of configuration options,
each of which falls roughly into a number of categories, described below. Edit
this document to tweak the functionality of Bricolage. The vast majority of
configuration issues can be resolved by editing this docuement alone.

B<Note:> Bricolage uses the C<BRICOLAGE_ROOT> environment variable to determine
where to find all of its libraries and configuration files. If this environment
variable is not defined in the shell before starting Bricolage, Bricolage will
default to '/usr/local/bricolage'. If you have installed Bricolage in any other
location, you will need to set this environment variable before you start
Bricolage or use any of its tools. The value of this environment variable is
important for many of the configuration directives, as well. You will find it
represented in this document as C<$BRICOLAGE_ROOT>.

And now, on with the descriptions of the Bricolage configuration directives.

=head2 Apache Configuration

These settings relate the similarly-named Apache run-time configuration
directives. (In fact, the descriptions here are largely cribbed from the Apache
documentation.) Read the Apache documentation for more information on these and
other Apache directives. Depending on your environment, changing some of these
may help improve performance.

B<Note:> These configuration settings are used directly in the Apache
configuration file. Thus, advanced users can configure Apache themselves by
editing the httpd.conf file directly. This is not recommended in most cases,
however, as Bricolage uses Perl to configure Apache, and some of the
configurations are used elsewhere, too. If you decide to edit the httpd.conf
file yourself, however, be sure to also update the bricolage.conf file, so that
the settings stay in sync.

=over 4

=item *

B<APACHE_BIN:> This directive sets the location of the Apache server binary.
Defaults to C</usr/local/apache/bin/httpd> if not specified. This isn't
portable, so we recommend you set it! Used only in bric_apachectl.

=item *

B<APACHE_CONF:> This directive sets the location of the Apache server
configuration file. Defaults to C</usr/local/apache/conf/httpd.conf> if not
specified. This isn't portable, so we recommend you set it! Used only in
bric_apachectl.

=item *

B<LISTEN_PORT:> The TCP/IP Port on which the Bricolage server should listen for
requests. Defaults to 80 if not specified. You must also tell Apache to listen
on this port in the configuration file specified in C<APACHE_CONF> (using
Listen, Port, or BindAddress). B<Note:> If the C<SSL_ENABLE> directive has been
turned on, then C<LISTEN_PORT> I<must> be set to 80. The Bricolage server will
not start if C<SSL_ENABLE> is on and C<LISTEN_PORT> is set to a value other than
80.

=item *

B<SSL_ENABLE:> Turn on this boolean directive to enable SSL support. The Apache
OpenSSL interface (mod_ssl) is an optional part of the Bricolage application.
Not only does it enabled secure logons to the system, but it also allows
completely secure access to the entire application, should you need it (and not
need to worry about the performance overhead). Make sure you've followed the
installation instructions for building a mod_ssl Apache. Disabled by default.
B<Note:> The C<LISTEN_PORT> directive I<must> be set to 80 if C<SSL_ENABLE> is
on. The Bricolage server will not start if C<SSL_ENABLE> is on and
C<LISTEN_PORT> is set to a value other than 80.

=item *

B<NAME_VHOST:> The IP address on which the virtual host name specified in the
C<VHOST_SERVER_NAME> directive will respond. Note that the syntax for this
directive is identical to the syntax for Apache's C<NameVirtualHost> directive.
Also note that the VirtualHost record that Bricolage creates will be for
C<NAME_VHOST . ':' . LISTEN_PORT>, so if you want to identify your own vitual
hosts to listen for on the same IP address, you will need to include the port
number in your C<VirtualHost> declarations. Also note that if the C<SSL_ENABLE>
is turned on, then a C<NAME_VHOST . ':443'> VirtualHost directive will also be
created by Bricolage. The upshot is to remember to always use the port number in
your own VirtualHost declarations. Defaults to "*" if not specified.

=item *

B<VHOST_SERVER_NAME:> The host name under which Bricolage will run as a virtual
host in the Apache server. Defaults to the default host if not specified.

=back

=head2 Database Configuration

The database configuration directives tell Bricolage where to find its data, and
how to get it. Specifically, you want to assign to these directives the values
you passed to the -d and -m arguments of C<pgimport> (see above).

=over 4

=item *

B<DB_NAME:> The name of the Bricolage PostgreSQL database, and should be the
same as the value passed to the -d argument to C<pgimmport> (see above).
Defaults to "sharky" if not specified.

=item *

B<DBI_USER:> The name of the PostgreSQL user as whom Bricolage should connect to
the DB_NAME database. This should be the same as the username passed to the
first half of the -m argument to C<pgimport> (see above). Defaults to
"castellan" if not specified.

=item *

B<DBI_PASS:> The password of the PostgreSQL user as whom Bricolage should connect to
the DB_NAME database. This should be the same as the password passed to the
second half of the -m argument to C<pgimport> (see above). Defaults to
"nalletsac" if not specified.

=back

=head2 System User Configuration

This is the name and group of the system user as whom Bricolage and Apache run.

=over 4

=item *

B<SYS_USER:> The system user as whom Bricolage runs. Must be the same as the
C<User> directive used in the Apache configuration file specified in the
C<APACHE_CONF> configuration direcive. Defaults to "nobody" if not specified.

=item *

B<SYS_GROUP:> The system group of which SYS_USER is a member. Must be the same
as the C<Group> directive used in the Apache configuration file specified in the
C<APACHE_CONF> configuration direcive. Defaults to "nobody" if not specified.

=back

=head2 Mason Configuration

There are two parts to the Mason configuration. The first is for the Bricolage
UI environment, and thus it needs to point to the Bricolage UI Mason elements.
The second is for the Bricolage Publish environment, which is a separate
environment from the Bricolage UI environment. The directives for the Publish
environment will need to point to the directories where Bricolage Templates are
stored.

=over 4

=item *

B<MASON_COMP_ROOT:> Mason's element root. This is the directory in which all the
Bricolage UI elements are stored. Defaults to C<$BRICOLAGE_ROOT/comp> if not
specified.

=item *

B<MASON_DATA_ROOT:> Mason's data root. This where Mason stores the Bricolage UI
elements once they've been compilied Defaults to C<$BRICOLAGE_ROOT/data> if not
specified. Make sure that SYS_USER has permission to write to this directory.

=item *

B<BURN_ROOT:> The staging area directory where the burn system places content
files upon publication or preview. Defaults to C<$MASON_DATA_ROOT/burn> if not
specified. Make sure that SYS_USER has permission to write to this directory.

=item *

B<INCLUDE_XML_WRITER:> This directive, when switched on, causes Bricolage to
instantiate an XML::Writer object and to include it in all templates as a global
variable named $writer. See the XML::Writer documentation for more information.
Defaults to off if unspecified.

B<Note>: Only the Mason burner supports XML::Writer.

=item *

B<XML_WRITER_ARGS:> If INCLUDE_XML_WRITER is switched on, then this direcive is
passed to the instantiation method of the XML::Writer object. All arguments to
XML::Writer->new() are supported except the OUTPUT argument, which Bricolage
handles internally to ensure that data is sent directly to the template's output
file. Defaults to no arguments if not specified.

B<Note>: Only the Mason burner supports XML::Writer.

=back

=head2 Authentication Configuration

These directives set rules for Bricolage user authentication.

=over 4

=item *

B<AUTH_TTL:> The amount of time, in seconds, a user is allowed to be idle before
he/she is automatically logged out. Defaults to 8 hours (28,800 seconds) if not
specified.

=item *

B<AUTH_SECRET:> A random string that's used to encrypt the authentication cookie
information in a double-MD5 hashing scheme. It's a good idea to change this
value periodically so that anyone who might have seen it before can't
reverse-engineer the authentication cookie. If you're running the distribution
monitor (see below) on a different machine, be sure that this directive is
exactly the same as on the machine running the Bricolage distribution server.
Defaults to the following string if not specified:

  ^eFH5D,~3!f9o&3f_=dwePL3f:/.Oi|FG/3sd9=45oi%8GF*)4#0gn3)34tf\`3~fdIf^ N:

=item *

B<LOGIN_LENGTH:> The minimum length of login name allowed to users. Defaults to
"6" if not specified.

=item *

B<PASSWD_LENGTH:> The minimum length of password allowed to users. Note that
passwords can be of infinite length. Defaults to "6" if not specified.

=back

=head2 Character Set Configuration

All character data is stored in the PostgreSQL database in Unicode (UTF-8).
However, most browsers submit data to the Bricolage server in other character
sets. This directive specifies what character set to expect from Bricolage
users' browsers.

=over 4

=item *

B<CHAR_SET:> The character set of in which data will be passed to the API.
ISO-8859-1 should work for most Western European users. Note that this setting
is necessary as all data is stored in the database in Unicode. Defaults to
ISO-8859-1 if not specified.

=back

=head2 Distribution Configuration

These directives affect the how distribution is handled by Bricolage. There are
two basic ways to handle distribution. The first, default approach is to let the
Bricolage application server also handle distribution. In this case, the same
Apache processes that handle the UI will also handle distribution
responsibilities. The second approach is to set up a separate Apache server just
to handle distribution. That server will need access to C<$BRICOLAGE_ROOT/stage>
in order to read the files there and distribute them elsewhere. Making
C<$BRICOLAGE_ROOT/stage> an NFS mount will do the trick.

=begin comment

Will need to write a lot more documentation about this at some point -- and need
think about saving media to /stage instead of /media/assets, too.

=end comment

=over 4

=item *

B<ENABLE_DIST:> This directive indicates whether the Bricolage server will also
handle distribution responsibilities. If set to "On" or "Yes" or "1", the
Bricolage server will handle distribution. If set to any other value, it will
not. In this latter case, be sure you set up another server to do it. Note that
this directive has no effect on previews, as those need to be immediate and will
thus always be handled by the Bricolage server. Defaults to "1" if not
specified.

=item *

B<DIST_ATTEMPTS:> This directive tells the distribution engine how many times to
attempt to distribute a resource before giving up. This number can range from
"1" to "10", and defaults to "3" if not specified.

=item *

B<PREVIEW_LOCAL:> This directive tells Bricolage to use its own Apache server to
preview stories. If set to "On" or "Yes" or "1", Bricolage will use its own
Apache server to serve preview pages (using a directory prefix from the root).
If it's set to any other value, it will use a server from a destination with the
'Preview' checkbox checked. For large Bricolage installations where performance
is important, we recommend that you use a separate server for previews, as
using the Bricolage server itself adds a fair bit of overhead to every request
-- including requests outside of the preview directory. Defaults to "1" if not
specified.

=item *

B<PREVIEW_MASON:> This directive tells Bricolage to use Mason for local story
previews. If set to "On" or "Yes" or "1", Bricolage will use its own Apache
server and Mason to serve preview pages. If it's set to any other value, it will
not use Mason for local previews. For large Bricolage installations, we
recommend that you not use Bricolage's built-in previewing support (see above),
and even when you do, enabling Mason for local previews adds even more overhead
to every request -- including requests outside of the preview directory.
Defaults to "0" if not specified, and has no affect unless the PREVIEW_LOCAL
directive has been activated (see above).

=item *

B<DEF_MEDIA_TYPE:> Designates the default media type for assets where Bricolage
cannot ascertain the media type. The value of this directive must be present in
the database -- see Bric::Util::MediaType for more information. Defaults to
"text/html" if not specified.

=back

=head2 Alert Configuration

The Bricolage alerting system allows users to receive notifications upon the
triggering of certain events within the system (see Bric::Util::AlertType and
Bric::Util::Alert for the Alert API documentation). There are a few system-level
directives that affect Bricolage Alerting.

=over 4

=item *

B<SMTP_SERVER:> The DNS name of an SMTP server that the Alerting API can send
alerts to. All alerts are sent by email, so this directive is important to fill
out. Defaults to VHOST_SERVER_NAME directive if not specified.

=item *

B<ALERT_FROM:> The email address that appears in the 'From' header of emailed
alerts. Defaults to SERVER_ADMIN directive if not specified.

=begin comment

It might be worthwhile in a future version to allow Alert Type owners to set
this themselves.

=end comment

=item *

B<ALERT_TO_METH:> The email header used for addressing alert recipients. Use
"to" if you want everyone who receives the same alert to see who else received
it. Use "bcc" if you don't want anyone to see who else got an alert, or if you
just want to save the bandwidth. Defaults to "bcc" if not specified.

=begin comment

It might be worthwhile in a future version to allow Alert Type owners to set
this themselves.

=end comment

=back

=head2 Search Configuration

=over 4

=item *

B<FULL_SEARCH:> Enables Bricolage to perform sub-string searches in its database
queries, rather than merely to search at the beginning of a string. Full
sub-string searches are more expensive, since they cannot use database indexes,
but that may not matter if there are few records in your database. Many users
find the sub-string searches to be more intuitive, so enable it if you find the
trade-off to be worth it. Defaults to "Off" if not specified.

=back

=head2 File Naming Configuration

All files burned to the file system during publishes and previews must be named
(of course!), and they're named for the "File Name" and "File Extenstion"
properties of the Output Channel they're getting burned to. You can give these
properties whatever values you want (as long as they're legal on your file
system!), but here you can set some defaults that all Output channels will start
with.

=over 4

=item *

B<DEFAULT_FILENAME:> Sets the default filename that all new Output Channel will
start with in their "File Name" property. Combined with DEFAULT_FILE_EXT and a
page index number to uniquely name the file for a given story. Defaults to
"index" if not specified.

=item *

B<DEFAULT_FILE_EXT:> Sets the default file extention that all new Output Channel
will start with in their "File Name" property. Combined with DEFAULT_FILENAE and
a page index number to uniquely name the file for a given story. Defaults to
"html" if not specified.

=back

=head2 Perl Loading Configuration

=over 4

=item *

B<PERL_LOADER:> Pass in a line of Perl code, and it will be executed at startup
time in the same package spaces as your templates run in. This is so that you
only have to load stuff that you might often use once, such as CGI or
Apache::DBI. This should be a complete Perl statment that can simply be loaded,
and won't pause and wait for anything else, as otherwise your server will never
start! And be warned that this code is executed at server startup time, so
beware loading any variables that don't survive forks very well (such as
database handles). Defaults to load nothing if not specified.

B<Note>: Only the Mason burner supports PERL_LOADER.

=back

=head2 Virtual FTP Server Configuration

Bricolage includes a virtual FTP server that can be used to allow access to
Bricolage templates. This may provide a more comfortable development environment
for programmers working on templates. Many editors provide FTP modes that make
editing files via FTP almost as easy as editing files localy (ange-ftp for
Emacs, for example).

There are security risks to consider - FTP sends passwords unencrypted over the
network. If you are running Bricolage behind a firewall this might not be a
problem.

To enable the FTP server you'll need to install the Net::FTPServer Perl module.
After that you can configure the FTP server with the following options:

=over

=item *

B<ENABLE_FTP_SERVER:> Set this to 1 if you want to use the FTP server. Defaults
to 0.

=item *

B<FTP_PORT:> The port that the FTP server will run on. Users will need to know
this port to connect to the FTP server. Since you won't be running the server as
root you'll need to choose a port above 1024. Defaults to 2121.

=item *

B<FTP_ADDRESS:> Normally the FTP server will bind to all the available IP
addresses for your machine. If you set this variable then the server will only
bind to the specified address.

=item *

B<FTP_LOG:> Set this to the file where you want to FTP logs written
to. Defaults to $BRICOLAGE_ROOT/ftp.log if not set.

=item *

B<FTP_DEBUG:> If you set this to 1 you'll see a lot of useful tracing
information in the FTP logfile. This can help diagnose errors but is probably
only of intertest to developers. Defaults to 0.

=back

Next you'll need to start the FTP server as the same user that Apache runs as.
For example, if you run Apache as "nobody" you would use this command to start
the FTP server:

   su nobody -c "/usr/local/bricolage/bin/bric_ftpd -S"

The -S option to ftpd runs the FTP server in the background. For other
possibilities see the documentation for Net::FTPServer.

Once the server is up and running connect to it with an FTP client and
start editing templates. For more information see
L<Bric::Util::FTP::Server|Bric::Util::FTP::Server>.

=head1 DIRECTORY PERMISSIONS

As noted above, you need to supply the user and group names under which
Bricolage will run. It's important that this user have permission to write to
certain directories, as Bricolage will store some data files on the file system.
So be sure to grant to SYS_USER and/or SYS_GROUP the necessary permissions to
write to the directories identified by the MASON_DATA_ROOT, BURN_ROOT, and
BURN_DATA_ROOT configuration directives. Also, Bricolage stores Media asset
files in C<$BRICOLAGE_ROOT/data/media>, so be sure the necessary permissions are
set on that directory as well. If you're using the default configuration
settings, then you'll only need to ensure that the following two directories are
fully writable by SYS_USER, since the directives point either to one of these
directories or to a subdirectory of these directories:

  $BRICOLAGE_ROOT/data
  $BRICOLAGE_ROOT/comp/data

=head1 INSTALLATION ISSUES

The following address a number of installation issues you might face.

=head2 Building SSL Certificate

If you choose to create your own SSL certificate and act as your own certificate
authority rather than use a known certificate authority such as VeriSign, it's
possible that you'll run into issues getting the server to start up with the
certificate properly. If so, you'll see errors in the Apache error log that look
like this:

  [Wed Jul  4 10:48:25 2001] [error] OpenSSL: error:14094412:SSL
  routines:SSL3_READ_BYTES:sslv3 alert bad certificate [Hint: Subject CN in
  certificate not server name or identical to CA!?]

This issue can be resolved by simply making sure that you enter different values
for the "Organization Unite Name" for the certificate authority certificate and
the server cirtificate.

If you're facing this issue, here's how to manually build a new certificate:

=over 4

=item 1.

Shut down Apache if it's running:

  /usr/local/bricolage/bin/bric_apachectl stop

=item 2.

Delete the existing installation of Apache:

  rm -rf /usr/local/apache*

=item 3.

Change directories into /usr/local/src/bricolage/apache_build/apache_1.2.xx.

=item 4.

Execute the following command:

  make certificate TYPE=custom

You will be prompted as you were during the inital installation. Follow the same
instructions, but be sure to use different values for the "Organization Unit
Name" in the two certificates. When you're prompted to encrypt the CA and Server
keys, enter "n" to avoid having to enter a passphrase every time you start
Apache, but enter "y" if you really don't trust your system users.

=item 5.

Execute the following command:

  make install

This will install Apache and the new certificate.

=item 4.

Start Apache again:

  /usr/local/bricolage/bin/bric_apachectl start

=back

=head1 SYSTEM ADMINISTRATION

Bricolage is a big application, with big system needs. Thus it's a good idea to
give some thought to sysem management, including disk partitioning and file
maintenance.

=head2 Database

By default, the Bricolage database is stored where all PostgreSQL databases are
stored -- /usr/local/pgsql/data by default. Depending on the needs of your
environment, the database can become quite large. We therefore recommend you
place this directory on a separate partition. Better yet, place it on its own
disk in order to optimize disk access time by preventing database access from
competing with other disk processes.

A great deal more maintenance is important for the database. See L<Bric::DBA>
for more detail.

=head2 Application

Bricolage stores all of its application files -- including the UI elements and
Perl libraries -- in C<$BRICOLAGE_ROOT>. Bricolage will make a lot of disk
accesses to be to MASON_DATA_ROOT, which is where all of the UI elements are
compiled and stored. The Perl libraries are stored in C<$BRICOLAGE_ROOT/lib>,
although mostly they will only be read on startup.

Bricolage creates a great many files on the filesystem, too, however. The
C<$BURN_ROOT/comp> directory houses the templates that are used to format
stories - you'll want to be sure to back it up regularly. The
C<$BURN_ROOT/stage> and C<$BURN_ROOT/preview> directories will get burned files
written to them upon publish and preview, respectively. These will be good
targets for periodic cleanup if you need to reclaim disk space, as generally the
files stored there will not be much accessed after they're created. If you
decide to clean some of them out to reclaim file space, just be sure not to
delete any files for which there are pending distribution jobs, otherwise the
distribution jobs will fail!

The C<$MASON_COMP_ROOT/data/preview> directory gets formatted story files copied
to it from C<$BURN_ROOT/preview> if the PREVIEW_LOCAL directive is set to true.
This directory doesn't need backing up, as these files are used only for
previewing purposes.

the C<$BRICOLAGE_ROOT/comp/data/media> directory gets all media asset files
written to it. This last directory is perhaps the most important, from a system
administration perspective, because if Bricolage is used to manage large
documents (e.g., QuickTime movies), this directory will start to use a lot of
space -- and especially if the media files themselves are versioned. Thus in
environments where many large media assets will be managed, it might make sense
to put this directory on its own partition or disk, as well. And remember to
back it up to prevent the loss of all of your media assets -- they aren't stored
anywhere else!

Bricolage also creates temporary files for caching user session data and
application data. All of these files are stored in sub directories of the local
system's $TMP environment variable (actually, the temp directory is determined
by the tmpdir() method of the File::Spec library, which uses the $TMP
environment variable and other means to determine the local OS's temporary
directory). Session files are stored in C<$TMP/bricolage/session> and
C<$TMP/bricolage/lock>. These directories should stay relatively free of cruft,
as the session files are regularly deleted when users logout or their login
sessions expire and they attempt to log back in. (However, in some cases we've
noticed a buildup of files in the lock directory.)

Bricolage also uses a cross-process caching mechanism to shara data between
Apache processes and applications. The data for this cache is stored in
C<$TMP/bricolage/cache>.

Bricolage comes with a script that cleans out old temporary files.
You can use this by adding a line to the crontab for the web server
user (often "nobody") like this:

   0 2 * * * /usr/local/bricolage/bin/clean_tmp.pl

This will run nightly at 2AM and clean out all files older than 12
hours. See the documentation in bin/clean_tmp.pl for more details.

=head1 AUTHOR

David Wheeler <david@wheeler.net>

=head1 SEE ALSO

L<Bric|Bric>

=cut
<|MERGE_RESOLUTION|>--- conflicted
+++ resolved
@@ -4,19 +4,11 @@
 
 =head1 VERSION
 
-<<<<<<< HEAD
-$Revision: 1.43 $
+$Revision: 1.44 $
 
 =head1 DATE
 
-$Date: 2002-02-20 20:51:27 $
-=======
-$Revision: 1.31.2.10 $
-
-=head1 DATE
-
-$Date: 2002-02-09 02:20:49 $
->>>>>>> 5a525d08
+$Date: 2002-02-22 18:57:23 $
 
 =head1 DESCRIPTION
 
@@ -52,13 +44,7 @@
 
 =item DBI
 
-<<<<<<< HEAD
 =item Error
-=======
-=item Error 0.15
-
-=item Cache::Cache 0.09
->>>>>>> 5a525d08
 
 =item Cache::Cache
 
