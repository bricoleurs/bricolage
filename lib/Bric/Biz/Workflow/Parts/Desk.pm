--- conflicted
+++ resolved
@@ -7,28 +7,16 @@
 
 =head1 VERSION
 
-<<<<<<< HEAD
-$Revision: 1.31 $
-
-=cut
-
-our $VERSION = (qw$Revision: 1.31 $ )[-1];
-=======
-$Revision: 1.27.2.4 $
-
-=cut
-
-our $VERSION = (qw$Revision: 1.27.2.4 $ )[-1];
->>>>>>> bc2029f5
+$Revision: 1.32 $
+
+=cut
+
+our $VERSION = (qw$Revision: 1.32 $ )[-1];
 
 
 =head1 DATE
 
-<<<<<<< HEAD
-$Date: 2003-08-25 10:39:13 $
-=======
-$Date: 2003-09-12 02:27:21 $
->>>>>>> bc2029f5
+$Date: 2003-10-03 05:58:13 $
 
 
 =head1 SYNOPSIS
