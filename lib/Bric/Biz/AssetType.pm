package Bric::Biz::AssetType;
###############################################################################

=head1 NAME

Bric::Biz::AssetType - Registers new types of assets with their fields and the
rules governing them.

=head1 VERSION

<<<<<<< HEAD
$Revision: 1.34 $

=cut

our $VERSION = (qw$Revision: 1.34 $ )[-1];

=head1 DATE

$Date: 2003-03-12 05:59:02 $
=======
$Revision: 1.33.2.6 $

=cut

our $VERSION = (qw$Revision: 1.33.2.6 $ )[-1];

=head1 DATE

$Date: 2003-03-12 01:16:13 $
>>>>>>> 9c9f0883

=head1 SYNOPSIS

  # Create new types of assets.
  $element = Bric::Biz::AssetType->new($init)
  $element = Bric::Biz::AssetType->lookup({id => $id})
  ($at_list || @ats) = Bric::Biz::AssetType->list($param)
  ($id_list || @ids) = Bric::Biz::AssetType->list_ids($param)

  # Return the ID of this object.
  $id = $element->get_id()

  # Get/set this asset type's name.
  $element = $element->set_name( $name )
  $name       = $element->get_name()

  # Get/set the description for this asset type
  $element  = $element->set_description($description)
  $description = $element->get_description()

  # Get/set the primary output channel ID for this asset type.
  $element = $element->set_primary_oc_id($oc_id);
  $oc_id = $element->get_primary_oc_id;

  # Attribute methods.
  $val  = $element->set_attr($name, $value);
  $val  = $element->get_attr($name);
  \%val = $element->all_attr;

  # Attribute metadata methods.
  $val = $element->set_meta($name, $meta, $value);
  $val = $element->get_meta($name, $meta);

  # Manage output channels.
  $element        = $element->add_output_channels([$output_channel])
  ($oc_list || @ocs) = $element->get_output_channels()
  $element        = $element->delete_output_channels([$output_channel])

  # Manage sites
  $element               = $element->add_sites([$site])
  ($site_list || @sites) = $element->get_sites()
  $element               = $element->remove_sites([$site])

  # Manage the parts of an asset type.
  $element            = $element->add_data($field);
  $element_data       = $element->new_data($param);
  $element            = $element->copy_data($at, $field);
  ($part_list || @parts) = $element->get_data($field);
  $element            = $element->del_data($field);

  # Add, retrieve and delete containers from this asset type.
  $element            = $element->add_containers($at || [$at]);
  (@at_list || $at_list) = $element->get_containers();
  $element            = $element->del_containers($at || [$at]);

  # Set the repeatability of a field.
  ($element || 0) = $element->is_repeatable($at_container);
  $element        = $element->make_repeatable($at_container);
  $element        = $element->make_nonrepeatable($at_container);

  # Get/set the active flag.
  $element  = $element->activate()
  $element  = $element->deactivate()
  (undef || 1) = $element->is_active()

  # Save this asset type.
  $element = $element->save()

=head1 DESCRIPTION

The asset type class registers new type of assets that will go through work
flow. The individual parts will describe how the fields of the story will be
laid out.

The AssetType object is composed of AssetType Parts Data objects and AssetType
Parts Container objects. These hold the fields that will become Assets when
they enter workflow. Rules can be set upon these.

The AssetType object also holds what output channels this asset will be
allowed to go through.

=cut

#==============================================================================#
# Dependencies                         #
#======================================#

#--------------------------------------#
# Standard Dependencies

use strict;

#--------------------------------------#
# Programatic Dependencies

use Bric::Util::DBI qw(:all);
use Bric::Util::Fault::Exception::GEN;
use Bric::Util::Grp::AssetType;
use Bric::Util::Grp::Element;
use Bric::Biz::AssetType::Parts::Data;
use Bric::Util::Attribute::AssetType;
use Bric::Biz::ATType;
use Bric::Util::Class;
use Bric::Biz::Site;
use Bric::Biz::OutputChannel::Element;
use Bric::Util::Coll::OCElement;
use Bric::Util::Coll::Site;
use Bric::Util::Fault qw(throw_dp);
#==============================================================================#
# Inheritance                          #
#======================================#

use base qw( Bric Exporter );

#=============================================================================#
# Function Prototypes                  #
#======================================#
my ($get_oc_coll, $get_site_coll, $make_key_name);

#==============================================================================#
# Constants                            #
#======================================#

use constant DEBUG => 0;
use constant GROUP_PACKAGE => 'Bric::Util::Grp::Element';
use constant INSTANCE_GROUP_ID => 27;
use constant ORD => qw(name key_name description type_name  burner active);

# possible values for burner
use constant BURNER_MASON    => 1;
use constant BURNER_TEMPLATE => 2;

#==============================================================================#
# Fields                               #
#======================================#

#--------------------------------------#
# Public Class Fields
our $METHS;
our @EXPORT_OK = qw(BURNER_MASON BURNER_TEMPLATE);
our %EXPORT_TAGS = ( all => \@EXPORT_OK);

#--------------------------------------#
# Private Class Fields
my $table = 'element';
my $mem_table = 'member';
my $map_table = $table . "_$mem_table";
my @cols = qw(name key_name description burner reference type__id at_grp__id
              primary_oc__id active);
my @props = qw(name key_name description burner reference type__id at_grp__id
               primary_oc_id _active);
my $sel_cols = "a.id, a.name, a.key_name, a.description, a.burner, a.reference, " .
  "a.type__id, a.at_grp__id, a.primary_oc__id, a.active, m.grp__id";
my @sel_props = ('id', @props, 'grp_ids');

#--------------------------------------#
# Instance Fields

# This method of Bricolage will call 'use fields' for you and set some
# permissions.
BEGIN {
    Bric::register_fields({
			 # Public Fields
			 # The database id of the Asset Type
			 'id'		        => Bric::FIELD_READ,

			 # A group for holding AssetTypes that are children.
			 'at_grp__id'           => Bric::FIELD_READ,

                         # A unique name for the story type
                         'key_name'             => Bric::FIELD_RDWR,

			 # The human readable name for the story type
			 'name'		        => Bric::FIELD_RDWR,

			 # The human readable name for the description
			 'description'	        => Bric::FIELD_RDWR,

			 # The burner to use to publish this element
                         'burner'               => Bric::FIELD_RDWR,

			 # The primary output channel ID.
			 'primary_oc_id'        => Bric::FIELD_RDWR,

			 # Whether this asset type reference other data or not.
			 'reference'            => Bric::FIELD_READ,

                         # The type of this asset type.
                         'type__id'             => Bric::FIELD_READ,

			 # The IDs of the groups this asset type is in.
			 'grp_ids'             => Bric::FIELD_READ,

			 # Private Fields
			 # The active flag
			 '_active'	        => Bric::FIELD_NONE,

			 # Stores the collection of output channels
                         '_oc_coll'             => Bric::FIELD_NONE,

			 # Stores the collection of sites
                         '_site_coll'             => Bric::FIELD_NONE,

			 # A list of contained parts
			 '_parts'	        => Bric::FIELD_NONE,

			 # A holding pen for new parts to be added.
			 '_new_parts'           => Bric::FIELD_NONE,

			 # A holding pen for parts to be deleted.
			 '_del_parts'           => Bric::FIELD_NONE,

			 # A group for holding AssetType IDs that are children.
			 '_at_grp_obj'          => Bric::FIELD_NONE,

			 '_attr'                => Bric::FIELD_NONE,
			 '_meta'                => Bric::FIELD_NONE,

			 # Holds the attribute object for this object.
			 '_attr_obj'            => Bric::FIELD_NONE,

			 # Hold the at object.
			 '_att_obj'             => Bric::FIELD_NONE,
			});
}

#==============================================================================#
# Interface Methods                    #
#======================================#

=head1 INTERFACE

=head2 Constructors

=over 4

=item $element = Bric::Biz::AssetType->new($init)

Will return a new asset type object with the optional initial state

Supported Keys:

=over 4

=item name

=item key_name

=item description

=item primary_oc_id

=item reference

=back

B<Throws:> NONE.

B<Side Effects:> NONE.

B<Notes:> NONE.

=cut

sub new {
    my ($class, $init) = @_;

    my $self = bless {}, ref $class || $class;

    $init->{_active} = 1;

    # Set reference unless explicitly set.
    $init->{reference} = $init->{reference} ? 1 : 0;

    $self->SUPER::new($init);

    my $pkg = $self->get_biz_class;

    # If a package was passed in then find the autopopulated field names.
    if ($pkg) {
	# Load the package.
	eval "require $pkg";

	# If this could die, but in that case we just skip this part.
	my @name = eval { $pkg->autopopulated_fields };
	my $i = 0;
	foreach my $n (@name) {
	    my $atd = $self->new_data({name        => $n,
				       description => "Autopopulated $n field.",
				       required    => 1,
				       sql_type    => 'short',
				       autopopulated => 1 });
	    $atd->set_attr('html_info', '');
	    $atd->set_meta('html_info', 'disp', $n);
	    $atd->set_meta('html_info', 'type', 'text');
	    $atd->set_meta('html_info', 'length', 32);
	    $atd->set_meta('html_info', 'pos', ++$i);
	}
    }

    $self->activate;

    # Set the dirty bit for this new object.
    $self->_set__dirty(1);

    return $self;
}

#------------------------------------------------------------------------------#

=item $element = Bric::Biz::AssetType->lookup({id => $id})

=item $element = Bric::Biz::AssetType->lookup({key_name => $key_name})

Looks up and instantiates a new Bric::Biz::AssetType object based on the
Bric::Biz::AssetType object ID or name passed. If C<$id> or C<$key_name> is not
found in the database, C<lookup()> returns C<undef>.

B<Throws:>

=over 4

=item *

Too many Bric::Biz::AssetType objects found.

=back

B<Side Effects:> NONE

B<Notes:> NONE

=cut

sub lookup {
    my $pkg = shift;
    my $elem = $pkg->cache_lookup(@_);
    return $elem if $elem;

    $elem = $pkg->_do_list(@_);
    # We want @$cat to have only one value.
    die Bric::Util::Fault::Exception::DP->new
      ({ msg => 'Too many ' . __PACKAGE__ . ' objects found.' })
      if @$elem > 1;
    return @$elem ? $elem->[0] : undef;
}

#------------------------------------------------------------------------------#

=item ($at_list || @at_list) = Bric::Biz::AssetType->list($param);

This will return a list of objects that match the criteria defined.

Supported Keys:

=over 4

=item name

The name of the asset type.  Matched with case-insentive LIKE.

=item key_name

The unique key name of the asset type.  Matched with case insensitive LIKE

=item description

The description of the asset type.  Matched with case-insentive LIKE.

=item output_channel

The ID of an output channel. Returned will be all AssetType objects that
contain this output channel.

=item data_name

The name of an AssetType::Data object. Returned will be all AssetType objects
that reference this particular AssetType::Data object.

=item map_type__id

The map_type__id of an AssetType::Data object.

=item active

Set to 0 to return active and inactive asset types. 1, the default, returns
only active asset types.

=item type__id

match elements of a particular attype

=item top_level

set to 1 to return only top-level elements

=item media

match against a particular media asset type (att.media)

=back

B<Throws:>

NONE

B<Side Effects:>

NONE

B<Notes:>

NONE

=cut

sub list { _do_list(@_) }

#------------------------------------------------------------------------------#

=item ($at_list || @ats) = Bric::Biz::AssetType->list_ids($param)

This will return a list of objects that match the criteria defined. See the
C<list()> method for the allowed keys of the C<$param> hash reference.

B<Throws:>

NONE

B<Side Effects:>

NONE

B<Notes:>

NONE

=cut

sub list_ids { _do_list(@_, 1) }

#--------------------------------------#

=back

=head2 Destructors

=over 4

=item $self->DESTROY

Dummy method to prevent wasting time trying to AUTOLOAD DESTROY.

=cut

sub DESTROY {
    # This method should be here even if its empty so that we don't waste time
    # making Bricolage's autoload method try to find it.
}

#--------------------------------------#

=back

=head2 Public Class Methods

=over 4

=item $meths = Bric::Biz::AssetType->my_meths

=item (@meths || $meths_aref) = Bric::Biz::AssetType->my_meths(TRUE)

=item my (@meths || $meths_aref) = Bric::Biz::AssetType->my_meths(0, TRUE)

Returns an anonymous hash of introspection data for this object. If called
with a true argument, it will return an ordered list or anonymous array of
introspection data. If a second true argument is passed instead of a first,
then a list or anonymous array of introspection data will be returned for
properties that uniquely identify an object (excluding C<id>, which is
assumed).

Each hash key is the name of a property or attribute of the object. The value
for a hash key is another anonymous hash containing the following keys:

=over 4

=item name

The name of the property or attribute. Is the same as the hash key when an
anonymous hash is returned.

=item disp

The display name of the property or attribute.

=item get_meth

A reference to the method that will retrieve the value of the property or
attribute.

=item get_args

An anonymous array of arguments to pass to a call to get_meth in order to
retrieve the value of the property or attribute.

=item set_meth

A reference to the method that will set the value of the property or
attribute.

=item set_args

An anonymous array of arguments to pass to a call to set_meth in order to set
the value of the property or attribute.

=item type

The type of value the property or attribute contains. There are only three
types:

=over 4

=item short

=item date

=item blob

=back

=item len

If the value is a 'short' value, this hash key contains the length of the
field.

=item search

The property is searchable via the list() and list_ids() methods.

=item req

The property or attribute is required.

=item props

An anonymous hash of properties used to display the property or
attribute. Possible keys include:

=over 4

=item type

The display field type. Possible values are

=over 4

=item text

=item textarea

=item password

=item hidden

=item radio

=item checkbox

=item select

=back

=item length

The Length, in letters, to display a text or password field.

=item maxlength

The maximum length of the property or value - usually defined by the SQL DDL.

=back

=item rows

The number of rows to format in a textarea field.

=item cols

The number of columns to format in a textarea field.

=item vals

An anonymous hash of key/value pairs reprsenting the values and display names
to use in a select list.

=back

B<Throws:> NONE.

B<Side Effects:> NONE.

B<Notes:> NONE.

=cut

sub my_meths {
    my ($pkg, $ord, $ident) = @_;

    # Create 'em if we haven't got 'em.
    $METHS ||= {
	      name        => {
			      name     => 'name',
			      get_meth => sub { shift->get_name(@_) },
			      get_args => [],
			      set_meth => sub { shift->set_name(@_) },
			      set_args => [],
			      disp     => 'Name',
			      search   => 1,
			      len      => 64,
			      req      => 1,
			      type     => 'short',
			      props    => { type      => 'text',
					    length    => 32,
					    maxlength => 64
					  }
			     },

              key_name    => {
                              name     => 'key_name',
			      get_meth => sub { shift->get_key_name(@_) },
			      get_args => [],
			      set_meth => sub { shift->set_key_name(@_) },
			      set_args => [],
			      disp     => 'Key Name',
			      search   => 1,
			      len      => 64,
			      req      => 1,
			      type     => 'short',
			      props    => {type      => 'text',
                                           length    => 32,
                                           maxlength => 64
					  }
                             },

	      description => {
			      get_meth => sub { shift->get_description(@_) },
			      get_args => [],
			      set_meth => sub { shift->set_description(@_) },
			      set_args => [],
			      name     => 'description',
			      disp     => 'Description',
			      len      => 256,
			      req      => 0,
			      type     => 'short',
			      props    => { type => 'textarea',
					    cols => 40,
					    rows => 4
					  }
			     },
	      burner      => {
			      get_meth => sub { shift->get_burner(@_) },
			      get_args => [],
			      set_meth => sub { shift->set_burner(@_) },
			      set_args => [],
			      name     => 'burner',
			      disp     => 'Burner',
			      len      => 80,
			      req      => 1,
			      type     => 'short',
			      props    => { type => 'select',
					    vals => [[BURNER_MASON, 'Mason'],
						     [BURNER_TEMPLATE, 'HTML::Template']],
					  }
			     },
	      type_name      => {
			     name     => 'type_name',
			     get_meth => sub { shift->get_type_name(@_) },
			     get_args => [],
			     set_meth => sub { shift->set_type_name(@_) },
			     set_args => [],
			     disp     => 'Type',
			     len      => 64,
			     req      => 0,
			     type     => 'short',
			     props    => {   type       => 'text',
					     length     => 32,
					     maxlength => 64
					 }
			    },
	      active     => {
			     name     => 'active',
			     get_meth => sub { shift->is_active(@_) ? 1 : 0 },
			     get_args => [],
			     set_meth => sub { $_[1] ? shift->activate(@_)
						 : shift->deactivate(@_) },
			     set_args => [],
			     disp     => 'Active',
			     len      => 1,
			     req      => 1,
			     type     => 'short',
			     props    => { type => 'checkbox' }
			    },
	     };

    if ($ord) {
        return wantarray ? @{$METHS}{&ORD} : [@{$METHS}{&ORD}];
    } elsif ($ident) {
        return wantarray ? $METHS->{key_name} : [$METHS->{key_name}];
    } else {
        return $METHS;
    }
}


#--------------------------------------#

=back

=head2 Public Instance Methods

=over 4

=item $id = $element->get_id()

This will return the id for the database

B<Throws:>
NONE

B<Side Effects:>
NONE

B<Notes:>
NONE

=cut

#------------------------------------------------------------------------------#

=item $element = $element->set_name( $name )

This will set the name field for the asset type

B<Throws:>
NONE

B<Side Effects:>
NONE

B<Notes:>
NONE

=cut

#------------------------------------------------------------------------------#

=item $name = $element->get_name()

This will return the name field for the asset type

B<Throws:>
NONE

B<Side Effects:>
NONE

B<Notes:>
NONE

=cut

#------------------------------------------------------------------------------#

=item $element = $element->set_key_name($key_name)

This will set the unique key name field for the asset type

B<Throws:>
NONE

B<Side Effects:>
NONE

B<Notes:>
NONE

=cut

#------------------------------------------------------------------------------#

=item $name = $element->get_key_name()

This will return the unique key name field for the asset type

B<Throws:>
NONE

B<Side Effects:>
NONE

B<Notes:>
NONE

=cut

#------------------------------------------------------------------------------#

=item $element = $element->set_description($description)

this sets the description field

B<Throws:>
NONE

B<Side Effects:>
NONE

B<Notes:>
NONE

=cut

#------------------------------------------------------------------------------#

=item $description = $element->get_description()

This returns the description field

B<Throws:>
NONE

B<Side Effects:>
NONE

B<Notes:>
NONE

=cut

#------------------------------------------------------------------------------#

=item $element = $element->set_primary_oc_id( $primary_oc_id )

This will set the primary output channel id field for the asset type

B<Throws:>
NONE

B<Side Effects:>
NONE

B<Notes:>
NONE

=cut

#------------------------------------------------------------------------------#

=item $primary_oc_id = $element->get_primary_oc_id()

This will return the primary output channel id field for the asset type

B<Throws:>
NONE

B<Side Effects:>
NONE

B<Notes:>
NONE

=cut

#------------------------------------------------------------------------------#

=item $name = $at->get_type_name

Get the type name of the asset type.

B<Throws:>
NONE

B<Side Effects:>
NONE

B<Notes:>
NONE

=cut

#------------------------------------------------------------------------------#

=item $burner = $at->get_burner

Get the burner associated with the asset type.  Possible values are
the constants BURNER_MASON and BURNER_TEMPLATE defined in this package.

B<Throws:>
NONE

B<Side Effects:>
NONE

B<Notes:>
NONE

=cut

#------------------------------------------------------------------------------#

=item $at->set_burner(Bric::Biz::AssetType::BURNER_MASON);

Get the burner associated with the asset type.  Possible values are
the constants BURNER_MASON and BURNER_TEMPLATE defined in this package.

B<Throws:>
NONE

B<Side Effects:>
NONE

B<Notes:>
NONE

=cut


sub get_type_name {
    my $self = shift;
    my $att_obj = $self->_get_at_type_obj;

    return unless $att_obj;

    return $att_obj->get_name;
}

#------------------------------------------------------------------------------#

=item $desc = $at->get_type_description

Get the type description of the asset type.

B<Throws:>
NONE

B<Side Effects:>
NONE

B<Notes:>
NONE

=cut

sub get_type_description {
    my $self = shift;
    my $att_obj = $self->_get_at_type_obj;

    return unless $att_obj;

    return $att_obj->get_description;
}

#------------------------------------------------------------------------------#

=item ($at || undef) = $at->get_top_level

Return whether this is a top level story or not.

B<Throws:>
NONE

B<Side Effects:>
NONE

B<Notes:>
NONE

=cut

sub get_top_level {
    my $self = shift;
    my $att_obj = $self->_get_at_type_obj;

    return unless $att_obj;

    return $att_obj->get_top_level;
}

#------------------------------------------------------------------------------#

=item ($at || undef) = $at->get_paginated

Return whether this asset type should produce a paginated asset or not.

B<Throws:>
NONE

B<Side Effects:>
NONE

B<Notes:>
NONE

=cut

sub get_paginated {
    my $self = shift;
    my $att_obj = $self->_get_at_type_obj;

    return unless $att_obj;

    return $att_obj->get_paginated;
}

#------------------------------------------------------------------------------#

=item ($at || undef) = $at->is_related_media

Return whether this asset type can have related media objects.

B<Throws:>
NONE

B<Side Effects:>
NONE

B<Notes:>
NONE

=cut

sub is_related_media {
    my $self = shift;
    my $att_obj = $self->_get_at_type_obj;

    return unless $att_obj;

    return $att_obj->get_related_media;
}

=item ($at || undef) = $at->is_related_story

Return whether this asset type can have related story objects.

B<Throws:>
NONE

B<Side Effects:>
NONE

B<Notes:>
NONE

=cut

sub is_related_story {
    my $self = shift;
    my $att_obj = $self->_get_at_type_obj;

    return unless $att_obj;

    return $att_obj->get_related_story;
}

#------------------------------------------------------------------------------#

=item ($at || undef) = $at->is_media()

=item $at = $at->set_media()

=item $at = $at->clear_media()

Mark this Asset Type as representing a media object or a story object.  Media
objects do not support all the options that story objects to like nested 
containers or references, but they include options that story doesnt like 
autopopulated fields.

The 'is_media' method returns true if this is a media object and false 
otherwise. The 'set_media' method marks this as a media object.  It does not
take any arguments, and always sets the media flag to true, so you cant do this:

$at->set_media(0)

and expect to set the media flag to false.  To unset the media flag (set it to
false) use the 'clear_media' method.

B<Throws:>

NONE

B<Side Effects:>

NONE

B<Notes:>

NONE

=cut

sub is_media {
    my $self = shift;
    my $att_obj = $self->_get_at_type_obj;

    return unless $att_obj;

    return $att_obj->get_media ? $self : undef;
}

sub set_media {
    my $self = shift;
    my $att_obj = $self->_get_at_type_obj;

    return unless $att_obj;

    $att_obj->set_media(1);

    return $self;
}

sub clear_media {
    my $self = shift;
    my $att_obj = $self->_get_at_type_obj;

    return unless $att_obj;

    $att_obj->set_media(0);

    return $self;
}

#------------------------------------------------------------------------------#

=item $at->get_biz_class()

=item $at->get_biz_class_id()

=item $at->set_biz_class('class' => '' || 'id' => '');

The methods 'get_biz_class' and 'get_biz_class_id' get the business class name 
or the business class ID respectively from the class table.

The 'set_biz_class' method sets the business class for this asset type given
either a class name or an ID from the class table.

This value represents the kind of bussiness object this asset type will 
represent.  There are just two main kinds, story and media objects.  However 
media objects have many subclasses, one for each type of supported media (image,
audio, video, etc) increasing the number of package names this value could be 
set to.

B<Throws:>

NONE

B<Side Effects:>

NONE

B<Notes:>

NONE

=cut

sub get_biz_class {
    my $self = shift;
    my $att_obj = $self->_get_at_type_obj;

    return unless $att_obj;

    my $class = Bric::Util::Class->lookup({'id' => $att_obj->get_biz_class_id});

    return unless $class;

    return $class->get_pkg_name;
}

sub get_biz_class_id {
    my $self = shift;
    my $att_obj = $self->_get_at_type_obj;

    return unless $att_obj;

    return $att_obj->get_biz_class_id;
}

#------------------------------------------------------------------------------#

=item ($at || undef) = $at->get_reference

=item $at = $at->set_reference(1 || 0)

Return whether this asset type references other data.

B<Throws:>
NONE

B<Side Effects:>
NONE

B<Notes:>
NONE

=cut

sub get_reference {
    my $self = shift;

    return $self->_get('reference') ? $self : undef;
}

sub set_reference {
    my $self = shift;
    my ($bool) = @_;

    $self->_set(['reference'], [$bool ? 1 : 0]);

    $self->_set__dirty(1);

    return $self;
}

#------------------------------------------------------------------------------#

=item ($at || undef) = $at->get_fixed_url

Return whether this asset type should produce a fixed url asset or not.

B<Throws:>
NONE

B<Side Effects:>
NONE

B<Notes:>
NONE

=cut

sub get_fixed_url {
    my $self = shift;
    my $att_obj = $self->_get_at_type_obj;

    return unless $att_obj;

    return $att_obj->get_fixed_url;
}

#------------------------------------------------------------------------------#

=item $at_type = $at->get_at_type

Return the at_type object associated with this element.

B<Throws:>
NONE

B<Side Effects:>
NONE

B<Notes:>
NONE

=cut

sub get_at_type {
    my $self = shift;
    my $att_obj = $self->_get_at_type_obj;

    return $att_obj;
}

#------------------------------------------------------------------------------#

=item $val = $element->set_attr($name, $value);

=item $val = $element->get_attr($name);

=item $val = $element->del_attr($name);

Get/Set/Delete attributes on this asset type.

B<Throws:>

NONE

B<Side Effects:>

NONE

B<Notes:>

NONE

=cut


sub set_attr {
    my $self = shift;
    my ($name, $val) = @_;
    my $attr     = $self->_get('_attr');
    my $attr_obj = $self->_get_attr_obj;

    # If we have an attr object, then populate it
    if ($attr_obj) {
	$attr_obj->set_attr({'name'     => $name,
			     'sql_type' => 'short',
			     'value'    => $val});
    }
    # Otherwise,cache this value until save.
    else {
	$attr->{$name} = $val;
	$self->_set(['_attr'], [$attr]);
    }

    $self->_set__dirty(1);

    return $val;
}

sub get_attr {
    my $self = shift;
    my ($name) = @_;
    my $attr     = $self->_get('_attr');
    my $attr_obj = $self->_get_attr_obj;

    # If we aren't saved yet, return anything we have cached.
    return $attr->{$name} unless $self->get_id;

    return $attr_obj->get_attr({'name' => $name});
}

sub del_attr {
    my $self = shift;
    my ($name) = @_;
    my $attr     = $self->_get('_attr');
    my $attr_obj = $self->_get_attr_obj;

    # If we aren't saved yet, delete from the cache.
    delete $attr->{$name} unless $self->get_id;

    return $attr_obj->delete_attr({'name' => $name});
}

sub all_attr {
    my $self = shift;
    my $attr     = $self->_get('_attr');
    my $attr_obj = $self->_get_attr_obj;

    # If we aren't saved yet, return the cache
    return $attr unless $self->get_id;

    # HACK: This identifies attr names begining with a '_' as private and will 
    # not return them.  This is being done instead of using subsystems because
    # we are using subsystems to keep AssetTypes unique from each other.
    my $ah = $attr_obj->get_attr_hash();

    # Evil delete on a hash slice based on values returned by grep...
    delete(@{$ah}{ grep(substr($_,0,1) eq '_', keys %$ah) });

    return $ah
}

#------------------------------------------------------------------------------#

=item $val = $element->set_meta($name, $field, $value);

=item $val = $element->get_meta($name, $field);

=item $val = $element->get_meta($name);

Get/Set attribute metadata on this asset type.  Calling the 'get_meta' method
without '$field' returns all metadata names and values as a hash.

B<Throws:>

NONE

B<Side Effects:>

NONE

B<Notes:>

NONE

=cut

sub set_meta {
    my $self = shift;
    my ($name, $field, $val) = @_;
    my $attr_obj = $self->_get_attr_obj;
    my $meta     = $self->_get('_meta');

    if ($attr_obj) {
	$attr_obj->add_meta({'name'  => $name,
			     'field' => $field,
			     'value' => $val});
    } else {
	$meta->{$name}->{$field} = $val;
	
	$self->_set(['_meta'], [$meta]);
    }

    $self->_set__dirty(1);

    return $val;
}

sub get_meta {
    my $self = shift;
    my ($name, $field) = @_;
    my $attr_obj = $self->_get_attr_obj;
    my $meta     = $self->_get('_meta');

    unless ($attr_obj) {
	if (defined $field) {
	    return $meta->{$name}->{$field};
	} else {
	    return $meta->{$name};
	}
    }

    if (defined $field) {
	return $attr_obj->get_meta({'name'  => $name,
				    'field' => $field});
    } else {
	my $meta = $attr_obj->get_meta({'name'  => $name});

	return { map { $_ => $meta->{$_}->{'value'} } keys %$meta };
    }
}

#------------------------------------------------------------------------------#

=item ($oc_list || @oc_list) = $element->get_output_channels;

=item ($oc_list || @oc_list) = $element->get_output_channels(@oc_ids);

This returns a list of output channels that have been associated with this
asset type. If C<@oc_ids> is passed, then only the output channels with those
IDs are returned, if they're associated with this asset type.

B<Throws:> NONE.

B<Side Effects:> NONE.

B<Notes:> The objects returned will be Bric::Biz::OutputChannel::Element
objects, and these objects contain extra information relevant to the
assocation between each output channel and this element object.

=cut

sub get_output_channels { $get_oc_coll->(shift)->get_objs(@_) }

#------------------------------------------------------------------------------#

=item my $oce = $element->add_output_channel($oc)

=item my $oce = $element->add_output_channel($oc_id)

Adds an output channel to this element object and returns the resulting
Bric::Biz::OutputChannel::Element object. Can pass in either an output channel
object or an output channel ID.

B<Throws:> NONE.

B<Side Effects:> If a Bric::Biz::OutputChannel object is passed in as the
first argument, it will be converted into a Bric::Biz::OutputChannel::Element
object.

B<Notes:> NONE.

=cut

sub add_output_channel {
    my ($self, $oc) = @_;
    my $oc_coll = $get_oc_coll->($self);
    $oc_coll->new_obj({ (ref $oc ? 'oc' : 'oc_id') => $oc,
                        element_id => $self->_get('id') });
}

#------------------------------------------------------------------------------#

=item $element = $element->add_output_channels([$output_channels])

This accepts an array reference of output channel objects to be associated
with this asset type.

B<Throws:> NONE.

B<Side Effects:> Any Bric::Biz::OutputChannel objects passed in will be
converted into Bric::Biz::OutputChannel::Element objects.

B<Notes:> NONE.

=cut

sub add_output_channels {
    my ($self, $ocs) = @_;
    $self->add_output_channel($_) for @$ocs;
    return $self;
}

#------------------------------------------------------------------------------#

=item $element = $element->delete_output_channels([$output_channels])

This takes an array reference of output channels and removes their association
from the object.

B<Throws:> NONE.

B<Side Effects:> NONE.

B<Notes:> NONE.

=cut

sub delete_output_channels {
    my ($self, $ocs) = @_;
    my $oc_coll = $get_oc_coll->($self);
    $oc_coll->del_objs(@$ocs);
    return $self;
}

#------------------------------------------------------------------------------#

=item ($site_list || @site_list) = $element->get_sites;

=item ($site_list || @site_list) = $element->get_sites(@site_ids);

This returns a list of output channels that have been associated with this
asset type. If C<@site_ids> is passed, then only the site with those
IDs are returned, if they're associated with this asset type.

B<Throws:> NONE.

B<Side Effects:> NONE.

B<Notes:> The objects returned will be Bric::Biz::Site
objects, and these objects contain extra information relevant to the
assocation between each output channel and this element object.

=cut

sub get_sites { $get_site_coll->(shift)->get_objs(@_) 
}

#------------------------------------------------------------------------------#

=item my $site = $element->add_site($site)

=item my $site = $element->add_site($site_id)

Adds a site to this element object and returns the resulting
Bric::Biz::Site object. Can pass in either an site object or a site ID.

B<Throws:>

=over 4

=item *

You can only add sites to top level objects

=item *

Couldn't find site

=back
B<Side Effects:> NONE.

B<Notes:> NONE.

=cut

sub add_site {
    my ($self, $site) = @_;

    throw_dp "You can only add sites to top level objects" unless
      $self->get_top_level;

    my $site_coll = $get_site_coll->($self);
    $site = Bric::Biz::Site->lookup({ id =>  $site}) unless ref $site;

    throw_dp "Couldn't find site" unless ref $site;

    $site_coll->add_new_objs( $site );
    return $site;
}
#------------------------------------------------------------------------------#

=item my $site = $element->add_sites([$site])

=item my $site = $element->add_sites([$site_id])

Adds a site to this element object and returns the Bric::Biz::AssetType object. 
Can pass in multiple site objects or site IDs.

B<Throws:>

=over 4

=item *

You can only add sites to top level objects

=item *

Couldn't find site

=back
B<Side Effects:> NONE.

B<Notes:> NONE.

=cut

sub add_sites {
    my ($self, $sites) = @_;
    $self->add_site($_) for @$sites;
}

#------------------------------------------------------------------------------#

=item $element = $element->remove_sites([$sites])

This takes an array reference of output channels and removes their association
from the object.

B<Throws:>

=over 4

=item *

Cannot remove last site from an AssetType

=back

B<Side Effects:> NONE.

B<Notes:> NONE.

=cut

sub remove_sites {
    my ($self, $sites) = @_;
    my $site_coll = $get_site_coll->($self);
    throw_dp "Cannot remove last site from an AssetType"
      if @{$site_coll->get_objs} < 2;
    $site_coll->del_objs(@$sites);
    
    return $self;
}

#------------------------------------------------------------------------------#

=item ($part_list || @part_list) = $element->get_data()

This will return a list of the fields and containers that make up
this asset type

B<Throws:>

NONE

B<Side Effects:>

NONE

B<Notes:>

The parts returned here may not have their parent IDs or order set if this 
object has not been saved yet.

=cut

sub get_data {
    my $self = shift;
    my ($field) = @_;
    my $parts     = $self->_get_parts();
    my $new_parts = $self->_get('_new_parts');
    my @all;

    # Include the yet to be added parts.
    while (my ($id,$obj) = each %$new_parts) {
	if ($id == -1) {
	    push @all, @$obj;
	} else {
	    push @all, $obj;
	}
    }

    push @all, values %$parts;

    if ($field) {
	# Return just the field they asked for.
	$field = $make_key_name->($field);
	my ($val) = grep($_->get_key_name eq $field, @all);
	return unless $val;
	return $val;
    } else {
	# Return all the fields.
	return wantarray ?  sort { $a->get_place <=> $b->get_place } @all :
	  [ sort { $a->get_place <=> $b->get_place } @all ];
    }
}

#------------------------------------------------------------------------------#

=item $element = $element->add_data([$field])

This takes a list of fields and associates them with the element object

B<Throws:>

NONE

B<Side Effects:>

NONE

B<Notes:>

NONE

=cut

sub add_data {
    my $self = shift;
    my ($parts_arg) = @_;
    my $parts = $self->_get_parts();
    my ($new_parts, $del_parts) = $self->_get('_new_parts',
				             '_del_parts');

    foreach my $p (@$parts_arg) {
	unless (ref $p) {
	    my $msg = 'Must pass AssetType field or container objects, not IDs';
	    die Bric::Util::Fault::Exception::GEN->new({'msg' => $msg});
	}

	# Get the ID if we were passed an object.
	my $p_id = $p->get_id();
	
	# Skip adding this part if it already exists.
	next if exists $parts->{$p_id};

	# Add this to the parts list.
	$parts->{$p_id} = $p;
	
	# Remove this value from the deletion list if its there.
	delete $del_parts->{$p_id};
    }

    # Update $self's new and deleted parts lists.
    $self->_set(['_del_parts'], [$del_parts]);

    # Set the dirty bit since something has changed.
    $self->_set__dirty(1);

    return $self;
}

#------------------------------------------------------------------------------#

=item $element = $element->new_data($param)

Adds a new data point, creating a new Bric::Biz::AssetType::Parts::Data object.
The keys to $param are the same as the keys for the hash ref passed to 
Bric::Biz::AssetType::Parts::Data::new.

B<Throws:>

NONE

B<Side Effects:>

NONE

B<Notes:>

NONE

=cut

sub new_data {
    my $self = shift;
    my ($param) = @_;
    my ($new_parts) = $self->_get('_new_parts');

    # Create the new part.
    my $part = Bric::Biz::AssetType::Parts::Data->new($param);

    # Add all new values to a special array of new parts until they can be
    # saved and given an ID.
    push @{$new_parts->{-1}}, $part;

    # Update $self's new and deleted parts lists.
    $self->_set(['_new_parts'], [$new_parts]);

    # Set the dirty bit since something has changed.
    $self->_set__dirty(1);

    return $part;
}

#------------------------------------------------------------------------------#

=item $element = $element->copy_data($param)

Copy the definition for a data field from another asset type. 
Keys for $param are:

=over 4

=item *

at

An existing asset type object

=item *

field_name

A field name defined within the object passed with 'at'

=item *

field_obj

A field object.  Can be given in lieu of 'at' and 'field_name'.

=back

B<Throws:>

NONE

B<Side Effects:>

NONE

B<Notes:>

NONE

=cut

sub copy_data {
    my $self = shift;
    my ($param) = @_;
    my ($new_parts) = $self->_get('_new_parts');
    my $f_obj = $param->{'field_obj'};
    my ($at, $f) = @$param{'at','field_name'};

    unless ($f_obj) {
	unless ($at) {
	    my $msg = 'Insufficient argurments';
	    die Bric::Util::Fault::Exception::GEN->new({'msg' => $msg});
	}
	
	$f_obj = $at->get_data($f);
    }

    my $part = $f_obj->copy($at->get_id);

    # Add all new values to a special array of new parts until they can be
    # saved and given an ID.
    push @{$new_parts->{-1}}, $part;

    # Update $self's new and deleted parts lists.
    $self->_set(['_new_parts'], [$new_parts]);

    # Set the dirty bit since something has changed.
    $self->_set__dirty(1);

    return $self;
}

#------------------------------------------------------------------------------#

=item $element = $element->del_data( [ $field || $container ])

This will take a list of parts and will disassociate them from the 
story type

B<Throws:>
NONE

B<Side Effects:>
NONE

B<Notes:>
NONE

=cut

sub del_data {
    my $self = shift;
    my ($parts_arg) = @_; 
    my $parts = $self->_get_parts();
    my ($new_parts, $del_parts) = $self->_get('_new_parts',
					      '_del_parts');

    foreach my $p (@$parts_arg) {
	unless (ref $p) {
	    my $msg = 'Must pass AssetType field or container objects, not IDs';
	    die Bric::Util::Fault::Exception::GEN->new({'msg' => $msg});
	}

	# Get the ID if we were passed an object.
	my $p_id = $p->get_id();

	# Delete this part from the list and put it on the deletion list.
	if (exists $parts->{$p_id}) {
	    delete $parts->{$p_id};
	    # Add the object as a value.
	    $del_parts->{$p_id} = $p;
	}

	# Remove this value from the addition list if its there.
	delete $new_parts->{$p_id};
    }

    # Update $self's new and deleted parts lists.
    $self->_set(['_parts', '_new_parts', '_del_parts'],
		[$parts  , $new_parts  , $del_parts]);

    # Set the dirty bit since something has changed.
    $self->_set__dirty(1);
    return $self;
}

#------------------------------------------------------------------------------#

=item $element = $element->add_containers([$at]);

Add AssetTypes to be contained by this AssetType.

B<Throws:>

NONE

B<Side Effects:>

NONE

B<Notes:>

NONE

=cut

sub add_containers {
    my $self = shift;
    my ($at) = @_;
    my $grp = $self->_get_asset_type_grp;

    # Construct the proper array to pass to 'add_members'
    my @mem = map {ref $_ ? {obj => $_} :
		            {id  => $_, package => __PACKAGE__}} @$at;

    return unless $grp->add_members(\@mem);
    return $self;
}

#------------------------------------------------------------------------------#

=item (@at_list || $at_list) = $element->get_containers();

Return all contained AssetTypes.

B<Throws:>

NONE

B<Side Effects:>

NONE

B<Notes:>

NONE

=cut

sub get_containers {
    my $self = shift;
    my ($field) = @_;
    my $grp = $self->_get_asset_type_grp;
    my @at = $grp->get_objects;

    if ($field) {
	my ($val) = grep($_->get_key_name eq $field, @at);
	return unless $val;
	return $val;
    } else {
	return wantarray ? @at : \@at;
    }
}

#------------------------------------------------------------------------------#

=item $element = $element->del_containers([$at]);

Release an AssetType from its servitude to this AssetType.  The AssetType itself
will not be deleted.  It will simply not be associated with this AssetType any
more.

B<Throws:>

NONE

B<Side Effects:>

NONE

B<Notes:>

NONE

=cut

sub del_containers {
    my $self = shift;
    my ($at) = @_;
    my $grp = $self->_get_asset_type_grp;

    # Construct the proper array to pass to 'add_members'
    my @mem = map {ref $_ ? { obj => $_ }
                     : { id  => $_, package => __PACKAGE__ } }
      @$at;

    return unless $grp->delete_members(\@mem);
    return $self;
}

#------------------------------------------------------------------------------#

=item ($element || 0) = $element->is_repeatable($at_container);

=item $element        = $element->make_repeatable($at_container);

=item $element        = $element->make_nonrepeatable($at_container);

Get/Set the repeatable flag for a contained AssetType. Note that this
repeatability only applies to this AssetTypes relation to the contained
AssetType.

B<Throws:> NONE

B<Side Effects:>

NONE

B<Notes:>

NONE

=cut

sub is_repeatable {
    my $self = shift @_;
    my ($at) = @_;
    my $c_id = $at->get_id;

    $self->get_attr("_child_${c_id}_repeatable");
}

sub make_repeatable {
    my $self = shift @_;
    my ($at) = @_;
    my $c_id = $at->get_id;

    $self->set_attr("_child_${c_id}_repeatable", 1);

    return $self;
}

sub make_nonrepeatable {
    my $self = shift @_;
    my ($at) = @_;
    my $c_id = $at->get_id;

    $self->set_attr("_child_${c_id}_repeatable", 0);

    return $self;
}

#------------------------------------------------------------------------------#

=item $element = $element->is_active()

Return the active flag.

B<Throws:>

NONE

B<Side Effects:>

NONE

B<Notes:>

NONE

=cut 

sub is_active {
    my $self = shift;

    return $self->_get('_active') ? $self : undef;
}

#------------------------------------------------------------------------------#

=item $element = $element->activate()

This will set the active flag to one for the object

B<Throws:>

NONE

B<Side Effects:>

NONE

B<Notes:>

NONE

=cut 

sub activate {
    my $self = shift;

    $self->_set(['_active'], [1]);

    return $self;
}

#------------------------------------------------------------------------------#

=item $element = $element->deactivate()

This will set the active flag to undef for the asset type

B<Throws:>

NONE

B<Side Effects:>

NONE

B<Notes:>

NONE

=cut 

sub deactivate {
    my $self = shift;

    $self->_set(['_active'], [0]);

    return $self;
}

#------------------------------------------------------------------------------#

=item (undef || 1) $element->get_active()

This will return undef if the element has been deactivated and
one otherwise 

B<Throws:>

NONE

B<Side Effects:>

NONE

B<Notes:>

NONE

=cut

#------------------------------------------------------------------------------#

=item $element = $element->save()

This will save all of the changes to the database

B<Throws:>

NONE

B<Side Effects:>

NONE

B<Notes:>

NONE

=cut

sub save {
    my $self = shift;

    my ($id, $oc_coll, $site_coll) = $self->_get(qw(id _oc_coll _site_coll));

    # Save the group information.
    $self->_get_asset_type_grp->save;

    # Save the parts and the output channels.
    $oc_coll->save if $oc_coll;

    # Save the sites if object has an id
    $site_coll->save($id) if $site_coll && $id;

    # Don't do anything else unless the dirty bit is set.
    return $self unless $self->_get__dirty;

    unless ($self->is_active) {
	# Check to see if this AT is reference anywhere. If not, delete it.

        # This is broken because AssetType does not define a 'remove' method.
        # David said he did a sweep to remove things that do a 'delete from...'
        # because he suspected they were causing lost elements.  Leaving this
        # commented out until a way to handle permanently removing things can
        # be decided.
	#unless ($self->_is_referenced) {
	#    $self->remove;
	#    return $self;
	#}
    }

    # First save the main object information
    $id ? $self->_update_asset_type : $self->_insert_asset_type;

    #Otherwise save sites here when we have the id
    $site_coll->save($self->get_id) if $site_coll && !$id;

    # Save the attribute information.
    $self->_save_attr;

    # Save the parts.
    $self->_sync_parts;

    # Call our parents save method.
    $self->SUPER::save;

    return $self;
}

#==============================================================================#

=back

=head1 PRIVATE


=head2 Private Class Methods

=over 4

=item _do_list 

called from list and list ids this will query the db and return either
ids or objects

B<Throws:>
NONE

B<Side Effects:>
NONE

B<Notes:>
NONE

=cut

sub _do_list {
    my ($pkg, $params, $ids) = @_;
    my $tables = "$table a, $mem_table m, $map_table c";
    my @wheres = ('a.id = c.object_id', 'c.member__id = m.id',
                  'm.active = 1');
    my @params;

    # Set up the active parameter.
    if (exists $params->{active}) {
        my $val = delete $params->{active};
        # Only set the active flag if they've passed a specific value.
        if (defined $val) {
            push @wheres, "a.active = ?";
            push @params, $val ? 1 : 0;
        }
    } elsif (! exists $params->{id}) {
        push @wheres, "a.active = ?";
        push @params, 1;
    } else {
        # Do nothing -- let ID return even deactivated elements.
    }

    # Set up paramters based on an AssetType::Data name or a map type ID.
    if (exists $params->{data_name} or exists $params->{map_type__id}) {
        # Add the element_data table.
        $tables .= ', at_data d';
	push @wheres, 'd.element__id = a.id';
	if (exists $params->{data_name}) {
	    push @wheres, 'LOWER(d.key_name) LIKE ?';
	    push @params, lc delete $params->{data_name};
	}
	if (exists $params->{map_type__id}) {
	    push @wheres, 'd.map_type__id = ?';
	    push @params, delete $params->{map_type__id};
	}
    }

    # Set up parameters based on asset types.
    if (exists $params->{top_level} or exists $params->{media}) {
        $tables .= ', at_type att';
	push @wheres, 'att.id = a.type__id';
        if (exists $params->{top_level}) {
	    push @wheres, 'att.top_level = ?';
	    push @params, delete $params->{top_level} ? 1 : 0;
        }
        if (exists $params->{media}) {
	    push @wheres, 'att.media = ?';
	    push @params, delete $params->{media} ? 1 : 0;
        }
    }

    # Set up the rest of the parameters.
    while (my ($k, $v) = each %$params) {
        if ($k eq 'output_channel') {
            $tables .= ', element__output_channel ao';
            push @wheres, ('ao.output_channel__id = ?',
                           'ao.element__id = a.id');
            push @params, $v;
        } elsif ($k eq 'type__id' or $k eq 'id') {
            push @wheres, "a.$k = ?";
            push @params, $v;
        } elsif ($k eq 'grp_id') {
            # Fancy-schmancy second join.
            $tables .= ", $mem_table m2, $map_table c2";
            push @wheres, ('a.id = c2.object_id', 'c2.member__id = m2.id',
                            'm2.active = 1', 'm2.grp__id = ?');
            push @params, $v;
        } else {
            # The "name" and "description" properties.
            push @wheres, "LOWER(a.$k) LIKE ?";
            push @params, lc $v;
        }
    }

    # Assemble and prepare the query.
    my $where = join ' AND ', @wheres;
    my ($qry_cols, $order) = $ids ? (\'DISTINCT a.id', 'a.id') :
      (\$sel_cols, 'a.name, a.id');
    my $sel = prepare_c(qq{
        SELECT $$qry_cols
        FROM   $tables
        WHERE  $where
        ORDER BY $order
    }, undef, DEBUG);

    # Just return the IDs, if they're what's wanted.
    return wantarray ? @{col_aref($sel, @params)} : col_aref($sel, @params)
      if $ids;

    execute($sel, @params);
    my (@d, @elems, $grp_ids);
    bind_columns($sel, \@d[0..$#sel_props]);
    $pkg = ref $pkg || $pkg;
    my $last = -1;
    while (fetch($sel)) {
        if ($d[0] != $last) {
            $last = $d[0];
            # Create a new element object.
            my $self = bless {}, $pkg;
            $self->SUPER::new;
            $grp_ids = $d[$#d] = [$d[$#d]];
            $self->_set(\@sel_props, \@d);
            # Add the attribute object.
            # HACK: Get rid of this object!
            $self->_set( ['_attr_obj'],
                         [ Bric::Util::Attribute::AssetType->new
                           ({ object_id => $d[0],
                              subsys => "id_$d[0]" })
                         ]
                       );
            $self->_set__dirty; # Disable the dirty flag.
            push @elems, $self->cache_me;
        } else {
            # Append the ID.
            push @$grp_ids, $d[$#d];
        }
    }
    return wantarray ? @elems : \@elems;
}

##############################################################################

=back

=head2 Private Instance Methods

These need documenting.

=over 4

=item _is_referenced

=cut

sub _is_referenced {
    my $self = shift;
    my $rows;

    # Make sure this isn't referenced from an asset.
    my $table = $self->is_media ? 'media' : 'story';
    my $sql  = "SELECT COUNT(*) FROM $table WHERE element__id = ?";
    my $sth  = prepare_c($sql, undef, DEBUG);
    execute($sth, $self->get_id);
    bind_columns($sth, \$rows);
    fetch($sth);
    finish($sth);

    return 1 if $rows;

    # Make sure this isn't used by another asset type.
    $sql = 'SELECT COUNT(*) '.
           'FROM element_member atm, member m, element at '.
	   'WHERE atm.object_id = ? AND '.
                  'm.id         = atm.member__id AND '.
                  'm.grp__id    = at.at_grp__id';

    $sth  = prepare_c($sql, undef, DEBUG);
    execute($sth, $self->get_id);
    bind_columns($sth, \$rows);
    fetch($sth);
    finish($sth);

    return 1 if $rows;

    return 0;
}

=item _get_attr_obj

=cut

sub _get_attr_obj {
    my $self = shift;
    my $attr_obj = $self->_get('_attr_obj');
    my $id = $self->get_id;

    unless ($attr_obj || not defined($id)) {
	$attr_obj = Bric::Util::Attribute::AssetType->new(
				     {'object_id' => $id,
				      'subsys'    => "id_$id"});
	$self->_set(['_attr_obj'], [$attr_obj]);
    }

    return $attr_obj;
}

=item _get_at_type_obj

=cut

sub _get_at_type_obj {
    my $self = shift;
    my $att_id  = $self->get_type__id;
    my $att_obj = $self->_get('_att_obj');

    return $att_obj if $att_obj;

    if ($att_id) {
	$att_obj = Bric::Biz::ATType->lookup({'id' => $att_id});
	$self->_set(['_att_obj'], [$att_obj]);
    }

    return $att_obj;
}

=item _save_attr

=cut

sub _save_attr {
    my $self = shift;
    my ($attr, $meta, $a_obj) = $self->_get('_attr', '_meta', '_attr_obj');
    my $id   = $self->get_id;

    unless ($a_obj) {
	$a_obj = Bric::Util::Attribute::AssetType->new({'object_id' => $id,
						      'subsys'    => "id_$id"});
	$self->_set(['_attr_obj'], [$a_obj]);

	while (my ($k,$v) = each %$attr) {
	    $a_obj->set_attr({'name'     => $k,
			      'sql_type' => 'short',
			      'value'    => $v});
	}
	
	foreach my $k (keys %$meta) {
	    while (my ($f, $v) = each %{$meta->{$k}}) {
		$a_obj->add_meta({'name'  => $k,
				  'field' => $f,
				  'value' => $v});
	    }
	}
    }

    $a_obj->save;
}

=item _get_asset_type_grp

=cut

sub _get_asset_type_grp {
    my $self = shift;
    my $atg_id  = $self->get_at_grp__id;
    my $atg_obj = $self->_get('_at_grp_obj');

    return $atg_obj if $atg_obj;

    if ($atg_id) {
	$atg_obj = Bric::Util::Grp::AssetType->lookup({'id' => $atg_id});
	$self->_set(['_at_grp_obj'], [$atg_obj]);
    } else {
	$atg_obj = Bric::Util::Grp::AssetType->new({'name' => 'AssetType Group'});
	$atg_obj->save;

	$self->_set(['at_grp__id',     '_at_grp_obj'],
		    [$atg_obj->get_id, $atg_obj]);
    }

    return $atg_obj;
}

=item _sync_parts

=cut

sub _sync_parts {
    my $self = shift;
    my $parts = $self->_get_parts();
    my ($new_parts, $del_parts) = $self->_get('_new_parts',
					      '_del_parts');

    # Pull of the newly created parts.
    my $created = delete $new_parts->{-1};

    # Now that we know we have an ID for $self, set element ID for
    foreach my $p_obj (@$created) {
	$p_obj->set_element__id($self->get_id);

	# Save the parts object.
	$p_obj->save;

	# Add it to the current parts list.
	$parts->{$p_obj->get_id} = $p_obj;
    }

    # Add parts that already existed when they were added..
    foreach my $p_id (keys %$new_parts) {
	# Delete this from the new list and grab the object.
	my $p_obj = delete $new_parts->{$p_id};

	# Save the parts object.
	$p_obj->save;

	# Add it to the current parts list.
	$parts->{$p_id} = $p_obj;
    }

    # Deactivate removed parts.
    foreach my $p_id (keys %$del_parts) {
	# Delete this from the deletion list and grab the object.

	my $p_obj = delete $del_parts->{$p_id};

	# This needs to happen for deleted parts.
	$p_obj->deactivate;
	$p_obj->save;
    }
    return $self;
}

#------------------------------------------------------------------------------#

=item $self = $self->_update_asset_type();

Update values in the element table.

B<Throws:>

NONE

B<Side Effects:>

NONE

B<Notes:>

NONE

=cut

sub _update_asset_type {
    my $self = shift;

    my $sql = "UPDATE $table".
              ' SET '.join(',', map {"$_=?"} @cols).' WHERE id=?';


    my $sth = prepare_c($sql, undef, DEBUG);
    execute($sth, $self->_get(@props), $self->get_id);

    return $self;
}

#------------------------------------------------------------------------------#

=item $self = $self->_insert_asset_type

Insert new values into the element table.

B<Throws:>

NONE

B<Side Effects:>

NONE

B<Notes:>

NONE

=cut

sub _insert_asset_type {
    my $self = shift;
    my $nextval = next_key($table);

    # Create the insert statement.
    my $sql = "INSERT INTO $table (".join(', ', 'id', @cols).') '.
              "VALUES ($nextval,".join(',', ('?') x @cols).')';

    my $sth = prepare_c($sql, undef, DEBUG);
    execute($sth, $self->_get(@props));

    # Set the ID of this object.
    $self->_set(['id'],[last_key($table)]);

    # And finally, register this person in the "All Elements" group.
    $self->register_instance(INSTANCE_GROUP_ID, GROUP_PACKAGE);

    return $self;
}

#------------------------------------------------------------------------------#

=item $self = $self->_get_parts

Call the list function of Bric::Biz::AssetType::Parts::Container to return a list
of conainer parts of this AssetType object, or return the existing parts if
weve already loaded them.

B<Throws:>

NONE

B<Side Effects:>

NONE

B<Notes:>

NONE

=cut

sub _get_parts {
    my $self = shift;

    my $parts = $self->_get('_parts') || {};

    # Do not attempt to get the AssetType parts if we don't yet have an ID.
    return unless $self->get_id;

    # Do not load parts via 'list' if we've already done it.
    return $parts if substr(%$parts, 0, index(%$parts, '/'));

    my $cont = Bric::Biz::AssetType::Parts::Data->list(
				          { element__id => $self->get_id,
					    order_by    => 'place',
					    active      => 1 }
							);
    my $p_table = {map { $_->get_id => $_ } (@$cont)};

    $self->_set(['_parts'], [$p_table]);

    return $p_table;
}

##############################################################################

=back

=head2 Private Functions

=over 4

=item my $oc_coll = $get_oc_coll->($self)

Returns the collection of output channels for this element. The collection is
a L<Bric::Util::Coll::OCElement|Bric::Util::Coll::OCElement> object. See that
class and its parent, L<Bric::Util::Coll|Bric::Util::Coll>, for interface
details.

B<Throws:>

=over 4

=item *

Bric::_get() - Problems retrieving fields.

=item *

Unable to prepare SQL statement.

=item *

Unable to connect to database.

=item *

Unable to select column into arrayref.

=item *

Unable to execute SQL statement.

=item *

Unable to bind to columns to statement handle.

=item *

Unable to fetch row from statement handle.

=item *

Incorrect number of args to Bric::_set().

=item *

Bric::set() - Problems setting fields.

=back

B<Side Effects:> NONE.

B<Notes:> NONE.

=cut

$get_oc_coll = sub {
    my $self = shift;
    my $dirt = $self->_get__dirty;
    my ($id, $oc_coll) = $self->_get('id', '_oc_coll');
    return $oc_coll if $oc_coll;
    $oc_coll = Bric::Util::Coll::OCElement->new
      (defined $id ? {element_id => $id} : undef);
    $self->_set(['_oc_coll'], [$oc_coll]);
    $self->_set__dirty($dirt); # Reset the dirty flag.
    return $oc_coll;
};


=item my $site_coll = $get_site_coll->($self)

Returns the collection of sites for this element. The collection is
a L<Bric::Util::Coll::Site|Bric::Util::Coll::Site> object. See that
class and its parent, L<Bric::Util::Coll|Bric::Util::Coll>, for interface
details.

B<Throws:>

=over 4

=item *

Bric::_get() - Problems retrieving fields.

=item *

Unable to prepare SQL statement.

=item *

Unable to connect to database.

=item *

Unable to select column into arrayref.

=item *

Unable to execute SQL statement.

=item *

Unable to bind to columns to statement handle.

=item *

Unable to fetch row from statement handle.

=item *

Incorrect number of args to Bric::_set().

=item *

Bric::set() - Problems setting fields.

=back

B<Side Effects:> NONE.

B<Notes:> NONE.

=cut

$get_site_coll = sub {
    my $self = shift;
    my $dirt = $self->_get__dirty;
    my ($id, $site_coll) = $self->_get('id', '_site_coll');
    return $site_coll if $site_coll;
    $site_coll = Bric::Util::Coll::Site->new
      (defined $id ? {element_id => $id} : undef);
    $self->_set(['_site_coll'], [$site_coll]);
    $self->_set__dirty($dirt); # Reset the dirty flag.
    return $site_coll;
};

=item my $key_name = $make_key_name->($name)

Takes an element name and turns it into the key name. This is the name that
will be used in templates and in the super bulk edit interface.

B<Throws:> NONE.

B<Side Effects:> NONE.

B<Notes:> NONE.

=cut

$make_key_name = sub {
    my $n = lc($_[0]);
    $n =~ y/a-z0-9/_/cs;
    return $n;
};


1;
__END__

=back

=head1 NOTES

NONE.

=head1 AUTHOR

michael soderstrom <miraso@pacbell.net>

=head1 SEE ALSO

L<Bric|Bric>, L<Bric::Biz::Asset|Bric::Biz::Asset>,
L<Bric::Util::Coll::OCElement|Bric::Util::Coll::OCElement>.

=cut
<|MERGE_RESOLUTION|>--- conflicted
+++ resolved
@@ -8,27 +8,15 @@
 
 =head1 VERSION
 
-<<<<<<< HEAD
-$Revision: 1.34 $
-
-=cut
-
-our $VERSION = (qw$Revision: 1.34 $ )[-1];
+$Revision: 1.35 $
+
+=cut
+
+our $VERSION = (qw$Revision: 1.35 $ )[-1];
 
 =head1 DATE
 
-$Date: 2003-03-12 05:59:02 $
-=======
-$Revision: 1.33.2.6 $
-
-=cut
-
-our $VERSION = (qw$Revision: 1.33.2.6 $ )[-1];
-
-=head1 DATE
-
-$Date: 2003-03-12 01:16:13 $
->>>>>>> 9c9f0883
+$Date: 2003-03-12 08:59:59 $
 
 =head1 SYNOPSIS
 
@@ -1601,6 +1589,7 @@
 Couldn't find site
 
 =back
+
 B<Side Effects:> NONE.
 
 B<Notes:> NONE.
@@ -1643,6 +1632,7 @@
 Couldn't find site
 
 =back
+
 B<Side Effects:> NONE.
 
 B<Notes:> NONE.
