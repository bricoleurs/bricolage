package Bric::Biz::AssetType;
###############################################################################

=head1 NAME

Bric::Biz::AssetType - Registers new types of assets with their fields and the
rules governing them.

=head1 VERSION

<<<<<<< HEAD
$Revision: 1.16 $

=cut

our $VERSION = (qw$Revision: 1.16 $ )[-1];

=head1 DATE

$Date: 2002-03-08 19:54:03 $
=======
$Revision: 1.9.2.5 $

=cut

our $VERSION = (qw$Revision: 1.9.2.5 $ )[-1];

=head1 DATE

$Date: 2002-03-10 01:58:23 $
>>>>>>> e54bad10

=head1 SYNOPSIS

 # Create new types of assets.
 $element = Bric::Biz::AssetType->new($init)
 $element = Bric::Biz::AssetType->lookup({id => $id})
 ($at_list || @ats) = Bric::Biz::AssetType->list($param)
 ($id_list || @ids) = Bric::Biz::AssetType->list_ids($param)

 # Return the ID of this object.
 $id = $element->get_id()

 # Get/set this asset type's name.
 $element = $element->set_name( $name )
 $name       = $element->get_name()

 # Get/set the description for this asset type
 $element  = $element->set_description($description)
 $description = $element->get_description()

 # Get/set the primary output channel ID for this asset type.
 $element = $element->set_primary_oc_id($oc_id);
 $oc_id = $element->get_primary_oc_id;

 # Attribute methods.
 $val  = $element->set_attr($name, $value);
 $val  = $element->get_attr($name);
 \%val = $element->all_attr;

 # Attribute metadata methods.
 $val = $element->set_meta($name, $meta, $value);
 $val = $element->get_meta($name, $meta);

 # Manage output channels.
 $element        = $element->add_output_channels([$output_channel])
 ($oc_list || @ocs) = $element->get_output_channels()
 $element        = $element->delete_output_channels([$output_channel])

 # Manage the parts of an asset type.
 $element            = $element->add_data($field);
 $element_data       = $element->new_data($param);
 $element            = $element->copy_data($at, $field);
 ($part_list || @parts) = $element->get_data($field);
 $element            = $element->del_data($field);

 # Add, retrieve and delete containers from this asset type.
 $element            = $element->add_containers($at || [$at]);
 (@at_list || $at_list) = $element->get_containers();
 $element            = $element->del_containers($at || [$at]);

 # Set the repeatability of a field.
 ($element || 0) = $element->is_repeatable($at_container);
 $element        = $element->make_repeatable($at_container);
 $element        = $element->make_nonrepeatable($at_container);

 # Get/set the active flag.
 $element  = $element->activate()
 $element  = $element->deactivate()
 (undef || 1) = $element->is_active()

 # Save this asset type.
 $element = $element->save()

=head1 DESCRIPTION

The asset type class registers new type of assets that will go through work
flow.   The individual parts will describe how the fields of the story will
be laid out.

The AssetType object is composed of AssetType Parts Data objects and
AssetType Parts Container objects.   These hold the fields that will become
Assets when they enter workflow.   Rules can be set upon these.

The AssetType object also holds what output channels this asset will be
allowed to go through.

=cut

#==============================================================================#
# Dependencies                         #
#======================================#

#--------------------------------------#
# Standard Dependencies

use strict;

#--------------------------------------#
# Programatic Dependencies

use Bric::Util::DBI qw(:all);
use Bric::Util::Fault::Exception::GEN;
use Bric::Util::Grp::AssetType;
use Bric::Util::Grp::Element;
use Bric::Biz::AssetType::Parts::Data;
use Bric::Util::Attribute::AssetType;
use Bric::Biz::ATType;
use Bric::Util::Class;
use Bric::Biz::OutputChannel;

#==============================================================================#
# Inheritance                          #
#======================================#

use base qw( Bric Exporter );

#=============================================================================#
# Function Prototypes                  #
#======================================#

# NONE

#==============================================================================#
# Constants                            #
#======================================#

use constant DEBUG => 0;

# Constants for DB access.
use constant TABLE  => 'element';
use constant COLS   => qw(name description burner reference 
			  type__id at_grp__id primary_oc__id active);
use constant FIELDS => qw(name description burner reference 
			  type__id at_grp__id primary_oc_id _active);

use constant ORD => qw(name description type_name  burner active);

use constant GROUP_PACKAGE => 'Bric::Util::Grp::Element';
use constant INSTANCE_GROUP_ID => 27;

# possible values for burner
use constant BURNER_MASON    => 1;
use constant BURNER_TEMPLATE => 2;

#==============================================================================#
# Fields                               #
#======================================#

#--------------------------------------#
# Public Class Fields
our $METH;
our @EXPORT_OK = qw(BURNER_MASON BURNER_TEMPLATE);
our %EXPORT_TAGS = ( all => \@EXPORT_OK);

#--------------------------------------#
# Private Class Fields                  

# NONE

#--------------------------------------#
# Instance Fields                       

# None

# This method of Bricolage will call 'use fields' for you and set some permissions.
BEGIN {
    Bric::register_fields({

			 # Public Fields
			 # The database id of the Asset Type
			 'id'		        => Bric::FIELD_READ,

			 # A group for holding AssetTypes that are children.
			 'at_grp__id'           => Bric::FIELD_READ,

			 # The human readable name for the story type
			 'name'		        => Bric::FIELD_RDWR,

			 # The human readable name for the description
			 'description'	        => Bric::FIELD_RDWR,

			 # The burner to use to publish this element
                         'burner'               => Bric::FIELD_RDWR,

			 # The primary output channel ID.
			 'primary_oc_id'        => Bric::FIELD_RDWR,

			 # Whether this asset type reference other data or not.
			 'reference'            => Bric::FIELD_READ,

                         # The type of this asset type.
                         'type__id'             => Bric::FIELD_READ,

			 # Private Fields
			 # The active flag
			 '_active'	        => Bric::FIELD_NONE,
			 # The list of output channels
			 '_output_channels'     => Bric::FIELD_NONE,

			 # A holding pen for new output channels to be added.
			 '_new_output_channels' => Bric::FIELD_NONE,

			 # A holding pen for output chanels to be deleted.
			 '_del_output_channels' => Bric::FIELD_NONE,

			 # A list of contained parts
			 '_parts'	        => Bric::FIELD_NONE,

			 # A holding pen for new parts to be added.
			 '_new_parts'           => Bric::FIELD_NONE,

			 # A holding pen for parts to be deleted.
			 '_del_parts'           => Bric::FIELD_NONE,

			 # A group for holding AssetType IDs that are children.
			 '_at_grp_obj'          => Bric::FIELD_NONE,

			 '_attr'                => Bric::FIELD_NONE,
			 '_meta'                => Bric::FIELD_NONE,

			 # Holds the attribute object for this object.
			 '_attr_obj'            => Bric::FIELD_NONE,

			 # Hold the at object.
			 '_att_obj'             => Bric::FIELD_NONE,
			});
}

#==============================================================================#
# Interface Methods                    #
#======================================#

=head1 INTERFACE

=head2 Constructors

=over 4

=cut

#--------------------------------------#
# Constructors                          

#------------------------------------------------------------------------------#

=item $element = Bric::Biz::AssetType->new($init)

Will return a new asset type object with the optional initial state

Supported Keys:

=over 4

=back

B<Throws:>
NONE

B<Side Effects:>
NONE

B<Notes:>
NONE

=cut

sub new {
    my $class = shift;
    my ($init) = @_;

    my $self = bless {}, $class;

    # Set active to 1 unless it was explicitly passed.
    $init->{'_active'} = exists $init->{'active'} ? delete $init->{'active'}
                                                  : 1;
    # Set reference unless explicitly set.
    $init->{reference} = $init->{reference} ? 1 : 0;

    $self->SUPER::new($init);

    my $pkg = $self->get_biz_class;

    # If a package was passed in then find the autopopulated field names.
    if ($pkg) {
	# Load the package.
	eval "require $pkg";

	# If this could die, but in that case we just skip this part.
	my @name = eval { $pkg->autopopulated_fields };
	my $i = 0;
	foreach my $n (@name) {
	    my $atd = $self->new_data({'name'        => $n,
				       'description' => "Autopopulated $n field.",
				       'required'    => 1,
				       'sql_type'    => 'short',
				       autopopulated => 1 });
	    $atd->set_attr('html_info', '');
	    $atd->set_meta('html_info', 'disp', $n);
	    $atd->set_meta('html_info', 'type', 'text');
	    $atd->set_meta('html_info', 'length', 32);
	    $atd->set_meta('html_info', 'pos', ++$i);
	}
    }

    $self->activate;

    # Set the dirty bit for this new object.
    $self->_set__dirty(1);

    return $self;
}

#------------------------------------------------------------------------------#

=item $element = Bric::Biz::AssetType->lookup($param)

Keys for $param are:

=over 4

=item *

id

This is an AssetType ID that will return a single unique AssetType object.

=back

This will return the asset type that matches the id that is defined

B<Throws:>

"Missing required paramter 'id'"

B<Side Effects:>

NONE

B<Notes:>

NONE

=cut

sub lookup {
    my $class = shift;
    my ($param) = @_;
    my $self = bless {}, $class;

    # Call our parents constructor.
    $self->SUPER::new();
    
    # Throw an exception if the wrong parameters are given.
    unless (exists $param->{'id'}) {
	my $msg = "Missing required paramter 'id'";
	die Bric::Util::Fault::Exception::GEN->new({'msg' => $msg});
    }
    
    # NOTE: Combine these two queries in a generalized select.
    # Load the values for this object from the element table.
    return unless $self->_select_asset_type('id=?', $param->{'id'});
    
    # now lets get the appropriate output channels for this AssetType
    $self->_select_output_channel_id($param->{'id'});
    
    my $id = $self->get_id;
    my $a_obj = Bric::Util::Attribute::AssetType->new({'object_id' => $id,
						     'subsys'    => "id_$id"});
    $self->_set(['_attr_obj'], [$a_obj]);
    
    # Clear the dirty bit for looked up objects.
    $self->_set__dirty(0);

    return $self;
}

#------------------------------------------------------------------------------#

=item ($at_list || @at_list) = Bric::Biz::AssetType->list($param);

This will return a list of objects that match the criteria defined 
 
Supported Keys:

=over 4

=item name

The name of the asset type.  Matched with case-insentive LIKE.

=item description

The description of the asset type.  Matched with case-insentive LIKE.

=item output_channel

The ID of an output channel.  Returned will be all AssetType objects that 
contain this output channel.

=item data_name

The name of an AssetType::Data object.  Returned will be all AssetType objects 
that reference this particular AssetType::Data object.

=item map_type__id

The map_type__id of an AssetType::Data object.

=item active

Set to 0 to return active and inactive asset types.  1, the default,
returns only active asset types.

=item type__id

match elements of a particular attype

=item top_level

set to 1 to return only top-level elements

=item media

match against a particular media asste type (att.media)

=back

B<Throws:>

NONE

B<Side Effects:>

NONE

B<Notes:>

NONE

=cut

sub list {
    my $class = shift;
    my ($param) = @_;

    # Note that we're not passing the return IDs flag.
    return _do_list($class, $param);
}

#------------------------------------------------------------------------------#

=item ($at_list || @ats) = Bric::Biz::AssetType->list_ids($param)

This will return a list of objects that match the criteria defined 

See the 'list' function for the allowed keys of $param.

B<Throws:>

NONE

B<Side Effects:>

NONE

B<Notes:>

NONE

=cut

sub list_ids {
    my $class = shift;
    my ($param) = @_;
    
    # Call this with the return ID flag set to 1.
    return _do_list($class, $param, 1);
}

#--------------------------------------#

=head2 Destructors

=item $self->DESTROY

Dummy method to prevent wasting time trying to AUTOLOAD DESTROY.

=cut

sub DESTROY {
    # This method should be here even if its empty so that we don't waste time
    # making Bricolage's autoload method try to find it.
}

#--------------------------------------#

=head2 Public Class Methods

NONE

=cut

#------------------------------------------------------------------------------#

=item $meths = Bric::Biz::AssetType->my_meths

=item (@meths || $meths_aref) = Bric::Biz::AssetType->my_meths(TRUE)

Returns an anonymous hash of instrospection data for this object. If called with
a true argument, it will return an ordered list or anonymous array of
intrspection data. The format for each introspection item introspection is as
follows:

Each hash key is the name of a property or attribute of the object. The value
for a hash key is another anonymous hash containing the following keys:

=over 4

=item *

name - The name of the property or attribute. Is the same as the hash key when
an anonymous hash is returned.

=item *

disp - The display name of the property or attribute.

=item *

get_meth - A reference to the method that will retrieve the value of the
property or attribute.

=item *

get_args - An anonymous array of arguments to pass to a call to get_meth in
order to retrieve the value of the property or attribute.

=item *

set_meth - A reference to the method that will set the value of the
property or attribute.

=item *

set_args - An anonymous array of arguments to pass to a call to set_meth in
order to set the value of the property or attribute.

=item *

type - The type of value the property or attribute contains. There are only
three types:

=over 4

=item short

=item date

=item blob

=back

=item *

len - If the value is a 'short' value, this hash key contains the length of the
field.

=item *

search - The property is searchable via the list() and list_ids() methods.

=item *

req - The property or attribute is required.

=item *

props - An anonymous hash of properties used to display the property or attribute.
Possible keys include:

=over 4

=item *

type - The display field type. Possible values are

=item text

=item textarea

=item password

=item hidden

=item radio

=item checkbox

=item select

=back

=item *

length - The Length, in letters, to display a text or password field.

=item *

maxlength - The maximum length of the property or value - usually defined by the
SQL DDL.

=item *

rows - The number of rows to format in a textarea field.

=item

cols - The number of columns to format in a textarea field.

=item *

vals - An anonymous hash of key/value pairs reprsenting the values and display
names to use in a select list.

=back

B<Throws:> NONE.

B<Side Effects:> NONE.

B<Notes:> NONE.

=cut

sub my_meths {
    my ($pkg, $ord) = @_;

    # Return 'em if we got em.
    return !$ord ? $METH : wantarray ? @{$METH}{&ORD} : [@{$METH}{&ORD}]
      if $METH;

    # We don't got 'em. So get 'em!
    $METH = {
	      name        => {
			      name     => 'name',
			      get_meth => sub { shift->get_name(@_) },
			      get_args => [],
			      set_meth => sub { shift->set_name(@_) },
			      set_args => [],
			      disp     => 'Name',
			      search   => 1,
			      len      => 64,
			      req      => 1,
			      type     => 'short',
			      props    => {   type       => 'text',
					      length     => 32,
					      maxlength => 64
					  }
			     },
	      description => {
			      get_meth => sub { shift->get_description(@_) },
			      get_args => [],
			      set_meth => sub { shift->set_description(@_) },
			      set_args => [],
			      name     => 'description',
			      disp     => 'Description',
			      len      => 256,
			      req      => 0,
			      type     => 'short',
			      props    => { type => 'textarea',
					    cols => 40,
					    rows => 4
					  }
			     },
	      burner      => {
			      get_meth => sub { shift->get_burner(@_) },
			      get_args => [],
			      set_meth => sub { shift->set_burner(@_) },
			      set_args => [],
			      name     => 'burner',
			      disp     => 'Burner',
			      len      => 80,
			      req      => 1,
			      type     => 'short',
			      props    => { type => 'select',
					    vals => [[BURNER_MASON, 'Mason'],
						     [BURNER_TEMPLATE, 'HTML::Template']],
					  }
			     },	     
	      type_name      => {
			     name     => 'type_name',
			     get_meth => sub { shift->get_type_name(@_) },
			     get_args => [],
			     set_meth => sub { shift->set_type_name(@_) },
			     set_args => [],
			     disp     => 'Type',
			     len      => 64,
			     req      => 0,
			     type     => 'short',
			     props    => {   type       => 'text',
					     length     => 32,
					     maxlength => 64
					 }
			    },
	      active     => {
			     name     => 'active',
			     get_meth => sub { shift->is_active(@_) ? 1 : 0 },
			     get_args => [],
			     set_meth => sub { $_[1] ? shift->activate(@_)
						 : shift->deactivate(@_) },
			     set_args => [],
			     disp     => 'Active',
			     len      => 1,
			     req      => 1,
			     type     => 'short',
			     props    => { type => 'checkbox' }
			    },
	     };
    return !$ord ? $METH : wantarray ? @{$METH}{&ORD} : [@{$METH}{&ORD}];
}


#--------------------------------------#

=head2 Public Instance Methods

=cut

#------------------------------------------------------------------------------#

=item $id = $element->get_id()

This will return the id for the database

B<Throws:>
NONE

B<Side Effects:>
NONE

B<Notes:>
NONE

=cut 

#------------------------------------------------------------------------------#

=item $element = $element->set_name( $name )

This will set the name field for the asset type

B<Throws:>
NONE

B<Side Effects:>
NONE

B<Notes:>
NONE

=cut

#------------------------------------------------------------------------------#

=item $name = $element->get_name()

This will return the name field for the asset type

B<Throws:>
NONE

B<Side Effects:>
NONE

B<Notes:>
NONE

=cut

#------------------------------------------------------------------------------#

=item $element = $element->set_description($description)

this sets the description field

B<Throws:>
NONE

B<Side Effects:>
NONE

B<Notes:>
NONE

=cut

#------------------------------------------------------------------------------#

=item $description = $element->get_description()

This returns the description field

B<Throws:>
NONE

B<Side Effects:>
NONE

B<Notes:>
NONE

=cut

#------------------------------------------------------------------------------#

=item $element = $element->set_primary_oc_id( $primary_oc_id )

This will set the primary output channel id field for the asset type

B<Throws:>
NONE

B<Side Effects:>
NONE

B<Notes:>
NONE

=cut

#------------------------------------------------------------------------------#

=item $primary_oc_id = $element->get_primary_oc_id()

This will return the primary output channel id field for the asset type

B<Throws:>
NONE

B<Side Effects:>
NONE

B<Notes:>
NONE

=cut

#------------------------------------------------------------------------------#

=item $name = $at->get_type_name

Get the type name of the asset type.

B<Throws:>
NONE

B<Side Effects:>
NONE

B<Notes:>
NONE

=cut

#------------------------------------------------------------------------------#

=item $burner = $at->get_burner

Get the burner associated with the asset type.  Possible values are
the constants BURNER_MASON and BURNER_TEMPLATE defined in this package.

B<Throws:>
NONE

B<Side Effects:>
NONE

B<Notes:>
NONE

=cut

#------------------------------------------------------------------------------#

=item $at->set_burner(Bric::Biz::AssetType::BURNER_MASON);

Get the burner associated with the asset type.  Possible values are
the constants BURNER_MASON and BURNER_TEMPLATE defined in this package.

B<Throws:>
NONE

B<Side Effects:>
NONE

B<Notes:>
NONE

=cut


sub get_type_name {
    my $self = shift;
    my $att_obj = $self->_get_at_type_obj;

    return unless $att_obj;

    return $att_obj->get_name;
}

#------------------------------------------------------------------------------#

=item $desc = $at->get_type_description

Get the type description of the asset type.

B<Throws:>
NONE

B<Side Effects:>
NONE

B<Notes:>
NONE

=cut

sub get_type_description {
    my $self = shift;
    my $att_obj = $self->_get_at_type_obj;

    return unless $att_obj;

    return $att_obj->get_description;
}

#------------------------------------------------------------------------------#

=item ($at || undef) = $at->get_top_level

Return whether this is a top level story or not.

B<Throws:>
NONE

B<Side Effects:>
NONE

B<Notes:>
NONE

=cut

sub get_top_level {
    my $self = shift;
    my $att_obj = $self->_get_at_type_obj;

    return unless $att_obj;

    return $att_obj->get_top_level;
}

#------------------------------------------------------------------------------#

=item ($at || undef) = $at->get_paginated

Return whether this asset type should produce a paginated asset or not.

B<Throws:>
NONE

B<Side Effects:>
NONE

B<Notes:>
NONE

=cut

sub get_paginated {
    my $self = shift;
    my $att_obj = $self->_get_at_type_obj;

    return unless $att_obj;

    return $att_obj->get_paginated;
}

#------------------------------------------------------------------------------#

=item ($at || undef) = $at->is_related_media

Return whether this asset type can have related media objects.

B<Throws:>
NONE

B<Side Effects:>
NONE

B<Notes:>
NONE

=cut

sub is_related_media {
    my $self = shift;
    my $att_obj = $self->_get_at_type_obj;

    return unless $att_obj;

    return $att_obj->get_related_media;
}

=item ($at || undef) = $at->is_related_story

Return whether this asset type can have related story objects.

B<Throws:>
NONE

B<Side Effects:>
NONE

B<Notes:>
NONE

=cut

sub is_related_story {
    my $self = shift;
    my $att_obj = $self->_get_at_type_obj;

    return unless $att_obj;

    return $att_obj->get_related_story;
}

#------------------------------------------------------------------------------#

=item ($at || undef) = $at->is_media()

=item $at = $at->set_media()

=item $at = $at->clear_media()

Mark this Asset Type as representing a media object or a story object.  Media
objects do not support all the options that story objects to like nested 
containers or references, but they include options that story doesnt like 
autopopulated fields.

The 'is_media' method returns true if this is a media object and false 
otherwise. The 'set_media' method marks this as a media object.  It does not
take any arguments, and always sets the media flag to true, so you cant do this:

$at->set_media(0)

and expect to set the media flag to false.  To unset the media flag (set it to
false) use the 'clear_media' method.

B<Throws:>

NONE

B<Side Effects:>

NONE

B<Notes:>

NONE

=cut

sub is_media {
    my $self = shift;
    my $att_obj = $self->_get_at_type_obj;

    return unless $att_obj;

    return $att_obj->get_media ? $self : undef;
}

sub set_media {
    my $self = shift;
    my $att_obj = $self->_get_at_type_obj;

    return unless $att_obj;

    $att_obj->set_media(1);

    return $self;
}

sub clear_media {
    my $self = shift;
    my $att_obj = $self->_get_at_type_obj;

    return unless $att_obj;

    $att_obj->set_media(0);

    return $self;
}

#------------------------------------------------------------------------------#

=item $at->get_biz_class()

=item $at->get_biz_class_id()

=item $at->set_biz_class('class' => '' || 'id' => '');

The methods 'get_biz_class' and 'get_biz_class_id' get the business class name 
or the business class ID respectively from the class table.

The 'set_biz_class' method sets the business class for this asset type given
either a class name or an ID from the class table.

This value represents the kind of bussiness object this asset type will 
represent.  There are just two main kinds, story and media objects.  However 
media objects have many subclasses, one for each type of supported media (image,
audio, video, etc) increasing the number of package names this value could be 
set to.

B<Throws:>

NONE

B<Side Effects:>

NONE

B<Notes:>

NONE

=cut

sub get_biz_class {
    my $self = shift;
    my $att_obj = $self->_get_at_type_obj;

    return unless $att_obj;

    my $class = Bric::Util::Class->lookup({'id' => $att_obj->get_biz_class_id});

    return unless $class;

    return $class->get_pkg_name;
}

sub get_biz_class_id {
    my $self = shift;
    my $att_obj = $self->_get_at_type_obj;

    return unless $att_obj;

    return $att_obj->get_biz_class_id;
}

#------------------------------------------------------------------------------#

=item ($at || undef) = $at->get_reference

=item $at = $at->set_reference(1 || 0)

Return whether this asset type references other data.

B<Throws:>
NONE

B<Side Effects:>
NONE

B<Notes:>
NONE

=cut

sub get_reference {
    my $self = shift;

    return $self->_get('reference') ? $self : undef;
}

sub set_reference {
    my $self = shift;
    my ($bool) = @_;

    $self->_set(['reference'], [$bool ? 1 : 0]);

    $self->_set__dirty(1);

    return $self;
}

#------------------------------------------------------------------------------#

=item ($at || undef) = $at->get_fixed_url

Return whether this asset type should produce a fixed url asset or not.

B<Throws:>
NONE

B<Side Effects:>
NONE

B<Notes:>
NONE

=cut

sub get_fixed_url {
    my $self = shift;
    my $att_obj = $self->_get_at_type_obj;
    
    return unless $att_obj;

    return $att_obj->get_fixed_url;     
}

#------------------------------------------------------------------------------#

=item $at_type = $at->get_at_type

Return the at_type object associated with this element.

B<Throws:>
NONE

B<Side Effects:>
NONE

B<Notes:>
NONE

=cut

sub get_at_type {
    my $self = shift;
    my $att_obj = $self->_get_at_type_obj;
    
    return $att_obj; 
}

#------------------------------------------------------------------------------#

=item $val = $element->set_attr($name, $value);

=item $val = $element->get_attr($name);

=item $val = $element->del_attr($name);

Get/Set/Delete attributes on this asset type.

B<Throws:>

NONE

B<Side Effects:>

NONE

B<Notes:>

NONE

=cut


sub set_attr {
    my $self = shift;
    my ($name, $val) = @_;
    my $attr     = $self->_get('_attr');
    my $attr_obj = $self->_get_attr_obj;

    # If we have an attr object, then populate it
    if ($attr_obj) {
	$attr_obj->set_attr({'name'     => $name,
			     'sql_type' => 'short',
			     'value'    => $val});
    }
    # Otherwise,cache this value until save.
    else {
	$attr->{$name} = $val;
	$self->_set(['_attr'], [$attr]);
    }

    $self->_set__dirty(1);

    return $val;
}

sub get_attr {
    my $self = shift;
    my ($name) = @_;
    my $attr     = $self->_get('_attr');
    my $attr_obj = $self->_get_attr_obj;

    # If we aren't saved yet, return anything we have cached.
    return $attr->{$name} unless $self->get_id;

    return $attr_obj->get_attr({'name' => $name});
}

sub del_attr {
    my $self = shift;
    my ($name) = @_;
    my $attr     = $self->_get('_attr');
    my $attr_obj = $self->_get_attr_obj;

    # If we aren't saved yet, delete from the cache.
    delete $attr->{$name} unless $self->get_id;

    return $attr_obj->delete_attr({'name' => $name});
}

sub all_attr {
    my $self = shift;
    my $attr     = $self->_get('_attr');
    my $attr_obj = $self->_get_attr_obj;

    # If we aren't saved yet, return the cache
    return $attr unless $self->get_id;

    # HACK: This identifies attr names begining with a '_' as private and will 
    # not return them.  This is being done instead of using subsystems because
    # we are using subsystems to keep AssetTypes unique from each other.
    my $ah = $attr_obj->get_attr_hash();

    # Evil delete on a hash slice based on values returned by grep...
    delete(@{$ah}{ grep(substr($_,0,1) eq '_', keys %$ah) });

    return $ah
}

#------------------------------------------------------------------------------#

=item $val = $element->set_meta($name, $field, $value);

=item $val = $element->get_meta($name, $field);

=item $val = $element->get_meta($name);

Get/Set attribute metadata on this asset type.  Calling the 'get_meta' method
without '$field' returns all metadata names and values as a hash.

B<Throws:>

NONE

B<Side Effects:>

NONE

B<Notes:>

NONE

=cut

sub set_meta { 
    my $self = shift;
    my ($name, $field, $val) = @_;
    my $attr_obj = $self->_get_attr_obj;
    my $meta     = $self->_get('_meta');

    if ($attr_obj) {
	$attr_obj->add_meta({'name'  => $name,
			     'field' => $field,
			     'value' => $val});
    } else {
	$meta->{$name}->{$field} = $val;
	
	$self->_set(['_meta'], [$meta]);
    }

    $self->_set__dirty(1);

    return $val;
}

sub get_meta {
    my $self = shift;
    my ($name, $field) = @_;
    my $attr_obj = $self->_get_attr_obj;
    my $meta     = $self->_get('_meta');

    unless ($attr_obj) {
	if (defined $field) {
	    return $meta->{$name}->{$field};
	} else {
	    return $meta->{$name};
	}
    }

    if (defined $field) {
	return $attr_obj->get_meta({'name'  => $name,
				    'field' => $field});
    } else {
	my $meta = $attr_obj->get_meta({'name'  => $name});

	return { map { $_ => $meta->{$_}->{'value'} } keys %$meta };
    }
}

#------------------------------------------------------------------------------#

=item ($oc_list || @oc_list) = $element->get_output_channels();

This returns a list of output channels that have been associated
with this asset type

B<Throws:>

NONE

B<Side Effects:>

NONE

B<Notes:>

NONE

=cut

sub get_output_channels {
    my $self = shift;
    my ($ocs, $ocs_new) = $self->_get('_output_channels',
				      '_new_output_channels');

    # Make sure to lookup all the current output channels
    foreach my $id (keys %$ocs) {
	# Skip if the object has already been looked up.
	next if ref $ocs->{$id};
	
	$ocs->{$id} = Bric::Biz::OutputChannel->lookup({'id' => $id})
    }

    # and all the existing output channels
    foreach my $id (keys %$ocs_new) {
	# Skip if the object has already been looked up.
	next if ref $ocs->{$id};
	
	$ocs->{$id} = Bric::Biz::OutputChannel->lookup({'id' => $id})
    }

    # Return all existing output channels and those to be added.
    my @all = (values %$ocs, values %$ocs_new);

    return wantarray ? @all : \@all;
}

#------------------------------------------------------------------------------#

=item $element = $element->add_output_channels( [ $output_channel])

This accepts a list of output channels to be associated with this 
asset type

B<Throws:>
NONE

B<Side Effects:>
NONE

B<Notes:>
NONE

=cut

sub add_output_channels {
    my $self = shift;
    my ($output_channels) = @_;
    my ($ocs, $ocs_new, $ocs_del) = $self->_get('_output_channels',
						'_new_output_channels',
						'_del_output_channels');

    foreach my $oc (@$output_channels) {
	# Get an ID if we were passed an object
	my $oc_id = ref $oc ? $oc->get_id() : $oc;

	# Skip adding this oc if it already exists.
	next if exists $ocs->{$oc_id};

	# Add the ID to the list of new oc's.  Add the object as a value.
	$ocs_new->{$oc_id} ||= ref $oc ? $oc : undef;
	
	# Remove this value from the deletion list if its there.
	delete $ocs_del->{$oc_id};
    }

    # Set these values.
    $self->_set(['_new_output_channels', '_del_output_channels'],
		[$ocs_new              , $ocs_del]);

    # Set the dirty bit since something has changed.
    $self->_set__dirty(1);

    return $self;
}

#------------------------------------------------------------------------------#

=item $element = $element->delete_output_channels([$output_channel]) 

This takes a list of output channels and removes their association from
the object

B<Throws:>

NONE

B<Side Effects:>

NONE

B<Notes:>

NONE

=cut

sub delete_output_channels {
    my $self = shift;
    my ($output_channels) = @_;
    my ($ocs, $ocs_new, $ocs_del) = $self->_get('_output_channels',
						'_new_output_channels',
						'_del_output_channels');
    
    foreach my $oc (@$output_channels) {
	# Get the ID if we were passed an object.
	my $oc_id = ref $oc ? $oc->get_id() : $oc;
	
	# Delete this oc from the list and put it on the deletion list.
	if (exists $ocs->{$oc_id}) {
	    my $obj = delete $ocs->{$oc_id};
	    # Try to add the object as a value if it can be found.
	    $ocs_del->{$oc_id} = $obj || (ref $oc ? $oc : undef);
	}
	
	# Remove this value from the addition list if its there.
	delete $ocs_new->{$oc_id};
    }
    
    # Set these values.
    $self->_set(['_output_channels',
		 '_new_output_channels',
		 '_del_output_channels'], 
		[$ocs, $ocs_new, $ocs_del]);
    
    # Set the dirty bit since something has changed.
    $self->_set__dirty(1);

    return $self;
}

#------------------------------------------------------------------------------#

=item ($part_list || @part_list) = $element->get_data()

This will return a list of the fields and containers that make up
this asset type

B<Throws:>

NONE

B<Side Effects:>

NONE

B<Notes:>

The parts returned here may not have their parent IDs or order set if this 
object has not been saved yet.

=cut

sub get_data {
    my $self = shift;
    my ($field) = @_;
    my $parts     = $self->_get_parts();
    my $new_parts = $self->_get('_new_parts');
    my @all;

    # Include the yet to be added parts.
    while (my ($id,$obj) = each %$new_parts) {
	if ($id == -1) {
	    push @all, @$obj;
	} else {
	    push @all, $obj;
	}
    }

    push @all, values %$parts;

    if ($field) {
	# Return just the field they asked for.
	my ($val) = grep($_->get_name eq $field, @all);
	return unless $val;
	return $val;
    } else {
	# Return all the fields.
	return wantarray ?  sort { $a->get_place <=> $b->get_place } @all :
	  [ sort { $a->get_place <=> $b->get_place } @all ];
    }
}

#------------------------------------------------------------------------------#

=item $element = $element->add_data([$field])

This takes a list of fields and associates them with the element object

B<Throws:>

NONE

B<Side Effects:>

NONE

B<Notes:>

NONE

=cut

sub add_data {
    my $self = shift;
    my ($parts_arg) = @_;
    my $parts = $self->_get_parts();
    my ($new_parts, $del_parts) = $self->_get('_new_parts',
				             '_del_parts');

    foreach my $p (@$parts_arg) {
	unless (ref $p) {
	    my $msg = 'Must pass AssetType field or container objects, not IDs';
	    die Bric::Util::Fault::Exception::GEN->new({'msg' => $msg});
	}

	# Get the ID if we were passed an object.
	my $p_id = $p->get_id();
	
	# Skip adding this part if it already exists.
	next if exists $parts->{$p_id};

	# Add this to the parts list.
	$parts->{$p_id} = $p;
	
	# Remove this value from the deletion list if its there.
	delete $del_parts->{$p_id};
    }

    # Update $self's new and deleted parts lists.
    $self->_set(['_del_parts'], [$del_parts]);

    # Set the dirty bit since something has changed.
    $self->_set__dirty(1);

    return $self;
}

#------------------------------------------------------------------------------#

=item $element = $element->new_data($param)

Adds a new data point, creating a new Bric::Biz::AssetType::Parts::Data object.
The keys to $param are the same as the keys for the hash ref passed to 
Bric::Biz::AssetType::Parts::Data::new.

B<Throws:>

NONE

B<Side Effects:>

NONE

B<Notes:>

NONE

=cut

sub new_data {
    my $self = shift;
    my ($param) = @_;
    my ($new_parts) = $self->_get('_new_parts');

    # Create the new part.
    my $part = Bric::Biz::AssetType::Parts::Data->new($param);

    # Add all new values to a special array of new parts until they can be
    # saved and given an ID.
    push @{$new_parts->{-1}}, $part;
    
    # Update $self's new and deleted parts lists.
    $self->_set(['_new_parts'], [$new_parts]);
    
    # Set the dirty bit since something has changed.
    $self->_set__dirty(1);

    return $part;
}

#------------------------------------------------------------------------------#

=item $element = $element->copy_data($param)

Copy the definition for a data field from another asset type. 
Keys for $param are:

=over 4

=item *

at

An existing asset type object

=item *

field_name

A field name defined within the object passed with 'at'

=item *

field_obj

A field object.  Can be given in lieu of 'at' and 'field_name'.

=back

B<Throws:>

NONE

B<Side Effects:>

NONE

B<Notes:>

NONE

=cut

sub copy_data {
    my $self = shift;
    my ($param) = @_;
    my ($new_parts) = $self->_get('_new_parts');
    my $f_obj = $param->{'field_obj'};
    my ($at, $f) = @$param{'at','field_name'};
   
    unless ($f_obj) {
	unless ($at) {
	    my $msg = 'Insufficient argurments';
	    die Bric::Util::Fault::Exception::GEN->new({'msg' => $msg});
	}
	
	$f_obj = $at->get_data($f);
    }
    
    my $part = $f_obj->copy($at->get_id);

    # Add all new values to a special array of new parts until they can be
    # saved and given an ID.
    push @{$new_parts->{-1}}, $part;
    
    # Update $self's new and deleted parts lists.
    $self->_set(['_new_parts'], [$new_parts]);
    
    # Set the dirty bit since something has changed.
    $self->_set__dirty(1);

    return $self;
}

#------------------------------------------------------------------------------#

=item $element = $element->del_data( [ $field || $container ])

This will take a list of parts and will disassociate them from the 
story type

B<Throws:>
NONE

B<Side Effects:>
NONE

B<Notes:>
NONE

=cut

sub del_data {
    my $self = shift;
    my ($parts_arg) = @_; 
    my $parts = $self->_get_parts();
    my ($new_parts, $del_parts) = $self->_get('_new_parts',
					      '_del_parts');

    foreach my $p (@$parts_arg) {
	unless (ref $p) {
	    my $msg = 'Must pass AssetType field or container objects, not IDs';
	    die Bric::Util::Fault::Exception::GEN->new({'msg' => $msg});
	}

	# Get the ID if we were passed an object.
	my $p_id = $p->get_id();

	# Delete this part from the list and put it on the deletion list.
	if (exists $parts->{$p_id}) {
	    delete $parts->{$p_id};
	    # Add the object as a value.
	    $del_parts->{$p_id} = $p;
	}

	# Remove this value from the addition list if its there.
	delete $new_parts->{$p_id};
    }

    # Update $self's new and deleted parts lists.
    $self->_set(['_parts', '_new_parts', '_del_parts'],
		[$parts  , $new_parts  , $del_parts]);

    # Set the dirty bit since something has changed.
    $self->_set__dirty(1);
    return $self;
}

#------------------------------------------------------------------------------#

=item $element = $element->add_containers([$at]);

Add AssetTypes to be contained by this AssetType.

B<Throws:>

NONE

B<Side Effects:>

NONE

B<Notes:>

NONE

=cut 

sub add_containers {
    my $self = shift;
    my ($at) = @_;
    my $grp = $self->_get_asset_type_grp;

    # Construct the proper array to pass to 'add_members'
    my @mem = map {ref $_ ? {obj => $_} : 
		            {id  => $_, package => __PACKAGE__}} @$at;

    return unless $grp->add_members(\@mem);
    return $self;
}

#------------------------------------------------------------------------------#

=item (@at_list || $at_list) = $element->get_containers();

Return all contained AssetTypes.

B<Throws:>

NONE

B<Side Effects:>

NONE

B<Notes:>

NONE

=cut 

sub get_containers {
    my $self = shift;
    my $grp = $self->_get_asset_type_grp;
    my $mbs = $grp->get_members;

    my @at = map { $_->get_object } @$mbs;

    return wantarray ? @at : \@at;
}

#------------------------------------------------------------------------------#

=item $element = $element->del_containers([$at]);

Release an AssetType from its servitude to this AssetType.  The AssetType itself
will not be deleted.  It will simply not be associated with this AssetType any
more.

B<Throws:>

NONE

B<Side Effects:>

NONE

B<Notes:>

NONE

=cut 

sub del_containers {
    my $self = shift;
    my ($at) = @_;
    my $grp = $self->_get_asset_type_grp;

    # Construct the proper array to pass to 'add_members'
    my @mem = map {ref $_ ? $_ : {id  => $_, package => __PACKAGE__}} @$at;

    return unless $grp->delete_members(\@mem);
    return $self;
}

#------------------------------------------------------------------------------#

=item ($element || 0) = $element->is_repeatable($at_container);
=item $element        = $element->make_repeatable($at_container);
=item $element        = $element->make_nonrepeatable($at_container);
  
Get/Set the repeatable flag for a contained AssetType.  Note that this 
repeatability only applies to this AssetTypes relation to the contained
AssetType.  
  
B<Throws:>
  
NONE

B<Side Effects:>

NONE

B<Notes:>

NONE

=cut 
  
sub is_repeatable {
    my $self = shift @_;
    my ($at) = @_;
    my $c_id = $at->get_id;

    $self->get_attr("_child_${c_id}_repeatable");
}

sub make_repeatable {
    my $self = shift @_;
    my ($at) = @_;
    my $c_id = $at->get_id;
    
    $self->set_attr("_child_${c_id}_repeatable", 1);

    return $self;
}

sub make_nonrepeatable {
    my $self = shift @_;
    my ($at) = @_;
    my $c_id = $at->get_id;

    $self->set_attr("_child_${c_id}_repeatable", 0);

    return $self;
}

#------------------------------------------------------------------------------#

=item $element = $element->is_active()

Return the active flag.

B<Throws:>

NONE

B<Side Effects:>

NONE

B<Notes:>

NONE

=cut 

sub is_active {
    my $self = shift;
    
    return $self->_get('_active') ? $self : undef;
} 

#------------------------------------------------------------------------------#

=item $element = $element->activate()

This will set the active flag to one for the object

B<Throws:>

NONE

B<Side Effects:>

NONE

B<Notes:>

NONE

=cut 

sub activate {
    my $self = shift;

    $self->_set(['_active'], [1]);

    return $self;
}

#------------------------------------------------------------------------------#

=item $element = $element->deactivate()

This will set the active flag to undef for the asset type

B<Throws:>

NONE

B<Side Effects:>

NONE

B<Notes:>

NONE

=cut 

sub deactivate {
    my $self = shift;

    $self->_set(['_active'], [0]);

    return $self;
}

#------------------------------------------------------------------------------#

=item (undef || 1) $element->get_active()

This will return undef if the element has been deactivated and
one otherwise 

B<Throws:>

NONE

B<Side Effects:>

NONE

B<Notes:>

NONE

=cut

#------------------------------------------------------------------------------#

=item (undef || $self) = $field->remove()

Removes this object completely from the DB.  Returns 1 if active or undef 
otherwise

B<Throws:>

NONE

B<Side Effects:>

NONE

B<Notes:>

NONE

=cut

sub remove {
    my $self = shift;
    my $id = $self->get_id;

    # Don't try anything unless we actually have an ID.
    return unless $id;

    my $sql = 'DELETE FROM '.TABLE.' WHERE id=?';

    my $sth = prepare_c($sql, undef, DEBUG);
    execute($sth, $id);

    return $self;
}

#------------------------------------------------------------------------------#

=item $element = $element->save() 
 
This will save all of the changes to the database

B<Throws:>

NONE

B<Side Effects:>

NONE

B<Notes:>

NONE

=cut

sub save {
    my $self = shift;
    my $grp = $self->_get_asset_type_grp;

    # Don't do anything unless the dirty bit is set.
    return unless $self->_get__dirty;

    unless ($self->is_active) {
	# Check to see if this AT is reference anywhere.  If not, delete it.
	unless ($self->_is_referenced) {
	    $self->remove;
	    return $self;
	}
    }

    # First save the main object information
    if ($self->_get('id') ) {
	$self->_update_asset_type();
    } else {
	$self->_insert_asset_type();
    }

    # Save the attribute information.
    $self->_save_attr;

    # Save the group information.
    $grp->save;

    # Save the parts and the output channels.
    $self->_sync_output_channels;
    $self->_sync_parts;

    # Call our parents save method.
    $self->SUPER::save;

    return $self;
}

#==============================================================================#

=head1 PRIVATE

=cut

#--------------------------------------#

=head2 Private Class Methods                 

=item _do_list 

called from list and list ids this will query the db and return either
ids or objects

B<Throws:>
NONE

B<Side Effects:>
NONE

B<Notes:>
NONE

=cut

sub _do_list {
    my $class = shift;
    my ($param, $ids) = @_;
    my ($sql, $sth, %from, @where, @bind);

    # Make sure to set active explictly if its not passed.
    $param->{'active'} = exists $param->{'active'} ? $param->{'active'} : 1;

    # add parameters for output channel and field.
    $sql = 'SELECT '.join(',', map { "a.$_" } 'id', COLS).' '.
           'FROM '.TABLE." a ";

    # Add parameters based on a particular output channel.
    if ($param->{'output_channel'} ) {
	$from{'element__output_channel'} = 'ao';
	push @where, ('ao.output_channel__id=?', 'ao.element__id=a.id');
	push @bind, $param->{'output_channel'};
    }
    
    # Add parameters based on an AssetType::Data name or a map type ID.
    if ($param->{'data_name'} || $param->{'map_type__id'}) {
	$from{'element_data'} = 'd';
	push @where, 'd.element__id=a.id';
	if ($param->{'data_name'}) {
	    push @where, 'd.name=?';
	    push @bind, $param->{'data_name'};
	}
	if ($param->{'map_type__id'}) {
	    push @where, 'd.map_type__id=?';
	    push @bind, $param->{'map_type__id'};
	}
    }

    # Check active
    # Bug. This should test for exists (as should type__id below). Note that
    # when this is fixed, we'll have to fix comp/widgets/formBuilder/element.mc,
    # as well. Maybe other places, too.
    if ($param->{'active'}) {
	push @where, 'a.active=?';
	push @bind, $param->{'active'};
    }

    # Add type__id
    if ($param->{'type__id'}) {
	push @where, 'a.type__id=?';
	push @bind, $param->{'type__id'};
    }

    # Let them search on all top level asset types.
    if (exists $param->{'top_level'}) {
	$from{'at_type'} = 'att';
	push @where, 'att.id=a.type__id';
	push @where, 'att.top_level=?', 'a.type__id=att.id';
	push @bind, ($param->{'top_level'} ? 1 : 0);
    }

    # Let them search on all media asset types.
    if (exists $param->{'media'}) {
	$from{'at_type'} = 'att';
	push @where, 'att.id=a.type__id';
	push @where, 'att.media=?';
	push @bind, ($param->{'media'} ? 1 : 0);
    }

    # Handle all the searchable fields.
    foreach my $f (qw(name description)) {
	next unless exists $param->{$f};
	
	push @where, "LOWER(a.$f) LIKE ?";
	push @bind, lc($param->{$f});
    }

    # Add any additional FROM criteria
    $sql .= ','.join(',', map {$_.' '.$from{$_}} keys %from) if %from;

    # Add any additional WHERE criteria
    $sql .= ' WHERE '.join(' AND ', @where) if @where;
    $sql .= ' ORDER BY a.name';
    $sth = prepare_ca($sql, undef, DEBUG);

    # If called from list_ids give em what they want
    if ($ids) {
	my $return = col_aref($sth,@bind);
		
	# Finish this select
	finish($sth);

	return wantarray ? @$return : $return;
    } 
    # Otherwise collect the full data
    else {
	my (@objs, @d);
	
	execute($sth, @bind);
	bind_columns($sth, \@d[0..(scalar COLS)]);
	
	while (fetch($sth)) {
	    my $self = bless {}, $class;
	    $self->SUPER::new();
	    $self->_set(['id', FIELDS], [@d]);
	    
	    my $id = $self->get_id;
	    my $a_obj = Bric::Util::Attribute::AssetType->new(
						     {'object_id' => $id,
						      'subsys'    => "id_$id"});
	    $self->_set(['_attr_obj'], [$a_obj]);

	    push @objs, $self;
	}
	
	# Finish this select
	finish($sth);

	return wantarray ? @objs : \@objs;
    }
}

=cut

#--------------------------------------#

=head2 Private Instance Methods              

=cut

sub _is_referenced {
    my $self = shift;
    my $rows;

    # Make sure this isn't referenced from an asset.
    my $table = $self->is_media ? 'media' : 'story';
    my $sql  = "SELECT COUNT(*) FROM $table WHERE element__id = ?";
    my $sth  = prepare_c($sql, undef, DEBUG);
    execute($sth, $self->get_id);
    bind_columns($sth, \$rows);
    fetch($sth);
    finish($sth);

    return 1 if $rows;

    # Make sure this isn't used by another asset type.
    $sql = 'SELECT COUNT(*) '.
           'FROM element_member atm, member m, element at '.
	   'WHERE atm.object_id = ? AND '.
                  'm.id         = atm.member__id AND '.
                  'm.grp__id    = at.at_grp__id';

    $sth  = prepare_c($sql, undef, DEBUG);
    execute($sth, $self->get_id);
    bind_columns($sth, \$rows);
    fetch($sth);
    finish($sth);

    return 1 if $rows;

    return 0;
}

sub _get_attr_obj {
    my $self = shift;
    my $attr_obj = $self->_get('_attr_obj');
    my $id = $self->get_id;

    unless ($attr_obj || not defined($id)) {
	$attr_obj = Bric::Util::Attribute::AssetType->new(
				     {'object_id' => $id,
				      'subsys'    => "id_$id"});
	$self->_set(['_attr_obj'], [$attr_obj]);
    }

    return $attr_obj;
}

sub _get_at_type_obj {
    my $self = shift;
    my $att_id  = $self->get_type__id;
    my $att_obj = $self->_get('_att_obj');

    return $att_obj if $att_obj;

    if ($att_id) {
	$att_obj = Bric::Biz::ATType->lookup({'id' => $att_id});
	$self->_set(['_att_obj'], [$att_obj]);
    }

    return $att_obj;
}

sub _save_attr {
    my $self = shift;
    my ($attr, $meta, $a_obj) = $self->_get('_attr', '_meta', '_attr_obj');
    my $id   = $self->get_id;

    unless ($a_obj) {
	$a_obj = Bric::Util::Attribute::AssetType->new({'object_id' => $id,
						      'subsys'    => "id_$id"});
	$self->_set(['_attr_obj'], [$a_obj]);

	while (my ($k,$v) = each %$attr) {
	    $a_obj->set_attr({'name'     => $k,
			      'sql_type' => 'short',
			      'value'    => $v});
	}
	
	foreach my $k (keys %$meta) {
	    while (my ($f, $v) = each %{$meta->{$k}}) {
		$a_obj->add_meta({'name'  => $k,
				  'field' => $f,
				  'value' => $v});
	    }
	}
    }

    $a_obj->save;
}

sub _get_asset_type_grp {
    my $self = shift;
    my $atg_id  = $self->get_at_grp__id;
    my $atg_obj = $self->_get('_at_grp_obj');
    
    return $atg_obj if $atg_obj;

    if ($atg_id) {
	$atg_obj = Bric::Util::Grp::AssetType->lookup({'id' => $atg_id});
	$self->_set(['_at_grp_obj'], [$atg_obj]);
    } else {
	$atg_obj = Bric::Util::Grp::AssetType->new({'name' => 'AssetType Group'});
	$atg_obj->save;

	$self->_set(['at_grp__id',     '_at_grp_obj'], 
		    [$atg_obj->get_id, $atg_obj]);
    }

    return $atg_obj;
}

sub _sync_output_channels {
    my $self = shift;
    my ($ocs, $ocs_new, $ocs_del) = $self->_get('_output_channels',
						'_new_output_channels',
						'_del_output_channels');
    # Insert the new output channels.
    foreach my $oc_id (keys %$ocs_new) {
	# Insert this ID into the mapping table.
	$self->_insert_output_channel_id($oc_id);
	# Add this ID (and possible object) to the current output channel list.
	$ocs->{$oc_id} = $ocs_new->{$oc_id};
	# Delete this ID from the new list.
	delete $ocs_new->{$oc_id};
    }
    
    # Delete the output channel mappings listed in the delete list.
    foreach my $oc_id (keys %$ocs_del) {
	# Insert this ID into the mapping table.
	$self->_delete_output_channel_id($oc_id);
	# Delete this ID from the deletion list.
	delete $ocs_del->{$oc_id};
    }

    return $self;
}

sub _sync_parts {
    my $self = shift;
    my $parts = $self->_get_parts();
    my ($new_parts, $del_parts) = $self->_get('_new_parts',
					      '_del_parts');

    # Pull of the newly created parts.
    my $created = delete $new_parts->{-1};

    # Now that we know we have an ID for $self, set element ID for
    foreach my $p_obj (@$created) {
	$p_obj->set_element__id($self->get_id);

	# Save the parts object.
	$p_obj->save;

	# Add it to the current parts list.
	$parts->{$p_obj->get_id} = $p_obj;
    }

    # Add parts that already existed when they were added..
    foreach my $p_id (keys %$new_parts) {
	# Delete this from the new list and grab the object.
	my $p_obj = delete $new_parts->{$p_id};

	# Save the parts object.
	$p_obj->save;

	# Add it to the current parts list.
	$parts->{$p_id} = $p_obj;
    }

    # Deactivate removed parts.
    foreach my $p_id (keys %$del_parts) {
	# Delete this from the deletion list and grab the object.

	my $p_obj = delete $del_parts->{$p_id};

	# This needs to happen for deleted parts.
	$p_obj->deactivate;
	$p_obj->save;
    }
    return $self;
}

#------------------------------------------------------------------------------#

=item $self = $self->_select_asset_type($id);

Select columns from the element table with primary key $id.

B<Throws:>

NONE

B<Side Effects:>

NONE

B<Notes:>

NONE

=cut

sub _select_asset_type {
    my $self = shift;
    my ($where, @bind) = @_;
    my @d;

    my $sql = 'SELECT id,'.join(',',COLS).' FROM '.TABLE;

    # Add a where clause if necessary.
    $sql .= " WHERE $where" if $where;

    my $sth  = prepare_c($sql, undef, DEBUG);
    my $rows = execute($sth, @bind);
    bind_columns($sth, \@d[0..(scalar COLS)]);
    fetch($sth);
    finish($sth);

    # Set the columns selected as well as the passed ID.
    $self->_set(['id', FIELDS], [@d]);

    return if $rows eq '0E0';
    return $self;
}

#------------------------------------------------------------------------------#

=item $self = $self->_update_asset_type();

Update values in the element table.

B<Throws:>

NONE

B<Side Effects:>

NONE

B<Notes:>

NONE

=cut

sub _update_asset_type {
    my $self = shift;

    my $sql = 'UPDATE '.TABLE.
              ' SET '.join(',', map {"$_=?"} COLS).' WHERE id=?';


    my $sth = prepare_c($sql, undef, DEBUG);
    execute($sth, $self->_get(FIELDS), $self->get_id);

    return $self;
}

#------------------------------------------------------------------------------#

=item $self = $self->_insert_asset_type

Insert new values into the element table.

B<Throws:>

NONE

B<Side Effects:>

NONE

B<Notes:>

NONE

=cut

sub _insert_asset_type {
    my $self = shift;
    my $nextval = next_key(TABLE);

    # Create the insert statement.
    my $sql = 'INSERT INTO '.TABLE.' (id,'.join(',',COLS).') '.
              "VALUES ($nextval,".join(',', ('?') x COLS).')';

    my $sth = prepare_c($sql, undef, DEBUG);
    execute($sth, $self->_get(FIELDS));

    # Set the ID of this object.
    $self->_set(['id'],[last_key(TABLE)]);

    # And finally, register this person in the "All Elements" group.
    $self->register_instance(INSTANCE_GROUP_ID, GROUP_PACKAGE);

    return $self;
}

#------------------------------------------------------------------------------#

=item $self = $self->_select_output_channel_id

Select the output channel ID from the element output_channel mapping table.

B<Throws:>

NONE

B<Side Effects:>

NONE

B<Notes:>

NONE

=cut

sub _select_output_channel_id {
    my $self = shift;
    my ($id) = @_;
    my (%ids, $out_id);

    my $sql = 'SELECT output_channel__id '.
              'FROM element__output_channel '.
	      'WHERE element__id=?';

    my $sth = prepare_ca($sql, undef, DEBUG);
    execute($sth, $id);
    bind_columns($sth, \$out_id);

    while (fetch($sth)) {
	$ids{$out_id} = undef;
    }

    $sth->finish;

    # Set the columns selected as well as the passed ID.
    $self->_set(['_output_channels'], [\%ids]);

    return $self;
}

#------------------------------------------------------------------------------#

=item $self = $self->_insert_output_channel_id

Insert a new output_channel ID in the AssetType OutputChannel mapping table.

B<Throws:>

NONE

B<Side Effects:>

NONE

B<Notes:>

NONE

=cut

sub _insert_output_channel_id {
    my $self = shift;
    my ($oc_id) = @_;
    my $nextval = next_key('element__output_channel');
    my $at_id   = $self->get_id;

    # Create the insert statement.
    my $sql = 'INSERT INTO element__output_channel '.
              "(id,element__id,output_channel__id) VALUES ($nextval,?,?)";

    my $sth = prepare_c($sql, undef, DEBUG);
    execute($sth, $at_id, $oc_id);

    return $self;
}

#------------------------------------------------------------------------------#

=item $self = $self->_delete_output_channel_id

Delete an output_channel ID from the AssetType OutputChannel mapping table.

B<Throws:>

NONE

B<Side Effects:>

NONE

B<Notes:>

NONE

=cut

sub _delete_output_channel_id {
    my $self = shift;
    my ($oc_id) = @_;
    my $at_id   = $self->get_id;

    # Create the insert statement.
    my $sql = 'DELETE FROM element__output_channel '.
              'WHERE element__id=? AND output_channel__id=?';

    my $sth = prepare_c($sql, undef, DEBUG);
    execute($sth, $at_id, $oc_id);

    return $self;
}

#------------------------------------------------------------------------------#

=item $self = $self->_get_parts

Call the list function of Bric::Biz::AssetType::Parts::Container to return a list
of conainer parts of this AssetType object, or return the existing parts if
weve already loaded them.

B<Throws:>

NONE

B<Side Effects:>

NONE

B<Notes:>

NONE

=cut

sub _get_parts {
    my $self = shift;

    my $parts = $self->_get('_parts') || {};

    # Do not attempt to get the AssetType parts if we don't yet have an ID.
    return unless $self->get_id;

    # Do not load parts via 'list' if we've already done it.
    return $parts if substr(%$parts, 0, index(%$parts, '/'));

    my $cont = Bric::Biz::AssetType::Parts::Data->list(
				          { element__id => $self->get_id,
					    order_by    => 'place',
					    active      => 1 }
							);
    my $p_table = {map { $_->get_id => $_ } (@$cont)};

    $self->_set(['_parts'], [$p_table]);

    return $p_table;
}

=head2 Private Functions

NONE

=cut

1;
__END__

=back

=head1 NOTES

supported new Keys
Define supported list keys
Define supported list_ids keys
Check the languages stuff

=head1 AUTHOR

michael soderstrom ( miraso@pacbell.net )

=head1 SEE ALSO

L<perl>,L<Bric>,L<Bric::Biz::Asset>

=cut
<|MERGE_RESOLUTION|>--- conflicted
+++ resolved
@@ -8,27 +8,15 @@
 
 =head1 VERSION
 
-<<<<<<< HEAD
-$Revision: 1.16 $
-
-=cut
-
-our $VERSION = (qw$Revision: 1.16 $ )[-1];
+$Revision: 1.17 $
+
+=cut
+
+our $VERSION = (qw$Revision: 1.17 $ )[-1];
 
 =head1 DATE
 
-$Date: 2002-03-08 19:54:03 $
-=======
-$Revision: 1.9.2.5 $
-
-=cut
-
-our $VERSION = (qw$Revision: 1.9.2.5 $ )[-1];
-
-=head1 DATE
-
-$Date: 2002-03-10 01:58:23 $
->>>>>>> e54bad10
+$Date: 2002-03-10 03:48:16 $
 
 =head1 SYNOPSIS
 
