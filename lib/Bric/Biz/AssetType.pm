package Bric::Biz::AssetType;
###############################################################################

=head1 NAME

Bric::Biz::AssetType - Registers new types of assets with their fields and the
rules governing them.

=head1 VERSION

$LastChangedRevision$

=cut

require Bric; our $VERSION = Bric->VERSION;

=head1 DATE

$LastChangedDate$

=head1 SYNOPSIS

  # Create new types of assets.
  $element = Bric::Biz::AssetType->new($init)
  $element = Bric::Biz::AssetType->lookup({id => $id})
  ($at_list || @ats) = Bric::Biz::AssetType->list($param)
  ($id_list || @ids) = Bric::Biz::AssetType->list_ids($param)

  # Return the ID of this object.
  $id = $element->get_id()

  # Get/set this asset type's name.
  $element = $element->set_name( $name )
  $name       = $element->get_name()

  # Get/set the description for this asset type
  $element  = $element->set_description($description)
  $description = $element->get_description()

  # Get/set the primary output channel ID for this asset type.
  $element = $element->set_primary_oc_id($oc_id, $site_id);
  $oc_id = $element->get_primary_oc_id($site_id);

  # Attribute methods.
  $val  = $element->set_attr($name, $value);
  $val  = $element->get_attr($name);
  \%val = $element->all_attr;

  # Attribute metadata methods.
  $val = $element->set_meta($name, $meta, $value);
  $val = $element->get_meta($name, $meta);

  # Manage output channels.
  $element        = $element->add_output_channels([$output_channel])
  ($oc_list || @ocs) = $element->get_output_channels()
  $element        = $element->delete_output_channels([$output_channel])

  # Manage input channels.
  $element        = $element->add_input_channels([$input_channel])
  ($ic_list || @ics) = $element->get_input_channels()
  $element        = $element->delete_input_channels([$input_channel])

  # Manage sites
  $element               = $element->add_sites([$site])
  ($site_list || @sites) = $element->get_sites()
  $element               = $element->remove_sites([$site])

  # Manage the parts of an asset type.
  $element            = $element->add_data($field);
  $element_data       = $element->new_data($param);
  $element            = $element->copy_data($at, $field);
  ($part_list || @parts) = $element->get_data($field);
  $element            = $element->del_data($field);

  # Add, retrieve and delete containers from this asset type.
  $element            = $element->add_containers($at || [$at]);
  (@at_list || $at_list) = $element->get_containers();
  $element            = $element->del_containers($at || [$at]);

  # Set the repeatability of a field.
  ($element || 0) = $element->is_repeatable($at_container);
  $element        = $element->make_repeatable($at_container);
  $element        = $element->make_nonrepeatable($at_container);

  # Get/set the active flag.
  $element  = $element->activate()
  $element  = $element->deactivate()
  (undef || 1) = $element->is_active()

  # Save this asset type.
  $element = $element->save()

=head1 DESCRIPTION

The asset type class registers new type of assets that will go through work
flow. The individual parts will describe how the fields of the story will be
laid out.

The AssetType object is composed of AssetType Parts Data objects and AssetType
Parts Container objects. These hold the fields that will become Assets when
they enter workflow. Rules can be set upon these.

The AssetType object also holds what output channels this asset will be
allowed to go through.

=cut

#==============================================================================#
# Dependencies                         #
#======================================#

#--------------------------------------#
# Standard Dependencies

use strict;

#--------------------------------------#
# Programatic Dependencies

use Bric::Util::DBI qw(:all);
use Bric::Util::Fault qw(throw_gen throw_dp);
use Bric::Util::Grp::AssetType;
use Bric::Util::Grp::Element;
use Bric::Biz::AssetType::Parts::Data;
use Bric::Util::Attribute::AssetType;
use Bric::Biz::ATType;
use Bric::Util::Class;
use Bric::Biz::Site;
use Bric::Biz::OutputChannel::Element;
use Bric::Biz::InputChannel::Element;
use Bric::Util::Coll::OCElement;
use Bric::Util::Coll::ICElement;
use Bric::Util::Coll::Site;
use Bric::App::Cache;

#==============================================================================#
# Inheritance                          #
#======================================#

use base qw( Bric Exporter );

#=============================================================================#
# Function Prototypes                  #
#======================================#
my ($get_oc_coll, $get_ic_coll, $get_site_coll, $remove, $make_key_name);

#==============================================================================#
# Constants                            #
#======================================#

use constant DEBUG => 0;
use constant HAS_MULTISITE => 1;
use constant GROUP_PACKAGE => 'Bric::Util::Grp::Element';
use constant INSTANCE_GROUP_ID => 27;
use constant ORD => qw(name key_name description type_name  burner active);

# possible values for burner
use constant BURNER_MASON    => 1;
use constant BURNER_TEMPLATE => 2;
use constant BURNER_TT       => 3;
use constant BURNER_PHP      => 4;

#==============================================================================#
# Fields                               #
#======================================#

#--------------------------------------#
# Public Class Fields
our $METHS;
our @EXPORT_OK = qw(BURNER_MASON BURNER_TEMPLATE BURNER_TT BURNER_PHP);
our %EXPORT_TAGS = ( all => \@EXPORT_OK);

#--------------------------------------#
# Private Class Fields
my $table = 'element';
my $mem_table = 'member';
my $map_table = $table . "_$mem_table";
my @cols = qw(name key_name description burner reference type__id at_grp__id
              active);
my @props = qw(name key_name description burner reference type_id at_grp_id
               _active);
my $sel_cols = "a.id, a.name, a.key_name, a.description, a.burner, a.reference, " .
  "a.type__id, a.at_grp__id, a.active, m.grp__id";
my @sel_props = ('id', @props, 'grp_ids');

#--------------------------------------#
# Instance Fields

# This method of Bricolage will call 'use fields' for you and set some
# permissions.
BEGIN {
    Bric::register_fields({
			 # Public Fields
			 # The database id of the Asset Type
			 'id'		        => Bric::FIELD_READ,

			 # A group for holding AssetTypes that are children.
			 'at_grp_id'           => Bric::FIELD_READ,

             # A unique name for the story type
             'key_name'             => Bric::FIELD_RDWR,

			 # The human readable name for the story type
			 'name'		        => Bric::FIELD_RDWR,

			 # The human readable name for the description
			 'description'	        => Bric::FIELD_RDWR,

			 # The burner to use to publish this element
                         'burner'               => Bric::FIELD_RDWR,

			 # Whether this asset type reference other data or not.
			 'reference'            => Bric::FIELD_READ,

                         # The type of this asset type.
             'type_id'             => Bric::FIELD_READ,

			 # The IDs of the groups this asset type is in.
			 'grp_ids'             => Bric::FIELD_READ,

                         # The Primary_oc/id cache
                         '_site_primary_oc_id'  => Bric::FIELD_NONE,
                         
                         # The Primary_ic/id cache
                         '_site_primary_ic_id'  => Bric::FIELD_NONE,

			 # Private Fields
			 # The active flag
			 '_active'	        => Bric::FIELD_NONE,

			 # Stores the collection of output channels
                         '_oc_coll'             => Bric::FIELD_NONE,

			 # Stores the collection of output channels
                         '_ic_coll'             => Bric::FIELD_NONE,

			 # Stores the collection of sites
                         '_site_coll'             => Bric::FIELD_NONE,

			 # A list of contained parts
			 '_parts'	        => Bric::FIELD_NONE,

			 # A holding pen for new parts to be added.
			 '_new_parts'           => Bric::FIELD_NONE,

			 # A holding pen for parts to be deleted.
			 '_del_parts'           => Bric::FIELD_NONE,

			 # A group for holding AssetType IDs that are children.
			 '_at_grp_obj'          => Bric::FIELD_NONE,

			 '_attr'                => Bric::FIELD_NONE,
			 '_meta'                => Bric::FIELD_NONE,

			 # Holds the attribute object for this object.
			 '_attr_obj'            => Bric::FIELD_NONE,

			 # Hold the at object.
			 '_att_obj'             => Bric::FIELD_NONE,
			});
}

#==============================================================================#
# Interface Methods                    #
#======================================#

=head1 INTERFACE

=head2 Constructors

=over 4

=item $element = Bric::Biz::AssetType->new($init)

Will return a new asset type object with the optional initial state

Supported Keys:

=over 4

=item name

=item key_name

=item description

=item reference

=back

B<Throws:> NONE.

B<Side Effects:> NONE.

B<Notes:> NONE.

=cut

sub new {
    my ($class, $init) = @_;
    my $self = bless {}, ref $class || $class;
    $init->{_active} = 1;

    # Set reference unless explicitly set.
    $init->{reference} = $init->{reference} ? 1 : 0;
    $init->{type_id} = delete $init->{type__id}
      if exists $init->{type__id};
    $init->{at_grp_id} = delete $init->{at_grp__id}
      if exists $init->{at_grp__id};

    # Set the instance group ID.
    push @{$init->{grp_ids}}, INSTANCE_GROUP_ID;

    $self->SUPER::new($init);

    my $pkg = $self->get_biz_class;

    # If a package was passed in then find the autopopulated field names.
    if ($pkg && UNIVERSAL::isa($pkg, 'Bric::Biz::Asset::Business::Media')) {
	my $i = 0;
	foreach my $name ($pkg->autopopulated_fields) {
            my $key_name = lc $name;
            $key_name =~ y/a-z0-9/_/cs;
	    my $atd = $self->new_data({
            key_name    => $key_name,
            description => "Autopopulated $name field.",
            required    => 1,
            sql_type    => 'short',
            autopopulated => 1
        });
	    $atd->set_attr('html_info', '');
	    $atd->set_meta('html_info', 'disp', $name);
	    $atd->set_meta('html_info', 'type', 'text');
	    $atd->set_meta('html_info', 'length', 32);
	    $atd->set_meta('html_info', 'pos', ++$i);
	}
    }

    # Set the dirty bit for this new object.
    $self->_set__dirty(1);

    return $self;
}

#------------------------------------------------------------------------------#

=item $element = Bric::Biz::AssetType->lookup({id => $id})

=item $element = Bric::Biz::AssetType->lookup({key_name => $key_name})

Looks up and instantiates a new Bric::Biz::AssetType object based on the
Bric::Biz::AssetType object ID or name passed. If C<$id> or C<$key_name> is not
found in the database, C<lookup()> returns C<undef>.

B<Throws:>

=over 4

=item *

Too many Bric::Biz::AssetType objects found.

=back

B<Side Effects:> NONE

B<Notes:> NONE

=cut

sub lookup {
    my $pkg = shift;
    my $elem = $pkg->cache_lookup(@_);
    return $elem if $elem;

    $elem = $pkg->_do_list(@_);
    # We want @$cat to have only one value.
    throw_dp(error => 'Too many ' . __PACKAGE__ . ' objects found.')
      if @$elem > 1;
    return @$elem ? $elem->[0] : undef;
}

#------------------------------------------------------------------------------#

=item ($at_list || @at_list) = Bric::Biz::AssetType->list($param);

This will return a list of objects that match the criteria defined.

Supported Keys:

=over 4

=item id

Element ID. May use C<ANY> for a list of possible values.

=item name

The name of the asset type. Matched with case-insentive LIKE. May use C<ANY>
for a list of possible values.

=item key_name

The unique key name of the asset type. Matched with case insensitive LIKE. May
use C<ANY> for a list of possible values.

=item description

The description of the asset type. Matched with case-insentive LIKE. May use
C<ANY> for a list of possible values.

=item output_channel_id

The ID of an output channel. Returned will be all AssetType objects that
contain this output channel. May use C<ANY> for a list of possible values.

=item input_channel_id

The ID of an input channel. Returned will be all AssetType objects that
contain this input channel.

=item data_name

The name of an AssetType::Data object. Returned will be all AssetType objects
that reference this particular AssetType::Data object. May use C<ANY> for a
list of possible values.

=item map_type_id

The map_type_id of an AssetType::Data object. May use C<ANY> for a list of
possible values.

=item active

Set to 0 to return active and inactive asset types. 1, the default, returns
only active asset types.

=item type_id

match elements of a particular attype. May use C<ANY> for a list of possible
values.

=item top_level

set to 1 to return only top-level elements

=item media

match against a particular media asset type (att.media). May use C<ANY> for a
list of possible values.

=item site_id

match against the given site_id. May use C<ANY> for a list of possible values.

=back

B<Throws:>

NONE

B<Side Effects:>

NONE

B<Notes:>

NONE

=cut

sub list { _do_list(@_) }

#------------------------------------------------------------------------------#

=item ($at_list || @ats) = Bric::Biz::AssetType->list_ids($param)

This will return a list of objects that match the criteria defined. See the
C<list()> method for the allowed keys of the C<$param> hash reference.

B<Throws:>

NONE

B<Side Effects:>

NONE

B<Notes:>

NONE

=cut

sub list_ids { _do_list(@_, 1) }

#--------------------------------------#

=back

=head2 Destructors

=over 4

=item $self->DESTROY

Dummy method to prevent wasting time trying to AUTOLOAD DESTROY.

=cut

sub DESTROY {
    # This method should be here even if its empty so that we don't waste time
    # making Bricolage's autoload method try to find it.
}

#--------------------------------------#

=back

=head2 Public Class Methods

=over 4

=item $meths = Bric::Biz::AssetType->my_meths

=item (@meths || $meths_aref) = Bric::Biz::AssetType->my_meths(TRUE)

=item my (@meths || $meths_aref) = Bric::Biz::AssetType->my_meths(0, TRUE)

Returns an anonymous hash of introspection data for this object. If called
with a true argument, it will return an ordered list or anonymous array of
introspection data. If a second true argument is passed instead of a first,
then a list or anonymous array of introspection data will be returned for
properties that uniquely identify an object (excluding C<id>, which is
assumed).

Each hash key is the name of a property or attribute of the object. The value
for a hash key is another anonymous hash containing the following keys:

=over 4

=item name

The name of the property or attribute. Is the same as the hash key when an
anonymous hash is returned.

=item disp

The display name of the property or attribute.

=item get_meth

A reference to the method that will retrieve the value of the property or
attribute.

=item get_args

An anonymous array of arguments to pass to a call to get_meth in order to
retrieve the value of the property or attribute.

=item set_meth

A reference to the method that will set the value of the property or
attribute.

=item set_args

An anonymous array of arguments to pass to a call to set_meth in order to set
the value of the property or attribute.

=item type

The type of value the property or attribute contains. There are only three
types:

=over 4

=item short

=item date

=item blob

=back

=item len

If the value is a 'short' value, this hash key contains the length of the
field.

=item search

The property is searchable via the list() and list_ids() methods.

=item req

The property or attribute is required.

=item props

An anonymous hash of properties used to display the property or
attribute. Possible keys include:

=over 4

=item type

The display field type. Possible values are

=over 4

=item text

=item textarea

=item password

=item hidden

=item radio

=item checkbox

=item select

=back

=item length

The Length, in letters, to display a text or password field.

=item maxlength

The maximum length of the property or value - usually defined by the SQL DDL.

=back

=item rows

The number of rows to format in a textarea field.

=item cols

The number of columns to format in a textarea field.

=item vals

An anonymous hash of key/value pairs reprsenting the values and display names
to use in a select list.

=back

B<Throws:> NONE.

B<Side Effects:> NONE.

B<Notes:> NONE.

=cut

my $tmpl_archs;

sub my_meths {
    my ($pkg, $ord, $ident) = @_;

    unless ($tmpl_archs) {
	$tmpl_archs = [[BURNER_MASON, 'Mason']];
	push @$tmpl_archs, [BURNER_TEMPLATE, 'HTML::Template']
	    if $Bric::Util::Burner::Template::VERSION;
	push @$tmpl_archs,  [BURNER_TT,'Template::Toolkit']
	    if $Bric::Util::Burner::TemplateToolkit::VERSION;
	push @$tmpl_archs,  [BURNER_PHP,'PHP']
	    if $Bric::Util::Burner::PHP::VERSION;
    }

    # Create 'em if we haven't got 'em.
    $METHS ||= {
	      name        => {
			      name     => 'name',
			      get_meth => sub { shift->get_name(@_) },
			      get_args => [],
			      set_meth => sub { shift->set_name(@_) },
			      set_args => [],
			      disp     => 'Name',
			      search   => 1,
			      len      => 64,
			      req      => 1,
			      type     => 'short',
			      props    => { type      => 'text',
					    length    => 32,
					    maxlength => 64
					  }
			     },

              key_name    => {
                              name     => 'key_name',
			      get_meth => sub { shift->get_key_name(@_) },
			      get_args => [],
			      set_meth => sub { shift->set_key_name(@_) },
			      set_args => [],
			      disp     => 'Key Name',
			      search   => 1,
			      len      => 64,
			      req      => 1,
			      type     => 'short',
			      props    => {type      => 'text',
                                           length    => 32,
                                           maxlength => 64
					  }
                             },

	      description => {
			      get_meth => sub { shift->get_description(@_) },
			      get_args => [],
			      set_meth => sub { shift->set_description(@_) },
			      set_args => [],
			      name     => 'description',
			      disp     => 'Description',
			      len      => 256,
			      req      => 0,
			      type     => 'short',
			      props    => { type => 'textarea',
					    cols => 40,
					    rows => 4
					  }
			     },
	      burner      => {
			      get_meth => sub { shift->get_burner(@_) },
			      get_args => [],
			      set_meth => sub { shift->set_burner(@_) },
			      set_args => [],
			      name     => 'burner',
			      disp     => 'Burner',
			      len      => 80,
			      req      => 1,
			      type     => 'short',
			      props    => { type => 'select',
					    vals => $tmpl_archs,,
					  }
			     },
	      type_name      => {
			     name     => 'type_name',
			     get_meth => sub { shift->get_type_name(@_) },
			     get_args => [],
			     set_meth => sub { shift->set_type_name(@_) },
			     set_args => [],
			     disp     => 'Type',
			     len      => 64,
			     req      => 0,
			     type     => 'short',
			     props    => {   type       => 'text',
					     length     => 32,
					     maxlength => 64
					 }
			    },
	      active     => {
			     name     => 'active',
			     get_meth => sub { shift->is_active(@_) ? 1 : 0 },
			     get_args => [],
			     set_meth => sub { $_[1] ? shift->activate(@_)
						 : shift->deactivate(@_) },
			     set_args => [],
			     disp     => 'Active',
			     len      => 1,
			     req      => 1,
			     type     => 'short',
			     props    => { type => 'checkbox' }
			    },
	     };

    if ($ord) {
        return wantarray ? @{$METHS}{&ORD} : [@{$METHS}{&ORD}];
    } elsif ($ident) {
        return wantarray ? $METHS->{key_name} : [$METHS->{key_name}];
    } else {
        return $METHS;
    }
}


#--------------------------------------#

=back

=head2 Public Instance Methods

=over 4

=item $id = $element->get_id()

This will return the id for the database

B<Throws:>
NONE

B<Side Effects:>
NONE

B<Notes:>
NONE

=cut

#------------------------------------------------------------------------------#

=item $element = $element->set_name( $name )

This will set the name field for the asset type

B<Throws:>
NONE

B<Side Effects:>
NONE

B<Notes:>
NONE

=cut

#------------------------------------------------------------------------------#

=item $name = $element->get_name()

This will return the name field for the asset type

B<Throws:>
NONE

B<Side Effects:>
NONE

B<Notes:>
NONE

=cut

#------------------------------------------------------------------------------#

=item $element = $element->set_key_name($key_name)

This will set the unique key name field for the asset type

B<Throws:>
NONE

B<Side Effects:>
NONE

B<Notes:>
NONE

=cut

#------------------------------------------------------------------------------#

=item $name = $element->get_key_name()

This will return the unique key name field for the asset type

B<Throws:>
NONE

B<Side Effects:>
NONE

B<Notes:>
NONE

=cut

#------------------------------------------------------------------------------#

=item $element = $element->set_description($description)

this sets the description field

B<Throws:>
NONE

B<Side Effects:>
NONE

B<Notes:>
NONE

=cut

#------------------------------------------------------------------------------#

=item $description = $element->get_description()

This returns the description field

B<Throws:>
NONE

B<Side Effects:>
NONE

B<Notes:>
NONE

=cut

#------------------------------------------------------------------------------#

=item $element = $element->set_primary_oc_id( $primary_oc_id, $site )

This will set the primary output channel id field for the asset type

B<Throws:>

=over 4

=item *

No site parameter passed to Bric::Biz::AssetType-E<gt>set_primary_oc_id

=item *

No output channels associated with non top-level elements.

=back

B<Side Effects:> NONE.

B<Notes:> NONE.

=cut

sub set_primary_oc_id {
    my ( $self, $id, $site) = @_;

    throw_dp "No site parameter passed to " . __PACKAGE__ .
      "->set_primary_oc_id" unless $site;

    throw_dp "No output channels associated with non top-level elements"
      unless $self->get_top_level;

    $site = $site->get_id if ref $site;

    my $oc_site = $self->_get('_site_primary_oc_id');

    # If it is set and it is the same then don't bother
    return $self if ref $oc_site && defined $id && exists $oc_site->{$site}
      && $oc_site->{$site} == $id;

    $oc_site = {} unless ref $oc_site;
    $oc_site->{$site} = $id;
    $self->_set(['_site_primary_oc_id'], [$oc_site]);
    $self->_set__dirty(1);
    return $self;
}

#------------------------------------------------------------------------------#

=item $primary_oc_id = $element->get_primary_oc_id($site)

This will return the primary output channel id field for the asset type

B<Throws:>

=over 4

=item *

No site parameter passed to Bric::Biz::AssetType-E<gt>get_primary_oc_id.

=item *

No output channels associated with non top-level elements.

=back

B<Side Effects:> NONE.

B<Notes:> NONE.

=cut

sub get_primary_oc_id {
    my ($self, $site) = @_;

    throw_dp "No site parameter passed to " . __PACKAGE__ .
      "->get_primary_oc_id" unless $site;

    throw_dp "No output channels associated with non top-level elements"
      unless $self->get_top_level;

    $site = $site->get_id if ref $site;

    my $oc_site = $self->_get('_site_primary_oc_id');
    return $oc_site->{$site} if ref $oc_site && exists $oc_site->{$site};

    $oc_site = {} unless ref $oc_site;

    my $sel = prepare_c(qq {
        SELECT primary_oc__id
        FROM   element__site
        WHERE  element__id = ? AND
               site__id    = ?
    }, undef, DEBUG);

    execute($sel, $self->get_id, $site);

    my $ret = fetch($sel);
    finish($sel);
    return unless $ret;

    my $dirty = $self->_get__dirty();
    $oc_site->{$site} = $ret->[0];
    $self->_set(['_site_primary_oc_id'],[$oc_site]);
    $self->_set__dirty($dirty);
    return $ret->[0];
}

#------------------------------------------------------------------------------#

=item $element = $element->set_primary_ic_id( $primary_ic_id, $site )

This will set the primary input channel id field for the asset type

B<Throws:>

=over 4

=item *

No site parameter passed to Bric::Biz::AssetType-E<gt>set_primary_ic_id

=item *

No input channels associated with non top-level elements.

=back

B<Side Effects:> NONE.

B<Notes:> NONE.

=cut

sub set_primary_ic_id {
    my ( $self, $id, $site) = @_;

    throw_dp "No site parameter passed to " . __PACKAGE__ .
      "->set_primary_ic_id" unless $site;

    throw_dp "No input channels associated with non top-level elements"
      unless $self->get_top_level;

    $site = $site->get_id if ref $site;

    my $ic_site = $self->_get('_site_primary_ic_id');

    # If it is set and it is the same then don't bother
    return $self if ref $ic_site && defined $id && exists $ic_site->{$site}
      && $ic_site->{$site} == $id;

    $ic_site = {} unless ref $ic_site;
    $ic_site->{$site} = $id;
    $self->_set(['_site_primary_ic_id'], [$ic_site]);
    $self->_set__dirty(1);
    return $self;
}

#------------------------------------------------------------------------------#

=item $primary_ic_id = $element->get_primary_ic_id($site)

This will return the primary input channel id field for the asset type

B<Throws:>

=over 4

=item *

No site parameter passed to Bric::Biz::AssetType-E<gt>get_primary_ic_id.

=item *

No input channels associated with non top-level elements.

=back

B<Side Effects:> NONE.

B<Notes:> NONE.

=cut

sub get_primary_ic_id {
    my ($self, $site) = @_;

    throw_dp "No site parameter passed to " . __PACKAGE__ .
      "->get_primary_ic_id" unless $site;

    throw_dp "No input channels associated with non top-level elements"
      unless $self->get_top_level;

    $site = $site->get_id if ref $site;

    my $ic_site = $self->_get('_site_primary_ic_id');
    return $ic_site->{$site} if ref $ic_site && exists $ic_site->{$site};

    $ic_site = {} unless ref $ic_site;

    my $sel = prepare_c(qq {
        SELECT primary_ic__id
        FROM   element__site
        WHERE  element__id = ? AND
               site__id    = ?
    }, undef, DEBUG);

    execute($sel, $self->get_id, $site);

    my $ret = fetch($sel);
    finish($sel);
    return unless $ret;

    my $dirty = $self->_get__dirty();
    $ic_site->{$site} = $ret->[0];
    $self->_set(['_site_primary_ic_id'],[$ic_site]);
    $self->_set__dirty($dirty);
    return $ret->[0];
}

#------------------------------------------------------------------------------#

=item $name = $at->get_type_name

Get the type name of the asset type.

B<Throws:>
NONE

B<Side Effects:>
NONE

B<Notes:>
NONE

=cut

#------------------------------------------------------------------------------#

=item $burner = $at->get_burner

Get the burner associated with the asset type.  Possible values are
the constants BURNER_MASON and BURNER_TEMPLATE defined in this package.

B<Throws:>
NONE

B<Side Effects:>
NONE

B<Notes:>
NONE

=cut

#------------------------------------------------------------------------------#

=item $at->set_burner(Bric::Biz::AssetType::BURNER_MASON);

Get the burner associated with the asset type.  Possible values are
the constants BURNER_MASON and BURNER_TEMPLATE defined in this package.

B<Throws:>
NONE

B<Side Effects:>
NONE

B<Notes:>
NONE

=cut


sub get_type_name {
    my $self = shift;
    my $att_obj = $self->_get_at_type_obj;

    return unless $att_obj;

    return $att_obj->get_name;
}

#------------------------------------------------------------------------------#

=item $desc = $at->get_type_description

Get the type description of the asset type.

B<Throws:>
NONE

B<Side Effects:>
NONE

B<Notes:>
NONE

=cut

sub get_type_description {
    my $self = shift;
    my $att_obj = $self->_get_at_type_obj;

    return unless $att_obj;

    return $att_obj->get_description;
}

#------------------------------------------------------------------------------#

=item ($at || undef) = $at->get_top_level

Return whether this is a top level story or not.

B<Throws:>
NONE

B<Side Effects:>
NONE

B<Notes:>
NONE

=cut

sub get_top_level {
    my $self = shift;
    my $att_obj = $self->_get_at_type_obj;

    return unless $att_obj;

    return $att_obj->get_top_level;
}

#------------------------------------------------------------------------------#

=item ($at || undef) = $at->get_paginated

Return whether this asset type should produce a paginated asset or not.

B<Throws:>
NONE

B<Side Effects:>
NONE

B<Notes:>
NONE

=cut

sub get_paginated {
    my $self = shift;
    my $att_obj = $self->_get_at_type_obj;

    return unless $att_obj;

    return $att_obj->get_paginated;
}

#------------------------------------------------------------------------------#

=item ($at || undef) = $at->is_related_media

Return whether this asset type can have related media objects.

B<Throws:>
NONE

B<Side Effects:>
NONE

B<Notes:>
NONE

=cut

sub is_related_media {
    my $self = shift;
    my $att_obj = $self->_get_at_type_obj;

    return unless $att_obj;

    return $att_obj->get_related_media;
}

=item ($at || undef) = $at->is_related_story

Return whether this asset type can have related story objects.

B<Throws:>
NONE

B<Side Effects:>
NONE

B<Notes:>
NONE

=cut

sub is_related_story {
    my $self = shift;
    my $att_obj = $self->_get_at_type_obj;

    return unless $att_obj;

    return $att_obj->get_related_story;
}

#------------------------------------------------------------------------------#

=item ($at || undef) = $at->is_media()

=item $at = $at->set_media()

=item $at = $at->clear_media()

Mark this Asset Type as representing a media object or a story object.  Media
objects do not support all the options that story objects to like nested 
containers or references, but they include options that story doesnt like 
autopopulated fields.

The 'is_media' method returns true if this is a media object and false 
otherwise. The 'set_media' method marks this as a media object.  It does not
take any arguments, and always sets the media flag to true, so you cant do this:

$at->set_media(0)

and expect to set the media flag to false.  To unset the media flag (set it to
false) use the 'clear_media' method.

B<Throws:>

NONE

B<Side Effects:>

NONE

B<Notes:>

NONE

=cut

sub is_media {
    my $self = shift;
    my $att_obj = $self->_get_at_type_obj;

    return unless $att_obj;

    return $att_obj->get_media ? $self : undef;
}

sub set_media {
    my $self = shift;
    my $att_obj = $self->_get_at_type_obj;

    return unless $att_obj;

    $att_obj->set_media(1);

    return $self;
}

sub clear_media {
    my $self = shift;
    my $att_obj = $self->_get_at_type_obj;

    return unless $att_obj;

    $att_obj->set_media(0);

    return $self;
}

#------------------------------------------------------------------------------#

=item $at->get_biz_class()

=item $at->get_biz_class_id()

=item $at->set_biz_class('class' => '' || 'id' => '');

The methods 'get_biz_class' and 'get_biz_class_id' get the business class name
or the business class ID respectively from the class table.

The 'set_biz_class' method sets the business class for this asset type given
either a class name or an ID from the class table.

This value represents the kind of bussiness object this asset type will
represent. There are just two main kinds, story and media objects. However
media objects have many subclasses, one for each type of supported media
(image, audio, video, etc) increasing the number of package names this value
could be set to.

B<Throws:>

NONE

B<Side Effects:>

NONE

B<Notes:>

NONE

=cut

sub get_biz_class {
    my $self = shift;
    my $att_obj = $self->_get_at_type_obj or return;
    my $class = Bric::Util::Class->lookup({'id' => $att_obj->get_biz_class_id})
      or return;
    return $class->get_pkg_name;
}

sub get_biz_class_id {
    my $self = shift;
    my $att_obj = $self->_get_at_type_obj or return;
    return $att_obj->get_biz_class_id;
}

sub get_type__id   { shift->get_type_id       }
sub set_type__id   { shift->set_type_id(@_)   }
sub get_at_grp__id { shift->get_at_grp_id     }
sub set_at_grp__id { shift->set_at_grp_id(@_) }

#------------------------------------------------------------------------------#

=item ($at || undef) = $at->get_reference

=item $at = $at->set_reference(1 || 0)

Return whether this asset type references other data.

B<Throws:>
NONE

B<Side Effects:>
NONE

B<Notes:>
NONE

=cut

sub get_reference {
    my $self = shift;

    return $self->_get('reference') ? $self : undef;
}

sub set_reference {
    my $self = shift;
    my ($bool) = @_;

    $self->_set(['reference'], [$bool ? 1 : 0]);

    $self->_set__dirty(1);

    return $self;
}

#------------------------------------------------------------------------------#

=item ($at || undef) = $at->get_fixed_url

Return whether this asset type should produce a fixed url asset or not.

B<Throws:>
NONE

B<Side Effects:>
NONE

B<Notes:>
NONE

=cut

sub get_fixed_url {
    my $self = shift;
    my $att_obj = $self->_get_at_type_obj;

    return unless $att_obj;

    return $att_obj->get_fixed_url;
}

#------------------------------------------------------------------------------#

=item $at_type = $at->get_at_type

Return the at_type object associated with this element.

B<Throws:>
NONE

B<Side Effects:>
NONE

B<Notes:>
NONE

=cut

sub get_at_type {
    my $self = shift;
    my $att_obj = $self->_get_at_type_obj;

    return $att_obj;
}

#------------------------------------------------------------------------------#

=item $val = $element->set_attr($name, $value);

=item $val = $element->get_attr($name);

=item $val = $element->del_attr($name);

Get/Set/Delete attributes on this asset type.

B<Throws:>

NONE

B<Side Effects:>

NONE

B<Notes:>

NONE

=cut


sub set_attr {
    my $self = shift;
    my ($name, $val) = @_;
    my $attr     = $self->_get('_attr');
    my $attr_obj = $self->_get_attr_obj;

    # If we have an attr object, then populate it
    if ($attr_obj) {
	$attr_obj->set_attr({'name'     => $name,
			     'sql_type' => 'short',
			     'value'    => $val});
    }
    # Otherwise,cache this value until save.
    else {
	$attr->{$name} = $val;
	$self->_set(['_attr'], [$attr]);
    }

    $self->_set__dirty(1);

    return $val;
}

sub get_attr {
    my $self = shift;
    my ($name) = @_;
    my $attr     = $self->_get('_attr');
    my $attr_obj = $self->_get_attr_obj;

    # If we aren't saved yet, return anything we have cached.
    return $attr->{$name} unless $self->get_id;

    return $attr_obj->get_attr({'name' => $name});
}

sub del_attr {
    my $self = shift;
    my ($name) = @_;
    my $attr     = $self->_get('_attr');
    my $attr_obj = $self->_get_attr_obj;

    # If we aren't saved yet, delete from the cache.
    delete $attr->{$name} unless $self->get_id;

    return $attr_obj->delete_attr({'name' => $name});
}

sub all_attr {
    my $self = shift;
    my $attr     = $self->_get('_attr');
    my $attr_obj = $self->_get_attr_obj;

    # If we aren't saved yet, return the cache
    return $attr unless $self->get_id;

    # HACK: This identifies attr names begining with a '_' as private and will 
    # not return them.  This is being done instead of using subsystems because
    # we are using subsystems to keep AssetTypes unique from each other.
    my $ah = $attr_obj->get_attr_hash();

    # Evil delete on a hash slice based on values returned by grep...
    delete(@{$ah}{ grep(substr($_,0,1) eq '_', keys %$ah) });

    return $ah
}

#------------------------------------------------------------------------------#

=item $val = $element->set_meta($name, $field, $value);

=item $val = $element->get_meta($name, $field);

=item $val = $element->get_meta($name);

Get/Set attribute metadata on this asset type.  Calling the 'get_meta' method
without '$field' returns all metadata names and values as a hash.

B<Throws:>

NONE

B<Side Effects:>

NONE

B<Notes:>

NONE

=cut

sub set_meta {
    my $self = shift;
    my ($name, $field, $val) = @_;
    my $attr_obj = $self->_get_attr_obj;
    my $meta     = $self->_get('_meta');

    if ($attr_obj) {
	$attr_obj->add_meta({'name'  => $name,
			     'field' => $field,
			     'value' => $val});
    } else {
	$meta->{$name}->{$field} = $val;
	
	$self->_set(['_meta'], [$meta]);
    }

    $self->_set__dirty(1);

    return $val;
}

sub get_meta {
    my $self = shift;
    my ($name, $field) = @_;
    my $attr_obj = $self->_get_attr_obj;
    my $meta     = $self->_get('_meta');

    unless ($attr_obj) {
	if (defined $field) {
	    return $meta->{$name}->{$field};
	} else {
	    return $meta->{$name};
	}
    }

    if (defined $field) {
	return $attr_obj->get_meta({'name'  => $name,
				    'field' => $field});
    } else {
	my $meta = $attr_obj->get_meta({'name'  => $name});

	return { map { $_ => $meta->{$_}->{'value'} } keys %$meta };
    }
}

#------------------------------------------------------------------------------#

=item ($oc_list || @oc_list) = $element->get_output_channels;

=item ($oc_list || @oc_list) = $element->get_output_channels(@oc_ids);

This returns a list of output channels that have been associated with this
asset type. If C<@oc_ids> is passed, then only the output channels with those
IDs are returned, if they're associated with this asset type.

B<Throws:> NONE.

B<Side Effects:> NONE.

B<Notes:> The objects returned will be Bric::Biz::OutputChannel::Element
objects, and these objects contain extra information relevant to the
assocation between each output channel and this element object.

=cut

sub get_output_channels { $get_oc_coll->(shift)->get_objs(@_) }

#------------------------------------------------------------------------------#

=item my $oce = $element->add_output_channel($oc)

=item my $oce = $element->add_output_channel($oc_id)

Adds an output channel to this element object and returns the resulting
Bric::Biz::OutputChannel::Element object. Can pass in either an output channel
object or an output channel ID.

B<Throws:> NONE.

B<Side Effects:> If a Bric::Biz::OutputChannel object is passed in as the
first argument, it will be converted into a Bric::Biz::OutputChannel::Element
object.

B<Notes:> NONE.

=cut

sub add_output_channel {
    my ($self, $oc) = @_;
    my $oc_coll = $get_oc_coll->($self);
    $oc_coll->new_obj({ (ref $oc ? 'oc' : 'oc_id') => $oc,
                        element_id => $self->_get('id') });
}

#------------------------------------------------------------------------------#

=item $element = $element->add_output_channels([$output_channels])

This accepts an array reference of output channel objects to be associated
with this asset type.

B<Throws:> NONE.

B<Side Effects:> Any Bric::Biz::OutputChannel objects passed in will be
converted into Bric::Biz::OutputChannel::Element objects.

B<Notes:> NONE.

=cut

sub add_output_channels {
    my ($self, $ocs) = @_;
    $self->add_output_channel($_) for @$ocs;
    return $self;
}

#------------------------------------------------------------------------------#

=item $element = $element->delete_output_channels([$output_channels])

This takes an array reference of output channels and removes their association
from the object.

B<Throws:>

=over 4

=item *

Cannot delete a primary output channel.

=back

B<Side Effects:> NONE.

B<Notes:> NONE.

=cut

sub delete_output_channels {
    my ($self, $ocs) = @_;
    my $oc_coll = $get_oc_coll->($self);
    no warnings 'uninitialized';
    foreach my $oc (@$ocs) {
        $oc = Bric::Biz::OutputChannel::Element->lookup({ id => $oc })
          unless ref $oc;
        throw_dp "Cannot delete a primary output channel"
          if $self->get_primary_oc_id($oc->get_site_id) == $oc->get_id;
    }

    $oc_coll->del_objs(@$ocs);
    return $self;
}

#------------------------------------------------------------------------------#

=item ($ic_list || @ic_list) = $element->get_input_channels;

=item ($ic_list || @ic_list) = $element->get_input_channels(@ic_ids);

This returns a list of input channels that have been associated with this
asset type. If C<@ic_ids> is passed, then only the input channels with those
IDs are returned, if they're associated with this asset type.

B<Throws:> NONE.

B<Side Effects:> NONE.

B<Notes:> The objects returned will be Bric::Biz::InputChannel::Element
objects, and these objects contain extra information relevant to the
assocation between each input channel and this element object.

=cut

sub get_input_channels { $get_ic_coll->(shift)->get_objs(@_) }

#------------------------------------------------------------------------------#

=item my $ice = $element->add_input_channel($ic)

=item my $ice = $element->add_input_channel($ic_id)

Adds an input channel to this element object and returns the resulting
Bric::Biz::InputChannel::Element object. Can pass in either an input channel
object or an input channel ID.

B<Throws:> NONE.

B<Side Effects:> If a Bric::Biz::InputChannel object is passed in as the
first argument, it will be converted into a Bric::Biz::InputChannel::Element
object.

B<Notes:> NONE.

=cut

sub add_input_channel {
    my ($self, $ic) = @_;
    my $ic_coll = $get_ic_coll->($self);
    $ic_coll->new_obj({ (ref $ic ? 'ic' : 'ic_id') => $ic,
                        element_id => $self->_get('id') });
}

#------------------------------------------------------------------------------#

=item $element = $element->add_input_channels([$input_channels])

This accepts an array reference of input channel objects to be associated
with this asset type.

B<Throws:> NONE.

B<Side Effects:> Any Bric::Biz::InputChannel objects passed in will be
converted into Bric::Biz::InputChannel::Element objects.

B<Notes:> NONE.

=cut

sub add_input_channels {
    my ($self, $ics) = @_;
    $self->add_input_channel($_) for @$ics;
    return $self;
}

#------------------------------------------------------------------------------#

=item $element = $element->delete_input_channels([$input_channels])

This takes an array reference of input channels and removes their association
from the object.

B<Throws:>

=over 4

=item *

Cannot delete a primary input channel.

=back

B<Side Effects:> NONE.

B<Notes:> NONE.

=cut

sub delete_input_channels {
    my ($self, $ics) = @_;
    my $ic_coll = $get_ic_coll->($self);
    no warnings 'uninitialized';
    foreach my $ic (@$ics) {
        $ic = Bric::Biz::InputChannel::Element->lookup({ id => $ic })
          unless ref $ic;
        throw_dp "Cannot delete a primary input channel"
          if $self->get_primary_ic_id($ic->get_site_id) == $ic->get_id;
    }

    $ic_coll->del_objs(@$ics);
    return $self;
}

#------------------------------------------------------------------------------#

=item ($site_list || @site_list) = $element->get_sites;

=item ($site_list || @site_list) = $element->get_sites(@site_ids);

This returns a list of sites that have been associated with this
asset type. If C<@site_ids> is passed, then only the sites with those
IDs are returned, if they're associated with this asset type.

B<Throws:> NONE.

B<Side Effects:> NONE.

B<Notes:> The objects returned will be Bric::Biz::Site
objects, and these objects contain extra information relevant to the
assocation between each output channel and this element object.

=cut

sub get_sites { $get_site_coll->(shift)->get_objs(@_) }

#------------------------------------------------------------------------------#

=item my $site = $element->add_site($site)

=item my $site = $element->add_site($site_id)

Adds a site to this element object and returns the resulting
Bric::Biz::Site object. Can pass in either an site object or a site ID.

B<Throws:>

=over 4

=item *

You can only add sites to top level objects

=item *

Cannot add sites to non top-level elements.

=item *

No such site.

=back

B<Side Effects:> NONE.

B<Notes:> NONE.

=cut

sub add_site {
    my ($self, $site) = @_;

    throw_dp "Cannot add sites to non top-level elements"
      unless $self->get_top_level;

    my $site_coll = $get_site_coll->($self);
    $site = Bric::Biz::Site->lookup({ id =>  $site}) unless ref $site;

    throw_dp "No such site" unless ref $site;

    $site_coll->add_new_objs( $site );
    return $site;
}
#------------------------------------------------------------------------------#

=item my $site = $element->add_sites([$site])

=item my $site = $element->add_sites([$site_id])

Adds a site to this element object and returns the Bric::Biz::AssetType
object. Can pass in multiple site objects or site IDs.

B<Throws:>

=over 4

=item *

You can only add sites to top level objects

=item *

Couldn't find site

=back

B<Side Effects:> NONE.

B<Notes:> NONE.

=cut

sub add_sites {
    my ($self, $sites) = @_;
    $self->add_site($_) for @$sites;
}

#------------------------------------------------------------------------------#

=item $element = $element->remove_sites([$sites])

This takes an array reference of sites and removes their association from the
object.

B<Throws:>

=over 4

=item *

Cannot remove last site from an element.

=back

B<Side Effects:> Also disassociates any output channels for the site that are
associated with this element.

B<Notes:> NONE.

=cut

sub remove_sites {
    my ($self, $sites) = @_;
    my $site_coll = $get_site_coll->($self);
    throw_dp "Cannot remove last site from an element"
      if @{$site_coll->get_objs} < 2;

    #here we need to remove all corresponding output channels
    #for this site

    my $oces = $self->get_output_channels();
    my $ices = $self->get_input_channels();
    my @delete_oc;
    my @delete_ic;
    for my $site (@$sites) {
        my $site_id = (ref($site) ? $site->get_id : $site);
        foreach my $oce (@$oces) {
            if ($site_id == $oce->get_site_id) {
                push @delete_oc, $oce;
                $self->set_primary_oc_id(undef, $oce->get_site_id)
                  if ($self->get_primary_oc_id($site_id) == $oce->get_id);

            }
        }
        foreach my $ice (@$ices) {
            if ($site_id == $ice->get_site_id) {
                push @delete_ic, $ice;
                $self->set_primary_ic_id(undef, $ice->get_site_id)
                  if ($self->get_primary_ic_id($site_id) == $ice->get_id);

            }
        }
    }
    $self->delete_output_channels(\@delete_oc);
    $self->delete_input_channels(\@delete_ic);
    $site_coll->del_objs(@$sites);

    return $self;
}

#------------------------------------------------------------------------------#

=item ($part_list || @part_list) = $element->get_data()

This will return a list of the fields and containers that make up
this asset type

B<Throws:>

NONE

B<Side Effects:>

NONE

B<Notes:>

The parts returned here may not have their parent IDs or order set if this
object has not been saved yet.

=cut

sub get_data {
    my $self = shift;
    my ($field) = @_;
    my $parts     = $self->_get_parts();
    my $new_parts = $self->_get('_new_parts');
    my @all;

    # Include the yet to be added parts.
    while (my ($id, $obj) = each %$new_parts) {
        push @all, $id == -1 ? @$obj : $obj;
    }

    push @all, values %$parts;

    if ($field) {
	# Return just the field they asked for.
	$field = $make_key_name->($field);
        for my $d (@all) {
            return $d if $d->get_key_name eq $field;
        }
	return;
    } else {
	# Return all the fields.
	return wantarray ?  sort { $a->get_place <=> $b->get_place } @all :
	  [ sort { $a->get_place <=> $b->get_place } @all ];
    }
}

#------------------------------------------------------------------------------#

=item $element = $element->add_data([$field])

This takes a list of fields and associates them with the element object

B<Throws:>

NONE

B<Side Effects:>

NONE

B<Notes:>

NONE

=cut

sub add_data {
    my $self = shift;
    my ($parts_arg) = @_;
    my $parts = $self->_get_parts;
    my ($new_parts, $del_parts) = $self->_get(qw(_new_parts _del_parts));

    foreach my $p (@$parts_arg) {
        throw_gen 'Must pass AssetType field or container objects, not IDs'
          unless ref $p;

        # Get the ID if we were passed an object.
        my $p_id = $p->get_id;

        # Skip adding this part if it already exists.
        next if exists $parts->{$p_id};

        # Add this to the parts list.
        $new_parts->{$p_id} = $p;

        # Remove this value from the deletion list if its there.
        delete $del_parts->{$p_id};
    }

    # Update $self's new and deleted parts lists.
    $self->_set(['_del_parts'], [$del_parts]);

    # Set the dirty bit since something has changed.
    $self->_set__dirty(1);

    return $self;
}

#------------------------------------------------------------------------------#

=item $element = $element->new_data($param)

Adds a new data point, creating a new Bric::Biz::AssetType::Parts::Data
object. The keys to $param are the same as the keys for the hash ref passed to
Bric::Biz::AssetType::Parts::Data::new.

B<Throws:>

NONE

B<Side Effects:>

NONE

B<Notes:>

NONE

=cut

sub new_data {
    my $self = shift;
    my ($param) = @_;
    my ($new_parts) = $self->_get('_new_parts');

    # Create the new part.
    my $part = Bric::Biz::AssetType::Parts::Data->new($param);

    # Add all new values to a special array of new parts until they can be
    # saved and given an ID.
    push @{$new_parts->{-1}}, $part;

    # Update $self's new and deleted parts lists.
    $self->_set(['_new_parts'], [$new_parts]);

    # Set the dirty bit since something has changed.
    $self->_set__dirty(1);

    return $part;
}

#------------------------------------------------------------------------------#

=item $element = $element->copy_data($param)

Copy the definition for a data field from another asset type. Keys for $param
are:

=over 4

=item *

at

An existing asset type object

=item *

field_name

A field name defined within the object passed with 'at'

=item *

field_obj

A field object.  Can be given in lieu of 'at' and 'field_name'.

=back

B<Throws:>

NONE

B<Side Effects:>

NONE

B<Notes:>

NONE

=cut

sub copy_data {
    my $self = shift;
    my ($param) = @_;
    my ($new_parts) = $self->_get('_new_parts');
    my $f_obj = $param->{'field_obj'};
    my ($at, $f) = @$param{'at','field_name'};

    unless ($f_obj) {
	unless ($at) {
	    my $msg = 'Insufficient argurments';
	    throw_gen(error => $msg);
	}

	$f_obj = $at->get_data($f);
    }

    my $part = $f_obj->copy($at->get_id);

    # Add all new values to a special array of new parts until they can be
    # saved and given an ID.
    push @{$new_parts->{-1}}, $part;

    # Update $self's new and deleted parts lists.
    $self->_set(['_new_parts'], [$new_parts]);

    # Set the dirty bit since something has changed.
    $self->_set__dirty(1);

    return $self;
}

#------------------------------------------------------------------------------#

=item $element = $element->del_data( [ $field || $container ])

This will take a list of parts and will disassociate them from the story type.

B<Throws:>
NONE

B<Side Effects:>
NONE

B<Notes:>
NONE

=cut

sub del_data {
    my $self = shift;
    my ($parts_arg) = @_; 
    my $parts = $self->_get_parts();
    my ($new_parts, $del_parts) = $self->_get('_new_parts',
					      '_del_parts');

    foreach my $p (@$parts_arg) {
	unless (ref $p) {
	    my $msg = 'Must pass AssetType field or container objects, not IDs';
	    throw_gen(error => $msg);
	}

	# Get the ID if we were passed an object.
	my $p_id = $p->get_id();

	# Delete this part from the list and put it on the deletion list.
	if (exists $parts->{$p_id}) {
	    delete $parts->{$p_id};
	    # Add the object as a value.
	    $del_parts->{$p_id} = $p;
	}

	# Remove this value from the addition list if it's there.
	delete $new_parts->{$p_id};
    }

    # Update $self's new and deleted parts lists.
    $self->_set(['_parts', '_new_parts', '_del_parts'],
		[$parts  , $new_parts  , $del_parts]);

    # Set the dirty bit since something has changed.
    $self->_set__dirty(1);
    return $self;
}

#------------------------------------------------------------------------------#

=item $element = $element->add_containers([$at]);

Add AssetTypes to be contained by this AssetType.

B<Throws:>

NONE

B<Side Effects:>

NONE

B<Notes:>

NONE

=cut

sub add_containers {
    my $self = shift;
    my ($at) = @_;
    my $grp = $self->_get_asset_type_grp;

    # Construct the proper array to pass to 'add_members'
    my @mem = map {ref $_ ? {obj => $_} :
		            {id  => $_, package => __PACKAGE__}} @$at;

    return unless $grp->add_members(\@mem);
    return $self;
}

#------------------------------------------------------------------------------#

=item (@at_list || $at_list) = $element->get_containers();

Return all contained AssetTypes.

B<Throws:>

NONE

B<Side Effects:>

NONE

B<Notes:>

NONE

=cut

sub get_containers {
    my $self = shift;
    my ($field) = @_;
    my $grp = $self->_get_asset_type_grp;
    my @at = $grp->get_objects;

    if ($field) {
	my ($val) = grep($_->get_key_name eq $field, @at);
	return unless $val;
	return $val;
    } else {
	return wantarray ? @at : \@at;
    }
}

#------------------------------------------------------------------------------#

=item $element = $element->del_containers([$at]);

Release an AssetType from its servitude to this AssetType.  The AssetType itself
will not be deleted.  It will simply not be associated with this AssetType any
more.

B<Throws:>

NONE

B<Side Effects:>

NONE

B<Notes:>

NONE

=cut

sub del_containers {
    my $self = shift;
    my ($at) = @_;
    my $grp = $self->_get_asset_type_grp;

    # Construct the proper array to pass to 'add_members'
    my @mem = map {ref $_ ? { obj => $_ }
                     : { id  => $_, package => __PACKAGE__ } }
      @$at;

    return unless $grp->delete_members(\@mem);
    return $self;
}

#------------------------------------------------------------------------------#

=item ($element || 0) = $element->is_repeatable($at_container);

=item $element        = $element->make_repeatable($at_container);

=item $element        = $element->make_nonrepeatable($at_container);

Get/Set the repeatable flag for a contained AssetType. Note that this
repeatability only applies to this AssetTypes relation to the contained
AssetType.

B<Throws:> NONE

B<Side Effects:>

NONE

B<Notes:>

NONE

=cut

sub is_repeatable {
    my $self = shift @_;
    my ($at) = @_;
    my $c_id = $at->get_id;

    $self->get_attr("_child_${c_id}_repeatable");
}

sub make_repeatable {
    my $self = shift @_;
    my ($at) = @_;
    my $c_id = $at->get_id;

    $self->set_attr("_child_${c_id}_repeatable", 1);

    return $self;
}

sub make_nonrepeatable {
    my $self = shift @_;
    my ($at) = @_;
    my $c_id = $at->get_id;

    $self->set_attr("_child_${c_id}_repeatable", 0);

    return $self;
}

#------------------------------------------------------------------------------#

=item $element = $element->is_active()

Return the active flag.

B<Throws:>

NONE

B<Side Effects:>

NONE

B<Notes:>

NONE

=cut 

sub is_active {
    my $self = shift;

    return $self->_get('_active') ? $self : undef;
}

#------------------------------------------------------------------------------#

=item $element = $element->activate()

This will set the active flag to one for the object

B<Throws:>

NONE

B<Side Effects:>

NONE

B<Notes:>

NONE

=cut 

sub activate {
    my $self = shift;

    $self->_set(['_active'], [1]);

    return $self;
}

#------------------------------------------------------------------------------#

=item $element = $element->deactivate()

This will set the active flag to undef for the asset type

B<Throws:>

NONE

B<Side Effects:>

NONE

B<Notes:>

NONE

=cut 

sub deactivate {
    my $self = shift;

    $self->_set(['_active'], [0]);

    return $self;
}

#------------------------------------------------------------------------------#

=item (undef || 1) $element->get_active()

This will return undef if the element has been deactivated and
one otherwise 

B<Throws:>

NONE

B<Side Effects:>

NONE

B<Notes:>

NONE

=cut

#------------------------------------------------------------------------------#

=item $element = $element->save()

This will save all of the changes to the database

B<Throws:>

NONE

B<Side Effects:>

NONE

B<Notes:>

NONE

=cut

sub save {
    my $self = shift;

    my ($id, $oc_coll, $ic_coll, $site_coll, $primary_oc_site, $primary_ic_site) =
      $self->_get(qw(id _oc_coll _ic_coll _site_coll _site_primary_oc_id _site_primary_ic_id));

    # Save the group information.
    $self->_get_asset_type_grp->save;

    if ($id) {
        # Save the parts and the input/output channels.
        $oc_coll->save($id) if $oc_coll;
        $ic_coll->save($id) if $ic_coll;

        # Save the sites if object has an id
        $site_coll->save($id, $primary_oc_site, $primary_ic_site) if $site_coll;
    }

    # Don't do anything else unless the dirty bit is set.
    return $self unless $self->_get__dirty;

    unless ($self->is_active) {
	# Check to see if this AT is reference anywhere. If not, delete it.
	unless ($self->_is_referenced) {
	    $self->$remove;
	    return $self;
	}
    }

    # First save the main object information
    if ($id) {
        $self->_update_asset_type;
    } else {
        $self->_insert_asset_type;
        $id = $self->_get('id');

        # Save the sites.
        $site_coll->save($id, $primary_oc_site, $primary_ic_site) if $site_coll;

        # Save the output channels.
        $oc_coll->save($id) if $oc_coll;
        
        # Save the input channels.
        $ic_coll->save($id) if $ic_coll;
    }

    # Save the mapping of primary oc per site
    if ($primary_oc_site and %$primary_oc_site) {
        my $update = prepare_c(qq{
            UPDATE element__site
            SET    primary_oc__id = ?
            WHERE  element__id    = ? AND
                   site__id       = ?
        },undef, DEBUG);
        foreach my $site_id (keys %$primary_oc_site) {
            my $oc_id = delete $primary_oc_site->{$site_id} or next;
            execute($update, $oc_id, $id, $site_id);
        }
    }
    
    # Save the mapping of primary ic per site
    if ($primary_ic_site and %$primary_ic_site) {
        my $update = prepare_c(qq{
            UPDATE element__site
            SET    primary_ic__id = ?
            WHERE  element__id    = ? AND
                   site__id       = ?
        },undef, DEBUG);
        foreach my $site_id (keys %$primary_ic_site) {
            my $ic_id = delete $primary_ic_site->{$site_id} or next;
            execute($update, $ic_id, $id, $site_id);
        }
    }

    # Save the attribute information.
    $self->_save_attr;

    # Save the parts.
    $self->_sync_parts;


    # Call our parents save method.
    $self->SUPER::save;

    return $self;
}

#==============================================================================#

=back

=head1 PRIVATE


=head2 Private Class Methods

=over 4

=item _do_list

called from list and list ids this will query the db and return either
ids or objects

B<Throws:>
NONE

B<Side Effects:>
NONE

B<Notes:>
NONE

=cut

sub _do_list {
    my ($pkg, $params, $ids) = @_;
    my $tables = "$table a, $mem_table m, $map_table c";
    my @wheres = ('a.id = c.object_id', 'c.member__id = m.id',
                  "m.active = '1'");
    my ($top, @params);

    # Set up the active parameter.
    if (exists $params->{active}) {
        my $val = delete $params->{active};
        # Only set the active flag if they've passed a specific value.
        if (defined $val) {
            push @wheres, "a.active = ?";
            push @params, $val ? 1 : 0;
        }
    } elsif (! exists $params->{id}) {
        push @wheres, "a.active = ?";
        push @params, 1;
    } else {
        # Do nothing -- let ID return even deactivated elements.
    }

    # Set up paramters based on an AssetType::Data name or a map type ID.
    if (exists $params->{data_name} or exists $params->{map_type_id}
          or exists $params->{map_type__id})
    {
        # Add the element_data table.
        $tables .= ', at_data d';
        push @wheres, 'd.element__id = a.id';
        if (exists $params->{data_name}) {
            push @wheres, any_where(
                delete $params->{data_name},
                'LOWER(d.key_name) LIKE LOWER(?)',
                \@params
            );
        }
        if (exists $params->{map_type_id} or exists $params->{map_type__id}) {
            push @wheres, any_where(
                ( delete $params->{map_type_id}
                  || delete $params->{map_type__id} ),
                'd.map_type__id = ?',
                \@params
            );
        }
    }

    # Set up parameters based on asset types.
    if (exists $params->{top_level} or exists $params->{media}) {
        $tables .= ', at_type att';
        push @wheres, 'att.id = a.type__id';
        if (exists $params->{top_level}) {
            push @wheres, 'att.top_level = ?';
            push @params, $top = delete $params->{top_level} ? 1 : 0;
        }
        if (exists $params->{media}) {
            push @wheres, 'att.media = ?';
            push @params, delete $params->{media} ? 1 : 0;
        }
    }

    # Set up the rest of the parameters.
    while (my ($k, $v) = each %$params) {
        if ($k eq 'output_channel_id' || $k eq 'output_channel') {
            $tables .= ', element__output_channel ao';
<<<<<<< HEAD
            push @wheres, ('ao.output_channel__id = ?',
                           'ao.element__id = a.id');
            push @params, $v;
        } elsif ($k eq 'input_channel_id' || $k eq 'input_channel') {
            $tables .= ', element__input_channel ai';
            push @wheres, ('ai.input_channel__id = ?',
                           'ai.element__id = a.id');
            push @params, $v;
        } elsif ($k eq 'type__id' or $k eq 'id') {
            push @wheres, "a.$k = ?";
            push @params, $v;
=======
            push @wheres, 'ao.element__id = a.id';
            push @wheres, any_where($v, 'ao.output_channel__id = ?', \@params);
        } elsif ($k eq 'type_id' || $k eq 'type__id') {
            push @wheres, any_where($v, "a.type__id = ?", \@params);
        } elsif ($k eq 'id') {
            push @wheres, any_where($v, "a.$k = ?", \@params);
>>>>>>> 9d407b1c
        } elsif ($k eq 'grp_id') {
            # Fancy-schmancy second join.
            $tables .= ", $mem_table m2, $map_table c2";
            push @wheres, (
                'a.id = c2.object_id',
                'c2.member__id = m2.id',
                "m2.active = '1'"
            );
            push @wheres, any_where($v, 'm2.grp__id = ?', \@params);
        } elsif ($k eq 'site_id') {
            $tables .= ", element__site es";
            push @wheres, 'es.element__id = a.id', "es.active = '1'";
            push @wheres, any_where($v, 'es.site__id = ?', \@params);
        } else {
            # The "name" and "description" properties.
            push @wheres, any_where($v, "LOWER(a.$k) LIKE LOWER(?)", \@params);
        }
    }

    # Assemble and prepare the query.
    my $where = join ' AND ', @wheres;
    my ($qry_cols, $order) = $ids ? (\'DISTINCT a.id', 'a.id') :
      (\$sel_cols, 'a.name, a.id');
    my $sel = prepare_c(qq{
        SELECT $$qry_cols
        FROM   $tables
        WHERE  $where
        ORDER BY $order
    }, undef);

    # Just return the IDs, if they're what's wanted.
    return wantarray ? @{col_aref($sel, @params)} : col_aref($sel, @params)
      if $ids;

    execute($sel, @params);
    my (@d, @elems, $grp_ids);
    bind_columns($sel, \@d[0..$#sel_props]);
    $pkg = ref $pkg || $pkg;
    my $last = -1;
    while (fetch($sel)) {
        if ($d[0] != $last) {
            $last = $d[0];
            # Create a new element object.
            my $self = bless {}, $pkg;
            $self->SUPER::new;
            $grp_ids = $d[$#d] = [$d[$#d]];
            $self->_set(\@sel_props, \@d);
            # Add the attribute object.
            # HACK: Get rid of this object!
            $self->_set( ['_attr_obj'],
                         [ Bric::Util::Attribute::AssetType->new
                           ({ object_id => $d[0],
                              subsys => "id_$d[0]" })
                         ]
                       );
            $self->_set__dirty; # Disable the dirty flag.
            push @elems, $self->cache_me;
        } else {
            # Append the ID.
            push @$grp_ids, $d[$#d];
        }
    }

    # Multisite elements are all the top-level for the site,
    # plus all non top-level elements.
    if($params->{site_id} && ! $top) {
        delete $params->{site_id};
        $params->{top_level} = 0;
        push @elems, _do_list($pkg, $params);

    }

    return wantarray ? @elems : \@elems;
}

##############################################################################

=back

=head2 Private Instance Methods

These need documenting.

=over 4

=item _is_referenced

=cut

sub _is_referenced {
    my $self = shift;
    my $rows;

    # Make sure this isn't referenced from an asset.
    my $table = $self->is_media ? 'media' : 'story';
    my $sql  = "SELECT COUNT(*) FROM $table WHERE element__id = ?";
    my $sth  = prepare_c($sql, undef);
    execute($sth, $self->get_id);
    bind_columns($sth, \$rows);
    fetch($sth);
    finish($sth);

    return 1 if $rows;

    # Make sure this isn't used by another asset type.
    $sql = 'SELECT COUNT(*) '.
           'FROM element_member atm, member m, element at '.
	   'WHERE atm.object_id = ? AND '.
                  'm.id         = atm.member__id AND '.
                  'm.grp__id    = at.at_grp__id';

    $sth  = prepare_c($sql, undef);
    execute($sth, $self->get_id);
    bind_columns($sth, \$rows);
    fetch($sth);
    finish($sth);

    return 1 if $rows;

    # Make sure this isn't referenced from a template.
    $sql  = "SELECT COUNT(*) FROM formatting WHERE element__id = ?";
    $sth  = prepare_c($sql, undef);
    execute($sth, $self->get_id);
    bind_columns($sth, \$rows);
    fetch($sth);
    finish($sth);

    return 1 if $rows;

    return 0;
}

#------------------------------------------------------------------------------#

=item (undef || $self) = $field->$remove

Removes this object completely from the DB. Returns 1 if active or undef
otherwise

B<Throws:>

NONE

B<Side Effects:>

NONE

B<Notes:>

NONE

=cut

$remove = sub {
    my $self = shift;
    my $id = $self->get_id or return;
    my $sth = prepare_c("DELETE FROM $table WHERE id = ?",
                        undef);
    execute($sth, $id);
    return $self;
};

=item _get_attr_obj

=cut

sub _get_attr_obj {
    my $self = shift;
    my $attr_obj = $self->_get('_attr_obj');
    my $id = $self->get_id;

    unless ($attr_obj || not defined($id)) {
	$attr_obj = Bric::Util::Attribute::AssetType->new(
				     {'object_id' => $id,
				      'subsys'    => "id_$id"});
	$self->_set(['_attr_obj'], [$attr_obj]);
    }

    return $attr_obj;
}

=item _get_at_type_obj

=cut

sub _get_at_type_obj {
    my $self = shift;
    my $att_id  = $self->get_type_id;
    my $att_obj = $self->_get('_att_obj');

    return $att_obj if $att_obj;

    if ($att_id) {
	$att_obj = Bric::Biz::ATType->lookup({'id' => $att_id});
	$self->_set(['_att_obj'], [$att_obj]);
    }

    return $att_obj;
}

=item _save_attr

=cut

sub _save_attr {
    my $self = shift;
    my ($attr, $meta, $a_obj) = $self->_get('_attr', '_meta', '_attr_obj');
    my $id   = $self->get_id;

    unless ($a_obj) {
	$a_obj = Bric::Util::Attribute::AssetType->new({'object_id' => $id,
						      'subsys'    => "id_$id"});
	$self->_set(['_attr_obj'], [$a_obj]);

	while (my ($k,$v) = each %$attr) {
	    $a_obj->set_attr({'name'     => $k,
			      'sql_type' => 'short',
			      'value'    => $v});
	}
	
	foreach my $k (keys %$meta) {
	    while (my ($f, $v) = each %{$meta->{$k}}) {
		$a_obj->add_meta({'name'  => $k,
				  'field' => $f,
				  'value' => $v});
	    }
	}
    }

    $a_obj->save;
}

=item _get_asset_type_grp

=cut

sub _get_asset_type_grp {
    my $self = shift;
    my $atg_id  = $self->get_at_grp_id;
    my $atg_obj = $self->_get('_at_grp_obj');

    return $atg_obj if $atg_obj;

    if ($atg_id) {
	$atg_obj = Bric::Util::Grp::AssetType->lookup({'id' => $atg_id});
	$self->_set(['_at_grp_obj'], [$atg_obj]);
    } else {
	$atg_obj = Bric::Util::Grp::AssetType->new({'name' => 'AssetType Group'});
	$atg_obj->save;

	$self->_set(['at_grp_id',     '_at_grp_obj'],
		    [$atg_obj->get_id, $atg_obj]);
    }

    return $atg_obj;
}

=item _sync_parts

=cut

sub _sync_parts {
    my $self = shift;
    my $parts = $self->_get_parts();
    my ($id, $new_parts, $del_parts) =
      $self->_get(qw(id _new_parts _del_parts));

    # Pull off the newly created parts.
    my $created = delete $new_parts->{-1};

    # Now that we know we have an ID for $self, set element ID for
    foreach my $p_obj (@$created) {
	$p_obj->set_element_id($id);

	# Save the parts object.
	$p_obj->save;

	# Add it to the current parts list.
	$parts->{$p_obj->get_id} = $p_obj;
    }

    # Add parts that already existed when they were added.
    foreach my $p_id (keys %$new_parts) {
	# Delete this from the new list and grab the object.
	my $p_obj = delete $new_parts->{$p_id};

	# Save the parts object.
	$p_obj->save;

	# Add it to the current parts list.
	$parts->{$p_id} = $p_obj;
    }

    # Deactivate removed parts.
    foreach my $p_id (keys %$del_parts) {
	# Delete this from the deletion list and grab the object.

	my $p_obj = delete $del_parts->{$p_id};

	# This needs to happen for deleted parts.
	$p_obj->deactivate;
        $p_obj->set_required(0);
	$p_obj->save;
    }
    return $self;
}

#------------------------------------------------------------------------------#

=item $self = $self->_update_asset_type();

Update values in the element table.

B<Throws:>

NONE

B<Side Effects:>

NONE

B<Notes:>

NONE

=cut

sub _update_asset_type {
    my $self = shift;

    my $sql = "UPDATE $table".
              ' SET '.join(',', map {"$_=?"} @cols).' WHERE id=?';


    my $sth = prepare_c($sql, undef);
    execute($sth, $self->_get(@props), $self->get_id);

    return $self;
}

#------------------------------------------------------------------------------#

=item $self = $self->_insert_asset_type

Insert new values into the element table.

B<Throws:>

NONE

B<Side Effects:>

NONE

B<Notes:>

NONE

=cut

sub _insert_asset_type {
    my $self = shift;
    my $nextval = next_key($table);

    # Create the insert statement.
    my $sql = "INSERT INTO $table (".join(', ', 'id', @cols).') '.
              "VALUES ($nextval,".join(',', ('?') x @cols).')';

    my $sth = prepare_c($sql, undef);
    execute($sth, $self->_get(@props));

    # Set the ID of this object.
    $self->_set(['id'],[last_key($table)]);

    # And finally, register this person in the "All Elements" group.
    $self->register_instance(INSTANCE_GROUP_ID, GROUP_PACKAGE);

    return $self;
}

#------------------------------------------------------------------------------#

=item $self = $self->_get_parts

Call the list function of Bric::Biz::AssetType::Parts::Container to return a
list of conainer parts of this AssetType object, or return the existing parts
if weve already loaded them.

B<Throws:>

NONE

B<Side Effects:>

NONE

B<Notes:>

NONE

=cut

sub _get_parts {
    my $self = shift;
    my ($id, $parts) = $self->_get(qw(id _parts));

    # Do not attempt to get the AssetType parts if we don't yet have an ID.
    return unless $id;

    unless ($parts) {
        $parts = Bric::Biz::AssetType::Parts::Data->href
          ({ element__id => $self->get_id,
             order_by    => 'place',
             active      => 1 });
        $self->_set(['_parts'], [$parts]);
    }

    return $parts;
}

##############################################################################

=back

=head2 Private Functions

=over 4

=item my $oc_coll = $get_oc_coll->($self)

Returns the collection of output channels for this element. The collection is
a L<Bric::Util::Coll::OCElement|Bric::Util::Coll::OCElement> object. See that
class and its parent, L<Bric::Util::Coll|Bric::Util::Coll>, for interface
details.

B<Throws:>

=over 4

=item *

Bric::_get() - Problems retrieving fields.

=item *

Unable to prepare SQL statement.

=item *

Unable to connect to database.

=item *

Unable to select column into arrayref.

=item *

Unable to execute SQL statement.

=item *

Unable to bind to columns to statement handle.

=item *

Unable to fetch row from statement handle.

=item *

Incorrect number of args to Bric::_set().

=item *

Bric::set() - Problems setting fields.

=back

B<Side Effects:> NONE.

B<Notes:> NONE.

=cut

$get_oc_coll = sub {
    my $self = shift;
    my $dirt = $self->_get__dirty;
    my ($id, $oc_coll) = $self->_get('id', '_oc_coll');
    return $oc_coll if $oc_coll;
    $oc_coll = Bric::Util::Coll::OCElement->new
      (defined $id ? {element_id => $id} : undef);
    $self->_set(['_oc_coll'], [$oc_coll]);
    $self->_set__dirty($dirt); # Reset the dirty flag.
    return $oc_coll;
};

=item my $ic_coll = $get_ic_coll->($self)

Returns the collection of input channels for this element. The collection is
a L<Bric::Util::Coll::ICElement|Bric::Util::Coll::ICElement> object. See that
class and its parent, L<Bric::Util::Coll|Bric::Util::Coll>, for interface
details.

B<Throws:>

=over 4

=item *

Bric::_get() - Problems retrieving fields.

=item *

Unable to prepare SQL statement.

=item *

Unable to connect to database.

=item *

Unable to select column into arrayref.

=item *

Unable to execute SQL statement.

=item *

Unable to bind to columns to statement handle.

=item *

Unable to fetch row from statement handle.

=item *

Incorrect number of args to Bric::_set().

=item *

Bric::set() - Problems setting fields.

=back

B<Side Effects:> NONE.

B<Notes:> NONE.

=cut

$get_ic_coll = sub {
    my $self = shift;
    my $dirt = $self->_get__dirty;
    my ($id, $ic_coll) = $self->_get('id', '_ic_coll');
    return $ic_coll if $ic_coll;
    $ic_coll = Bric::Util::Coll::ICElement->new
      (defined $id ? {element_id => $id} : undef);
    $self->_set(['_ic_coll'], [$ic_coll]);
    $self->_set__dirty($dirt); # Reset the dirty flag.
    return $ic_coll;
};


=item my $site_coll = $get_site_coll->($self)

Returns the collection of sites for this element. The collection is
a L<Bric::Util::Coll::Site|Bric::Util::Coll::Site> object. See that
class and its parent, L<Bric::Util::Coll|Bric::Util::Coll>, for interface
details.

B<Throws:>

=over 4

=item *

Bric::_get() - Problems retrieving fields.

=item *

Unable to prepare SQL statement.

=item *

Unable to connect to database.

=item *

Unable to select column into arrayref.

=item *

Unable to execute SQL statement.

=item *

Unable to bind to columns to statement handle.

=item *

Unable to fetch row from statement handle.

=item *

Incorrect number of args to Bric::_set().

=item *

Bric::set() - Problems setting fields.

=back

B<Side Effects:> NONE.

B<Notes:> NONE.

=cut

$get_site_coll = sub {
    my $self = shift;
    my $dirt = $self->_get__dirty;
    my ($id, $site_coll) = $self->_get('id', '_site_coll');
    return $site_coll if $site_coll;
    $site_coll = Bric::Util::Coll::Site->new
      (defined $id ? {element_id => $id} : undef);
    $self->_set(['_site_coll'], [$site_coll]);
    $self->_set__dirty($dirt); # Reset the dirty flag.
    return $site_coll;
};

=item my $key_name = $make_key_name->($name)

Takes an element name and turns it into the key name. This is the name that
will be used in templates and in the super bulk edit interface.

B<Throws:> NONE.

B<Side Effects:> NONE.

B<Notes:> NONE.

=cut

$make_key_name = sub {
    my $n = lc($_[0]);
    $n =~ y/a-z0-9/_/cs;
    return $n;
};


1;
__END__

=back

=head1 NOTES

NONE.

=head1 AUTHOR

michael soderstrom <miraso@pacbell.net>

=head1 SEE ALSO

L<Bric|Bric>, L<Bric::Biz::Asset|Bric::Biz::Asset>,
L<Bric::Util::Coll::OCElement|Bric::Util::Coll::OCElement>.

=cut
<|MERGE_RESOLUTION|>--- conflicted
+++ resolved
@@ -2798,26 +2798,16 @@
     while (my ($k, $v) = each %$params) {
         if ($k eq 'output_channel_id' || $k eq 'output_channel') {
             $tables .= ', element__output_channel ao';
-<<<<<<< HEAD
-            push @wheres, ('ao.output_channel__id = ?',
-                           'ao.element__id = a.id');
-            push @params, $v;
+            push @wheres, 'ao.element__id = a.id';
+            push @wheres, any_where($v, 'ao.output_channel__id = ?', \@params);
         } elsif ($k eq 'input_channel_id' || $k eq 'input_channel') {
             $tables .= ', element__input_channel ai';
-            push @wheres, ('ai.input_channel__id = ?',
-                           'ai.element__id = a.id');
-            push @params, $v;
-        } elsif ($k eq 'type__id' or $k eq 'id') {
-            push @wheres, "a.$k = ?";
-            push @params, $v;
-=======
-            push @wheres, 'ao.element__id = a.id';
-            push @wheres, any_where($v, 'ao.output_channel__id = ?', \@params);
+            push @wheres, 'ai.element__id = a.id';
+            push @wheres, any_where($v, 'ai.input_channel__id = ?', \@params);
         } elsif ($k eq 'type_id' || $k eq 'type__id') {
             push @wheres, any_where($v, "a.type__id = ?", \@params);
         } elsif ($k eq 'id') {
             push @wheres, any_where($v, "a.$k = ?", \@params);
->>>>>>> 9d407b1c
         } elsif ($k eq 'grp_id') {
             # Fancy-schmancy second join.
             $tables .= ", $mem_table m2, $map_table c2";
