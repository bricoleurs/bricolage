--- conflicted
+++ resolved
@@ -8,27 +8,15 @@
 
 =head1 VERSION
 
-<<<<<<< HEAD
-$Revision: 1.44 $
-
-=cut
-
-our $VERSION = (qw$Revision: 1.44 $ )[-1];
+$Revision: 1.45 $
+
+=cut
+
+our $VERSION = (qw$Revision: 1.45 $ )[-1];
 
 =head1 DATE
 
-$Date: 2003-03-27 22:21:46 $
-=======
-$Revision: 1.34.2.1 $
-
-=cut
-
-our $VERSION = (qw$Revision: 1.34.2.1 $ )[-1];
-
-=head1 DATE
-
-$Date: 2003-03-25 22:18:43 $
->>>>>>> 25b6738b
+$Date: 2003-04-01 04:57:26 $
 
 =head1 SYNOPSIS
 
@@ -148,11 +136,7 @@
 #=============================================================================#
 # Function Prototypes                  #
 #======================================#
-<<<<<<< HEAD
-my ($get_oc_coll, $get_site_coll, $make_key_name);
-=======
-my ($get_oc_coll, $make_key_name, $remove);
->>>>>>> 25b6738b
+my ($get_oc_coll, $get_site_coll, $remove, $make_key_name);
 
 #==============================================================================#
 # Constants                            #
@@ -2390,23 +2374,10 @@
 
     unless ($self->is_active) {
 	# Check to see if this AT is reference anywhere. If not, delete it.
-<<<<<<< HEAD
-
-        # This is broken because AssetType does not define a 'remove' method.
-        # David said he did a sweep to remove things that do a 'delete from...'
-        # because he suspected they were causing lost elements.  Leaving this
-        # commented out until a way to handle permanently removing things can
-        # be decided.
-	#unless ($self->_is_referenced) {
-	#    $self->remove;
-	#    return $self;
-	#}
-=======
 	unless ($self->_is_referenced) {
 	    $self->$remove;
 	    return $self;
 	}
->>>>>>> 25b6738b
     }
 
     # First save the main object information
