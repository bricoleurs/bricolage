package Bric::Biz::AssetType::Parts::Data;
###############################################################################

=head1 NAME

Bric::Biz::element::Parts::Data - The place where fields with in an element
are registered with rules to their usage

=head1 VERSION

<<<<<<< HEAD
$Revision: 1.20 $

=cut

our $VERSION = (qw$Revision: 1.20 $ )[-1];
=======
$Revision: 1.12.2.5 $

=cut

our $VERSION = (qw$Revision: 1.12.2.5 $ )[-1];
>>>>>>> d98ffc59


=head1 DATE

<<<<<<< HEAD
$Date: 2003-12-08 20:33:55 $
=======
$Date: 2004-02-03 05:12:56 $
>>>>>>> d98ffc59


=head1 SYNOPSIS

 $field = Bric::Biz::element::Parts::Data->new( $initial_state )

 $field = Bric::Biz::element::Parts::Data->lookup( { id => $id } )

 ($field_list || @fields) = Bric::Biz::element::Parts::Data->list($criteria)

 ($ids || @ids) = Bric::Biz::element::Parts::Data->list_ids($criteria)


 $id    = $field->get_id()

 # Get/Set the name of this field.
 $field = $field->set_key_name($name)
 $name  = $field->get_key_name()

 # Get/set the description for this field.
 $field = $field->set_description($description)
 $desc  = $field->get_description()

 # Get/Set the publishable status of this field.
 $field       = $field->set_publishable(undef || 1)
 (undef || 1) = $field->is_publishable()

 # Get/Set the maximum length for the data in this field.
 $field = $field->set_max_length($max_length)
 $max   = $field->get_max_length()

 # Get/Set whether this field is required or not.
 $field       = $field->set_required(1 || undef)
 (1 || undef) = $field->get_required()

 # Get/Set the quantifier flag.
 $field      = $field->set_quantifier( $quantifier )
 $quantifier = $field->get_quantifier()

 # Get/Set the data type (or SQL type) of this field.
 $field    = $field->set_sql_type();
 $sql_type = $field->get_sql_type()

 # Set the active flag for this field.
 $field       = $field->activate()
 $field       = $field->deactivate()
 (undef || 1) = $field->is_active()

 (undef || $self) = $field->remove()

 $field = $field->save()

=head1 DESCRIPTION

This class holds the data about data that will eventualy populate Published
Assets.  The name and description fields can be set as can a number of rules.

The max length field.   This will allow someone to set the max length allowed
for their field.   It will have a rule set upon it so that the max length will
not be greater than any available storage.   The field length will map to
what ever storarge is available for a field just larger than the one listed
( Thought needs to be given how to handle those that change their length
after data has been entered as it might switch storage catagories)

The quantifier field will state whether the field may be repeated indeffinatly,
zero or more times, zero or one, one, or an arbritiary number of times.

the sql type will map to a type in the DB ( varchar or date )

=cut

#==============================================================================#
# Dependencies                         #
#======================================#

#--------------------------------------#
# Standard Dependencies
use strict;

#--------------------------------------#
# Programatic Dependencies
use Bric::Util::DBI qw(:all);
use Bric::Util::Attribute::AssetTypeData;
use Bric::Util::Fault qw(throw_gen);

#==============================================================================#
# Inheritance                          #
#======================================#

# The parent module should have a 'use' line if you need to import from it.
# use Bric;
use base qw(Bric);

#=============================================================================#
# Function Prototypes                  #
#======================================#

# None

#==============================================================================#
# Constants                            #
#======================================#

use constant DEBUG => 0;

use constant TABLE => 'at_data';
use constant COLS  => qw(
                         element__id
                         key_name
                         description
                         place
                         required
                         quantifier
                         autopopulated
                         map_type__id
                         publishable
                         max_length
                         sql_type
                         active);

use constant ORD => qw(name description max_length required quantifier active);

#==============================================================================#
# Fields                               #
#======================================#

#--------------------------------------#
# Public Class Fields
our $METHS;

#--------------------------------------#
# Private Class Fields
# NONE

#--------------------------------------#
# Instance Fields

# This method of Bricolage will call 'use fields' for you and set some permissions.
BEGIN {
    Bric::register_fields({
                         # Public Fields

                         # The database id field
                         'id'                  => Bric::FIELD_READ,

                         # the asset type that this is associated with
                         'element__id'         => Bric::FIELD_RDWR,

                         # The meta object ID.
                         'map_type__id'        => Bric::FIELD_RDWR,

                         # The human readable name field
                         'key_name'            => Bric::FIELD_RDWR,

                         # The human readable description Field
                         'description'         => Bric::FIELD_RDWR,

                         # the order in which this will be in the container
                         'place'               => Bric::FIELD_RDWR,

                         # The max length in chars
                         'max_length'          => Bric::FIELD_RDWR,

                         # The required flag
                         'required'            => Bric::FIELD_RDWR,

                         # The type of repeatability for this field
                         'quantifier'          => Bric::FIELD_RDWR,

                         # The type in the data base
                         'sql_type'            => Bric::FIELD_RDWR,

                         # If this field is publishable
                         'publishable'         => Bric::FIELD_RDWR,

                         autopopulated         => Bric::FIELD_READ,

                         # The active flag
                         'active'              => Bric::FIELD_READ,

                         # Private Fields

                         # Hold attribute info until this object is saved.
                         '_attr'                => Bric::FIELD_NONE,
                         '_meta'                => Bric::FIELD_NONE,

                         # Holds the attribute object for this object.
                         '_attr_obj'            => Bric::FIELD_NONE,
                        });
}

#==============================================================================#
# Interface Methods                    #
#======================================#

=head1 INTERFACE

=head2 Constructors

=over 4

=cut

#--------------------------------------#
# Constructors
#------------------------------------------------------------------------------#

=item  $field = Bric::Biz::AssetType::Parts::Data->new( $initial_state )

creates a new element Field Part with the values associated with the
initial state

Supported Keys:

=over 4

=item *

element_id (required)

=item *

meta_object

=item *

key_name

=item *

description

=item *

place

=item *

required

=item *

quantifier

=item *

sql_type

=item *

publishable

=item *

active

=back

B<Throws:>
NONE

B<Side Effects:>
NONE

B<Notes:>
NONE

=cut

sub new {
    my $class = shift;
    my ($init) = @_;

    $init->{'active'} = exists $init->{'active'} ? $init->{'active'} : 1;
    $init->{$_} = $init->{$_} ? 1 : 0 for qw(required publishable autopopulated);

    $init->{'place'}  ||= 0;
    delete $init->{'meta_object'};
    my $self = bless {}, $class;
    $self->SUPER::new($init);
    return $self;
}

#------------------------------------------------------------------------------#

=item  $field = $field->copy($at_id);

Makes a copy of itself and passes back a new object.  The only argument is an
asset type ID.  This needs to be passed since a field of one name cannot be 
inserted twice into the same asset type.

B<Throws:>

NONE

B<Side Effects:>

NONE

B<Notes:>

NONE

=cut

sub copy {
    my $self = shift;
    my ($at_id) = @_;
    my $self_copy;

    return unless $at_id;
    return unless $self;

    $self_copy = bless {}, ref $self;

    my @k = keys %$self;

    # Copy the object.
    $self_copy->_set(\@k, [$self->_get(@k)]);
    # Clear out fields specific to the original.
    $self_copy->_set(['id', 'element__id'], [undef, $at_id]);

    $self_copy->SUPER::new();

    return $self_copy;
}

#------------------------------------------------------------------------------#

=item $field = Bric::Biz::element::Parts::Data->lookup( { id => $id } )

Returns an existing Asset type field object that has the id that was given
as an argument

B<Throws:>
NONE

B<Side Effects:>
NONE

B<Notes:>
NONE

=cut

sub lookup {
    my ($class, $param) = @_;
    my $self = $class->cache_lookup($param);
    return $self if $self;

    $self = bless {}, $class;
    return unless $param->{'id'};
    $self->SUPER::new();
    $self->_select_data($param->{'id'});

    # Set the attribute object.
    my $id = $self->get_id;
    my $a_obj = Bric::Util::Attribute::AssetTypeData->new
      ({ 'object_id' => $id,
         'subsys'    => "id_$id"});
    $self->_set(['_attr_obj'], [$a_obj]);
    return $self;
}

#------------------------------------------------------------------------------#

=item ($parts || @parts) = Bric::Biz::element::Parts::Data->list($params)

Returns a list (or list ref) of field objects that match the criteria in the
C<$params> hash reference. Supported criteria are:

=over 4

=item element__id

=item map_type__id

=item key_name

=item max_length

=item publishable

=item required

=item quantifier

=item sql_type

=item active

=back

B<Throws:> NONE.

B<Side Effects:> NONE.

B<Notes:> NONE.

=cut

sub list {
    my $class = shift;
    my ($param) = @_;
    _do_list($class,$param);
}

##############################################################################

=item my $data_href = Bric::Biz::Site->href($params);

Returns an anonymous hash of data objects based on the search parameters
passed via an anonymous hash. The hash keys will be the site IDs, and the
values will be the corresponding data elements. The supported lookup keys are
the same as those for C<list()>.

B<Throws:>

=over 4

=item Exception::DA

=back

=cut

sub href { _do_list(@_, undef, 1) }

=back

=head2 Destructors

=over 4

=item $self->DESTROY

Dummy method to prevent wasting time trying to AUTOLOAD DESTROY.

=back

=cut

sub DESTROY {
    # This method should be here even if its empty so that we don't waste time
    # making Bricolage's autoload method try to find it.
}

#--------------------------------------#

=head2 Public Class Methods

=over 4

=item $meths = Bric::Biz::AssetType->my_meths

=item (@meths || $meths_aref) = Bric::Biz::AssetType->my_meths(TRUE)

=item my (@meths || $meths_aref) = Bric::Biz::AssetType->my_meths(0, TRUE)

Returns an anonymous hash of introspection data for this object. If called
with a true argument, it will return an ordered list or anonymous array of
introspection data. If a second true argument is passed instead of a first,
then a list or anonymous array of introspection data will be returned for
properties that uniquely identify an object (excluding C<id>, which is
assumed).

Each hash key is the name of a property or attribute of the object. The value
for a hash key is another anonymous hash containing the following keys:

=over 4

=item name

The name of the property or attribute. Is the same as the hash key when an
anonymous hash is returned.

=item disp

The display name of the property or attribute.

=item get_meth

A reference to the method that will retrieve the value of the property or
attribute.

=item get_args

An anonymous array of arguments to pass to a call to get_meth in order to
retrieve the value of the property or attribute.

=item set_meth

A reference to the method that will set the value of the property or
attribute.

=item set_args

An anonymous array of arguments to pass to a call to set_meth in order to set
the value of the property or attribute.

=item type

The type of value the property or attribute contains. There are only three
types:

=over 4

=item short

=item date

=item blob

=back

=item len

If the value is a 'short' value, this hash key contains the length of the
field.

=item search

The property is searchable via the list() and list_ids() methods.

=item req

The property or attribute is required.

=item props

An anonymous hash of properties used to display the property or
attribute. Possible keys include:

=over 4

=item type

The display field type. Possible values are

=over 4

=item text

=item textarea

=item password

=item hidden

=item radio

=item checkbox

=item select

=back

=item length

The Length, in letters, to display a text or password field.

=item maxlength

The maximum length of the property or value - usually defined by the SQL DDL.

=back

=item rows

The number of rows to format in a textarea field.

=item cols

The number of columns to format in a textarea field.

=item vals

An anonymous hash of key/value pairs reprsenting the values and display names
to use in a select list.

=back

B<Throws:> NONE.

B<Side Effects:> NONE.

B<Notes:> Not yet written.

=cut

sub my_meths {
    my ($pkg, $ord, $ident) = @_;

    # Create 'em if we haven't got 'em.
    $METHS ||= {
              name        => {
                  name     => 'name',
                  get_meth => sub { shift->get_key_name() },
                  get_args => [],
                  set_meth => sub { shift->set_key_name(@_) },
                  set_args => [],
                  disp     => 'Key Name',
                  search   => 1,
                  len      => 64,
                  req      => 1,
                  type     => 'short',
                  props    => {
                      type      => 'text',
                      length    => 32,
                      maxlength => 64,
                  },
              },
              description => {
                  get_meth => sub { shift->get_description() },
                  get_args => [],
                  set_meth => sub { shift->set_description(@_) },
                  set_args => [],
                  name     => 'description',
                  disp     => 'Description',
                  len      => 256,
                  req      => 0,
                  type     => 'short',
                  props    => {
                      type => 'textarea',
                      cols => 40,
                      rows => 4,
                  },
              },
              max_length => {
                  name     => 'max_length',
                  get_meth => sub { shift->get_max_length() },
                  get_args => [],
                  set_meth => sub { shift->set_max_length(@_) },
                  set_args => [],
                  disp     => 'Max length',
                  search   => 1,
                  len      => 8,
                  type     => 'short',
                  props    => {
                      type      => 'text',
                      length    => 8,
                      maxlength => 8,
                  },
              },
              required => {
                  name     => 'required',
                  get_meth => sub { shift->get_required() },
                  get_args => [],
                  set_meth => sub {
                      my ($self, $req) = @_;
                      $req = (defined $req && $req) ? 1 : 0;
                      $self->set_required($req);
                  },
                  set_args => [],
                  disp     => 'Required',
                  search   => 1,
                  len      => 1,
                  type     => 'short',
                  props    => {
                      type      => 'checkbox',
                  },
              },
              quantifier => {
                  name     => 'quantifier',
                  get_meth => sub { shift->get_quantifier() },
                  get_args => [],
                  set_meth => sub {
                      # note: $rep is boolean
                      my ($self, $rep) = @_;
                      $rep = (defined $rep && $rep) ? 1 : 0;
                      $self->set_quantifier($rep);
                  },
                  set_args => [],
                  disp     => 'Repeatable',
                  len      => 1,
                  type     => 'short',
                  props    => {
                      type      => 'checkbox',
                  },
              },
              active     => {
                  name     => 'active',
                  get_meth => sub { shift->is_active(@_) ? 1 : 0 },
                  get_args => [],
                  set_meth => sub { $_[1] ? shift->activate(@_)
                                      : shift->deactivate(@_) },
                  set_args => [],
                  disp     => 'Active',
                  len      => 1,
                  req      => 1,
                  type     => 'short',
                  props    => {
                      type => 'checkbox',
                  },
              },
          };

    if ($ord) {
        return wantarray ? @{$METHS}{&ORD} : [@{$METHS}{&ORD}];
    } elsif ($ident) {
        return wantarray ? $METHS->{name} : [$METHS->{name}];
    } else {
        return $METHS;
    }
}

##############################################################################

=item ($ids || @ids) = Bric::Biz::element::Parts::Field->list_ids($params)

Returns the ids of the field objects that match the given criteria in the
C<$params> hash reference. See C<list()> for a list of supported parameters.

B<Throws:> NONE.

B<Side Effects:> NONE.

B<Notes:> NONE.

=cut

sub list_ids {
    my $class = shift;
    my ($param) = @_;
    _do_list($class, $param, 1);
}

##############################################################################

=back

=head2 Public Instance Methods

=over 4

=item $field = $field->set_publishable( 1 || undef)

Sets the flag for if this is a publishable field

B<Throws:>

NONE

B<Side Effects:>

NONE

B<Notes:>

NONE

=cut

#------------------------------------------------------------------------------#

=item (undef || 1) = $field->get_publishable()

Returns if this is a publishable field

B<Throws:>

NONE

B<Side Effects:>

NONE

B<Notes:>

NONE

=cut

#------------------------------------------------------------------------------#

=item set_name

B<Notes:> This method no longer exists. Use set_key_name instead.

=cut

sub set_name {
    my ($pkg,$file,$line) = caller;
    my $msg = "ERROR: [$file:$line] called the removed method 'set_name'";
    throw_gen(error => $msg);
}

=item get_name

B<Notes:> This method no longer exists. Use get_key_name instead.

=cut

sub get_name {
    my ($pkg,$file,$line) = caller;
    my $msg = "ERROR: [$file:$line] called the removed method 'get_name'";
    throw_gen(error => $msg);
}

=item $field = $field->set_key_name( $name )

Sets the key name for this field.  The display name is stored in the 'disp'
attribute.

B<Throws:>

NONE

B<Side Effects:>

NONE

B<Notes:>

NONE

=cut

#------------------------------------------------------------------------------#

=item $name = $field->get_key_name()

Returns the key name.  The display name is stored in the 'disp' attribute

B<Throws:>

NONE

B<Side Effects:>

NONE

B<Notes:>

NONE

=cut

#------------------------------------------------------------------------------#

=item $field = $field->set_description($description)

Sets the human readable descripton for this field

B<Throws:>

NONE

B<Side Effects:>

NONE

B<Notes:>

NONE

=cut

#------------------------------------------------------------------------------#

=item $description = $field->get_description()

Return the human readable description field

B<Throws:>

NONE

B<Side Effects:>

NONE

B<Notes:>

NONE

=cut

#------------------------------------------------------------------------------#

=item $field = $field->set_max_length( $max_length)

Set the max length in chars for this field

B<Throws:>

NONE

B<Side Effects:>

NONE

B<Notes:>

NONE

=cut

#------------------------------------------------------------------------------#

=item $max_length $field->get_max_length()

Return the max length that has been registered

B<Throws:>

NONE

B<Side Effects:>

NONE

B<Notes:>

NONE

=cut

#------------------------------------------------------------------------------#

=item $field = $field->set_required(1 || undef)

Set the flag to make this field required ( default is not)

B<Throws:>

NONE

B<Side Effects:>

NONE

B<Notes:>

NONE

=cut

#------------------------------------------------------------------------------#

=item (1 || undef) = $field->get_required()

Return the required flag for this field

B<Throws:>

NONE

B<Side Effects:>

NONE

B<Notes:>

NONE

=cut

#------------------------------------------------------------------------------#

=item $field = $field->set_quantifier( $reperatable )

Set the repeatability of this field options are (*, +, (0 || 1), 1).  Might 
want to make this more friendly

B<Throws:>

NONE

B<Side Effects:>

NONE

B<Notes:>

NONE

=cut

#------------------------------------------------------------------------------#

=item $quantifier = $field->get_quantifier()

Return the repeatablity flag

B<Throws:>

NONE

B<Side Effects:>

NONE

B<Notes:>

NONE

=cut

#------------------------------------------------------------------------------#

=item $field = $field->set_data_type()

Returns the database datatype

B<Throws:>

NONE

B<Side Effects:>

NONE

B<Notes:>

NONE

=cut

#------------------------------------------------------------------------------#

=item $data_type = $field->set_data_type()

Returns the database datatype

B<Throws:>

NONE

B<Side Effects:>

NONE

B<Notes:>

NONE

=cut

#------------------------------------------------------------------------------#

=item $id = $field->get_id()

Returns the database id of the field object.

B<Throws:> NONE.

B<Side Effects:> NONE.

B<Notes:> NONE.

=cut

#------------------------------------------------------------------------------#

=item $val = $element->set_attr($name, $value);

=item $val = $element->get_attr($name);

Get/Set attributes on this asset type.

B<Throws:>

NONE

B<Side Effects:>

NONE

B<Notes:>

NONE

=cut

sub set_attr {
    my $self = shift;
    my ($name, $val) = @_;
    my $attr_obj = $self->_get_attr_obj;
    my $attr     = $self->_get('_attr', '_attr_obj');

    if ($attr_obj) {
        $attr_obj->set_attr({'name'     => $name,
                             'sql_type' => 'short',
                             'value'    => $val});
    } else {
        $attr->{$name} = $val;

        $self->_set(['_attr'], [$attr]);
    }

    return $val;
}

sub get_attr {
    my $self = shift;
    my ($name) = @_;
    my $attr_obj = $self->_get_attr_obj;
    my $attr     = $self->_get('_attr', '_attr_obj');

    # If we aren't saved yet, return anything we have cached.
    unless ($attr_obj) {
        return $attr->{$name};
    }

    return $attr_obj->get_attr({'name' => $name});
}

sub all_attr {
    my $self = shift;
    my $attr_obj = $self->_get_attr_obj;
    my $attr     = $self->_get('_attr');

    unless ($attr_obj) {
        return $attr;
    }

    return $attr_obj->get_attr_hash();
}

#------------------------------------------------------------------------------#

=item $val = $element->set_meta($name, $field, $value);

=item $val = $element->get_meta($name, $field);

=item $val = $element->get_meta($name);

Get/Set attribute metadata on this asset type.  Calling the 'get_meta' method
without '$field' returns all metadata names and values as a hash.

B<Throws:>

NONE

B<Side Effects:>

NONE

B<Notes:>

NONE

=cut

sub set_meta {
    my $self = shift;
    my ($name, $field, $val) = @_;
    my $attr_obj = $self->_get_attr_obj;
    my $meta     = $self->_get('_meta');

    if ($attr_obj) {
        $attr_obj->add_meta({'name'  => $name,
                             'field' => $field,
                             'value' => $val});
    } else {
        $meta->{$name}->{$field} = $val;

        $self->_set(['_meta'], [$meta]);
    }

    return $val;
}

sub get_meta {
    my $self = shift;
    my ($name, $field) = @_;
    my $attr_obj = $self->_get_attr_obj;

    unless ($attr_obj) {
        my $meta = $self->_get('_meta');
        if (defined $field) {
            return $meta->{$name}->{$field};
        } else {
            return $meta->{$name};
        }
    }

    if (defined $field) {
        return $attr_obj->get_meta({'name'  => $name,
                                    'field' => $field});
    } else {
        my $meta = $attr_obj->get_meta({'name' => $name});

        return { map { $_ => $meta->{$_}->{'value'} } keys %$meta };
    }
}

#------------------------------------------------------------------------------#

=item $field = $field->activate()

Makes the field object active

B<Throws:>

NONE

B<Side Effects:>

NONE

B<Notes:>

NONE

=cut

sub activate { $_[0]->_set(['active'], [1]) }

#------------------------------------------------------------------------------#

=item $field = $field->deactivate()
 
Makes the object inactive

B<Throws:>

NONE

B<Side Effects:>

NONE

B<Notes:>

NONE

=cut

sub deactivate { $_[0]->_set(['active'], [0]) }

#------------------------------------------------------------------------------#

=item (undef || 1) = $field->is_active()

Returns 1 if active or undef otherwise

B<Throws:>

NONE

B<Side Effects:>

NONE

B<Notes:>

NONE

=cut

sub is_active { return $_[0]->_get('active') ? $_[0] : undef }

#------------------------------------------------------------------------------#

=item (undef || $self) = $field->remove()

Removes this object completely from the DB.  Returns 1 if active or undef 
otherwise

B<Throws:>

NONE

B<Side Effects:>

NONE

B<Notes:>

NONE

=cut

sub remove {
    my $self = shift;
    my $id = $self->get_id;

    return unless $id;

    my $sql = 'DELETE FROM '.TABLE.' WHERE id=?';    

    my $sth = prepare_c($sql, undef);
    execute($sth, $id);

    return $self;
}

#------------------------------------------------------------------------------#

=item $field = $field->save()

Saves the changes made to the database

B<Throws:>

NONE

B<Side Effects:>

NONE

B<Notes:>

NONE

=cut

sub save {
    my $self = shift;
    
    if ($self->_get('id') ) {
        $self->_update_data();
    } else {
        $self->_insert_data()
    }
    
    # Save the attribute information.
    $self->_save_attr;

    # Call our parents save method.
    $self->SUPER::save;
}

#==============================================================================#

=back

=head1 PRIVATE

=head2 Private Class Methods

=over 4

=item _do_list

called by list and list ids this does the brunt of their work

B<Throws:>

NONE

B<Side Effects:>

NONE

B<Notes:>

NONE

=cut

sub _do_list {
    my $class = shift;
    my ($param, $ids, $href) = @_;
    my (@where, @bind);

    my $sql = 'SELECT id,'.join(',',COLS).' FROM '.TABLE;

    if (exists $param->{'element__id'} ) {
        push @where, 'element__id=?';
        push @bind, $param->{'element__id'};
    }

    if (exists $param->{'map_type__id'} ) {
        push @where, 'map_type__id=?';
        push @bind, $param->{'map_type__id'};
    }

    if (exists $param->{'key_name'} ) {
        push @where, 'key_name=?';
        push @bind, $param->{'key_name'};
    }

    if (exists $param->{'max_length'} ) {
        push @where, 'max_length=?';
        push @bind, $param->{'max_length'};
    }

    if (exists $param->{'publishable'} ) {
        push @where, 'publishable=?';
        push @bind, $param->{'publishable'};
    }

    if (exists $param->{'required'} ) {
        push @where, 'required=?';
        push @bind, $param->{'required'};
    }

    if (exists $param->{'quantifier'} ) {
        push @where, 'quantifier=?';
        push @bind, $param->{'quantifier'};
    }

    if (exists $param->{'sql_type'} ) {
        push @where, 'sql_type=?';
        push @bind, $param->{'sql_type'};
    }

    if (exists $param->{'active'} ) {
        push @where, 'active=?';
        push @bind, exists $param->{'active'} ? $param->{'active'} : 1;
    }

    # Add the where clause if there is one.
    $sql .= ' WHERE '.join(' AND ', @where) if @where;

    # Add the ORDER BY clause if there is one.
    $sql .= " ORDER BY $param->{order_by}" if $param->{order_by};

    my $select = prepare_ca($sql, undef);

    if ($ids) {
        # called from list_ids give em what they want
        my $return = col_aref($select,@bind);
        return wantarray ? @$return : $return;

    } else {
        # this must have been called from list so give objects
        my (@d, @objs, %objs);
        execute($select, @bind);
        bind_columns($select, \@d[0..(scalar COLS)]);

        while ($select->fetch()) {
            my $self = bless {}, $class;

            $self->_set(['id', COLS], [@d]);

            my $id = $self->get_id;
            my $a_obj = Bric::Util::Attribute::AssetTypeData->new
              ({ 'object_id' => $id,
                 'subsys'    => "id_$id"});
            $self->_set(['_attr_obj'], [$a_obj]);
            $href ? $objs{$d[0]} = $self->cache_me :
              push @objs, $self->cache_me;
        }
        return \%objs if $href;
        return wantarray ? @objs : \@objs;
    }
}

#--------------------------------------#

=back

=head2 Private Instance Methods

Needing to be documented.

=over

=item _get_attr_obj

=cut

sub _get_attr_obj {
    my $self = shift;
    my $attr_obj = $self->_get('_attr_obj');
    my $id = $self->get_id;

    unless ($attr_obj || not defined($id)) {
        $attr_obj = Bric::Util::Attribute::AssetTypeData->new(
                                     {'object_id' => $id,
                                      'subsys'    => "id_$id"});
        $self->_set(['_attr_obj'], [$attr_obj]);
    }

    return $attr_obj;
}

sub _save_attr {
    my $self = shift;
    my $a_obj = $self->_get_attr_obj;
    my ($attr, $meta) = $self->_get('_attr', '_meta');
    my $id   = $self->get_id;

    while (my ($k,$v) = each %$attr) {
        $a_obj->set_attr({'name'     => $k,
                          'sql_type' => 'short',
                          'value'    => $v});
    }

    foreach my $k (keys %$meta) {
        while (my ($f, $v) = each %{$meta->{$k}}) {
            $a_obj->add_meta({'name'  => $k,
                              'field' => $f,
                              'value' => $v});
        }
    }

    $a_obj->save;
}

#------------------------------------------------------------------------------#

=item _select_data

Select rows from the element_data table.

B<Throws:>

NONE

B<Side Effects:>

NONE

B<Notes:>

NONE

=cut

sub _select_data {
    my $self = shift;
    my ($id) = @_;
    my @d;
    my $sql = 'SELECT '.join(',',COLS).' FROM '.TABLE.
              ' WHERE id = ?';

    my $sth = prepare_ca($sql, undef);
    execute($sth, $id);
    bind_columns($sth, \@d[0..(scalar COLS - 1)]);
    fetch($sth);
    finish($sth);

    # Set the columns selected as well as the passed ID.
    $self->_set([COLS, 'id'], [@d, $id]);
    $self->cache_me;
}

#------------------------------------------------------------------------------#

=item _update_data

Update the element_data table.

B<Throws:>

NONE

B<Side Effects:>

NONE

B<Notes:>

NONE

=cut

sub _update_data {
    my $self = shift;
    my $sql = 'UPDATE '.TABLE.
              ' SET '.join(',', map {"$_=?"} COLS).' WHERE id=?';


    my $sth = prepare_c($sql, undef);
    execute($sth, $self->_get(COLS), $self->get_id);
    return 1;
}

#------------------------------------------------------------------------------#

=item _insert_data

Insert rows into the element_data table.

B<Throws:>

NONE

B<Side Effects:>

NONE

B<Notes:>

NONE

=cut

sub _insert_data {
    my $self = shift;
    my $nextval = next_key(TABLE);

    # Create the insert statement.
    my $sql = 'INSERT INTO '.TABLE.' (id,'.join(',',COLS).") ".
              "VALUES ($nextval,".join(',', ('?') x COLS).')';

    my $sth = prepare_c($sql, undef);
    execute($sth, $self->_get(COLS));

    # Set the ID of this object.
    $self->_set(['id'],[last_key(TABLE)]);

    return 1;
}

#--------------------------------------#

=back

=head2 Private Functions

NONE

=cut

1;

__END__

=head1 NOTES

NONE

=head1 AUTHOR

michael soderstrom ( miraso@pacbell.net )

=head1 SEE ALSO

L<perl>,L<Bric>,L<Bric::Biz::Asset::Business::Story>,L<Bric::Biz::AssetType>,

=cut<|MERGE_RESOLUTION|>--- conflicted
+++ resolved
@@ -8,28 +8,16 @@
 
 =head1 VERSION
 
-<<<<<<< HEAD
-$Revision: 1.20 $
-
-=cut
-
-our $VERSION = (qw$Revision: 1.20 $ )[-1];
-=======
-$Revision: 1.12.2.5 $
-
-=cut
-
-our $VERSION = (qw$Revision: 1.12.2.5 $ )[-1];
->>>>>>> d98ffc59
+$Revision: 1.21 $
+
+=cut
+
+our $VERSION = (qw$Revision: 1.21 $ )[-1];
 
 
 =head1 DATE
 
-<<<<<<< HEAD
-$Date: 2003-12-08 20:33:55 $
-=======
-$Date: 2004-02-03 05:12:56 $
->>>>>>> d98ffc59
+$Date: 2004-02-06 06:34:55 $
 
 
 =head1 SYNOPSIS
