package Bric::Biz::Workflow;
###############################################################################

=head1 NAME

Bric::Biz::Workflow - Controls the progress of an asset through a series of desks.

=head1 VERSION

<<<<<<< HEAD
$Revision: 1.30 $

=cut

our $VERSION = (qw$Revision: 1.30 $ )[-1];

=head1 DATE

$Date: 2003-03-19 06:49:17 $
=======
$Revision: 1.23.2.2 $

=cut

our $VERSION = (qw$Revision: 1.23.2.2 $ )[-1];

=head1 DATE

$Date: 2003-03-27 23:48:08 $
>>>>>>> 25b6738b

=head1 SYNOPSIS

  my $flow = new Bric::Biz::Workflow($param);

  $id    = $flow->get_id;

  $name  = $flow->get_name;
  $flow  = $flow->set_name($name);

  $site_id = $flow->get_site_id;
  $flow    = $flow->set_site_id($site_id);

  $desc  = $flow->get_description;
  $flow  = $flow->set_description($desc);

  $flow  = $flow->add_desk($param);

  # Returns a list of allowed desks.
  @desks = $flow->allowed_desks();

  # Lists the required desks
  @desks = $flow->required_desks();

  # Returns true if the asset object has been through all required desks.
  $bool  = $flow->required_satisfied($asset_obj);

=head1 DESCRIPTION

A workflow is something that guides an asset through a set of desks, where an
asset is any kind of creative content (a story, an image, a sound file, etc)
and a desk performs and kind of validation or transformation upon an asset
needed before it can be published. Example desks might be a 'legal' desk where
users can verify any legal issue for a particular asset, or an 'edit' desk
where users can check consistancy and presentation for an asset.

A workflow might be as simple as a linear path through a set of desks or as
complex as requiring certain desks be visited with other desks optional and a
route through the desks that can be arbitrarily complex.

=cut

#==============================================================================#
# Dependencies                         #
#======================================#

#--------------------------------------#
# Standard Dependencies
use strict;

#--------------------------------------#
# Programatic Dependencies
use Bric::Util::DBI qw(:all);
use Bric::Util::Grp::Desk;
use Bric::Util::Grp::Workflow;
use Bric::Util::Fault::Exception::DP;
use Bric::Util::Fault::Exception::AP;
use Bric::Biz::Workflow::Parts::Desk;
use Bric::Biz::Site;
#==============================================================================#
# Inheritance                          #
#======================================#

use base qw( Bric Exporter );

our @EXPORT_OK = qw(TEMPLATE_WORKFLOW
                    STORY_WORKFLOW
                    MEDIA_WORKFLOW
                    WORKFLOW_TYPE_MAP
                   );

our %EXPORT_TAGS = (wf_const => [qw(TEMPLATE_WORKFLOW
                                    STORY_WORKFLOW
                                    MEDIA_WORKFLOW
                                    WORKFLOW_TYPE_MAP)],
                   );

#=============================================================================#
# Function Prototypes                  #
#======================================#
my $get_em;

#==============================================================================#
# Constants                            #
#======================================#

use constant DEBUG => 1;
use constant ASSET_GRP_PKG => 'Bric::Util::Grp::Asset';
use constant DESK_PKG => 'Bric::Biz::Workflow::Parts::Desk';
use constant GROUP_PACKAGE => 'Bric::Util::Grp::Workflow';
use constant INSTANCE_GROUP_ID => 25;
use constant TEMPLATE_WORKFLOW => 1;
use constant STORY_WORKFLOW    => 2;
use constant MEDIA_WORKFLOW    => 3;
use constant WORKFLOW_TYPE_MAP => { &STORY_WORKFLOW => 'Story',
                                    &MEDIA_WORKFLOW => 'Media',
                                    &TEMPLATE_WORKFLOW => 'Template' };


#==============================================================================#
# Fields                               #
#======================================#

#--------------------------------------#
# Public Class Fields
# None.

#--------------------------------------#
# Private Class Fields
my $meths;
my $table = 'workflow';
<<<<<<< HEAD
my @cols = qw(name description all_desk_grp_id head_desk_id req_desk_grp_id
              type active site__id);
my @props = qw(name description all_desk_grp_id head_desk_id req_desk_grp_id
               type _active site_id);

my $sel_cols = 'a.id, a.name, a.description, a.all_desk_grp_id, ' .
  'a.head_desk_id, a.req_desk_grp_id, a.type, a.active, a.site__id, m.grp__id';
=======
my @cols = qw(name description asset_grp_id all_desk_grp_id head_desk_id
              req_desk_grp_id type active);
my @props = qw(name description asset_grp_id all_desk_grp_id head_desk_id
               req_desk_grp_id type _active);

my $sel_cols = 'a.id, a.name, a.description, a.asset_grp_id, ' .
  'a.all_desk_grp_id, a.head_desk_id, a.req_desk_grp_id, a.type, a.active, ' .
  'm.grp__id';
>>>>>>> 25b6738b
my @sel_props = ('id', @props, 'grp_ids');

my @ord = qw(name description type active site_id site);


#--------------------------------------#
# Instance Fields
BEGIN {
    Bric::register_fields({
                         # Public Fields
                         'id'                   => Bric::FIELD_READ,
                         'name'                 => Bric::FIELD_RDWR,
                         'description'          => Bric::FIELD_RDWR,
                         'asset_grp_id'         => Bric::FIELD_READ,
                         'all_desk_grp_id'      => Bric::FIELD_READ,
                         'req_desk_grp_id'      => Bric::FIELD_READ,
                         'head_desk_id'         => Bric::FIELD_READ,
                         'type'                 => Bric::FIELD_RDWR,
                         'grp_ids'              => Bric::FIELD_READ,

                         #Which site is this Workflow associated with
                         'site_id'              => Bric::FIELD_RDWR,
                         'site'                 => Bric::FIELD_READ ,
                         # Private Fields
                         '_all_desk_grp_obj'    => Bric::FIELD_NONE,
                         '_req_desk_grp_obj'    => Bric::FIELD_NONE,
                         '_head_desk_obj'       => Bric::FIELD_NONE,
                         '_active'              => Bric::FIELD_NONE,
                         '_remove'              => Bric::FIELD_NONE,
                        });
}

#==============================================================================#

=head1 INTERFACE

=head2 Constructors

=over 4

=item $success = $obj = new Bric::Biz::Workflow($param);

Keys for $param are:

=over 4

=item *

name

The name for this workflow

=item *

site_id

The site this workflow belongs to

=item *

description

A description for this workflow

=item *

start_desk

The starting desk for this workflow

=back

B<Throws:>

NONE

B<Side Effects:>

NONE

B<Notes:>

NONE

=cut

sub new {
    my ($self, $init) = @_;

    my $sd = delete $init->{start_desk};
    $init->{_active} = 1;

    # Call the parent's constructor.
    $self = $self->SUPER::new($init);

    # Add the start desk if passed.
    $self->set_start_desk($sd) if $sd;

    # Since this is a new object, set the dirty bit so it will be saved.
    $self->_set__dirty(1);

    # Return the object.
    return $self;
}

#------------------------------------------------------------------------------#

=item my $wf = Bric::Biz::Workflow->lookup({ id => $id });

=item my $wf = Bric::Biz::Workflow->lookup({ name => $name });

Looks up and instantiates a new Bric::Biz::Workflow object based on an
Bric::Biz::Workflow object ID or name. If no output channelobject is
found in the database, C<lookup()> returns C<undef>.

B<Throws:>

=over 4

=item *

Unable to prepare SQL statement.

=item *

Unable to connect to database.

=item *

Unable to select column into arrayref.

=item *

Unable to execute SQL statement.

=item *

Unable to bind to columns to statement handle.

=item *

Unable to fetch row from statement handle.

=back

B<Side Effects:> NONE.

B<Notes:> NONE.

=cut

sub lookup {
    my $pkg = shift;
    my $wf = $pkg->cache_lookup(@_);
    return $wf if $wf;

    $wf = $get_em->($pkg, @_);
    # We want @$wf to have only one value.
    die Bric::Util::Fault::Exception::DP->new
      ({ msg => 'Too many ' . __PACKAGE__ . ' objects found.' })
      if @$wf > 1;
    return @$wf ? $wf->[0] : undef;
}

#------------------------------------------------------------------------------#

=item (@all || $all) = Bric::Biz::Workflow->list($params);

Return a list of all known workflow types. Keys of the $params hash reference
are:

=over 4

=item C<name>

Return all workflows matching a certain name.

=item C<site_id>

Return all workflows matching a certain site id

=item C<description>

Return all workflows with a matching description.

=item C<active>

Boolean; Return all in/active workflows.

=item C<type>

Return all workflows of a particular type. The types are integers accessible
via the C<STORY_WORKFLOW>, C<MEDIA_WORKFLOW>, and C<TEMPLATE_WORKFLOW>
constants.

=item <desk_id>

Return all worfkflows containing a desk with this desk ID.

=item C<grp_id>

Return all workflows in the group corresponding to this group ID.

=back

B<Throws:>

=over 4

=item *

Unable to prepare SQL statement.

=item *

Unable to connect to database.

=item *

Unable to select column into arrayref.

=item *

Unable to execute SQL statement.

=item *

Unable to bind to columns to statement handle.

=item *

Unable to fetch row from statement handle.

=back

B<Side Effects:> NONE.

B<Notes:> Seaches against C<name> and C<description> use the LIKE operator, so
'%' can be used for substring searching.

=cut

sub list { wantarray ? @{ &$get_em(@_) } : &$get_em(@_) }

#------------------------------------------------------------------------------#

=item (@ids || $ids) = Bric::Biz::Workflow->list_ids($params);

Return a list of workflow IDs. See C<list()> for a list of the relevant keys
in the C<$params> hash reference.

B<Throws:>

=over 4

=item *

Unable to prepare SQL statement.

=item *

Unable to connect to database.

=item *

Unable to select column into arrayref.

=item *

Unable to execute SQL statement.

=item *

Unable to bind to columns to statement handle.

=item *

Unable to fetch row from statement handle.

=back

B<Side Effects:> NONE.

B<Notes:> Seaches against C<name> and C<description> use the LIKE operator, so
'%' can be used for substring searching.

=cut

sub list_ids { wantarray ? @{ &$get_em(@_, 1) } : &$get_em(@_, 1) }

#--------------------------------------#

=back

=head2 Destructors

=over 4

=item $self->DESTROY

Dummy method to prevent wasting time trying to AUTOLOAD DESTROY.

=cut

sub DESTROY {
    # This method should be here even if its empty so that we don't waste time
    # making Bricolage's autoload method try to find it.
}

#--------------------------------------#

=back

=head2 Public Class Methods

=over 4

=item my $meths = Bric::Biz::Workflow->my_meths

=item my (@meths || $meths_aref) = Bric::Biz::Workflow->my_meths(TRUE)

=item my (@meths || $meths_aref) = Bric::Biz::Workflow->my_meths(0, TRUE)

Returns an anonymous hash of introspection data for this object. If called
with a true argument, it will return an ordered list or anonymous array of
introspection data. If a second true argument is passed instead of a first,
then a list or anonymous array of introspection data will be returned for
properties that uniquely identify an object (excluding C<id>, which is
assumed).

Each hash key is the name of a property or attribute of the object. The value
for a hash key is another anonymous hash containing the following keys:

=over 4

=item name

The name of the property or attribute. Is the same as the hash key when an
anonymous hash is returned.

=item disp

The display name of the property or attribute.

=item get_meth

A reference to the method that will retrieve the value of the property or
attribute.

=item get_args

An anonymous array of arguments to pass to a call to get_meth in order to
retrieve the value of the property or attribute.

=item set_meth

A reference to the method that will set the value of the property or
attribute.

=item set_args

An anonymous array of arguments to pass to a call to set_meth in order to set
the value of the property or attribute.

=item type

The type of value the property or attribute contains. There are only three
types:

=over 4

=item short

=item date

=item blob

=back

=item len

If the value is a 'short' value, this hash key contains the length of the
field.

=item search

The property is searchable via the list() and list_ids() methods.

=item req

The property or attribute is required.

=item props

An anonymous hash of properties used to display the property or
attribute. Possible keys include:

=over 4

=item type

The display field type. Possible values are

=over 4

=item text

=item textarea

=item password

=item hidden

=item radio

=item checkbox

=item select

=back

=item length

The Length, in letters, to display a text or password field.

=item maxlength

The maximum length of the property or value - usually defined by the SQL DDL.

=back

=item rows

The number of rows to format in a textarea field.

=item cols

The number of columns to format in a textarea field.

=item vals

An anonymous hash of key/value pairs reprsenting the values and display names
to use in a select list.

=back

B<Throws:> NONE.

B<Side Effects:> NONE.

B<Notes:> NONE.

=cut

sub my_meths {
    my ($pkg, $ord, $ident) = @_;

    # Create 'em if we haven't got 'em.
    $meths ||= {
              name        => {
                              name     => 'name',
                              get_meth => sub { shift->get_name(@_) },
                              get_args => [],
                              set_meth => sub { shift->set_name(@_) },
                              set_args => [],
                              disp     => 'Name',
                              type     => 'short',
                              len      => 64,
                              req      => 1,
                              search   => 1,
                              props    => { type       => 'text',
                                            length     => 32,
                                            maxlength => 64
                                          }
                             },
              description => {
                              get_meth => sub { shift->get_description(@_) },
                              get_args => [],
                              set_meth => sub { shift->set_description(@_) },
                              set_args => [],
                              name     => 'description',
                              disp     => 'Description',
                              len      => 256,
                              req      => 0,
                              type     => 'short',
                              props    => { type => 'textarea',
                                            cols => 40,
                                            rows => 4
                                          }
                             },
              type        => {
                              get_meth => sub { shift->get_type(@_) },
                              get_args => [],
                              set_meth => sub { shift->set_type(@_) },
                              set_args => [],
                              name     => 'type',
                              disp     => 'Type',
                              len      => 1,
                              req      => 1,
                              type     => 'short',
                              props    => { type => 'select',
                                            vals => [ [STORY_WORKFLOW,    'Story'],
                                                      [MEDIA_WORKFLOW,    'Media'],
                                                      [TEMPLATE_WORKFLOW, 'Template'] ],
                                          }
                             },
              site_id     => {
                              get_meth => sub { shift->get_site_id(@_) },
                              get_args => [],
                              set_meth => sub { shift->set_site_id(@_) },
                              set_args => [],
                              name     => 'site_id',
                              disp     => 'Site',
                              len      => 10,
                              req      => 1,
                              type     => 'short',
                              props    => {}
                             },
              site        => {
                              name     => 'site',
                              get_meth => sub { my $s = Bric::Biz::Site->lookup
                                                  ({ id => shift->get_site_id })
                                                  or return;
                                                $s->get_name;
                                            },
                              disp     => 'Site',
                              type     => 'short',
                              req      => 0,
                              props    => { type       => 'text',
                                            length     => 10,
                                            maxlength  => 10
                                          }
                             },
              active      => {
                              name     => 'active',
                              get_meth => sub { shift->is_active(@_) ? 1 : 0 },
                              get_args => [],
                              set_meth => sub { $_[1] ? shift->activate(@_)
                                                  : shift->deactivate(@_) },
                              set_args => [],
                              disp     => 'Active',
                              len      => 1,
                              req      => 1,
                              type     => 'short',
                              props    => { type => 'checkbox' }
                             }
             };

    if ($ord) {
        return wantarray ? @{$meths}{@ord} : [@{$meths}{@ord}];
    } elsif ($ident) {
        return;
    } else {
        return $meths;
    }
}

#--------------------------------------#

=back

=head2 Public Instance Methods

=over 4

=item $id = $workflow->get_id

Returns the workflow's ID.

B<Throws:> NONE.

B<Side Effects:> NONE.

B<Notes:> NONE.

=item $site_id = $workflow->get_site_id

Returns the ID of the site this Workflow is a part of

B<Throws:> NONE.

B<Side Effects:> NONE.

B<Notes:> NONE.

=item $workflow = $workflow->set_site_id($site_id)

Set the ID of the site this Workflow should be a part of

B<Throws:> NONE.

B<Side Effects:> NONE.

B<Notes:> NONE.

=item $flow->add_desk($param);

Add a desk to this workflow.  Keys to param are:

=over 4

=item *

allowed

Add a list of desks as part of the allowed desks.

=item *

required

Add a list of desks as required desks.

=back

B<Throws:>

NONE

B<Side Effects:>

NONE

B<Notes:>

NONE

=cut

sub add_desk {
    my $self = shift;
    my ($param) = @_;
    my $all_grp = $self->_get_all_desk_grp;
    my $req_grp = $self->_get_req_desk_grp;
    my (@all, @req);

    push @all, @{$param->{'allowed'}} if $param->{'allowed'};

    if ($param->{'required'}) {
        push @all, @{$param->{'required'}};
        push @req, @{$param->{'required'}};
    }

    # Add all the desks to the desk group.
    $all_grp->add_members([map {ref $_ ? {'obj'=>$_} 
                                       : {'id'=>$_,'package'=>DESK_PKG}} @all]);
    $req_grp->add_members([map {ref $_ ? {'obj'=>$_} 
                                       : {'id'=>$_,'package'=>DESK_PKG}} @req]);

    return $self;
}

#------------------------------------------------------------------------------#

=item $flow->del_desk([$desk || $desk_id]);

Delete a desk from this workflow.

B<Throws:>

NONE

B<Side Effects:>

NONE

B<Notes:>

NONE

=cut

sub del_desk {
    my $self = shift;
    my ($desks) = @_;
    my $all_grp = $self->_get_all_desk_grp;
    my $req_grp = $self->_get_req_desk_grp;
    my $vals;

    foreach my $d (@$desks) {
        my $id;
        if (ref $d) {
            $id = $d->get_id;
            push @$vals, { obj => $d };
        } else {
            $id = $d;
            push @$vals, { package => DESK_PKG, id => $d };
        }

        # Clear out the head desk stuff if they delete the head desk.
        if ($self->get_head_desk_id == $id) {
            $self->_set(['head_desk_id', '_head_desk_obj'], [undef, undef]);
        }
    }

    # Delete the desks from the desk groups.
    $all_grp->delete_members($vals);
    $req_grp->delete_members($vals);

    return $self;
}

#------------------------------------------------------------------------------#

=item $flow->allowed_desks();

Returns a list of allowed desks.

B<Throws:>

NONE

B<Side Effects:>

NONE

B<Notes:>

NONE

=cut

sub allowed_desks {
    my $self = shift;
    my $all_grp = $self->_get_all_desk_grp;

    return unless $all_grp;

    # Sort desks so that the start desk is first, normal desks come next and
    # the publish desk is last.
    my @mem = sort {($self->is_start_desk($b)||0) <=> ($self->is_start_desk($a)||0) ||
                      ($a->can_publish || 0) <=> ($b->can_publish || 0) ||
                        $a->get_id <=> $b->get_id} $all_grp->get_objects;

    # Drop any inactive desks from the list.
    @mem = grep($_->is_active, @mem);

    return wantarray ? @mem : \@mem;
}

#------------------------------------------------------------------------------#

=item $bool = $flow->desk_in_allowed($desk_obj);

Returns true if desk is in the list of allowed desks.

B<Throws:>

NONE

B<Side Effects:>

NONE

B<Notes:>

NONE

=cut

sub desk_in_allowed {
    my $self = shift;
    my ($desk_obj) = @_;
    my $all_grp = $self->_get_all_desk_grp;
    return unless $all_grp;
    return $all_grp->has_member({ obj => $desk_obj });
}

#------------------------------------------------------------------------------#

=item @desks = $flow->required_desks();

Lists the required desks

B<Throws:>

NONE

B<Side Effects:>

NONE

B<Notes:>

NONE

=cut

sub required_desks {
    my $self = shift;
    my $req_grp = $self->_get_req_desk_grp;

    return unless $req_grp;

    my @mem = sort { $a->get_id <=> $b->get_id } $req_grp->get_members;

    # Drop any inactive desks from the list.
    @mem = grep($_->is_active, @mem);

    return wantarray ? @mem : \@mem;
}

#------------------------------------------------------------------------------#

=item $bool = $flow->desk_in_required($desk_obj);

Returns true if the deskref given is in the required list

B<Throws:>

NONE

B<Side Effects:>

NONE

B<Notes:>

NONE

=cut

sub desk_in_required {
    my $self = shift;
    my ($desk_obj) = @_;
    my $req_grp = $self->_get_req_desk_grp;
    return unless $req_grp;
    return $req_grp->has_member({ obj => $desk_obj });
}

#------------------------------------------------------------------------------#

=item $bool = $flow->required_satisfied($asset_obj);

Returns true if a assetref has been through all required desks.

B<Throws:>

NONE

B<Side Effects:>

NONE

B<Notes:>

=cut

sub required_satisfied {
    my $self = shift;
    my ($asset_obj) = @_;
    my @stamps      = $asset_obj->get_desk_stamps;
    my @req         = $self->required_desks;

    # Load the stamps into a hash so they can be searched more quickly.
    my %stamp_search = map { $_->get_id => 1 } @stamps;

    # Look for each required desk.
    foreach my $d (@req) {
        return unless $stamp_search{$d->get_id};
    }

    return $self;
}

#------------------------------------------------------------------------------#

=item $desk = $flow->get_start_desk();

=item ($flow || undef) = $flow->set_start_desk($desk_id);

=item $self = $flow->is_start_desk();

Get/Set the start desk.

B<Throws:>

NONE

B<Side Effects:>

NONE

B<Notes:>

=cut

sub get_start_desk {
    my $self = shift;
    my ($id, $head) = $self->_get('head_desk_id', '_head_desk_obj');

    return $head if $head;
    return unless $id;

    $head = Bric::Biz::Workflow::Parts::Desk->lookup({'id' => $id});

    return unless $head;

    $self->_set(['_head_desk_obj'], [$head]);

    return $head;
}

sub set_start_desk {
    my $self = shift;
    my ($val) = @_;

    # Grab an ID if they pass a desk object.
    my ($id, $desk) = ref $val ? ($val->get_id, $val) : ($val);

    # Add desk to the required list.  Should do nothing if its already there.
    $self->add_desk({ required => [$id] });

    $self->_set([qw(head_desk_id _head_desk_obj)], [$id, $desk])
}

sub is_start_desk {
    my $self = shift;
    my ($d) = @_;
    my ($id, $head) = $self->_get('head_desk_id', '_head_desk_obj');

    # Return if they didn't pass a desk;
    return unless $d;
    # Return our self object if it matches the start desk ID.
    return $self if $d->get_id eq $id;
    # Return undef if its not the start desk;  separate to prevent array context
    return;
}

#------------------------------------------------------------------------------#

=item $desk || undef = $desk->is_active;

=item $desk = $desk->activate;

=item $desk = $desk->deactivate;

Get/Set the active flag.

B<Throws:>

NONE

B<Side Effects:>

NONE

B<Notes:>

NONE

=cut

sub is_active {
    my $self = shift;

    return $self->_get('_active') ? $self : undef;
}

sub activate {
    my $self = shift;

    $self->_set__dirty(1);

    $self->_set(['_active'], [1]) and return $self;
}

sub deactivate {
    my $self = shift;

    $self->_set__dirty(1);

    $self->_set(['_active'], [0]) and return $self;
}

#------------------------------------------------------------------------------#

=item $desk->remove;

Get/Set the active flag.

B<Throws:>

NONE

B<Side Effects:>

NONE

B<Notes:>

NONE

=cut

sub remove {
    my $self = shift;

    $self->_set__dirty;

    $self->_set(['_remove'], [1]);
}

#------------------------------------------------------------------------------#

=item $save = $workflow->save;

Save this workflow

B<Throws:>

NONE

B<Side Effects:>

NONE

B<Notes:>

NONE

=cut

sub save {
    my $self = shift;
    my $all_grp = $self->_get_all_desk_grp;
    my $req_grp = $self->_get_req_desk_grp;
    my $id = $self->get_id;

    # Make sure they don't try to save with out setting a start desk.
    unless ($self->get_start_desk) {
        my $err_msg = 'No start desk: A start desk must be defined using '.
                      "'set_start_desk' before 'save' is called";
        die Bric::Util::Fault::Exception::AP->new({'msg' => $err_msg});
    }

    unless ($self->_get('_remove')) {
        $all_grp->save if $all_grp;
        $req_grp->save if $req_grp;

        # Set the ID if the objects were saved.
        $self->_set(['all_desk_grp_id'], [$all_grp->get_id]) if $all_grp;
        $self->_set(['req_desk_grp_id'], [$req_grp->get_id]) if $req_grp;

        # Only update if anything has changed.
        return unless $self->_get__dirty;

        if ($id) {
            $self->_update_workflow;
        } else {
            $self->_insert_workflow;
        }

        $self->SUPER::save();
    } else {
        $all_grp->deactivate and $all_grp->save if $all_grp;
        $req_grp->deactivate and $req_grp->save if $req_grp;

        $self->_remove_workflow;
    }

    return $self;
}

#==============================================================================#

=back

=head1 Private Methods

NONE.

=head2 Private Class Methods

NONE.

=head2 Private Instance Methods

=over 4

=cut

# We need to documente these!

sub _get_all_desk_grp {
    my $self = shift;
    my ($id, $grp) = $self->_get('all_desk_grp_id', '_all_desk_grp_obj');

    # Return the group if we have it
    return $grp if $grp;

    if ($id) {
        $grp = Bric::Util::Grp::Desk->lookup({'id' => $id});
    } else {
        my $desc = 'All desks available to a workflow';
        $grp = Bric::Util::Grp::Desk->new({'name'        => 'All Workflow Desks',
                                         'description' => $desc});
    }

    $self->_set(['_all_desk_grp_obj'], [$grp]);

    return $grp;
}

sub _get_req_desk_grp {
    my $self = shift;
    my ($id, $grp) = $self->_get('req_desk_grp_id', '_req_desk_grp_obj');

   # Return the group if we have it
    return $grp if $grp;

    if ($id) {
        $grp = Bric::Util::Grp::Desk->lookup({'id' => $id});
    } else {
        my $desc = 'Desks required in a workflow';
        $grp = Bric::Util::Grp::Desk->new({'name'        => 'Required Workflow Desks',
                                         'description' => $desc});
    }

    $self->_set(['_req_desk_grp_obj'], [$grp]);

    return $grp;
}

sub _insert_workflow {
    my $self = shift;

    # Create a new asset group.
    my $grp = Bric::Util::Grp::Asset->new
      ({ name => 'Workflow Assets',
         description => 'Assets group for workflow permissions' });
    $grp->save;
    $self->_set(['asset_grp_id'], [$grp->get_id]);


    # Create the insert statement.
    my $nextval = next_key($table);
    my $ins = prepare_c(qq{
        INSERT INTO $table (id, ${\join(', ', @cols)})
        VALUES ($nextval, ${\join(', ', ('?') x @cols)})
    });

    execute($ins, $self->_get(@props));

    # Set the ID of this object.
    $self->_set(['id'],[last_key($table)]);

    # And finally, register this workflow in the "All Workflows" group.
    $self->register_instance(INSTANCE_GROUP_ID, GROUP_PACKAGE);

    return $self;
}

sub _update_workflow {
    my $self = shift;
    my $sql = "UPDATE $table SET " .
      join(',', map { "$_ = ?" } @cols) . " WHERE id = ?";
    my $sth = prepare_c($sql);
    execute($sth, $self->_get(@props), $self->get_id);
    return 1;
}

#------------------------------------------------------------------------------#

=item $desk = $desk->_remove_workflow

Remove this workflow

B<Throws:>

NONE

B<Side Effects:>

NONE

B<Notes:>

NONE

=cut

sub _remove_workflow {
    my $self = shift;
    my $sth = prepare_c("DELETE FROM $table WHERE id = ?");
    execute($sth, $self->get_id);

    return $self;
}

=back

=head2 Private Functions

=over 4

=item my $wf_aref = &$get_em( $pkg, $search_href )

=item my $wf_ids_aref = &$get_em( $pkg, $search_href, 1 )

Function used by C<lookup()> and C<list()> to return a list of
Bric::Biz::Workflow objects or, if called with an optional third argument,
returns a list of Bric::Biz::Workflow object IDs (used by C<list_ids()>).

B<Throws:>

=over 4

=item *

Unable to prepare SQL statement.

=item *

Unable to connect to database.

=item *

Unable to select column into arrayref.

=item *

Unable to execute SQL statement.

=item *

Unable to bind to columns to statement handle.

=item *

Unable to fetch row from statement handle.

=back

B<Side Effects:> NONE.

B<Notes:> NONE.

=cut

$get_em = sub {
    my ($pkg, $params, $ids) = @_;

    # Make sure to set active explictly if its not passed.
    $params->{active} = exists $params->{active} ?
      $params->{active} ? 1 : 0 : 1 unless $params->{id};

    my $tables = "$table a, member m, workflow_member c";
    my $wheres = 'a.id = c.object_id AND c.member__id = m.id AND ' .
      'm.active = 1';
    my @params;
    while (my ($k, $v) = each %$params) {
        if ($k eq 'name' or $k eq 'description') {
            $wheres .= " AND LOWER(a.$k) LIKE ?";
            push @params, lc $v;
        } elsif ($k eq 'grp_id') {
            $tables .= ", member m2, workflow_member c2";
            $wheres .= " AND a.id = c2.object_id AND c2.member__id = m2.id" .
              " AND m2.active = 1 AND m2.grp__id = ?";
            push @params, $v;
        } elsif ($k eq 'desk_id') {
            # Yes, this is a hack. It requires too much knowledge of the Group
            # schema. This will go away once Workflow has this group stuff
            # refactored out of it.
            $tables .= ", member m3, desk_member c3";
            $wheres .= ' AND a.all_desk_grp_id = m3.grp__id AND ' .
              'm3.id = c3.member__id AND m3.active = 1 AND ' .
              'c3.object_id = ?';
            push @params, $v;
        } elsif($k eq 'site_id') {
            $wheres .= " AND a.site__id = ?";
            push @params, $v;
        } else {
            $wheres .= " AND a.$k = ?";
            push @params, $v;
        }
    }

    my ($qry_cols, $order) = $ids ? (\'DISTINCT a.id', 'a.id') :
      (\$sel_cols, 'a.name, a.id');

    my $sel = prepare_c(qq{
        SELECT $$qry_cols
        FROM   $tables
        WHERE  $wheres
        ORDER BY $order
    }, undef, DEBUG);

    # Just return the IDs, if they're what's wanted.
    return col_aref($sel, @params) if $ids;

    execute($sel, @params);
    my (@d, @wfs, $grp_ids);
    bind_columns($sel, \@d[0..$#sel_props]);
    my $last = -1;
    $pkg = ref $pkg || $pkg;
    while (fetch($sel)) {
        if ($d[0] != $last) {
            $last = $d[0];
            # Create a new workflow object.
            my $self = bless {}, $pkg;
            $self->SUPER::new;
            # Get a reference to the array of group IDs.
            $grp_ids = $d[$#d] = [$d[$#d]];
            $self->_set(\@sel_props, \@d);
            $self->_set__dirty; # Disables dirty flag.
            push @wfs, $self->cache_me;
        } else {
            push @$grp_ids, $d[$#d];
        }
    }
    return \@wfs;
};

1;
__END__

=back

=head1 NOTES

NONE

=head1 AUTHOR

Garth Webb <garth@perijove.com>

=head1 SEE ALSO

L<Bric>, L<Bric::Biz::Workflow::Parts::Desk>, L<perl>

=cut<|MERGE_RESOLUTION|>--- conflicted
+++ resolved
@@ -7,27 +7,15 @@
 
 =head1 VERSION
 
-<<<<<<< HEAD
-$Revision: 1.30 $
-
-=cut
-
-our $VERSION = (qw$Revision: 1.30 $ )[-1];
+$Revision: 1.31 $
+
+=cut
+
+our $VERSION = (qw$Revision: 1.31 $ )[-1];
 
 =head1 DATE
 
-$Date: 2003-03-19 06:49:17 $
-=======
-$Revision: 1.23.2.2 $
-
-=cut
-
-our $VERSION = (qw$Revision: 1.23.2.2 $ )[-1];
-
-=head1 DATE
-
-$Date: 2003-03-27 23:48:08 $
->>>>>>> 25b6738b
+$Date: 2003-04-01 04:57:26 $
 
 =head1 SYNOPSIS
 
@@ -139,24 +127,14 @@
 # Private Class Fields
 my $meths;
 my $table = 'workflow';
-<<<<<<< HEAD
-my @cols = qw(name description all_desk_grp_id head_desk_id req_desk_grp_id
-              type active site__id);
-my @props = qw(name description all_desk_grp_id head_desk_id req_desk_grp_id
-               type _active site_id);
-
-my $sel_cols = 'a.id, a.name, a.description, a.all_desk_grp_id, ' .
-  'a.head_desk_id, a.req_desk_grp_id, a.type, a.active, a.site__id, m.grp__id';
-=======
 my @cols = qw(name description asset_grp_id all_desk_grp_id head_desk_id
-              req_desk_grp_id type active);
+              req_desk_grp_id type active site__id);
 my @props = qw(name description asset_grp_id all_desk_grp_id head_desk_id
-               req_desk_grp_id type _active);
+               req_desk_grp_id type _active site_id);
 
 my $sel_cols = 'a.id, a.name, a.description, a.asset_grp_id, ' .
   'a.all_desk_grp_id, a.head_desk_id, a.req_desk_grp_id, a.type, a.active, ' .
-  'm.grp__id';
->>>>>>> 25b6738b
+  'a.site__id, m.grp__id';
 my @sel_props = ('id', @props, 'grp_ids');
 
 my @ord = qw(name description type active site_id site);
