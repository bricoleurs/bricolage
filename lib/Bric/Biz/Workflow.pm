--- conflicted
+++ resolved
@@ -7,27 +7,15 @@
 
 =head1 VERSION
 
-<<<<<<< HEAD
-$Revision: 1.12 $
-
-=cut
-
-our $VERSION = (qw$Revision: 1.12 $ )[-1];
+$Revision: 1.13 $
+
+=cut
+
+our $VERSION = (qw$Revision: 1.13 $ )[-1];
 
 =head1 DATE
 
-$Date: 2002-10-23 20:53:14 $
-=======
-$Revision: 1.11.2.1 $
-
-=cut
-
-our $VERSION = (qw$Revision: 1.11.2.1 $ )[-1];
-
-=head1 DATE
-
-$Date: 2002-10-31 19:56:34 $
->>>>>>> 50de5130
+$Date: 2002-11-02 00:15:45 $
 
 =head1 SYNOPSIS
 
@@ -308,35 +296,17 @@
 
 =over 4
 
-<<<<<<< HEAD
-=item name
-=======
 =item C<name>
->>>>>>> 50de5130
 
 Return all workflows matching a certain name.
 
-<<<<<<< HEAD
-=item description
+=item C<description>
 
 Return all workflows with a matching description.
 
-=item active
+=item C<active>
 
 Boolean; Return all in/active workflows.
-
-=item desk_id
-
-Return all worfkflows containing a desk with this desk ID.
-
-=back
-
-All searches except 'active' are done using the LIKE operator, so '%' can be
-used for substring searching.
-=======
-=item C<description>
-
-Return all workflows with a matching description.
 
 =item C<type>
 
@@ -344,10 +314,9 @@
 via the C<STORY_WORKFLOW>, C<MEDIA_WORKFLOW>, and C<TEMPLATE_WORKFLOW>
 constants.
 
-=item C<active>
->>>>>>> 50de5130
-
-Boolean; Return all in/active workflows.
+=item <desk_id>
+
+Return all worfkflows containing a desk with this desk ID.
 
 =back
 
