package Bric::Biz::Asset;
###############################################################################

=head1 NAME

Bric::Biz::Asset - A base class of behaviours that all assets must exhibit. An
asset is anything that goes through workflow

=head1 VERSION

<<<<<<< HEAD
$Revision: 1.18 $

=cut

our $VERSION = (qw$Revision: 1.18 $ )[-1];

=head1 DATE

$Date: 2002-11-09 01:43:45 $
=======
$Revision: 1.12.2.4 $

=cut

our $VERSION = (qw$Revision: 1.12.2.4 $ )[-1];

=head1 DATE

$Date: 2002-11-27 21:40:03 $
>>>>>>> 0f8b601a

=head1 SYNOPSIS

 # Class Methods
 $key_name = Bric::Biz::Asset->key_name()
 %priorities = Bric::Biz::Asset->list_priorities()
 $data = Bric::Biz::Asset->my_meths

 # looking up of objects
 ($asset_list || @assets) = Bric::Biz::Asset->list( $param )

 # General information
 $asset       = $asset->get_id()
 $asset       = $asset->set_name($name)
 $name        = $asset->get_name()
 $asset       = $asset->set_description($description)
 $description = $asset->get_description()
 $priority	  = $asset->get_priority()
 $asset		  = $asset->set_priority($priority)

 # User information
 $usr_id      = $asset->get_user__id()
 $modifier    = $asset->get_modifier()

 # Version information
 $vers        = $asset->get_version();
 $vers_id     = $asset->get_version_id();
 $current 	  = $asset->get_current_version();
 $checked_out = $asset->get_checked_out()

 # Publish info
 $needs_publish = $asset->needs_publish();

 # Expire Data Information
 $asset 	  = $asset->set_expire_date($date)
 $expire_date = $asset->get_expire_date()

 # Desk stamp information
 ($desk_stamp_list || @desk_stamps) = $asset->get_desk_stamps()
 $desk_stamp                        = $asset->get_current_desk()
 $asset                             = $asset->set_current_desk($desk_stamp)

 # Workflow methods.
 $id  	= $asset->get_workflow_id;
 $obj 	= $asset->get_workflow_object;
 $asset = $asset->set_workflow_id($id);

 # Access note information
 $asset                 = $asset->add_note($note)
 ($note_list || @notes) = $asset->get_notes()

 # Access active status
 $asset            = $asset->deactivate()
 $asset            = $asset->activate()
 ($asset || undef) = $asset->is_active()

 $asset = $asset->save()

 # returns all the groups this is a member of
 ($grps || @grps) = $asset->get_grp_ids()

=head1 DESCRIPTION

Asset is the Parent Class for everything that will go through Workflow.   
It contains data and actions that are common to all of these objects.
Asset holds information on desks visited by the object, notes associated
with the object, and versioning information.
Actions that can be preformed are fork which prepares an object to be
edited in a checked out state, cancel, which cancels the fork, merge which 
takes the forked object compares it to the stored main version and creates 
a new version and revert which is called on a forked object which returns 
the state of the object at a given version id.

A fork will preform a copy in the database keeping the asset id, and version 
number the same but will associate a user with the object.   

=cut

#==============================================================================#
# Dependencies                         #
#======================================#

#--------------------------------------#
# Standard Dependencies                 

use strict;

#--------------------------------------#
# Programmatic Dependencies              

use Bric::Util::Fault::Exception::GEN;
use Bric::Biz::Workflow;
use Bric::Util::Time qw(:all);

#==============================================================================#
# Inheritance                          #
#======================================#

# The parent module should have a 'use' line if you need to import from it.
# use Bric;
use base qw(Bric);

#=============================================================================#
# Function Prototypes                  #
#======================================#

# None

#==============================================================================#
# Constants                            #
#======================================#

# None

#==============================================================================#
# Fields                               #
#======================================#

#--------------------------------------#
# Public Class Fields                   

# Public fields should use 'vars'
#use vars qw();

#--------------------------------------#
# Private Class Fields
my $meths;
my @ord = qw(id name description priority uri cover_date  version element needs_publish publish_status expire_date active);

#--------------------------------------#
# Instance Fields                       

# None

# This method of Bricolage will call 'use fields' for you and set some permissions.
BEGIN {
    Bric::register_fields({
			# Public Fields
			name				=> Bric::FIELD_RDWR,
			description			=> Bric::FIELD_RDWR,
			version				=> Bric::FIELD_READ,
			user__id			=> Bric::FIELD_READ,
			id					=> Bric::FIELD_READ,
			version_id			=> Bric::FIELD_READ,
			current_version		=> Bric::FIELD_READ,
			published_version	=> Bric::FIELD_RDWR,
			priority			=> Bric::FIELD_RDWR,
			modifer				=> Bric::FIELD_READ,
			expire_date			=> Bric::FIELD_RDWR,
			checked_out			=> Bric::FIELD_READ,
			workflow_id			=> Bric::FIELD_RDWR,

			# Private Fields
			_checkin 			=> Bric::FIELD_NONE,
			_checkout 			=> Bric::FIELD_NONE,
			_cancel				=> Bric::FIELD_NONE,
			_active				=> Bric::FIELD_NONE,
			_delete 			=> Bric::FIELD_NONE,
			_notes				=> Bric::FIELD_NONE,
			_desk_stamps 		=> Bric::FIELD_NONE,
			_attribute_object	=> Bric::FIELD_NONE,
			_attr_cache			=> Bric::FIELD_NONE,
			_update_attrs		=> Bric::FIELD_NONE,
			_versions			=> Bric::FIELD_NONE,
			_workflow_id		=> Bric::FIELD_NONE
	});
}

#==============================================================================#
# Interface Methods                    #
#======================================#

=head1 INTERFACE

=head2 Constructors

=over 4

=cut

#--------------------------------------#
# Constructors                          

#------------------------------------------------------------------------------#

=item $asset = Bric::Biz::Asset->lookup( { id => $id} )

Method not Implemented.

B<Throws:>

"Method Not Implemented"

B:<Side Effects:>

NONE

B<Notes:>

NONE

=cut

sub lookup {
	die Bric::Util::Fault::Exception::MNE->new( { 
			msg => "Method Not Implemented" } );
}

################################################################################

=item ($asset_list || @assets) = Bric::Biz::Asset->list( $criteria )

This will call list on both the inherited classes

B<Throws:>

NONE

B:<side effects:>

NONE

B<Notes:>

NONE

=cut

sub list {
	my $class = shift;
	my ($param) = @_;

	# let the kid's list function handle this
	my @objs = Bric::Biz::Asset::Formatting->list($param);
	my @objs2 = Bric::Biz::Asset::Business->list($param);

	# chunk them together
	my @all = (@objs, @objs2);

	# return them to the user

	return wantarray ? @all : \@all;
}

################################################################################

#--------------------------------------#

=back

=head2 Destructors

=over 4

=item $self->DESTROY

Dummy method to prevent wasting time trying to AUTOLOAD DESTROY.

=cut

sub DESTROY {
    # This method should be here even if its empty so that we don't waste time
    # making Bricolage's autoload method try to find it.
}

#--------------------------------------#

=back

=head2 Public Class Methods

=over 4

=item ($id_list || @ids) = Bric::Biz::Asset->list_ids( $criteria )

Method Not Implemented

B<Throws:>

"Method Not Implemented"

B<Side Effects:>

NONE

B<Notes:>

NONE

=cut

sub list_ids {
	die Bric::Util::Fault::Exception::MNE->new( { 
			msg => 'Method not implemented'});
}

################################################################################

=item my $key_name = Bric::Biz::Asset->key_name()

Returns the key name of this class.

B<Throws:> NONE.

B<Side Effects:> NONE.

B<Notes:> NONE.

=cut

sub key_name { 'asset' }

################################################################################

=item my (%priorities || $priorities_href) = $asset->list_priorities()

Returns a list or anonymous array of the priority labels. Each key is 
the priority number, and the corresponding value is its label.

B<Throws:> NONE.

B<Side Effects:> NONE.

B<Notes:> NONE.

=cut

sub list_priorities {
    my $p = { 1 => 'High',
	      2 => 'Medium High',
	      3 => 'Normal',
	      4 => 'Medium Low',
	      5 => 'Low'
	    };
    return wantarray ? %$p : $p;
}


################################################################################

=item $meths = Bric::Biz::Asset->my_meths

=item (@meths || $meths_aref) = Bric::Biz::Asset->my_meths(TRUE)

Returns an anonymous hash of introspection data for this object. If called with
a true argument, it will return an ordered list or anonymous array of
introspection data. The format for each introspection item introspection is as
follows:

Each hash key is the name of a property or attribute of the object. The value
for a hash key is another anonymous hash containing the following keys:

=over 4

=item *

name - The name of the property or attribute. Is the same as the hash key when
an anonymous hash is returned.

=item *

disp - The display name of the property or attribute.

=item *

get_meth - A reference to the method that will retrieve the value of the
property or attribute.

=item *

get_args - An anonymous array of arguments to pass to a call to get_meth in
order to retrieve the value of the property or attribute.

=item *

set_meth - A reference to the method that will set the value of the
property or attribute.

=item *

set_args - An anonymous array of arguments to pass to a call to set_meth in
order to set the value of the property or attribute.

=item *

type - The type of value the property or attribute contains. There are only
three types:

=over 4

=item short

=item date

=item blob

=back

=item *

len - If the value is a 'short' value, this hash key contains the length of the
field.

=item *

search - The property is searchable via the list() and list_ids() methods.

=item *

req - The property or attribute is required.

=item *

props - An anonymous hash of properties used to display the property or attribute.
Possible keys include:

=over 4

=item type

The display field type. Possible values are

=item text

=item textarea

=item password

=item hidden

=item radio

=item checkbox

=item select

=back

=item *

length - The Length, in letters, to display a text or password field.

=item *

maxlength - The maximum length of the property or value - usually defined by the
SQL DDL.

=item *

rows - The number of rows to format in a textarea field.

=item *

cols - The number of columns to format in a textarea field.

=item *

vals - An anonymous hash of key/value pairs representing the values and display
names to use in a select list.

=back

B<Throws:> NONE.

B<Side Effects:> NONE.

B<Notes:> NONE.

=cut

sub my_meths {
    my ($pkg, $ord) = @_;

    # Return 'em if we got em.
    return !$ord ? $meths : wantarray ? @{$meths}{@ord} : [@{$meths}{@ord}]
      if $meths;

    # We don't got 'em. So get 'em!
    $meths = {
	      id         => {
			      name     => 'id',
			      get_meth => sub { shift->get_id(@_) }, 
			      get_args => [],
			      disp     => 'ID',
			      len      => 10,
			      type     => 'short',
			     },
		  needs_publish => {
                  name     => 'needs_publish',
                  get_meth => sub { my $a=shift;
									if ($a->get_publish_status(@_)) {
										return $a->needs_publish(@_) ? '<img src="/media/images/P_red.gif" border=0 width="15" height="15" />' : '<img src="/media/images/P_green.gif" border=0 width="15" height="15" />';
									} }, 
                  get_args => [],
                 },
	      name        => {
			      name     => 'name',
			      get_meth => sub { shift->get_name(@_) },
			      get_args => [],
			      set_meth => sub { shift->set_name(@_) },
			      set_args => [],
			      disp     => 'Name',
	  		      type     => 'short',
			      len      => 256,
			      req      => 1,
			      props    => {   type       => 'text',
					      length     => 32,
					      maxlength => 256
					  }
			     },
	      description => {
			      name     => 'description',
			      get_meth => sub { shift->get_description(@_) },
			      get_args => [],
			      set_meth => sub { shift->set_description(@_) },
			      set_args => [],
			      disp     => 'Description',
			      len      => 1024,
			      req      => 0,
			      type     => 'short',
			      props    => {   type => 'textarea',
					      cols => 40,
					      rows => 4
					  }
			     },
	      priority    => {
			      name     => 'priority',
			      get_meth => sub { shift->get_priority(@_) },
			      get_args => [],
			      set_meth => sub { shift->set_priority(@_) },
			      set_args => [],
			      disp     => 'Priority',
	  		      type     => 'short',
			      len      => 1,
			      req      => 1,
			      props    => {   type => 'select',
					      vals => [[ 1 => 'High'],
						       [ 2 => 'Medium High'],
						       [ 3 => 'Normal'],
						       [ 4 => 'Medium Low'],
						       [ 5 => 'Low'],
						      ]
					  }
			     },
	      uri         => {
			      name     => 'uri',
			      get_meth => sub { shift->get_uri(@_) },
			      get_args => [],
			      disp     => 'URI',
			      len      => 256,
			      type     => 'short',
			     },
	      cover_date  => {
			      name     => 'cover_date',
			      get_meth => sub { shift->get_cover_date(@_) },
			      get_args => [],
			      set_meth => sub { shift->set_cover_date(@_) },
			      set_args => [],
			      search   => 1,
			      disp     => 'Cover Date',
			      len      => 64,
			      req      => 0,
			      type     => 'short',
			      props    => { type => 'date' }
			     },
	      version     => {
			      name     => 'version',
			      get_meth => sub { shift->get_version(@_) },
			      get_args => [],
			      disp     => 'Version',
			      len      => 10,
			      type     => 'short',
			     },
	      element_id => {
			      name     => 'element_id',
			      get_meth => sub { shift->get_element__id(@_) },
			      get_args => [],
			      set_meth => sub { shift->set_element__id(@_) },
			      set_args => [],
			      disp     => 'Asset Type ID',
			      len      => 10,
			      req      => 0,
			      type     => 'short',
			     },
	      element  => {
			      name     => 'element',
			      get_meth => sub {
				  my $a_id = shift->get_element__id(@_);
				  my $a = Bric::Biz::AssetType->lookup({ id => $a_id });
				  $a->get_name(); },
			      get_args => [],
			      disp     => 'Asset Type',
			      len      => 256,
			      type     => 'short',
			     },
	      publish_status => {
			     name     => 'publish_status',
			     get_meth => sub { shift->get_publish_status(@_) },
			     get_args => [],
			     disp     => 'Status',
			     len      => 1,
			     req      => 1,
			     type     => 'short',
			    },
		expire_date => {
				name     => 'expire_date',
				get_meth => sub { shift->get_expire_date(@_) },
				get_args => [],
				set_meth => sub { shift->set_expire_date(@_) },
				set_args => [],
				disp     => 'Expire Date',
				len      => 64,
				req      => 0,
				type     => 'short',
				props    => { type => 'date' }
				},
	      active     => {
			     name     => 'active',
			     get_meth => sub { shift->is_active(@_) ? 1 : 0 },
			     get_args => [],
			     set_meth => sub { $_[1] ? shift->activate(@_)
						 : shift->deactivate(@_) },
			     set_args => [],
			     disp     => 'Active',
			     len      => 1,
			     req      => 1,
			     type     => 'short',
			     props    => { type => 'checkbox' }
			    },
	     };
    return !$ord ? $meths : wantarray ? @{$meths}{@ord} : [@{$meths}{@ord}];
}

#--------------------------------------#

=head2 Public Instance Methods

=over 4

=item $versions = $asset->get_versions()

Returns a list ref of the previous versions of this asset

B<Throws:>

NONE

B<Side Effects:>

NONE

B<Notes:>

NONE

=cut

sub get_versions {
	my ($self) = @_;

	my $dirty = $self->_get__dirty();
	
	my $versions = $self->_get('_versions');

	return $versions if $versions;

	my $pkg = ref $self;

	$versions = $pkg->list( { id => $self->get_id(), return_versions => 1 });

	$self->_set( { _versions => $versions });

	$self->_set__dirty($dirty);

	return $versions;
}

################################################################################

=item $name = $self->get_name()

Returns the name field from Assets

B<Throws:>

NONE

B<Side Effects:>

NONE

B<Notes:>

NONE

=cut

################################################################################

=item $self = $self->set_name()

Sets the name field for Assets

B<Throws:>

NONE

B<Side Effects:>

NONE

B<Notes:>

NONE

=cut

################################################################################

=item $description = $self->get_description()

This returns the description for the asset

B<Throws:>

NONE

B<Side Effects:>

NONE

B<Notes:>

NONE

=cut

################################################################################

=item $self = $self->set_description()

This sets the description on the asset

B<Throws:>

NONE

B<Side Effects:>

NONE

B<Notes:>

NONE

=cut

################################################################################

=item $priority = $asset->get_priority()

This will return the priority that is set upon the asset

B<Throws:>

NONE

B<Side Effects:>

NONE

B<Notes:>

NONE

=cut

################################################################################

=item $asset = $asset->set_priority($priority)

This will set the priority for the asset

B<Throws:>

NONE

B<Side Effects:>

NONE

B<Notes:>

NONE

=cut

################################################################################

=item $version = $asset->get_version()

Returns the version that this asset represents.

B<Throws:>

NONE

B<Side Effects:>

NONE

B<Notes:>

NONE

=cut

################################################################################

=item $user__id = $asset->get_user__id()

Returns the user__id of the person to whom the asset is checked out to

B<Throws:>

NONE

B<Side Effects:>

NONE

B<Notes:>

NONE

=cut

################################################################################

=item $version_id = $asset->get_version_id()

Returns the database id of the version of this asset.

B<Throws:>

NONE

B<Side Effects:>

NONE

B<Notes:>

NONE

=cut

################################################################################

=item $current_version = $asset->get_current_version()

Returns the version that is the current one.

B<Throws:>

NONE

B<Side Effects:>

NONE

B<Notes:>

NONE

=cut

################################################################################

=item $user__id = $asset->get_modifier()

Returns the user id of the person who edited this version of the asset.   If 
the asset is checked out it will be the same as the user who checked it out.

B<Throws:>

NONE

B<Side Effects:>

NONE

B<Notes:>

NONE

=cut

################################################################################

=item $publish_status = $asset->get_publish_status()

returns the publish status flag

B<Throws:>

NONE

B<Side Effects:>

NONE

B<Notes:>

NONE

=cut

################################################################################

=item $asset = $asset->set_publish_status($status)

sets the publish status flag.

B<Throws:>

NONE

B<Side Effects:>

NONE

B<Notes:>

NONE

=cut

################################################################################

=item $needs_publish = $asset->needs_publish()

Compares current_version and published_version from asset table. If the same,
needs_publish returns 0. If different, returns 1.

B<Throws:>

NONE

B<Side Effects:>

NONE

B<Notes:>

NONE

=cut

sub needs_publish {
    my $self = shift;
    return $self->get_current_version == $self->get_published_version ? 0 : 1;
}

################################################################################

=item $checked_out = $asset->get_checked_out()

Returns the checked out flag

B<Throws:>

NONE

B<Side Effects:>

NONE

B<Notes:>

NONE

=cut

################################################################################

=item $self = $story->set_expire_date($expire_date)

Sets the expire date.

B<Throws:>

=over 4

=item *

Bric::_get() - Problems retrieving fields.

=item *

Unable to unpack date.

=item *

Unable to format date.

=item *

Incorrect number of args to Bric::_set().

=item *

Bric::set() - Problems setting fields.

=back

B<Side Effects:>

NONE

B<Notes:> 

NONE

=cut

sub set_expire_date { $_[0]->_set(['expire_date'], [db_date($_[1])]) }

################################################################################

=item my $expire_date = $story->get_expire_date($format)

Returns expire date.

B<Throws:>

=over 4

=item *

Bric::_get() - Problems retrieving fields.

=item *

Unable to unpack date.

=item *

Unable to format date.

=back

B<Side Effects:> 

NONE

B<Notes:> 

NONE

=cut

sub get_expire_date { local_date($_[0]->_get('expire_date'), $_[1]) }

################################################################################

=item $list or @list = $self->get_desk_stamps();

This returns a reference to a list of desk stamps in scalar context
or an array in array context

B<Throws:>

NONE 

B<Side Effects:>

NONE 

B<Notes:>

NONE

=cut

sub get_desk_stamps {
    my ($self) = @_;
    my $ds = $self->_get_attr_hash({ subsys => 'deskstamps' });

    # This needs to be a numerical sort (perl defaults to a alphanumeric sort)
    my @keys = sort {$a <=> $b} keys %$ds;

    my (%dc, @desks);
    foreach (@keys) {
	push @desks, $dc{$ds->{$_}} ||=
	  Bric::Biz::Workflow::Parts::Desk->lookup({id => $ds->{$_}});
    }
    return wantarray ? @desks : \@desks;
}

################################################################################

=item $self = $self->set_current_desk ( $desk_object );

This method takes a desk stamp object and adds it to the asset object

B<Throws:>

NONE 

B<Side Effects:>

NONE 

B<Notes:>

NONE

=cut

sub set_current_desk {
    my ($self, $desk) = @_;
    my $desk_id     = $desk->get_id();
    my $desk_stamps = $self->_get_attr_hash({subsys => 'deskstamps'});
    my $next_key    = 0;

    # Find the highest numbered key
    foreach my $n (keys %{$desk_stamps}) {
	$next_key = $n if $next_key < $n;
    }

    $self->_set_attr({subsys   => 'deskstamps',
		      name     => $next_key+1,
		      sql_type => 'short',
		      value    => $desk_id
		     });

    return $self;
}

################################################################################

=item $ld = $self->get_current_desk ( );

This returns the desk stamp of the desk that the object is currently 
at

B<Throws:>

NONE 

B<Side Effects:>

NONE 

B<Notes:>

NONE

=cut

sub get_current_desk {
    my ($self) = @_;
    my $ds      = $self->_get_attr_hash({subsys => 'deskstamps'});
    my $cur_key = 1;

    # Find the highest numbered key
    foreach my $n (keys %{$ds}) {
	$cur_key = $n if $cur_key < $n;
    }

    my $desk = Bric::Biz::Workflow::Parts::Desk->lookup({id => $ds->{$cur_key}});

    return $desk;
}


###############################################################################

=item $id = $asset->get_id()

This returns the id that uniquely identifies this asset.

B<Throws:>

NONE 

B<Side Effects:>

NONE 

B<Notes:>

NONE

=cut

################################################################################

=item $id = $asset->get_workflow_id

Returns the workflow ID that this asset is a part of

B<Throws:>

NONE

B<Side Effects:>

NONE

B<Notes:>

NONE

=cut

################################################################################

=item $asset = $asset->set_workflow_id( $w_ID );

Sets the workflow that this asset is a member of

B<Throws:>

NONE

B<Side Effects:>

NONE

B<Notes:>

NONE

=cut

################################################################################

=item $workflow_obj = $asset->get_workflow_object();

Returns the workflow object that this asset is associated with

B<Throws:>

NONE

B<Side Effects:>

NONE

B<Notes:>

NONE

=cut

sub get_workflow_object {
    my ($self) = @_;
    my $w_id = $self->get_workflow_id;

    return Bric::Biz::Workflow->lookup({'id' => $w_id});
}

################################################################################

=item $self = $self->cancel ();

Reverts the actions of a fork with out committing any changes.   Deletes
row for the checked out asset

B<Throws:>

NONE 

B<Side Effects:>

Removes the Asset (version) record from the database

B<Notes:>

NONE

=cut

################################################################################

=item  $self->set_note ( $note );

Adds a note to the Asset Takes a note object.   Flags that a new 
note record should be created come data base time 

B<Throws:>

NONE 

B<Side Effects:>

NONE 

B<Notes:>

NONE

=cut

sub add_note {
	my $self = shift;
	my ($note) = @_;


	my $notes = $self->_get_attr_hash({ subsys => 'notes'});

	my $note_index = $self->get_version();

	$self->_set_attr({ 
			subsys => 'notes', 
			name => $note_index,
			sql_type => 'short', 
			value => $note
		});

	return $self;
}

################################################################################

=item  $self->get_notes ( );

Returns a list of Notes from the Asset

B<Throws:>

NONE 

B<Side Effects:>

NONE 

B<Notes:>

NONE

=cut

sub get_notes {
	my $self = shift;

	my $notes = $self->_get_attr_hash({ subsys => 'notes' });

	return $notes;
}

################################################################################

=item $asset = $asset->activate()

This will activate a nonactive asset

B<Throws:>

NONE 

B<Side Effects:>

NONE 

B<Notes:>

NONE

=cut

sub activate {
	my $self = shift;

	$self->_set( { '_active' => 1 } );

	return $self;
}

################################################################################

=item $asset = $asset->deactivate()

This will set the asset to a non active state 

B<Throws:>

NONE 

B<Side Effects:>

NONE 

B<Notes:>

NONE

=cut

sub deactivate {
	my $self = shift;

	$self->_set( { '_active' => 0 } );

	return $self;
}

################################################################################

=item ($asset || undef) = $asset->is_active()

Returns the object if it is active, undef otherwise

B<Throws:>

NONE

B<Side Effects:>

NONE

B<Notes:>

NONE

=cut

sub is_active {
    my $self = shift;

    return $self->_get('_active') ? $self : undef;
}

################################################################################

=item my (@gids || $gids_aref) = $asset->get_grp_ids

=item my (@gids || $gids_aref) = Bric::Biz::Asset->get_grp_ids

Returns a list or anonymous array of Bric::Biz::Group object ids representing the
groups of which this Bric::Biz::Asset object is a member.

B<Throws:> See Bric::Util::Grp::list().

B<Side Effects:> NONE.

B<Notes:> This list includes the Group IDs of the Desk and Workflow in which the
asset is a member.

=cut

sub get_grp_ids {
    my $self = shift;
    my @ids = $self->SUPER::get_grp_ids;
    if (ref $self) {
        if (defined $self->get_workflow_id) {
            # Add the workflow group ID.
            if ($self->get_workflow_id) {
                push @ids, $self->get_workflow_object->get_all_desk_grp_id;
            }

            # Add the desk group ID.
            if (my $d = $self->get_current_desk) {
                push @ids, $d->get_asset_grp;
            }
        }

	# Add the category groud IDs.
	if ($self->key_name eq 'story') {
	    # Stories can have multiple categories.
	    push @ids, map { $_->get_asset_grp_id } $self->get_categories;
	} else {
	    # Media and Templates are in only one category.
	    push @ids, $self->get_category->get_asset_grp_id;
	}
    }
    return wantarray ? @ids : \@ids;
}

################################################################################

=item $self = $self->cancel_checkout()

Cancels the checkout.   Deletes the version instance record and its associated.
Files

B<Throws:>

"Asset is Not Checked Out"

B<Side Effects:>

NONE

B<Notes:>

NONE

=cut

sub cancel_checkout {
	my ($self) = @_;

	$self->_set( {
		user__id => undef,
		checked_out => 0,
		_cancel		=> 1
		});

	return $self;
}

##############################################################################

=item $asset = $asset->checkin

Checks the asset in.

B<Throws:>

=over 4

=item *

Cannot checkin non checked out versions.

=back

B<Side Effects:> NONE.

B<Notes:> NONE.

=cut

sub checkin {
    my $self = shift;

    die Bric::Util::Fault::Exception::GEN->new
      ({ msg => "Cannot checkin non checked out versions" })
      unless $self->_get('checked_out');

    my $version = $self->_get('version');
    $version++;
    $self->_set({ user__id => undef,
                  version   => $version,
                  current_version => $version,
                  checked_out => 0,
                  _checkin => 1
                });

    return $self;
}

################################################################################

=item $self = $self->save()

Preforms save functions for the asset objects.   This will sync the attributes
for the asset

B<Throws:>

NONE

B<Side Effects:>

NONE

B<Notes:>

NONE

=cut

sub save {
	my ($self) = @_;

	$self->_sync_attributes();

	return $self;
}

################################################################################
#==============================================================================#

=head1 PRIVATE

=cut

#--------------------------------------#

=head2 Private Class Methods

NONE

=cut


#--------------------------------------#

=head2 Private Instance Methods

=over 4

=item attrs = $self->_get_attr_hash()

Returns the attributes from the cache or the object

B<Throws:>

NONE

B<Side Effects:>

NONE

B<Notes:>

NONE

=cut

sub _get_attr_hash {
    my ($self, $param) = @_;
    my $attrs;
    if ($self->_get('id')) {
        my $attr_obj = $self->_get_attribute_object();
        $attrs = $attr_obj->get_attr_hash( $param);
    } else {
        my $attr_cache = $self->_get('_attr_cache');
        foreach (keys %{ $attr_cache->{$param->{'subsys'}} } ) {
            $attrs->{$_} = $attr_cache->{$param->{'subsys'}}->{$_}->{'value'};
        }
    }
    return $attrs;
}

################################################################################

=item $self = $self->_set_attr()

Sets the attributes to the object or to a cache

B<Throws:>

NONE

B<Side Effects:>

NONE

B<Notes:>

NONE

=cut

sub _set_attr {
	my ($self, $param) = @_;

	my $dirty = $self->_get__dirty();

	# check to see if we have an id, get attr obj if we do
	# otherwise put it into a cache 
	if ($self->_get('id') ) {
		my $attr_obj = $self->_get_attribute_object();

		# param should have been passed in an acceptable manner
		# send it straight to the attr obj
		$attr_obj->set_attr( $param );

	} else {
		# get the cache or create a new one if necessary
		my $attr_cache = $self->_get('_attr_cache') || {};

		# the value for this subsys/name combo
		$attr_cache->{$param->{'subsys'}}->{$param->{'name'}}->{'value'} =
			$param->{'value'};

		# the sql type 
		$attr_cache->{$param->{'subsys'}}->{$param->{'name'}}->{'type'} =
			$param->{'sql_type'};

		# store the cache so we can access it later
		$self->_set( { '_attr_cache' => $attr_cache });
	}

	# set the flag to update the attrs
	$self->_set( { '_update_attrs' => 1 });

	$self->_set__dirty($dirty);

	return $self;
}

################################################################################

=item $attr = $self->_get_attr($param)

Returns the attr from either the cache or the object

B<Throws:>

NONE

B<Side Effects:>

NONE

B<Notes:>

NONE

=cut

sub _get_attr {
	my ($self, $param) = @_;

	# check for an id to see if we need to access the cache or
	# the attribute object
	my $attr;
	if ($self->_get('id') ) {
		# we have an id so get the attribute object
		my $attr_obj = $self->_get_attribute_object();

		# param should have been passed in a valid format
		# send directly to the attr object
		$attr = $attr_obj->get_attr( $param );

	} else {

		# get the cache if it exists or create if it does not
		my $attr_cache = $self->_get('_attr_cache') || {};

		# get the data to return 
		$attr =
			$attr_cache->{$param->{'subsys'}}->{$param->{'name'}}->{'value'};
	}

	return $attr;
}

################################################################################

=item $self = $self->_sync_attributes()

Syncs the attributes if anything is needed to be done

B<Throws:>

NONE

B<Side Effects:>

NONE

B<Notes:>

NONE

=cut

sub _sync_attributes {
	my ($self) = @_;

	return $self unless $self->_get('_update_attrs');

	my $attr_obj = $self->_get_attribute_object();
	$attr_obj->save();

	# see if we have attr in the cache to be stored...
	my $attr_cache = $self->_get('_attr_cache');
	if ($attr_cache) {
		# retrieve cache and store it on the attribute object
		foreach my $subsys (keys %$attr_cache) {
			foreach my $name (keys %{ $attr_cache->{$subsys} }) {
				# set the attribute
				$attr_obj->set_attr( {
						subsys => $subsys,
						name => $name,
						sql_type => $attr_cache->{$subsys}->{$name}->{'type'},
						value => $attr_cache->{$subsys}->{$name}->{'value'}
					});
			}
		}

		# clear the attribute cache
		$self->_set( { '_attr_cache' => undef });
	}
	# clear the update flag
	$self->_set( { '_update_attrs' => undef });

	# call save on the attribute object
	$attr_obj->save();

	return $self;
}

################################################################################

#--------------------------------------#

=head2 Private Functions

NONE

=cut

1;

__END__

=head1 NOTES

define supported keys for list

are desk_stamps objects or just data

rewrite description to reflect current state

accessor for asset_version_id (what does get_id return the asset id or the
asset version group? )

=head1 AUTHOR

michael soderstrom ( miraso@pacbell.net )

=head1 SEE ALSO

L<Bric.pm>,L<Bric::Util::Group::AssetVersion>

=cut<|MERGE_RESOLUTION|>--- conflicted
+++ resolved
@@ -8,27 +8,15 @@
 
 =head1 VERSION
 
-<<<<<<< HEAD
-$Revision: 1.18 $
-
-=cut
-
-our $VERSION = (qw$Revision: 1.18 $ )[-1];
+$Revision: 1.19 $
+
+=cut
+
+our $VERSION = (qw$Revision: 1.19 $ )[-1];
 
 =head1 DATE
 
-$Date: 2002-11-09 01:43:45 $
-=======
-$Revision: 1.12.2.4 $
-
-=cut
-
-our $VERSION = (qw$Revision: 1.12.2.4 $ )[-1];
-
-=head1 DATE
-
-$Date: 2002-11-27 21:40:03 $
->>>>>>> 0f8b601a
+$Date: 2002-12-05 21:07:48 $
 
 =head1 SYNOPSIS
 
