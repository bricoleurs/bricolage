--- conflicted
+++ resolved
@@ -8,27 +8,15 @@
 
 =head1 VERSION
 
-<<<<<<< HEAD
-$Revision: 1.35 $
-
-=cut
-
-our $VERSION = (qw$Revision: 1.35 $ )[-1];
+$Revision: 1.36 $
+
+=cut
+
+our $VERSION = (qw$Revision: 1.36 $ )[-1];
 
 =head1 DATE
 
-$Date: 2003-08-11 09:33:33 $
-=======
-$Revision: 1.25.2.16 $
-
-=cut
-
-our $VERSION = (qw$Revision: 1.25.2.16 $ )[-1];
-
-=head1 DATE
-
-$Date: 2003-08-14 20:33:44 $
->>>>>>> e450218f
+$Date: 2003-08-14 23:24:10 $
 
 =head1 SYNOPSIS
 
