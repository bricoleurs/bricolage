package Bric::Biz::Asset;
###############################################################################

=head1 NAME

Bric::Biz::Asset - A base class of behaviours that all assets must exhibit. An
asset is anything that goes through workflow

=head1 VERSION

<<<<<<< HEAD
$Revision: 1.37 $

=cut

our $VERSION = (qw$Revision: 1.37 $ )[-1];

=head1 DATE

$Date: 2003-09-17 19:47:08 $
=======
$Revision: 1.25.2.17 $

=cut

our $VERSION = (qw$Revision: 1.25.2.17 $ )[-1];

=head1 DATE

$Date: 2003-09-12 02:27:21 $
>>>>>>> bc2029f5

=head1 SYNOPSIS

 # Class Methods
 $key_name = Bric::Biz::Asset->key_name()
 %priorities = Bric::Biz::Asset->list_priorities()
 $data = Bric::Biz::Asset->my_meths

 # looking up of objects
 ($asset_list || @assets) = Bric::Biz::Asset->list( $param )

 # General information
 $asset       = $asset->get_id()
 $asset       = $asset->set_name($name)
 $name        = $asset->get_name()
 $asset       = $asset->set_description($description)
 $description = $asset->get_description()
 $priority        = $asset->get_priority()
 $asset           = $asset->set_priority($priority)

 $site_id     = $asset->get_site_id()
 $asset       = $asset->set_site_id($site_id)

 # User information
 $usr_id      = $asset->get_user__id()
 $modifier    = $asset->get_modifier()

 # Version information
 $vers        = $asset->get_version();
 $vers_id     = $asset->get_version_id();
 $current         = $asset->get_current_version();
 $checked_out = $asset->get_checked_out()

 # Publish info
 $needs_publish = $asset->needs_publish();

 # Expire Data Information
 $asset           = $asset->set_expire_date($date)
 $expire_date = $asset->get_expire_date()

 # Desk stamp information
 ($desk_stamp_list || @desk_stamps) = $asset->get_desk_stamps()
 $desk_stamp                        = $asset->get_current_desk()
 $asset                             = $asset->set_current_desk($desk_stamp)

 # Workflow methods.
 $id    = $asset->get_workflow_id;
 $obj   = $asset->get_workflow_object;
 $asset = $asset->set_workflow_id($id);

 # Access note information
 $asset                 = $asset->add_note($note)
 ($note_list || @notes) = $asset->get_notes()

 # Access active status
 $asset            = $asset->deactivate()
 $asset            = $asset->activate()
 ($asset || undef) = $asset->is_active()

 $asset = $asset->save()

 # returns all the groups this is a member of
 ($grps || @grps) = $asset->get_grp_ids()

=head1 DESCRIPTION

Asset is the Parent Class for everything that will go through Workflow. It
contains data and actions that are common to all of these objects. Asset holds
information on desks visited by the object, notes associated with the object,
and versioning information. Actions that can be preformed are fork which
prepares an object to be edited in a checked out state, cancel, which cancels
the fork, merge which takes the forked object compares it to the stored main
version and creates a new version and revert which is called on a forked
object which returns the state of the object at a given version id.

A fork will preform a copy in the database keeping the asset id, and version
number the same but will associate a user with the object.

=cut

#==============================================================================#
# Dependencies                         #
#======================================#

#--------------------------------------#
# Standard Dependencies                 

use strict;

#--------------------------------------#
# Programmatic Dependencies              

use Bric::Util::Fault qw(throw_gen throw_mni);
use Bric::Biz::Workflow;
use Bric::Util::Time qw(:all);
use Bric::Util::DBI qw(:all);

#==============================================================================#
# Inheritance                          #
#======================================#

# The parent module should have a 'use' line if you need to import from it.
# use Bric;
use base qw(Bric);

#=============================================================================#
# Function Prototypes                  #
#======================================#

# None

#==============================================================================#
# Constants                            #
#======================================#

use constant DEBUG => 0;

#==============================================================================#
# Fields                               #
#======================================#

#--------------------------------------#
# Public Class Fields                   

# Public fields should use 'vars'
#use vars qw();

#--------------------------------------#
# Private Class Fields
my $meths;
my @ord = qw(id name description priority uri cover_date  version element needs_publish publish_status expire_date active site_id);

#--------------------------------------#
# Instance Fields                       

# None

# This method of Bricolage will call 'use fields' for you and set some permissions.
BEGIN {
    Bric::register_fields({
                        # Public Fields
                        name              => Bric::FIELD_RDWR,
                        description       => Bric::FIELD_RDWR,
                        version           => Bric::FIELD_READ,
                        user__id          => Bric::FIELD_READ,
                        id                => Bric::FIELD_READ,
                        version_id        => Bric::FIELD_READ,
                        current_version   => Bric::FIELD_READ,
                        published_version => Bric::FIELD_RDWR,
                        priority          => Bric::FIELD_RDWR,
                        modifer           => Bric::FIELD_READ,
                        expire_date       => Bric::FIELD_RDWR,
                        checked_out       => Bric::FIELD_READ,
                        workflow_id       => Bric::FIELD_RDWR,
                        desk_id           => Bric::FIELD_READ,
                        site_id           => Bric::FIELD_RDWR,

                        # Private Fields
                        _checkin          => Bric::FIELD_NONE,
                        _checkout         => Bric::FIELD_NONE,
                        _cancel           => Bric::FIELD_NONE,
                        _active           => Bric::FIELD_NONE,
                        _delete           => Bric::FIELD_NONE,
                        _notes            => Bric::FIELD_NONE,
                        _desk_stamps      => Bric::FIELD_NONE,
                        _attribute_object => Bric::FIELD_NONE,
                        _attr_cache       => Bric::FIELD_NONE,
                        _update_attrs     => Bric::FIELD_NONE,
                        _versions         => Bric::FIELD_NONE,
                        _desk             => Bric::FIELD_NONE,
                        _workflow_id      => Bric::FIELD_NONE
        });
}

#==============================================================================#
# Interface Methods                    #
#======================================#

=head1 INTERFACE

=head2 Constructors

=over 4

=cut

#--------------------------------------#
# Constructors
#------------------------------------------------------------------------------#

=item $asset = Bric::Biz::Asset::Business::Story->lookup({ id => $id })

=item $asset = Bric::Biz::Asset::Business::Media->lookup({ id => $id })

=item $asset = Bric::Biz::Asset::Formatting->lookup({ id => $id })

This will return an asset that matches the ID provided.

B<Throws:>

"Missing required parameter 'id'"

B<Side Effects:>

NONE

B<Notes:>

NONE

=cut

sub lookup {
    my ($pkg, $param) = @_;
    $pkg = ref $pkg || $pkg;
    throw_gen(error => "Missing Required Parameters id or version_id")
      unless $param->{id} || $param->{version_id}
      || ($param->{alias_id} && $param->{site_id});
    throw_mni(error => 'Must call list on Story, Media, or Formatting')
      unless $pkg->CAN_DO_LOOKUP;
    $param = clean_params($pkg, $param);
    # we generally want the newest version. will use order to get it
    $param->{Order} = 'version';
    $param->{OrderDirection} = 'DESC';
    my $tables =  tables($pkg, $param);
    my ($where, $args) = where_clause($pkg, $param);
    my $order = order_by($pkg, $param);
    my $sql = build_query_with_unions($pkg, $pkg->COLUMNS, $tables, $where,
                                      $order);
    my $fields = [ 'id', $pkg->FIELDS, 'version_id', $pkg->VERSION_FIELDS,
                   'grp_ids' ];
    # Send so many arguments as we have relations
    $args = [ (@$args) x @{$pkg->RELATIONS} ];
    my @obj = fetch_objects( $pkg, $sql, $fields, $args, $param->{Limit},
                             $param->{Offset});
    return unless $obj[0];
    return $obj[0];
}

################################################################################

=item (@stories || $stories) = Bric::Biz::Asset::Business::Story->list($params)

=item (@media_objs || $media) = Bric::Biz::Asset::Business::Media->list($params)

=item (@template_objs || $templates) = Bric::Biz::Asset::Business::Formatting->list($params)

B<See Also:>

=over 4

=item Bric::Biz::Asset::Business::Story->list()

=item Bric::Biz::Asset::Business::Media->list()

=item Bric::Biz::Asset::Business::Formatting->list()

=back

=cut

sub list {
    my ($pkg, $param) = @_;
    $pkg = ref $pkg || $pkg;
    throw_mni(error => 'Must call list on Story, Media, or Formatting')
      unless $pkg->CAN_DO_LIST;
    $param = clean_params($pkg, $param);
    my $tables = tables($pkg, $param);
    my ($where, $args) = where_clause($pkg, $param);
    my $order = order_by($pkg, $param);
    my $fields = [ 'id', $pkg->FIELDS, 'version_id', $pkg->VERSION_FIELDS,
                   'grp_ids' ];
    my $sql = build_query_with_unions($pkg, $pkg->COLUMNS, $tables, $where,
                                      $order);
    # Send so many arguments as we have relations
    $args = [ (@$args) x @{$pkg->RELATIONS} ];
    my @objs = fetch_objects($pkg, $sql, $fields, $args, $param->{Limit},
                             $param->{Offset});
    return unless $objs[0];
    return (wantarray ? @objs : \@objs);
}

=item (@ids||$ids) = Bric::Biz::Asset::Business::Story->list_ids($params)

=item (@ids||$ids) = Bric::Biz::Asset::Business::Media->list_ids($params)

=item (@ids||$ids) = Bric::Biz::Asset::Business::Formatting->list_ids($params)

B<See Also:>

=over 4

=item Bric::Biz::Asset::Business::Story->list_ids()

=item Bric::Biz::Asset::Business::Media->list_ids()

=item Bric::Biz::Asset::Business::Formatting->list_ids()

=back

=cut

sub list_ids {
    my ($pkg, $param) = @_;
    $pkg = ref $pkg || $pkg;
    throw_mni(error => 'Must call list on Story, Media, or Formatting')
      unless $pkg->CAN_DO_LIST_IDS;
    # clean the params
    $param = clean_params($pkg, $param);
    delete $param->{Order};
    my $cols = $pkg->ID_COL;
    my $tables =  tables($pkg, $param);
    my ($where, $args) = where_clause($pkg, $param);
    my $order = order_by($pkg, $param);
    # choose the query type, without grp_ids is faster
    my $sql;
    if ( $param->{grp_id} ) {
        $sql = build_query_with_unions($pkg, $cols, $tables, $where, $order);
        # Send so many arguments as we have relations
        $args = [ (@$args) x @{$pkg->RELATIONS} ];
    } else {
        $sql = build_query($cols, $tables, $where, $order);
    }
    my $select = prepare_ca($sql, undef);
    my $return = col_aref($select, @$args);
    return unless $return->[0];
    return wantarray ? @{ $return } : $return;
}

################################################################################

#--------------------------------------#

=back

=head2 Destructors

=over 4

=item $self->DESTROY

Dummy method to prevent wasting time trying to AUTOLOAD DESTROY.

=cut

sub DESTROY {
    # This method should be here even if its empty so that we don't waste time
    # making Bricolage's autoload method try to find it.
}

################################################################################

=item my $key_name = Bric::Biz::Asset->key_name()

Returns the key name of this class.

B<Throws:> NONE.

B<Side Effects:> NONE.

B<Notes:> NONE.

=cut

sub key_name { 'asset' }

################################################################################

=item my (%priorities || $priorities_href) = $asset->list_priorities()

Returns a list or anonymous array of the priority labels. Each key is the
priority number, and the corresponding value is its label.

B<Throws:> NONE.

B<Side Effects:> NONE.

B<Notes:> NONE.

=cut

sub list_priorities {
    my $p = { 1 => 'High',
              2 => 'Medium High',
              3 => 'Normal',
              4 => 'Medium Low',
              5 => 'Low'
            };
    return wantarray ? %$p : $p;
}


################################################################################

=item $meths = Bric::Biz::Asset->my_meths

=item (@meths || $meths_aref) = Bric::Biz::Asset->my_meths(TRUE)

=item my (@meths || $meths_aref) = Bric::Biz::Asset->my_meths(0, TRUE)

Returns an anonymous hash of introspection data for this object. If called
with a true argument, it will return an ordered list or anonymous array of
introspection data. If a second true argument is passed instead of a first,
then a list or anonymous array of introspection data will be returned for
properties that uniquely identify an object (excluding C<id>, which is
assumed).

Each hash key is the name of a property or attribute of the object. The value
for a hash key is another anonymous hash containing the following keys:

=over 4

=item *

name - The name of the property or attribute. Is the same as the hash key when
an anonymous hash is returned.

=item *

disp - The display name of the property or attribute.

=item *

get_meth - A reference to the method that will retrieve the value of the
property or attribute.

=item *

get_args - An anonymous array of arguments to pass to a call to get_meth in
order to retrieve the value of the property or attribute.

=item *

set_meth - A reference to the method that will set the value of the
property or attribute.

=item *

set_args - An anonymous array of arguments to pass to a call to set_meth in
order to set the value of the property or attribute.

=item *

type - The type of value the property or attribute contains. There are only
three types:

=over 4

=item short

=item date

=item blob

=back

=item *

len - If the value is a 'short' value, this hash key contains the length of the
field.

=item *

search - The property is searchable via the list() and list_ids() methods.

=item *

req - The property or attribute is required.

=item *

props - An anonymous hash of properties used to display the property or attribute.
Possible keys include:

=over 4

=item type

The display field type. Possible values are

=item text

=item textarea

=item password

=item hidden

=item radio

=item checkbox

=item select

=back

=item *

length - The Length, in letters, to display a text or password field.

=item *

maxlength - The maximum length of the property or value - usually defined by the
SQL DDL.

=item *

rows - The number of rows to format in a textarea field.

=item *

cols - The number of columns to format in a textarea field.

=item *

vals - An anonymous hash of key/value pairs representing the values and display
names to use in a select list.

=back

B<Throws:> NONE.

B<Side Effects:> NONE.

B<Notes:> NONE.

=cut

sub my_meths {
    my ($pkg, $ord, $ident) = @_;
    return if $ident;

    # Return 'em if we got em.
    return !$ord ? $meths : wantarray ? @{$meths}{@ord} : [@{$meths}{@ord}]
      if $meths;

    # We don't got 'em. So get 'em!
    $meths = {
              id         => {
                              name     => 'id',
                              get_meth => sub { shift->get_id(@_) },
                              get_args => [],
                              disp     => 'ID',
                              len      => 10,
                              type     => 'short',
                             },
            needs_publish => {
                              name     => 'needs_publish',
                              get_meth => sub { shift->needs_publish(@_) },
                              get_args => [],
                              disp     => 'Status',
                             },
              name        => {
                              name     => 'name',
                              get_meth => sub { shift->get_name(@_) },
                              get_args => [],
                              set_meth => sub { shift->set_name(@_) },
                              set_args => [],
                              disp     => 'Name',
                              type     => 'short',
                              len      => 256,
                              req      => 1,
                              props    => {   type       => 'text',
                                              length     => 32,
                                              maxlength => 256
                                          }
                             },
              description => {
                              name     => 'description',
                              get_meth => sub { shift->get_description(@_) },
                              get_args => [],
                              set_meth => sub { shift->set_description(@_) },
                              set_args => [],
                              disp     => 'Description',
                              len      => 1024,
                              req      => 0,
                              type     => 'short',
                              props    => {   type => 'textarea',
                                              cols => 40,
                                              rows => 4
                                          }
                             },
              priority    => {
                              name     => 'priority',
                              get_meth => sub { shift->get_priority(@_) },
                              get_args => [],
                              set_meth => sub { shift->set_priority(@_) },
                              set_args => [],
                              disp     => 'Priority',
                              type     => 'short',
                              len      => 1,
                              req      => 1,
                              props    => {   type => 'select',
                                              vals => [[ 1 => 'High'],
                                                       [ 2 => 'Medium High'],
                                                       [ 3 => 'Normal'],
                                                       [ 4 => 'Medium Low'],
                                                       [ 5 => 'Low'],
                                                      ]
                                          }
                             },
              uri         => {
                              name     => 'uri',
                              get_meth => sub { shift->get_uri(@_) },
                              get_args => [],
                              disp     => 'URI',
                              len      => 256,
                              type     => 'short',
                             },
              cover_date  => {
                              name     => 'cover_date',
                              get_meth => sub { shift->get_cover_date(@_) },
                              get_args => [],
                              set_meth => sub { shift->set_cover_date(@_) },
                              set_args => [],
                              search   => 1,
                              disp     => 'Cover Date',
                              len      => 64,
                              req      => 0,
                              type     => 'short',
                              props    => { type => 'date' }
                             },
              version     => {
                              name     => 'version',
                              get_meth => sub { shift->get_version(@_) },
                              get_args => [],
                              disp     => 'Version',
                              len      => 10,
                              type     => 'short',
                             },
              element_id => {
                              name     => 'element_id',
                              get_meth => sub { shift->get_element__id(@_) },
                              get_args => [],
                              set_meth => sub { shift->set_element__id(@_) },
                              set_args => [],
                              disp     => 'Asset Type ID',
                              len      => 10,
                              req      => 0,
                              type     => 'short',
                             },
              element  => {
                              name     => 'element',
                              get_meth => sub {
                                  my $a_id = shift->get_element__id(@_);
                                  my $a = Bric::Biz::AssetType->lookup({ id => $a_id });
                                  $a->get_name(); },
                              get_args => [],
                              disp     => 'Asset Type',
                              len      => 256,
                              type     => 'short',
                             },
              publish_status => {
                             name     => 'publish_status',
                             get_meth => sub { shift->get_publish_status(@_) },
                             get_args => [],
                             disp     => 'Status',
                             len      => 1,
                             req      => 1,
                             type     => 'short',
                            },
                expire_date => {
                                name     => 'expire_date',
                                get_meth => sub { shift->get_expire_date(@_) },
                                get_args => [],
                                set_meth => sub { shift->set_expire_date(@_) },
                                set_args => [],
                                disp     => 'Expire Date',
                                len      => 64,
                                req      => 0,
                                type     => 'short',
                                props    => { type => 'date' }
                                },
              active     => {
                             name     => 'active',
                             get_meth => sub { shift->is_active(@_) ? 1 : 0 },
                             get_args => [],
                             set_meth => sub { $_[1] ? shift->activate(@_)
                                                 : shift->deactivate(@_) },
                             set_args => [],
                             disp     => 'Active',
                             len      => 1,
                             req      => 1,
                             type     => 'short',
                             props    => { type => 'checkbox' }
                            },
              site_id     => {
                              get_meth => sub { shift->get_site_id(@_) },
                              get_args => [],
                              set_meth => sub { shift->set_site_id(@_) },
                              set_args => [],
                              name     => 'site_id',
                              disp     => 'Site',
                              len      => 10,
                              req      => 1,
                              type     => 'short',
                              props    => {}
                             },

             };
    return !$ord ? $meths : wantarray ? @{$meths}{@ord} : [@{$meths}{@ord}];
}

#--------------------------------------#

=back

=head2 Public Instance Methods

=over 4

=item $versions = $asset->get_versions

Returns an array or array reference the previous versions of this asset in
order from the first to the current.

B<Throws:>

NONE

B<Side Effects:>

NONE

B<Notes:>

NONE

=cut

sub get_versions {
    my ($self) = @_;
    my $versions = $self->_get('_versions');
    unless ($versions) {
        my $dirty = $self->_get__dirty;
        $versions = $self->list({ id              => $self->get_id,
                                  return_versions => 1,
                                  Order           => 'version' });
        $self->_set({ _versions => $versions });
        $self->_set__dirty($dirty);
    }
    return wantarray ? @$versions : $versions;
}

################################################################################

=item $name = $self->get_name()

Returns the name field from Assets

B<Throws:>

NONE

B<Side Effects:>

NONE

B<Notes:>

NONE

=cut

################################################################################

=item $self = $self->set_name()

Sets the name field for Assets

B<Throws:>

NONE

B<Side Effects:>

NONE

B<Notes:>

NONE

=cut

################################################################################

=item $site_id = $workflow->get_site_id

Returns the ID of the site this Workflow is a part of

B<Throws:> NONE.

B<Side Effects:> NONE.

B<Notes:> NONE.

=cut

################################################################################

=item $description = $self->get_description()

This returns the description for the asset

B<Throws:>

NONE

B<Side Effects:>

NONE

B<Notes:>

NONE

=cut

################################################################################

=item $self = $self->set_description()

This sets the description on the asset

B<Throws:>

NONE

B<Side Effects:>

NONE

B<Notes:>

NONE

=cut

################################################################################

=item $priority = $asset->get_priority()

This will return the priority that is set upon the asset

B<Throws:>

NONE

B<Side Effects:>

NONE

B<Notes:>

NONE

=cut

################################################################################

=item $asset = $asset->set_priority($priority)

This will set the priority for the asset

B<Throws:>

NONE

B<Side Effects:>

NONE

B<Notes:>

NONE

=cut

################################################################################

=item $version = $asset->get_version()

Returns the version that this asset represents.

B<Throws:>

NONE

B<Side Effects:>

NONE

B<Notes:>

NONE

=cut

################################################################################

=item $user__id = $asset->get_user__id()

Returns the user__id of the person to whom the asset is checked out to

B<Throws:>

NONE

B<Side Effects:>

NONE

B<Notes:>

NONE

=cut

################################################################################

=item $version_id = $asset->get_version_id()

Returns the database id of the version of this asset.

B<Throws:>

NONE

B<Side Effects:>

NONE

B<Notes:>

NONE

=cut

################################################################################

=item $current_version = $asset->get_current_version()

Returns the version that is the current one.

B<Throws:>

NONE

B<Side Effects:>

NONE

B<Notes:>

NONE

=cut

################################################################################

=item $user__id = $asset->get_modifier()

Returns the user id of the person who edited this version of the asset.   If 
the asset is checked out it will be the same as the user who checked it out.

B<Throws:>

NONE

B<Side Effects:>

NONE

B<Notes:>

NONE

=cut

################################################################################

=item $publish_status = $asset->get_publish_status()

returns the publish status flag

B<Throws:>

NONE

B<Side Effects:>

NONE

B<Notes:>

NONE

=cut

################################################################################

=item $asset = $asset->set_publish_status($status)

sets the publish status flag.

B<Throws:>

NONE

B<Side Effects:>

NONE

B<Notes:>

NONE

=cut

################################################################################

=item $needs_publish = $asset->needs_publish()

Compares current_version and published_version from asset table. If the same,
needs_publish returns 0. If different, returns 1.

B<Throws:>

NONE

B<Side Effects:>

NONE

B<Notes:>

NONE

=cut

sub needs_publish {
    my $self = shift;
    return $self->get_current_version == $self->get_published_version ? 0 : 1;
}

################################################################################

=item $checked_out = $asset->get_checked_out()

Returns the checked out flag

B<Throws:>

NONE

B<Side Effects:>

NONE

B<Notes:>

NONE

=cut

################################################################################

=item $self = $story->set_expire_date($expire_date)

Sets the expire date.

B<Throws:>

=over 4

=item *

Bric::_get() - Problems retrieving fields.

=item *

Unable to unpack date.

=item *

Unable to format date.

=item *

Incorrect number of args to Bric::_set().

=item *

Bric::set() - Problems setting fields.

=back

B<Side Effects:>

NONE

B<Notes:> 

NONE

=cut

sub set_expire_date { $_[0]->_set(['expire_date'], [db_date($_[1])]) }

################################################################################

=item my $expire_date = $story->get_expire_date($format)

Returns expire date.

B<Throws:>

=over 4

=item *

Bric::_get() - Problems retrieving fields.

=item *

Unable to unpack date.

=item *

Unable to format date.

=back

B<Side Effects:> 

NONE

B<Notes:> 

NONE

=cut

sub get_expire_date { local_date($_[0]->_get('expire_date'), $_[1]) }

################################################################################

=item $list or @list = $self->get_desk_stamps();

This returns a reference to a list of desk stamps in scalar context
or an array in array context

B<Throws:>

NONE 

B<Side Effects:>

NONE 

B<Notes:>

NONE

=cut

sub get_desk_stamps {
    my ($self) = @_;
    my $ds = $self->_get_attr_hash({ subsys => 'deskstamps' });

    # This needs to be a numerical sort (perl defaults to a alphanumeric sort)
    my @keys = sort {$a <=> $b} keys %$ds;

    my (%dc, @desks);
    foreach (@keys) {
        push @desks, $dc{$ds->{$_}} ||=
          Bric::Biz::Workflow::Parts::Desk->lookup({id => $ds->{$_}});
    }
    return wantarray ? @desks : \@desks;
}

################################################################################

=item $self = $self->set_current_desk ( $desk_object );

This method takes a desk stamp object and adds it to the asset object

B<Side Effects:>

Adds the asset_grp_id of the desk to grp_ids (unless it was already there).

=cut

sub set_current_desk {
    my ($self, $desk) = @_;
    # grp_ids may change as a side effect
    my @grp_ids;
    my $c_desk = $self->get_current_desk();
    foreach ($self->get_grp_ids()) {
        next if ($c_desk && $_ == $c_desk->get_asset_grp());
        push @grp_ids, $_;
    }
    push @grp_ids, $desk->get_asset_grp();
    $self->_set({grp_ids => \@grp_ids});
    # now set the actual value
    my $desk_id = $desk->get_id();
    $self->_set([qw(desk_id _desk)], [$desk_id, $desk]);
    return $self;
}

################################################################################

=item $ld = $self->get_current_desk ( );

This returns the desk stamp of the desk that the object is currently at

B<Throws:> NONE.

B<Side Effects:> NONE.

B<Notes:> NONE.

=cut

sub get_current_desk {
    my $self = shift;
    my ($id, $desk) = $self->_get(qw(desk_id _desk));
    return $desk if $desk;
    return unless $id;
    $desk = Bric::Biz::Workflow::Parts::Desk->lookup({ id => $id });
    $self->_set(['_desk'], [$desk]);
    return $desk;
}


##############################################################################

=item $self = $self->remove_from_desk

Removes the asset from the current desk.

B<Throws:> NONE.

B<Side Effects:> NONE.

B<Notes:> NONE.

=cut

sub remove_from_desk {
    shift->_set([qw(desk_id _desk)], []);
}

###############################################################################

=item $id = $asset->get_id()

This returns the id that uniquely identifies this asset.

B<Throws:>

NONE

B<Side Effects:>

NONE

B<Notes:>

NONE

=cut

################################################################################

=item $id = $asset->get_workflow_id

Returns the workflow ID that this asset is a part of

B<Throws:>

NONE

B<Side Effects:>

NONE

B<Notes:>

NONE

=cut

################################################################################

=item $asset = $asset->set_workflow_id( $w_ID );

Sets the workflow that this asset is a member of

B<Side Effects:>

Adds the asset_grp_id of the workflow to grp_ids unless it was already there.

=cut

sub set_workflow_id {
    my ($self, $workflow_id) = @_;
    # grp_ids may change as a side effect
    my $grp_ids = [];
    if (my $wf = $self->get_workflow_object) {
        my $ag_id = $wf->get_asset_grp_id;
        foreach my $gid ($self->get_grp_ids) {
            next if $gid == $ag_id;
            push @$grp_ids, $gid;
        }
    } else {
        $grp_ids = $self->get_grp_ids;
    }

    if ($workflow_id) {
        my $wf = Bric::Biz::Workflow->lookup({ id => $workflow_id });
        push @$grp_ids, $wf->get_asset_grp_id;
    }

    # Now set the workflow ID and the group IDs.
    $self->_set([qw(grp_ids workflow_id)], [$grp_ids, $workflow_id]);
}

################################################################################

=item $workflow_obj = $asset->get_workflow_object();

Returns the workflow object that this asset is associated with

B<Throws:>

NONE

B<Side Effects:>

NONE

B<Notes:>

NONE

=cut

sub get_workflow_object {
    my ($self) = @_;
    my $w_id = $self->get_workflow_id;

    return Bric::Biz::Workflow->lookup({'id' => $w_id});
}

################################################################################

=item $id = $asset->get_desk_id

Returns the ID for the desk the asset is currently on.

B<Throws:>

NONE

B<Side Effects:>

NONE

B<Notes:>

NONE

=cut

##############################################################################

=item my @grp_ids = $asset->get_grp_ids

=item my $grp_ids_aref = $asset->get_grp_ids

Returns the IDs for all the groups of which the asset is an active member.

B<Throws:> NONE.

B<Side Effects:> NONE.

B<Notes:> This method overrides C<Bric::get_grp_ids()> in order to add the
site ID to the list of IDs. This works because the site ID corresponds to a
secret group ID.

=cut

sub get_grp_ids {
    my $self = shift;
    return $self->INSTANCE_GROUP_ID unless ref $self;
    my ($gids, $site_id) = $self->_get(qw(grp_ids site_id));
    unshift @$gids, $site_id if $site_id and not $gids->[0] == $site_id;
    return wantarray ? @$gids : $gids;
}

################################################################################

=item $self = $self->cancel

Reverts the actions of a fork with out committing any changes. Deletes row for
the checked out asset.

B<Throws:>

NONE

B<Side Effects:>

Removes the Asset (version) record from the database

B<Notes:>

NONE

=cut

################################################################################

=item  $self->set_note ( $note );

Adds a note to the Asset Takes a note object. Flags that a new note record
should be created come data base time

B<Throws:>

NONE

B<Side Effects:>

NONE

B<Notes:>

NONE

=cut

sub add_note {
        my $self = shift;
        my ($note) = @_;


        my $notes = $self->_get_attr_hash({ subsys => 'notes'});

        my $note_index = $self->get_version();

        $self->_set_attr({ 
                        subsys => 'notes', 
                        name => $note_index,
                        sql_type => 'short', 
                        value => $note
                });

        return $self;
}

################################################################################

=item  $self->get_notes ( );

Returns a list of Notes from the Asset

B<Throws:>

NONE 

B<Side Effects:>

NONE 

B<Notes:>

NONE

=cut

sub get_notes {
        my $self = shift;

        my $notes = $self->_get_attr_hash({ subsys => 'notes' });

        return $notes;
}

################################################################################

=item $asset = $asset->activate()

This will activate a nonactive asset

B<Throws:>

NONE 

B<Side Effects:>

NONE 

B<Notes:>

NONE

=cut

sub activate {
        my $self = shift;

        $self->_set( { '_active' => 1 } );

        return $self;
}

################################################################################

=item $asset = $asset->deactivate()

This will set the asset to a non active state 

B<Throws:>

NONE 

B<Side Effects:>

NONE 

B<Notes:>

NONE

=cut

sub deactivate {
        my $self = shift;

        $self->_set( { '_active' => 0 } );

        return $self;
}

################################################################################

=item ($asset || undef) = $asset->is_active()

Returns the object if it is active, undef otherwise

B<Throws:>

NONE

B<Side Effects:>

NONE

B<Notes:>

NONE

=cut

sub is_active {
    my $self = shift;

    return $self->_get('_active') ? $self : undef;
}

################################################################################

=item $self = $self->cancel_checkout()

Cancels the checkout.   Deletes the version instance record and its associated.
Files

B<Throws:>

"Asset is Not Checked Out"

B<Side Effects:>

NONE

B<Notes:>

NONE

=cut

sub cancel_checkout {
        my ($self) = @_;

        $self->_set( {
                user__id => undef,
                checked_out => 0,
                _cancel         => 1
                });

        return $self;
}

##############################################################################

=item $asset = $asset->checkin

Checks the asset in.

B<Throws:>

=over 4

=item *

Cannot checkin non checked out versions.

=back

B<Side Effects:> NONE.

B<Notes:> NONE.

=cut

sub checkin {
    my $self = shift;
    throw_gen(error => "Cannot checkin non checked out versions")
      unless $self->_get('checked_out');

    my $version = $self->_get('version');
    $version++;
    $self->_set({ user__id => undef,
                  version   => $version,
                  current_version => $version,
                  checked_out => 0,
                  _checkin => 1
                });

    return $self;
}

################################################################################

=item $self = $self->save()

Preforms save functions for the asset objects.   This will sync the attributes
for the asset

B<Throws:>

NONE

B<Side Effects:>

NONE

B<Notes:>

NONE

=cut

sub save {
    my $self = shift;
    $self->_sync_attributes;
    return $self->SUPER::save;
}

################################################################################

=back

=head1 PRIVATE


=head2 Private Class Methods

NONE

=head2 Private Instance Methods

=over 4

=item attrs = $self->_get_attr_hash()

Returns the attributes from the cache or the object

B<Throws:>

NONE

B<Side Effects:>

NONE

B<Notes:>

NONE

=cut

sub _get_attr_hash {
    my ($self, $param) = @_;
    my $attrs;
    if ($self->_get('id')) {
        my $attr_obj = $self->_get_attribute_object();
        $attrs = $attr_obj->get_attr_hash( $param);
    } else {
        my $attr_cache = $self->_get('_attr_cache');
        foreach (keys %{ $attr_cache->{$param->{'subsys'}} } ) {
            $attrs->{$_} = $attr_cache->{$param->{'subsys'}}->{$_}->{'value'};
        }
    }
    return $attrs;
}

################################################################################

=item $self = $self->_set_attr()

Sets the attributes to the object or to a cache

B<Throws:>

NONE

B<Side Effects:>

NONE

B<Notes:>

NONE

=cut

sub _set_attr {
        my ($self, $param) = @_;

        my $dirty = $self->_get__dirty();

        # check to see if we have an id, get attr obj if we do
        # otherwise put it into a cache 
        if ($self->_get('id') ) {
                my $attr_obj = $self->_get_attribute_object();

                # param should have been passed in an acceptable manner
                # send it straight to the attr obj
                $attr_obj->set_attr( $param );

        } else {
                # get the cache or create a new one if necessary
                my $attr_cache = $self->_get('_attr_cache') || {};

                # the value for this subsys/name combo
                $attr_cache->{$param->{'subsys'}}->{$param->{'name'}}->{'value'} =
                        $param->{'value'};

                # the sql type 
                $attr_cache->{$param->{'subsys'}}->{$param->{'name'}}->{'type'} =
                        $param->{'sql_type'};

                # store the cache so we can access it later
                $self->_set( { '_attr_cache' => $attr_cache });
        }

        # set the flag to update the attrs
        $self->_set( { '_update_attrs' => 1 });

        $self->_set__dirty($dirty);

        return $self;
}

################################################################################

=item $attr = $self->_get_attr($param)

Returns the attr from either the cache or the object

B<Throws:>

NONE

B<Side Effects:>

NONE

B<Notes:>

NONE

=cut

sub _get_attr {
        my ($self, $param) = @_;

        # check for an id to see if we need to access the cache or
        # the attribute object
        my $attr;
        if ($self->_get('id') ) {
                # we have an id so get the attribute object
                my $attr_obj = $self->_get_attribute_object();

                # param should have been passed in a valid format
                # send directly to the attr object
                $attr = $attr_obj->get_attr( $param );

        } else {

                # get the cache if it exists or create if it does not
                my $attr_cache = $self->_get('_attr_cache') || {};

                # get the data to return 
                $attr =
                        $attr_cache->{$param->{'subsys'}}->{$param->{'name'}}->{'value'};
        }

        return $attr;
}

################################################################################

=item $self = $self->_sync_attributes()

Syncs the attributes if anything is needed to be done

B<Throws:>

NONE

B<Side Effects:>

NONE

B<Notes:>

NONE

=cut

sub _sync_attributes {
        my ($self) = @_;

        return $self unless $self->_get('_update_attrs');

        my $attr_obj = $self->_get_attribute_object();
        $attr_obj->save();

        # see if we have attr in the cache to be stored...
        my $attr_cache = $self->_get('_attr_cache');
        if ($attr_cache) {
                # retrieve cache and store it on the attribute object
                foreach my $subsys (keys %$attr_cache) {
                        foreach my $name (keys %{ $attr_cache->{$subsys} }) {
                                # set the attribute
                                $attr_obj->set_attr( {
                                                subsys => $subsys,
                                                name => $name,
                                                sql_type => $attr_cache->{$subsys}->{$name}->{'type'},
                                                value => $attr_cache->{$subsys}->{$name}->{'value'}
                                        });
                        }
                }

                # clear the attribute cache
                $self->_set( { '_attr_cache' => undef });
        }
        # clear the update flag
        $self->_set( { '_update_attrs' => undef });

        # call save on the attribute object
        $attr_obj->save();

        return $self;
}

################################################################################

=back

=head2 Private Functions

NONE

=cut

1;

__END__

=head1 NOTES

define supported keys for list

are desk_stamps objects or just data

rewrite description to reflect current state

accessor for asset_version_id (what does get_id return the asset id or the
asset version group? )

=head1 AUTHOR

michael soderstrom ( miraso@pacbell.net )

=head1 SEE ALSO

L<Bric.pm>,L<Bric::Util::Group::AssetVersion>

=cut<|MERGE_RESOLUTION|>--- conflicted
+++ resolved
@@ -8,27 +8,15 @@
 
 =head1 VERSION
 
-<<<<<<< HEAD
-$Revision: 1.37 $
-
-=cut
-
-our $VERSION = (qw$Revision: 1.37 $ )[-1];
+$Revision: 1.38 $
+
+=cut
+
+our $VERSION = (qw$Revision: 1.38 $ )[-1];
 
 =head1 DATE
 
-$Date: 2003-09-17 19:47:08 $
-=======
-$Revision: 1.25.2.17 $
-
-=cut
-
-our $VERSION = (qw$Revision: 1.25.2.17 $ )[-1];
-
-=head1 DATE
-
-$Date: 2003-09-12 02:27:21 $
->>>>>>> bc2029f5
+$Date: 2003-10-03 05:58:13 $
 
 =head1 SYNOPSIS
 
