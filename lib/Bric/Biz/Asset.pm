package Bric::Biz::Asset;
###############################################################################

=head1 NAME

Bric::Biz::Asset - A base class of behaviours that all assets must exhibit. An
asset is anything that goes through workflow

=head1 VERSION

<<<<<<< HEAD
$Revision: 1.30 $

=cut

our $VERSION = (qw$Revision: 1.30 $ )[-1];

=head1 DATE

$Date: 2003-03-18 00:01:23 $
=======
$Revision: 1.25.2.10 $

=cut

our $VERSION = (qw$Revision: 1.25.2.10 $ )[-1];

=head1 DATE

$Date: 2003-03-21 18:06:49 $
>>>>>>> 9d140649

=head1 SYNOPSIS

 # Class Methods
 $key_name = Bric::Biz::Asset->key_name()
 %priorities = Bric::Biz::Asset->list_priorities()
 $data = Bric::Biz::Asset->my_meths

 # looking up of objects
 ($asset_list || @assets) = Bric::Biz::Asset->list( $param )

 # General information
 $asset       = $asset->get_id()
 $asset       = $asset->set_name($name)
 $name        = $asset->get_name()
 $asset       = $asset->set_description($description)
 $description = $asset->get_description()
 $priority        = $asset->get_priority()
 $asset           = $asset->set_priority($priority)

 $site_id     = $asset->get_site_id()
 $asset       = $asset->set_site_id($site_id)

 # User information
 $usr_id      = $asset->get_user__id()
 $modifier    = $asset->get_modifier()

 # Version information
 $vers        = $asset->get_version();
 $vers_id     = $asset->get_version_id();
 $current         = $asset->get_current_version();
 $checked_out = $asset->get_checked_out()

 # Publish info
 $needs_publish = $asset->needs_publish();

 # Expire Data Information
 $asset           = $asset->set_expire_date($date)
 $expire_date = $asset->get_expire_date()

 # Desk stamp information
 ($desk_stamp_list || @desk_stamps) = $asset->get_desk_stamps()
 $desk_stamp                        = $asset->get_current_desk()
 $asset                             = $asset->set_current_desk($desk_stamp)

 # Workflow methods.
 $id    = $asset->get_workflow_id;
 $obj   = $asset->get_workflow_object;
 $asset = $asset->set_workflow_id($id);

 # Access note information
 $asset                 = $asset->add_note($note)
 ($note_list || @notes) = $asset->get_notes()

 # Access active status
 $asset            = $asset->deactivate()
 $asset            = $asset->activate()
 ($asset || undef) = $asset->is_active()

 $asset = $asset->save()

 # returns all the groups this is a member of
 ($grps || @grps) = $asset->get_grp_ids()

=head1 DESCRIPTION

Asset is the Parent Class for everything that will go through Workflow. It
contains data and actions that are common to all of these objects. Asset holds
information on desks visited by the object, notes associated with the object,
and versioning information. Actions that can be preformed are fork which
prepares an object to be edited in a checked out state, cancel, which cancels
the fork, merge which takes the forked object compares it to the stored main
version and creates a new version and revert which is called on a forked
object which returns the state of the object at a given version id.

A fork will preform a copy in the database keeping the asset id, and version
number the same but will associate a user with the object.

=cut

#==============================================================================#
# Dependencies                         #
#======================================#

#--------------------------------------#
# Standard Dependencies                 

use strict;

#--------------------------------------#
# Programmatic Dependencies              

use Bric::Util::Fault::Exception::GEN;
use Bric::Util::Fault::Exception::MNI;
use Bric::Biz::Workflow;
use Bric::Util::Time qw(:all);
use Bric::Util::DBI qw(:all);

#==============================================================================#
# Inheritance                          #
#======================================#

# The parent module should have a 'use' line if you need to import from it.
# use Bric;
use base qw(Bric);

#=============================================================================#
# Function Prototypes                  #
#======================================#

# None

#==============================================================================#
# Constants                            #
#======================================#

use constant DEBUG => 0;

#==============================================================================#
# Fields                               #
#======================================#

#--------------------------------------#
# Public Class Fields                   

# Public fields should use 'vars'
#use vars qw();

#--------------------------------------#
# Private Class Fields
my $meths;
my @ord = qw(id name description priority uri cover_date  version element needs_publish publish_status expire_date active site_id);
my $gen = 'Bric::Util::Fault::Exception::GEN';

#--------------------------------------#
# Instance Fields                       

# None

# This method of Bricolage will call 'use fields' for you and set some permissions.
BEGIN {
    Bric::register_fields({
                        # Public Fields
                        name              => Bric::FIELD_RDWR,
                        description       => Bric::FIELD_RDWR,
                        version           => Bric::FIELD_READ,
                        user__id          => Bric::FIELD_READ,
                        id                => Bric::FIELD_READ,
                        version_id        => Bric::FIELD_READ,
                        current_version   => Bric::FIELD_READ,
                        published_version => Bric::FIELD_RDWR,
                        priority          => Bric::FIELD_RDWR,
                        modifer           => Bric::FIELD_READ,
                        expire_date       => Bric::FIELD_RDWR,
                        checked_out       => Bric::FIELD_READ,
                        workflow_id       => Bric::FIELD_RDWR,
                        desk_id           => Bric::FIELD_READ,
                        site_id           => Bric::FIELD_RDWR,

                        # Private Fields
                        _checkin          => Bric::FIELD_NONE,
                        _checkout         => Bric::FIELD_NONE,
                        _cancel           => Bric::FIELD_NONE,
                        _active           => Bric::FIELD_NONE,
                        _delete           => Bric::FIELD_NONE,
                        _notes            => Bric::FIELD_NONE,
                        _desk_stamps      => Bric::FIELD_NONE,
                        _attribute_object => Bric::FIELD_NONE,
                        _attr_cache       => Bric::FIELD_NONE,
                        _update_attrs     => Bric::FIELD_NONE,
                        _versions         => Bric::FIELD_NONE,
                        _desk             => Bric::FIELD_NONE,
                        _workflow_id      => Bric::FIELD_NONE
        });
}

#==============================================================================#
# Interface Methods                    #
#======================================#

=head1 INTERFACE

=head2 Constructors

=over 4

=cut

#--------------------------------------#
# Constructors
#------------------------------------------------------------------------------#

=item $asset = Bric::Biz::Asset::Business::Story->lookup({ id => $id })

=item $asset = Bric::Biz::Asset::Business::Media->lookup({ id => $id })

=item $asset = Bric::Biz::Asset::Formatting->lookup({ id => $id })

This will return an asset that matches the ID provided.

B<Throws:>

"Missing required parameter 'id'"

B<Side Effects:>

NONE

B<Notes:>

NONE

=cut

sub lookup {
    my ($pkg, $param) = @_;
    $pkg = ref $pkg || $pkg;
    die $gen->new({ msg => "Missing Required Parameters id or version_id" })
      unless $param->{id} || $param->{version_id};
    die Bric::Util::Fault::Exception::MNI->new
      ({ msg => 'Must call list on Story, Media, or Formatting'})
      unless $pkg->CAN_DO_LOOKUP;
    $param = clean_params($pkg, $param);
    # we generally want the newest version. will use order to get it
    $param->{Order} = 'version';
    $param->{OrderDirection} = 'DESC';
    my $tables =  tables($pkg, $param);
    my ($where, $args) = where_clause($pkg, $param);
    my $order = order_by($pkg, $param);
    my $sql = build_query_with_unions($pkg, $pkg->COLUMNS, $tables, $where,
                                      $order);
    my $fields = [ 'id', $pkg->FIELDS, 'version_id', $pkg->VERSION_FIELDS,
                   'grp_ids' ];
    # Send so many arguments as we have relations
    $args = [ (@$args) x @{$pkg->RELATIONS} ];
    my @obj = fetch_objects( $pkg, $sql, $fields, $args, $param->{Limit},
                             $param->{Offset});
    return unless $obj[0];
    return $obj[0];
}

################################################################################

=item (@stories || $stories) = Bric::Biz::Asset::Business::Story->list($params)

=item (@media_objs || $media) = Bric::Biz::Asset::Business::Media->list($params)

=item (@template_objs || $templates) = Bric::Biz::Asset::Business::Formatting->list($params)

B<See Also:>

=over 4

=item Bric::Biz::Asset::Business::Story->list()

=item Bric::Biz::Asset::Business::Media->list()

=item Bric::Biz::Asset::Business::Formatting->list()

=back

=cut

sub list {
    my ($pkg, $param) = @_;
    $pkg = ref $pkg || $pkg;
    die Bric::Util::Fault::Exception::MNI->new
      ({ msg => 'Must call list on Story, Media, or Formatting'})
      unless $pkg->CAN_DO_LIST;
    $param = clean_params($pkg, $param);
    my $tables = tables($pkg, $param);
    my ($where, $args) = where_clause($pkg, $param);
    my $order = order_by($pkg, $param);
    my $fields = [ 'id', $pkg->FIELDS, 'version_id', $pkg->VERSION_FIELDS,
                   'grp_ids' ];
    my $sql = build_query_with_unions($pkg, $pkg->COLUMNS, $tables, $where,
                                      $order);
    # Send so many arguments as we have relations
    $args = [ (@$args) x @{$pkg->RELATIONS} ];
    my @objs = fetch_objects($pkg, $sql, $fields, $args, $param->{Limit},
                             $param->{Offset});
    return unless $objs[0];
    return (wantarray ? @objs : \@objs);
}

=item (@ids||$ids) = Bric::Biz::Asset::Business::Story->list_ids($params)

=item (@ids||$ids) = Bric::Biz::Asset::Business::Media->list_ids($params)

=item (@ids||$ids) = Bric::Biz::Asset::Business::Formatting->list_ids($params)

B<See Also:>

=over 4

=item Bric::Biz::Asset::Business::Story->list_ids()

=item Bric::Biz::Asset::Business::Media->list_ids()

=item Bric::Biz::Asset::Business::Formatting->list_ids()

=back

=cut

sub list_ids {
    my ($pkg, $param) = @_;
    $pkg = ref $pkg || $pkg;
    die Bric::Util::Fault::Exception::MNI->new
      ({ msg => 'Must call list on Story, Media, or Formatting'})
      unless $pkg->CAN_DO_LIST_IDS;
    # clean the params
    $param = clean_params($pkg, $param);
    delete $param->{Order};
    my $cols = $pkg->ID_COL;
    my $tables =  tables($pkg, $param);
    my ($where, $args) = where_clause($pkg, $param);
    my $order = order_by($pkg, $param);
    # choose the query type, without grp_ids is faster
    my $sql;
    if ( $param->{grp_id} ) {
        $sql = build_query_with_unions($pkg, $cols, $tables, $where, $order);
        # Send so many arguments as we have relations
        $args = [ (@$args) x @{$pkg->RELATIONS} ];
    } else {
        $sql = build_query($cols, $tables, $where, $order);
    }
    my $select = prepare_ca($sql, undef, DEBUG);
    my $return = col_aref($select, @$args);
    return unless $return->[0];
    return wantarray ? @{ $return } : $return;
}

################################################################################

#--------------------------------------#

=back

=head2 Destructors

=over 4

=item $self->DESTROY

Dummy method to prevent wasting time trying to AUTOLOAD DESTROY.

=cut

sub DESTROY {
    # This method should be here even if its empty so that we don't waste time
    # making Bricolage's autoload method try to find it.
}

################################################################################

=item my $key_name = Bric::Biz::Asset->key_name()

Returns the key name of this class.

B<Throws:> NONE.

B<Side Effects:> NONE.

B<Notes:> NONE.

=cut

sub key_name { 'asset' }

################################################################################

=item my (%priorities || $priorities_href) = $asset->list_priorities()

Returns a list or anonymous array of the priority labels. Each key is the
priority number, and the corresponding value is its label.

B<Throws:> NONE.

B<Side Effects:> NONE.

B<Notes:> NONE.

=cut

sub list_priorities {
    my $p = { 1 => 'High',
              2 => 'Medium High',
              3 => 'Normal',
              4 => 'Medium Low',
              5 => 'Low'
            };
    return wantarray ? %$p : $p;
}


################################################################################

=item $meths = Bric::Biz::Asset->my_meths

=item (@meths || $meths_aref) = Bric::Biz::Asset->my_meths(TRUE)

=item my (@meths || $meths_aref) = Bric::Biz::Asset->my_meths(0, TRUE)

Returns an anonymous hash of introspection data for this object. If called
with a true argument, it will return an ordered list or anonymous array of
introspection data. If a second true argument is passed instead of a first,
then a list or anonymous array of introspection data will be returned for
properties that uniquely identify an object (excluding C<id>, which is
assumed).

Each hash key is the name of a property or attribute of the object. The value
for a hash key is another anonymous hash containing the following keys:

=over 4

=item *

name - The name of the property or attribute. Is the same as the hash key when
an anonymous hash is returned.

=item *

disp - The display name of the property or attribute.

=item *

get_meth - A reference to the method that will retrieve the value of the
property or attribute.

=item *

get_args - An anonymous array of arguments to pass to a call to get_meth in
order to retrieve the value of the property or attribute.

=item *

set_meth - A reference to the method that will set the value of the
property or attribute.

=item *

set_args - An anonymous array of arguments to pass to a call to set_meth in
order to set the value of the property or attribute.

=item *

type - The type of value the property or attribute contains. There are only
three types:

=over 4

=item short

=item date

=item blob

=back

=item *

len - If the value is a 'short' value, this hash key contains the length of the
field.

=item *

search - The property is searchable via the list() and list_ids() methods.

=item *

req - The property or attribute is required.

=item *

props - An anonymous hash of properties used to display the property or attribute.
Possible keys include:

=over 4

=item type

The display field type. Possible values are

=item text

=item textarea

=item password

=item hidden

=item radio

=item checkbox

=item select

=back

=item *

length - The Length, in letters, to display a text or password field.

=item *

maxlength - The maximum length of the property or value - usually defined by the
SQL DDL.

=item *

rows - The number of rows to format in a textarea field.

=item *

cols - The number of columns to format in a textarea field.

=item *

vals - An anonymous hash of key/value pairs representing the values and display
names to use in a select list.

=back

B<Throws:> NONE.

B<Side Effects:> NONE.

B<Notes:> NONE.

=cut

sub my_meths {
    my ($pkg, $ord, $ident) = @_;
    return if $ident;

    # Return 'em if we got em.
    return !$ord ? $meths : wantarray ? @{$meths}{@ord} : [@{$meths}{@ord}]
      if $meths;

    # We don't got 'em. So get 'em!
    $meths = {
              id         => {
                              name     => 'id',
                              get_meth => sub { shift->get_id(@_) },
                              get_args => [],
                              disp     => 'ID',
                              len      => 10,
                              type     => 'short',
                             },
            needs_publish => {
                              name     => 'needs_publish',
                              get_meth => sub { shift->needs_publish(@_) },
                              get_args => [],
                              disp     => 'Status',
                             },
              name        => {
                              name     => 'name',
                              get_meth => sub { shift->get_name(@_) },
                              get_args => [],
                              set_meth => sub { shift->set_name(@_) },
                              set_args => [],
                              disp     => 'Name',
                              type     => 'short',
                              len      => 256,
                              req      => 1,
                              props    => {   type       => 'text',
                                              length     => 32,
                                              maxlength => 256
                                          }
                             },
              description => {
                              name     => 'description',
                              get_meth => sub { shift->get_description(@_) },
                              get_args => [],
                              set_meth => sub { shift->set_description(@_) },
                              set_args => [],
                              disp     => 'Description',
                              len      => 1024,
                              req      => 0,
                              type     => 'short',
                              props    => {   type => 'textarea',
                                              cols => 40,
                                              rows => 4
                                          }
                             },
              priority    => {
                              name     => 'priority',
                              get_meth => sub { shift->get_priority(@_) },
                              get_args => [],
                              set_meth => sub { shift->set_priority(@_) },
                              set_args => [],
                              disp     => 'Priority',
                              type     => 'short',
                              len      => 1,
                              req      => 1,
                              props    => {   type => 'select',
                                              vals => [[ 1 => 'High'],
                                                       [ 2 => 'Medium High'],
                                                       [ 3 => 'Normal'],
                                                       [ 4 => 'Medium Low'],
                                                       [ 5 => 'Low'],
                                                      ]
                                          }
                             },
              uri         => {
                              name     => 'uri',
                              get_meth => sub { shift->get_uri(@_) },
                              get_args => [],
                              disp     => 'URI',
                              len      => 256,
                              type     => 'short',
                             },
              cover_date  => {
                              name     => 'cover_date',
                              get_meth => sub { shift->get_cover_date(@_) },
                              get_args => [],
                              set_meth => sub { shift->set_cover_date(@_) },
                              set_args => [],
                              search   => 1,
                              disp     => 'Cover Date',
                              len      => 64,
                              req      => 0,
                              type     => 'short',
                              props    => { type => 'date' }
                             },
              version     => {
                              name     => 'version',
                              get_meth => sub { shift->get_version(@_) },
                              get_args => [],
                              disp     => 'Version',
                              len      => 10,
                              type     => 'short',
                             },
              element_id => {
                              name     => 'element_id',
                              get_meth => sub { shift->get_element__id(@_) },
                              get_args => [],
                              set_meth => sub { shift->set_element__id(@_) },
                              set_args => [],
                              disp     => 'Asset Type ID',
                              len      => 10,
                              req      => 0,
                              type     => 'short',
                             },
              element  => {
                              name     => 'element',
                              get_meth => sub {
                                  my $a_id = shift->get_element__id(@_);
                                  my $a = Bric::Biz::AssetType->lookup({ id => $a_id });
                                  $a->get_name(); },
                              get_args => [],
                              disp     => 'Asset Type',
                              len      => 256,
                              type     => 'short',
                             },
              publish_status => {
                             name     => 'publish_status',
                             get_meth => sub { shift->get_publish_status(@_) },
                             get_args => [],
                             disp     => 'Status',
                             len      => 1,
                             req      => 1,
                             type     => 'short',
                            },
                expire_date => {
                                name     => 'expire_date',
                                get_meth => sub { shift->get_expire_date(@_) },
                                get_args => [],
                                set_meth => sub { shift->set_expire_date(@_) },
                                set_args => [],
                                disp     => 'Expire Date',
                                len      => 64,
                                req      => 0,
                                type     => 'short',
                                props    => { type => 'date' }
                                },
              active     => {
                             name     => 'active',
                             get_meth => sub { shift->is_active(@_) ? 1 : 0 },
                             get_args => [],
                             set_meth => sub { $_[1] ? shift->activate(@_)
                                                 : shift->deactivate(@_) },
                             set_args => [],
                             disp     => 'Active',
                             len      => 1,
                             req      => 1,
                             type     => 'short',
                             props    => { type => 'checkbox' }
                            },
              site_id     => {
                              get_meth => sub { shift->get_site_id(@_) },
                              get_args => [],
                              set_meth => sub { shift->set_site_id(@_) },
                              set_args => [],
                              name     => 'site_id',
                              disp     => 'Site',
                              len      => 10,
                              req      => 1,
                              type     => 'short',
                              props    => {}
                             },

             };
    return !$ord ? $meths : wantarray ? @{$meths}{@ord} : [@{$meths}{@ord}];
}

#--------------------------------------#

=back

=head2 Public Instance Methods

=over 4

=item $versions = $asset->get_versions

Returns an array or array reference the previous versions of this asset in
order from the first to the current.

B<Throws:>

NONE

B<Side Effects:>

NONE

B<Notes:>

NONE

=cut

sub get_versions {
<<<<<<< HEAD
        my ($self) = @_;

        my $dirty = $self->_get__dirty();
        
        my $versions = $self->_get('_versions');

        return $versions if $versions;

        my $pkg = ref $self;

        $versions = $pkg->list( { id => $self->get_id(), return_versions => 1 });

        $self->_set( { _versions => $versions });

        $self->_set__dirty($dirty);

        return $versions;
=======
    my ($self) = @_;
    my $versions = $self->_get('_versions');
    unless ($versions) {
        my $dirty = $self->_get__dirty;
        $versions = $self->list({ id              => $self->get_id,
                                  return_versions => 1,
                                  Order           => 'version' });
        $self->_set({ _versions => $versions });
        $self->_set__dirty($dirty);
    }
    return wantarray ? @$versions : $versions;
>>>>>>> 9d140649
}

################################################################################

=item $name = $self->get_name()

Returns the name field from Assets

B<Throws:>

NONE

B<Side Effects:>

NONE

B<Notes:>

NONE

=cut

################################################################################

=item $self = $self->set_name()

Sets the name field for Assets

B<Throws:>

NONE

B<Side Effects:>

NONE

B<Notes:>

NONE

=cut

################################################################################

=item $site_id = $workflow->get_site_id

Returns the ID of the site this Workflow is a part of

B<Throws:> NONE.

B<Side Effects:> NONE.

B<Notes:> NONE.

=cut

################################################################################

=item $description = $self->get_description()

This returns the description for the asset

B<Throws:>

NONE

B<Side Effects:>

NONE

B<Notes:>

NONE

=cut

################################################################################

=item $self = $self->set_description()

This sets the description on the asset

B<Throws:>

NONE

B<Side Effects:>

NONE

B<Notes:>

NONE

=cut

################################################################################

=item $priority = $asset->get_priority()

This will return the priority that is set upon the asset

B<Throws:>

NONE

B<Side Effects:>

NONE

B<Notes:>

NONE

=cut

################################################################################

=item $asset = $asset->set_priority($priority)

This will set the priority for the asset

B<Throws:>

NONE

B<Side Effects:>

NONE

B<Notes:>

NONE

=cut

################################################################################

=item $version = $asset->get_version()

Returns the version that this asset represents.

B<Throws:>

NONE

B<Side Effects:>

NONE

B<Notes:>

NONE

=cut

################################################################################

=item $user__id = $asset->get_user__id()

Returns the user__id of the person to whom the asset is checked out to

B<Throws:>

NONE

B<Side Effects:>

NONE

B<Notes:>

NONE

=cut

################################################################################

=item $version_id = $asset->get_version_id()

Returns the database id of the version of this asset.

B<Throws:>

NONE

B<Side Effects:>

NONE

B<Notes:>

NONE

=cut

################################################################################

=item $current_version = $asset->get_current_version()

Returns the version that is the current one.

B<Throws:>

NONE

B<Side Effects:>

NONE

B<Notes:>

NONE

=cut

################################################################################

=item $user__id = $asset->get_modifier()

Returns the user id of the person who edited this version of the asset.   If 
the asset is checked out it will be the same as the user who checked it out.

B<Throws:>

NONE

B<Side Effects:>

NONE

B<Notes:>

NONE

=cut

################################################################################

=item $publish_status = $asset->get_publish_status()

returns the publish status flag

B<Throws:>

NONE

B<Side Effects:>

NONE

B<Notes:>

NONE

=cut

################################################################################

=item $asset = $asset->set_publish_status($status)

sets the publish status flag.

B<Throws:>

NONE

B<Side Effects:>

NONE

B<Notes:>

NONE

=cut

################################################################################

=item $needs_publish = $asset->needs_publish()

Compares current_version and published_version from asset table. If the same,
needs_publish returns 0. If different, returns 1.

B<Throws:>

NONE

B<Side Effects:>

NONE

B<Notes:>

NONE

=cut

sub needs_publish {
    my $self = shift;
    return $self->get_current_version == $self->get_published_version ? 0 : 1;
}

################################################################################

=item $checked_out = $asset->get_checked_out()

Returns the checked out flag

B<Throws:>

NONE

B<Side Effects:>

NONE

B<Notes:>

NONE

=cut

################################################################################

=item $self = $story->set_expire_date($expire_date)

Sets the expire date.

B<Throws:>

=over 4

=item *

Bric::_get() - Problems retrieving fields.

=item *

Unable to unpack date.

=item *

Unable to format date.

=item *

Incorrect number of args to Bric::_set().

=item *

Bric::set() - Problems setting fields.

=back

B<Side Effects:>

NONE

B<Notes:> 

NONE

=cut

sub set_expire_date { $_[0]->_set(['expire_date'], [db_date($_[1])]) }

################################################################################

=item my $expire_date = $story->get_expire_date($format)

Returns expire date.

B<Throws:>

=over 4

=item *

Bric::_get() - Problems retrieving fields.

=item *

Unable to unpack date.

=item *

Unable to format date.

=back

B<Side Effects:> 

NONE

B<Notes:> 

NONE

=cut

sub get_expire_date { local_date($_[0]->_get('expire_date'), $_[1]) }

################################################################################

=item $list or @list = $self->get_desk_stamps();

This returns a reference to a list of desk stamps in scalar context
or an array in array context

B<Throws:>

NONE 

B<Side Effects:>

NONE 

B<Notes:>

NONE

=cut

sub get_desk_stamps {
    my ($self) = @_;
    my $ds = $self->_get_attr_hash({ subsys => 'deskstamps' });

    # This needs to be a numerical sort (perl defaults to a alphanumeric sort)
    my @keys = sort {$a <=> $b} keys %$ds;

    my (%dc, @desks);
    foreach (@keys) {
        push @desks, $dc{$ds->{$_}} ||=
          Bric::Biz::Workflow::Parts::Desk->lookup({id => $ds->{$_}});
    }
    return wantarray ? @desks : \@desks;
}

################################################################################

=item $self = $self->set_current_desk ( $desk_object );

This method takes a desk stamp object and adds it to the asset object

B<Throws:>

NONE 

B<Side Effects:>

NONE 

B<Notes:>

NONE

=cut

sub set_current_desk {
    my ($self, $desk) = @_;
    my $desk_id     = $desk->get_id();
    $self->_set({desk_id => $desk_id});
    return $self;
}

################################################################################

=item $ld = $self->get_current_desk ( );

This returns the desk stamp of the desk that the object is currently 
at

B<Throws:>

NONE 

B<Side Effects:>

NONE 

B<Notes:>

NONE

=cut

sub get_current_desk {
    my $self = shift;
    my ($id, $desk) = $self->_get(qw(desk_id _desk));
    return $desk if $desk;
    $desk = Bric::Biz::Workflow::Parts::Desk->lookup({ id => $id });
    $self->_set(['_desk'], [$desk]);
    return $desk;
}


###############################################################################

=item $id = $asset->get_id()

This returns the id that uniquely identifies this asset.

B<Throws:>

NONE

B<Side Effects:>

NONE

B<Notes:>

NONE

=cut

################################################################################

=item $id = $asset->get_workflow_id

Returns the workflow ID that this asset is a part of

B<Throws:>

NONE

B<Side Effects:>

NONE

B<Notes:>

NONE

=cut

################################################################################

=item $asset = $asset->set_workflow_id( $w_ID );

Sets the workflow that this asset is a member of

B<Throws:>

NONE

B<Side Effects:>

NONE

B<Notes:>

NONE

=cut

################################################################################

=item $workflow_obj = $asset->get_workflow_object();

Returns the workflow object that this asset is associated with

B<Throws:>

NONE

B<Side Effects:>

NONE

B<Notes:>

NONE

=cut

sub get_workflow_object {
    my ($self) = @_;
    my $w_id = $self->get_workflow_id;

    return Bric::Biz::Workflow->lookup({'id' => $w_id});
}

################################################################################

=item $id = $asset->get_desk_id

Returns the ID for the desk the asset is currently on.

B<Throws:>

NONE

B<Side Effects:>

NONE

B<Notes:>

NONE

=cut

##############################################################################

=item my @grp_ids = $asset->get_grp_ids

=item my $grp_ids_aref = $asset->get_grp_ids

Returns the IDs for all the groups of which the asset is an active member.

B<Throws:> NONE.

B<Side Effects:> NONE.

B<Notes:> This method overrides C<Bric::get_grp_ids()> in order to add the
site ID to the list of IDs. This works because the site ID is corresponds to a
secret group ID.

=cut

sub get_grp_ids {
    my $self = shift;
    return wantarray ? $self->INSTANCE_GROUP_ID : [$self->INSTANCE_GROUP_ID]
      unless ref $self;
    my ($gids, $site_id) = $self->_get(qw(grp_ids site_id));
    unshift @$gids, $site_id unless $gids->[0] == $site_id;
    return wantarray ? @$gids : $gids;
}

################################################################################

=item $self = $self->cancel

Reverts the actions of a fork with out committing any changes. Deletes row for
the checked out asset.

B<Throws:>

NONE

B<Side Effects:>

Removes the Asset (version) record from the database

B<Notes:>

NONE

=cut

################################################################################

=item  $self->set_note ( $note );

Adds a note to the Asset Takes a note object. Flags that a new note record
should be created come data base time

B<Throws:>

NONE

B<Side Effects:>

NONE

B<Notes:>

NONE

=cut

sub add_note {
        my $self = shift;
        my ($note) = @_;


        my $notes = $self->_get_attr_hash({ subsys => 'notes'});

        my $note_index = $self->get_version();

        $self->_set_attr({ 
                        subsys => 'notes', 
                        name => $note_index,
                        sql_type => 'short', 
                        value => $note
                });

        return $self;
}

################################################################################

=item  $self->get_notes ( );

Returns a list of Notes from the Asset

B<Throws:>

NONE 

B<Side Effects:>

NONE 

B<Notes:>

NONE

=cut

sub get_notes {
        my $self = shift;

        my $notes = $self->_get_attr_hash({ subsys => 'notes' });

        return $notes;
}

################################################################################

=item $asset = $asset->activate()

This will activate a nonactive asset

B<Throws:>

NONE 

B<Side Effects:>

NONE 

B<Notes:>

NONE

=cut

sub activate {
        my $self = shift;

        $self->_set( { '_active' => 1 } );

        return $self;
}

################################################################################

=item $asset = $asset->deactivate()

This will set the asset to a non active state 

B<Throws:>

NONE 

B<Side Effects:>

NONE 

B<Notes:>

NONE

=cut

sub deactivate {
        my $self = shift;

        $self->_set( { '_active' => 0 } );

        return $self;
}

################################################################################

=item ($asset || undef) = $asset->is_active()

Returns the object if it is active, undef otherwise

B<Throws:>

NONE

B<Side Effects:>

NONE

B<Notes:>

NONE

=cut

sub is_active {
    my $self = shift;

    return $self->_get('_active') ? $self : undef;
}

################################################################################

=item $self = $self->cancel_checkout()

Cancels the checkout.   Deletes the version instance record and its associated.
Files

B<Throws:>

"Asset is Not Checked Out"

B<Side Effects:>

NONE

B<Notes:>

NONE

=cut

sub cancel_checkout {
        my ($self) = @_;

        $self->_set( {
                user__id => undef,
                checked_out => 0,
                _cancel         => 1
                });

        return $self;
}

##############################################################################

=item $asset = $asset->checkin

Checks the asset in.

B<Throws:>

=over 4

=item *

Cannot checkin non checked out versions.

=back

B<Side Effects:> NONE.

B<Notes:> NONE.

=cut

sub checkin {
    my $self = shift;
    die Bric::Util::Fault::Exception::GEN->new
      ({ msg => "Cannot checkin non checked out versions" })
      unless $self->_get('checked_out');

    my $version = $self->_get('version');
    $version++;
    $self->_set({ user__id => undef,
                  version   => $version,
                  current_version => $version,
                  checked_out => 0,
                  _checkin => 1
                });

    return $self;
}

################################################################################

=item $self = $self->save()

Preforms save functions for the asset objects.   This will sync the attributes
for the asset

B<Throws:>

NONE

B<Side Effects:>

NONE

B<Notes:>

NONE

=cut

sub save {
        my ($self) = @_;

        $self->_sync_attributes();

        return $self;
}

################################################################################

=back

=head1 PRIVATE


=head2 Private Class Methods

NONE

=head2 Private Instance Methods

=over 4

=item attrs = $self->_get_attr_hash()

Returns the attributes from the cache or the object

B<Throws:>

NONE

B<Side Effects:>

NONE

B<Notes:>

NONE

=cut

sub _get_attr_hash {
    my ($self, $param) = @_;
    my $attrs;
    if ($self->_get('id')) {
        my $attr_obj = $self->_get_attribute_object();
        $attrs = $attr_obj->get_attr_hash( $param);
    } else {
        my $attr_cache = $self->_get('_attr_cache');
        foreach (keys %{ $attr_cache->{$param->{'subsys'}} } ) {
            $attrs->{$_} = $attr_cache->{$param->{'subsys'}}->{$_}->{'value'};
        }
    }
    return $attrs;
}

################################################################################

=item $self = $self->_set_attr()

Sets the attributes to the object or to a cache

B<Throws:>

NONE

B<Side Effects:>

NONE

B<Notes:>

NONE

=cut

sub _set_attr {
        my ($self, $param) = @_;

        my $dirty = $self->_get__dirty();

        # check to see if we have an id, get attr obj if we do
        # otherwise put it into a cache 
        if ($self->_get('id') ) {
                my $attr_obj = $self->_get_attribute_object();

                # param should have been passed in an acceptable manner
                # send it straight to the attr obj
                $attr_obj->set_attr( $param );

        } else {
                # get the cache or create a new one if necessary
                my $attr_cache = $self->_get('_attr_cache') || {};

                # the value for this subsys/name combo
                $attr_cache->{$param->{'subsys'}}->{$param->{'name'}}->{'value'} =
                        $param->{'value'};

                # the sql type 
                $attr_cache->{$param->{'subsys'}}->{$param->{'name'}}->{'type'} =
                        $param->{'sql_type'};

                # store the cache so we can access it later
                $self->_set( { '_attr_cache' => $attr_cache });
        }

        # set the flag to update the attrs
        $self->_set( { '_update_attrs' => 1 });

        $self->_set__dirty($dirty);

        return $self;
}

################################################################################

=item $attr = $self->_get_attr($param)

Returns the attr from either the cache or the object

B<Throws:>

NONE

B<Side Effects:>

NONE

B<Notes:>

NONE

=cut

sub _get_attr {
        my ($self, $param) = @_;

        # check for an id to see if we need to access the cache or
        # the attribute object
        my $attr;
        if ($self->_get('id') ) {
                # we have an id so get the attribute object
                my $attr_obj = $self->_get_attribute_object();

                # param should have been passed in a valid format
                # send directly to the attr object
                $attr = $attr_obj->get_attr( $param );

        } else {

                # get the cache if it exists or create if it does not
                my $attr_cache = $self->_get('_attr_cache') || {};

                # get the data to return 
                $attr =
                        $attr_cache->{$param->{'subsys'}}->{$param->{'name'}}->{'value'};
        }

        return $attr;
}

################################################################################

=item $self = $self->_sync_attributes()

Syncs the attributes if anything is needed to be done

B<Throws:>

NONE

B<Side Effects:>

NONE

B<Notes:>

NONE

=cut

sub _sync_attributes {
        my ($self) = @_;

        return $self unless $self->_get('_update_attrs');

        my $attr_obj = $self->_get_attribute_object();
        $attr_obj->save();

        # see if we have attr in the cache to be stored...
        my $attr_cache = $self->_get('_attr_cache');
        if ($attr_cache) {
                # retrieve cache and store it on the attribute object
                foreach my $subsys (keys %$attr_cache) {
                        foreach my $name (keys %{ $attr_cache->{$subsys} }) {
                                # set the attribute
                                $attr_obj->set_attr( {
                                                subsys => $subsys,
                                                name => $name,
                                                sql_type => $attr_cache->{$subsys}->{$name}->{'type'},
                                                value => $attr_cache->{$subsys}->{$name}->{'value'}
                                        });
                        }
                }

                # clear the attribute cache
                $self->_set( { '_attr_cache' => undef });
        }
        # clear the update flag
        $self->_set( { '_update_attrs' => undef });

        # call save on the attribute object
        $attr_obj->save();

        return $self;
}

################################################################################

=back

=head2 Private Functions

NONE

=cut

1;

__END__

=head1 NOTES

define supported keys for list

are desk_stamps objects or just data

rewrite description to reflect current state

accessor for asset_version_id (what does get_id return the asset id or the
asset version group? )

=head1 AUTHOR

michael soderstrom ( miraso@pacbell.net )

=head1 SEE ALSO

L<Bric.pm>,L<Bric::Util::Group::AssetVersion>

=cut<|MERGE_RESOLUTION|>--- conflicted
+++ resolved
@@ -8,27 +8,15 @@
 
 =head1 VERSION
 
-<<<<<<< HEAD
-$Revision: 1.30 $
-
-=cut
-
-our $VERSION = (qw$Revision: 1.30 $ )[-1];
+$Revision: 1.31 $
+
+=cut
+
+our $VERSION = (qw$Revision: 1.31 $ )[-1];
 
 =head1 DATE
 
-$Date: 2003-03-18 00:01:23 $
-=======
-$Revision: 1.25.2.10 $
-
-=cut
-
-our $VERSION = (qw$Revision: 1.25.2.10 $ )[-1];
-
-=head1 DATE
-
-$Date: 2003-03-21 18:06:49 $
->>>>>>> 9d140649
+$Date: 2003-03-23 06:57:00 $
 
 =head1 SYNOPSIS
 
@@ -764,25 +752,6 @@
 =cut
 
 sub get_versions {
-<<<<<<< HEAD
-        my ($self) = @_;
-
-        my $dirty = $self->_get__dirty();
-        
-        my $versions = $self->_get('_versions');
-
-        return $versions if $versions;
-
-        my $pkg = ref $self;
-
-        $versions = $pkg->list( { id => $self->get_id(), return_versions => 1 });
-
-        $self->_set( { _versions => $versions });
-
-        $self->_set__dirty($dirty);
-
-        return $versions;
-=======
     my ($self) = @_;
     my $versions = $self->_get('_versions');
     unless ($versions) {
@@ -794,7 +763,6 @@
         $self->_set__dirty($dirty);
     }
     return wantarray ? @$versions : $versions;
->>>>>>> 9d140649
 }
 
 ################################################################################
