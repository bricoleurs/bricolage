--- conflicted
+++ resolved
@@ -7,27 +7,15 @@
 
 =head1 VERSION
 
-<<<<<<< HEAD
-$Revision: 1.18 $
-
-=cut
-
-our $VERSION = (qw$Revision: 1.18 $ )[-1];
+$Revision: 1.19 $
+
+=cut
+
+our $VERSION = (qw$Revision: 1.19 $ )[-1];
 
 =head1 DATE
 
-$Date: 2003-08-12 19:04:43 $
-=======
-$Revision: 1.16.4.2 $
-
-=cut
-
-our $VERSION = (qw$Revision: 1.16.4.2 $ )[-1];
-
-=head1 DATE
-
-$Date: 2003-08-14 20:33:45 $
->>>>>>> e450218f
+$Date: 2003-08-14 23:24:10 $
 
 =head1 SYNOPSIS
 
