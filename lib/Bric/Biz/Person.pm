package Bric::Biz::Person;

=head1 NAME

Bric::Biz::Person - Interface to Bricolage Person Objects

=head1 VERSION

<<<<<<< HEAD
$Revision: 1.22 $
=======
$Revision: 1.21.4.1 $
>>>>>>> 3aa6cbc0

=cut

# Grab the Version Number.
<<<<<<< HEAD
our $VERSION = (qw$Revision: 1.22 $ )[-1];

=head1 DATE

$Date: 2003-08-11 09:33:33 $
=======
our $VERSION = (qw$Revision: 1.21.4.1 $ )[-1];

=head1 DATE

$Date: 2003-08-08 20:18:34 $
>>>>>>> 3aa6cbc0

=head1 SYNOPSIS

  use Bric::Biz::Person;
  # Constructors.
  my $p = Bric::Biz::Person->new($init);
  my $p = Bric::Biz::Person->lookup({ id => $id });
  my @p = Bric::Biz::Person->list($params);

  # Class Methods.
  my @pids = Bric::Biz::Person->list_ids($params);
  my $methds = Bric::Biz::Person->my_meths;

  # Instance Methods.
  my $id = $p->get_id;
  my $lname = $p->get_lname;
  $p = $p->set_lname($lname);
  my $fname = $p->get_fname;
  $p = $p->set_fname($fname);
  my $mname = $p->get_mname;
  $p = $p->set_mname($mname);
  my $prefix = $p->get_prefix;
  $p = $p->set_prefix($prefix);
  my $suffix = $p->get_suffix;
  $p = $p->set_suffix($suffix);
  my $name = $p->format_name($format);

  $p = $p->activate;
  $p = $p->deactivate;
  $p = $p->is_active;

  my @contacts = $p->get_contacts;
  my $contact = $p->new_contact;
  $p->add_new_contacts(@contacts);
  $p = $p->del_contacts;

  my @gids = $p->get_grp_ids;
  my @groups = $p->get_grps;

  my @oids = $p->get_org_ids;
  my @orgs = $p->get_orgs;

  $p = $p->save;

=head1 DESCRIPTION

This Class provides the basic interface to all people in Bricolage. A
Bric::Biz::Person object may be thought of as a person who plays any kind of role
in the application. A person may be a user, a writer, a producer, an editor, or
act in any number of interactive and non-interactive roles. Only those people
who are added to the Bric::Biz::Person::User subclass, however, may actually
interact with the application.

Bric::Biz::Person objects can do little other than be associated with
organizations or store contact information unless they are associated with
groups. The interface for managing groups of Bric::Biz::Person objects is
Bric::Util::Grp::Person. Attributes on persons will be associated with
Bric::Biz::Person objects by reference to their membership in certain groups. The
Bric::Util::Grp::Person class documents how these groups may be created,
associated with other objects (e.g., associate members of group "Writers" with
Bric::Biz::Asset::Business::Story objects), and attributes assigned. If a
Bric::Biz::Person object is a member of a Bric::Util::Grp::Person group that
defines attributes for its individual members, those attributes can be accessed
from the Bric::Biz::Person object.

=cut

################################################################################
# Dependencies
################################################################################
# Standard Dependencies
use strict;

################################################################################
# Programmatic Dependences
use Bric::Util::DBI qw(:standard col_aref);
use Bric::Util::Grp::Person;
use Bric::Biz::Org::Person;
use Bric::Util::Coll::Contact;
use Bric::Util::Pref;
use Bric::Util::Fault qw(throw_dp);

################################################################################
# Inheritance
################################################################################
use base qw(Bric);

################################################################################
# Function and Closure Prototypes
################################################################################
my ($get_em, $get_cont_coll, $meths);

################################################################################
# Constants
################################################################################
use constant DEBUG => 0;
use constant GROUP_PACKAGE => 'Bric::Util::Grp::Person';
use constant INSTANCE_GROUP_ID => 1;

################################################################################
# Fields
################################################################################
# Public Class Fields

################################################################################
# Private Class Fields
# Identifies databse columns and object keys.
my @cols = qw(id prefix fname mname lname suffix active);
my @props = qw(id prefix fname mname lname suffix _active);

my @sel_cols = qw(p.id p.prefix p.fname p.mname p.lname p.suffix p.active
                  m.grp__id);
my @sel_props = qw(id prefix fname mname lname suffix _active grp_ids);
my @ord = qw(prefix fname mname lname suffix name active);
my $table = 'person';
my $mem_table = 'member';
my $map_table = $table . "_$mem_table";

################################################################################
################################################################################
# Instance Fields
BEGIN {
    Bric::register_fields({
                         # Public Fields
                         id      => Bric::FIELD_READ,
                         prefix  => Bric::FIELD_RDWR,
                         lname   => Bric::FIELD_RDWR,
                         fname   => Bric::FIELD_RDWR,
                         mname   => Bric::FIELD_RDWR,
                         suffix  => Bric::FIELD_RDWR,
                         grp_ids => Bric::FIELD_READ,

                         # Private Fields
                         _active => Bric::FIELD_NONE,
                         _cont => Bric::FIELD_NONE  # Holds Contacts.
                        });
}

################################################################################
# Class Methods
################################################################################

=head1 INTERFACE

=head2 Constructors

=over 4

=item my $p = Bric::Biz::Person->new($init)

Instantiates a Bric::Biz::Person object. An anonymous hash of initial values may be
passed. The supported initial value keys are:

=over 4

=item *

prefix

=item *

lname

=item *

fname

=item *

mname

=item *

suffix

=back

The active property will be set to true by default. Call $p->save() to save the
new object.

B<Throws:>

=over 4

=item *

Incorrect number of args to Bric::_set().

=item *

Bric::set() - Problems setting fields.

=back

B<Side Effects:> NONE.

B<Notes:> NONE.

=cut

sub new {
    my ($pkg, $init) = @_;
    my $self = bless {}, ref $pkg || $pkg;
    $init->{_active} = 1;
    push @{$init->{grp_ids}}, INSTANCE_GROUP_ID;
    $self->SUPER::new($init);
}

################################################################################

=item my $p = Bric::Biz::Person->lookup({ id => $id })

Looks up and instantiates a new Bric::Biz::Person object based on the
Bric::Biz::Person object ID passed. If $id is not found in the database, lookup()
returns undef.

B<Throws:>

=over

=item *

Too many Bric::Biz::Person objects found.

=item *

Unable to prepare SQL statement.

=item *

Unable to connect to database.

=item *

Unable to select column into arrayref.

=item *

Unable to execute SQL statement.

=item *

Unable to bind to columns to statement handle.

=item *

Unable to fetch row from statement handle.

=back

B<Side Effects:> If $id is found, populates the new Bric::Biz::Person object with
data from the database before returning it.

B<Notes:> This method is overridden by the lookup() method of
Bric::Biz::Person::User. That class does not call Bric::Biz::Person's lookup()
method.

=cut

sub lookup {
    my $pkg = shift;
    my $person = $pkg->cache_lookup(@_);
    return $person if $person;

    $person = $get_em->($pkg, @_);
    # We want @$person to have only one value.
    throw_dp(error => 'Too many ' . __PACKAGE__ . ' objects found.')
      if @$person > 1;
    return @$person ? $person->[0] : undef;
}

################################################################################

=item my (@people || $person_aref) = Bric::Biz::Person->list($params)

Returns a list or anonymous array of Bric::Biz::Person objects based on the search
parameters passed via an anonymous hash. The supported lookup keys are:

=over 4

=item *

prefix

=item *

lname

=item *

fname

=item *

mname

=item *

suffix

=item *

grp_id

=back

B<Throws:>

=over 4

=item *

Unable to connect to database.

=item *

Unable to prepare SQL statement.

=item *

Unable to select column into arrayref.

=item *

Unable to execute SQL statement.

=item *

Unable to bind to columns to statement handle.

=item *

Unable to fetch row from statement handle.

=back

B<Side Effects:> Populates each Bric::Biz::Person object with data from the
database before returning them all.

B<Notes:> This method is overridden by the list() method of
Bric::Biz::Person::User. That class does not call Bric::Biz::Person's list()
method.

=cut

sub list { wantarray ? @{ &$get_em(@_) } : &$get_em(@_) }

################################################################################

=back

=head2 Destructors

=over 4

=item $p->DESTROY

Dummy method to prevent wasting time trying to AUTOLOAD DESTROY.

B<Throws:> NONE.

B<Side Effects:> NONE.

B<Notes:> NONE.

=back

=cut

sub DESTROY {}

################################################################################

=head2 Public Class Methods

=over

=item my (@person_ids || $person_ids_aref) = Bric::Biz::Person->list_ids($params)

Returns a list or anonymous array of Bric::Biz::Person object IDs based on the
search criteria passed via an anonymous hash. The supported lookup keys are the
same as those for list().

B<Throws:>

=over 4

=item *

Unable to prepare SQL statement.

=item *

Unable to connect to database.

=item *

Unable to select column into arrayref.

=item *

Unable to execute SQL statement.

=item *

Unable to bind to columns to statement handle.

=item *

Unable to fetch row from statement handle.

=back

B<Side Effects:> NONE.

B<Notes:> This method is overridden by the list_ids() method of
Bric::Biz::Person::User. That class does not call Bric::Biz::Person's list_ids()
method.

=cut

sub list_ids { wantarray ? @{ &$get_em(@_, 1) } : &$get_em(@_, 1) }

################################################################################

=item $meths = Bric::Biz::Person->my_meths

=item (@meths || $meths_aref) = Bric::Biz::Person->my_meths(TRUE)

=item my (@meths || $meths_aref) = Bric::Biz::Person->my_meths(0, TRUE)

Returns an anonymous hash of introspection data for this object. If called
with a true argument, it will return an ordered list or anonymous array of
introspection data. If a second true argument is passed instead of a first,
then a list or anonymous array of introspection data will be returned for
properties that uniquely identify an object (excluding C<id>, which is
assumed).

Each hash key is the name of a property or attribute of the object. The value
for a hash key is another anonymous hash containing the following keys:

=over 4

=item name

The name of the property or attribute. Is the same as the hash key when an
anonymous hash is returned.

=item disp

The display name of the property or attribute.

=item get_meth

A reference to the method that will retrieve the value of the property or
attribute.

=item get_args

An anonymous array of arguments to pass to a call to get_meth in order to
retrieve the value of the property or attribute.

=item set_meth

A reference to the method that will set the value of the property or
attribute.

=item set_args

An anonymous array of arguments to pass to a call to set_meth in order to set
the value of the property or attribute.

=item type

The type of value the property or attribute contains. There are only three
types:

=over 4

=item short

=item date

=item blob

=back

=item len

If the value is a 'short' value, this hash key contains the length of the
field.

=item search

The property is searchable via the list() and list_ids() methods.

=item req

The property or attribute is required.

=item props

An anonymous hash of properties used to display the property or
attribute. Possible keys include:

=over 4

=item type

The display field type. Possible values are

=over 4

=item text

=item textarea

=item password

=item hidden

=item radio

=item checkbox

=item select

=back

=item length

The Length, in letters, to display a text or password field.

=item maxlength

The maximum length of the property or value - usually defined by the SQL DDL.

=back

=item rows

The number of rows to format in a textarea field.

=item cols

The number of columns to format in a textarea field.

=item vals

An anonymous hash of key/value pairs reprsenting the values and display names
to use in a select list.

=back

B<Throws:> NONE.

B<Side Effects:> NONE.

B<Notes:> NONE.

=cut

sub my_meths {
    my ($pkg, $ord, $ident) = @_;
    return if $ident;

    # Return 'em if we got em.
    return !$ord ? $meths : wantarray ? @{$meths}{@ord} : [@{$meths}{@ord}]
      if $meths;

    # We don't got 'em. So get 'em!
    $meths = {
              prefix     => {
                             name     => 'prefix',
                             get_meth => sub { shift->get_prefix(@_) },
                             get_args => [],
                             set_meth => sub { shift->set_prefix(@_) },
                             set_args => [],
                             disp     => 'Prefix',
                             type     => 'short',
                             len      => 32,
                             req      => 0,
                             props    => {   type       => 'text',
                                             length     => 32,
                                             maxlength => 32
                                         }
                            },
              fname      => {
                             name     => 'fname',
                             get_meth => sub { shift->get_fname(@_) },
                             get_args => [],
                             set_meth => sub { shift->set_fname(@_) },
                             set_args => [],
                             disp     => 'First',
                             len      => 64,
                             req      => 0,
                             type     => 'short',
                             props    => {   type       => 'text',
                                             length     => 32,
                                             maxlength => 64
                                         }
                            },
              mname      => {
                             name     => 'mname',
                             get_meth => sub { shift->get_mname(@_) },
                             get_args => [],
                             set_meth => sub { shift->set_mname(@_) },
                             set_args => [],
                             disp     => 'Middle',
                             len      => 64,
                             req      => 0,
                             type     => 'short',
                             props    => {   type       => 'text',
                                             length     => 32,
                                             maxlength => 64
                                         }
                            },
              lname      => {
                             name     => 'lname',
                             get_meth => sub { shift->get_lname(@_) },
                             get_args => [],
                             set_meth => sub { shift->set_lname(@_) },
                             set_args => [],
                             disp     => 'Last',
                             search   => 1,
                             len      => 64,
                             req      => 0,
                             type     => 'short',
                             props    => {   type       => 'text',
                                             length     => 32,
                                             maxlength => 64
                                         }
                            },
              suffix     => {
                             name     => 'suffix',
                             get_meth => sub { shift->get_suffix(@_) },
                             get_args => [],
                             set_meth => sub { shift->set_suffix(@_) },
                             set_args => [],
                             disp     => 'Suffix',
                             len      => 32,
                             req      => 0,
                             type     => 'short',
                             props    => {   type       => 'text',
                                             length     => 32,
                                             maxlength => 32
                                         }
                            },
              name       => {
                             name     => 'name',
                             get_meth => sub { shift->format_name(@_) },
                             get_args => [],
                             set_meth => undef,
                             set_args => undef,
                             disp     => 'Full Name',
                             len      => 128,
                             req      => 0,
                             type     => 'short',
                             props    => {   type       => 'text',
                                             length     => 128,
                                             maxlength => 256
                                         }
                            },
              active     => {
                             name     => 'active',
                             get_meth => sub { shift->is_active(@_) ? 1 : 0 },
                             get_args => [],
                             set_meth => sub { $_[1] ? shift->activate(@_)
                                                 : shift->deactivate(@_) },
                             set_args => [],
                             disp     => 'Active',
                             len      => 1,
                             req      => 1,
                             type     => 'short',
                             props    => { type => 'checkbox' }
                            },
             };
    return !$ord ? $meths : wantarray ? @{$meths}{@ord} : [@{$meths}{@ord}];
}

################################################################################

=back

=head2 Public Instance Methods

=over 4

=item my $id = $p->get_id

Returns the ID of the Bric::Biz::Person object.

B<Throws:>

=over 4

=item *

Bad AUTOLOAD method format.

=item *

Cannot AUTOLOAD private methods.

=item *

Access denied: READ access for field 'id' required.

=item *

No AUTOLOAD method.

=back

B<Side Effects:> NONE.

B<Notes:> If the Bric::Biz::Person object has been instantiated via the new()
constructor and has not yet been C<save>d, the object will not yet have an ID,
so this method call will return undef.

=item my $prefix = $p->get_prefix

Returns the name prefix for the Bric::Biz::Person object.

B<Throws:>

=over 4

=item *

Bad AUTOLOAD method format.

=item *

Cannot AUTOLOAD private methods.

=item *

Access denied: READ access for field 'prefix' required.

=item *

No AUTOLOAD method.

=back

B<Side Effects:> NONE.

B<Notes:> NONE.

=item $self = $p->set_prefix($prefix)

Sets the prefix (e.g., 'Mr.', 'Ms.', 'Sr.', etc.) of the Bric::Biz::Person object.
Returns $self on success and undef on failure.

B<Throws:>

=over 4

=item *

Bad AUTOLOAD method format.

=item *

Cannot AUTOLOAD private methods.

=item *

Access denied: WRITE access for field 'prefix' required.

=item *

No AUTOLOAD method.

=back

B<Side Effects:> NONE.

B<Notes:> NONE.

=item my $fname = $p->get_fname

Returns the first name for the Bric::Biz::Person object.

B<Throws:>

=over 4

=item *

Bad AUTOLOAD method format.

=item *

Cannot AUTOLOAD private methods.

=item *

Access denied: READ access for field 'fname' required.

=item *

No AUTOLOAD method.

=back

B<Side Effects:> NONE.

B<Notes:> NONE.

=item $self = $p->set_fname($fname)

Sets the first name of the Bric::Biz::Person object. Returns $self on success and
undef on failure

B<Throws:>

=over 4

=item *

Bad AUTOLOAD method format.

=item *

Cannot AUTOLOAD private methods.

=item *

Access denied: WRITE access for field 'fname' required.

=item *

No AUTOLOAD method.

=back

B<Side Effects:> NONE.

B<Notes:> NONE.

=item my $mname = $p->get_mname

Returns the middle name for the Bric::Biz::Person object.

B<Throws:>

=over 4

=item *

Bad AUTOLOAD method format.

=item *

Cannot AUTOLOAD private methods.

=item *

Access denied: READ access for field 'mname' required.

=item *

No AUTOLOAD method.

=back

B<Side Effects:> NONE.

B<Notes:> NONE.

=item $self = $p->set_mname($mname)

Sets the middle name of the Bric::Biz::Person object. Returns $self on success and
undef on failure.

B<Throws:>

=over 4

=item *

Bad AUTOLOAD method format.

=item *

Cannot AUTOLOAD private methods.

=item *

Access denied: WRITE access for field 'mname' required.

=item *

No AUTOLOAD method.

=back

B<Side Effects:> NONE.

B<Notes:> NONE.

=item my $lname =  $p->get_lname

Returns the last name for the Bric::Biz::Person object.

B<Throws:>

=over 4

=item *

Bad AUTOLOAD method format.

=item *

Cannot AUTOLOAD private methods.

=item *

Access denied: READ access for field 'lname' required.

=item *

No AUTOLOAD method.

=back

B<Side Effects:> NONE.

B<Notes:> NONE.

=item $self = $p->set_lname($lname)

Sets the last name of the Bric::Biz::Person object. Returns $self on success and
undef on failure.

B<Throws:>

=over 4

=item *

Bad AUTOLOAD method format.

=item *

Cannot AUTOLOAD private methods.

=item *

Access denied: WRITE access for field 'lname' required.

=item *

No AUTOLOAD method.

=back

B<Side Effects:> NONE.

B<Notes:> NONE.

=item my $suffix = $p->get_suffix

Returns the name suffix (e.g., 'Jr.,' 'Ph.D., etc.) for the Bric::Biz::Person
object.

B<Throws:>

=over 4

=item *

Bad AUTOLOAD method format.

=item *

Cannot AUTOLOAD private methods.

=item *

Access denied: READ access for field 'suffix' required.

=item *

No AUTOLOAD method.

=back

B<Side Effects:> NONE.

=item $self = $p->set_suffix($suffix)

Sets the suffix property of the Bric::Biz::Person object. Returns $self on success
and undef on failure.

B<Throws:>

=over 4

=item *

Bad AUTOLOAD method format.

=item *

Cannot AUTOLOAD private methods.

=item *

Access denied: WRITE access for field 'suffix' required.

=item *

No AUTOLOAD method.

=back

B<Notes:> NONE.

B<Side Effects:> NONE.

=item $self = $p->activate

Activates the Bric::Biz::Person object. Call $p->save to make the change
persistent. Bric::Biz::Person objects instantiated by new() are active by default.

B<Throws:>

=over 4

=item *

Incorrect number of args to Bric::_set().

=item *

Bric::set() - Problems setting fields.

=back

B<Side Effects:> NONE.

B<Notes:> NONE.

=cut

sub activate {
    my $self = shift;
    $self->_set({_active => 1 });
}

=item $self = $p->deactivate

Deactivates (deletes) the Bric::Biz::Person object. Call $p->save to make the
change persistent.

B<Throws:>

=over 4

=item *

Incorrect number of args to Bric::_set().

=item *

Bric::set() - Problems setting fields.

=back

B<Side Effects:> NONE.

B<Notes:> NONE.

=cut

sub deactivate {
    my $self = shift;
    $self->_set({_active => 0 });
}

=item $self = $p->is_active

Returns $self if the Bric::Biz::Person object is active, and undef if it is not.

B<Throws:>

=over 4

=item *

Bric::_get() - Problems retrieving fields.

=back

B<Side Effects:> NONE.

B<Notes:> NONE.

=cut

sub is_active {
    my $self = shift;
    $self->_get('_active') ? $self : undef;
}

=item my $name = $p->format_name($format)

Uses the formatting string passed in $format to format the person's name. The
formats are roughly based on the ideas behind sprintf formatting or strftime
formatting. Each format is denoted by a percent sign (%) and a single letter.
The letter represents the data that will be filled in to the string. Any
non-alphanumeric characters placed between the % and the conversion character
will be included in the string B<only if> the data represented by the conversion
character exists.

For example, if I wanted to get a full name, I would specify a format string
like so:

  my $format = "%f% m% l";

In which case, if the person object had a first name "William" and a last name
"Clinton", but no middle name, the method call

  $p->format_name($format);

would yield "William Clinton", appropriately omitting the middle name and the
space preceding it. But if the Bric::Biz::Person object also had the middle name
"Erin", the same method call would yeild "William Jefferson Clinton". Similarly,
you can add a comma where you need one, but only if you need one. For example,
if same person object had a prefix of "Mr." and a suffix of "MA", this method
call:

  $p->format_name("%p% f% M% l%, s");

would yield "Mr. William J. Clinton, MA", but if there is no suffix it yeilds
"Mr. William J. Clinton". Here are the supported formats:

  %l Last Name
  %f First Name
  %m Middle Name
  %p Prefix
  %s Suffix
  %L Last Name Initial with Period
  %F First Name Initial with Period
  %M Middle Name Initial with Period
  %T Last Name Initial
  %S First Name Initial
  %I Middle Name Initial

B<Throws:>

=over 4

=item *

Bric::_get() - Problems retrieving fields.

=back

B<Side Effects:> NONE.

B<Notes:> The default format is determined by the "Name Format" preference.

=cut

sub format_name {
    my $self = shift;
    # The default format should be set as a user preference.
    my $format = shift || Bric::Util::Pref->lookup_val('Name Format');
    my @parts = $self->_get(qw(lname fname mname prefix suffix));
    my %things = ( '%' => '%' );

    foreach my $a (0..4) {
        my $def = defined $parts[$a] && $parts[$a] ne '';
        $things{qw(l f m p s)[$a]} = $def && $parts[$a];
        $things{qw(L F M _ _)[$a]} = $def && substr($parts[$a], 0, 1) . '.';
        $things{qw(T S I _ _)[$a]} = $def && substr($parts[$a], 0, 1);
    }

    $format =~ s/%([^lfmpsLFMTSI%]*)(.)/($_ = $things{$2}) && "$1$_"/ge;
    return $format;
}

################################################################################

=item my $name = $p->get_name($format)

This method is an alias for format_name().

B<Throws:>

=over 4

=item *

Bric::_get() - Problems retrieving fields.

=back

B<Side Effects:> NONE.

B<Notes:> The default format is determined by the "Name Format" preference.

=cut

*get_name = *format_name;

=item my (@contacts || $contacts_aref) = $p->get_contacts

=item my (@contacts || $contacts_aref = $p->get_contacts(@contact_ids)

  foreach my $contact ($p->get_contacts) {
      print "Name:      ", $contact->get_name, "\n";
      print "Desc:      ", $contact->get_description, "\n";
      print "Value:     ", $contact->get_value, "\n";
      $contact->set_value($value);
  }
  $p->save;

Returns a list or anonymous array of Bric::Biz::Contact objects. If Contact IDs are
passed, it will return only those contacts. Any changes to individual
Bric::Biz::Contact objects will only persist after $p->save has been called.

Bric::Biz::Contact objects each represent a method by which the person represented
by the Bric::Biz::Person object can be contacted (e.g., email, pager, office phone,
mobile phone, Instant Messenger, etc.). See Bric::Biz::Contact for information on
its interface.

B<Throws:>

=over 4

=item *

Bric::_get() - Problems retrieving fields.

=item *

Unable to prepare SQL statement.

=item *

Unable to connect to database.

=item *

Unable to select column into arrayref.

=item *

Unable to execute SQL statement.

=item *

Unable to bind to columns to statement handle.

=item *

Unable to fetch row from statement handle.

=item *

Incorrect number of args to Bric::_set().

=item *

Bric::set() - Problems setting fields.

=back

B<Side Effects:> Uses Bric::Util::Coll::Contact internally.

B<Notes:> NONE.

=cut

sub get_contacts {
    my $self = shift;
    my $cont_coll = &$get_cont_coll($self);
    $cont_coll->get_objs(@_);
}

################################################################################

=item my $contact = $p->add_contacts(@contacts)

  $p->add_contacts(@contacts);
  $p->save;

Adds a list of contacts to the contacts associated with this Person Object

B<Throws:>

=over 4

=item *

Bric::_get() - Problems retrieving fields.

=back

B<Side Effects:> Uses Bric::Util::Coll::Contact internally.

B<Notes:> NONE.

=cut

sub add_new_contacts {
    my $self = shift;
    my $cont_coll = &$get_cont_coll($self);
    $self->_set__dirty(1);
    $cont_coll->add_new_objs(@_);
}

################################################################################

=item my $contact = $p->new_contact($contact_type_id)

=item my $contact = $p->new_contact($contact_type_id, $value)

  $p->new_contact($email_contact_type, $email_address);
  $p->save;

Returns a new Bric::Biz::Contact object associated with the Bric::Biz::Person object.
A list of contact type IDs can be retreived from Bric::Biz::Contact->list_types().
If $value is passed, it will be saved to the contact object before returning the
object. Be sure to call $p->save to save this new contact. See Bric::Biz::Contact
for information on its interface.

B<Throws:>

=over 4

=item *

Bric::_get() - Problems retrieving fields.

=item *

Unable to prepare SQL statement.

=item *

Unable to connect to database.

=item *

Unable to select column into arrayref.

=item *

Unable to execute SQL statement.

=item *

Unable to bind to columns to statement handle.

=item *

Unable to fetch row from statement handle.

=item *

Incorrect number of args to Bric::_set().

=item *

Bric::set() - Problems setting fields.

=back

B<Side Effects:> Uses Bric::Util::Coll::Contact internally.

B<Notes:> NONE.

=cut

sub new_contact {
    my $self = shift;
    my ($type, $value) = @_;
    my $cont_coll = &$get_cont_coll($self);
    $self->_set__dirty(1);
    $cont_coll->new_obj({ type => $type, value => $value });
}

################################################################################

=item $self = $p->del_contacts

=item $self = $p->del_contacts(@contacts)

=item $self = $p->del_contacts(@contact_ids)

  $p->del_contacts; # Delete all contacts.
  $p->save;         # Make the deletions persistent.

Deletes the Bric::Biz::Contact objects associated with the Bric::Biz::Person object.
If Bric::Biz::Contact objects or their IDs are passed, only those contacts will be
deleted. If no values are passed, all Bric::Biz::Contact objects associated with
the Bric::Biz::Person object will be deleted. The deletions will be reflected in
future calls to get_contacts() for the current Bric::Biz::Person instance, but will
not persist beyond the current instance until $p->save is called.

B<Throws:>

=over 4

=item *

Bric::_get() - Problems retrieving fields.

=item *

Unable to prepare SQL statement.

=item *

Unable to connect to database.

=item *

Unable to select column into arrayref.

=item *

Unable to execute SQL statement.

=item *

Unable to bind to columns to statement handle.

=item *

Unable to fetch row from statement handle.

=item *

Incorrect number of args to Bric::_set().

=item *

Bric::set() - Problems setting fields.

=back

B<Side Effects:> Uses Bric::Util::Coll::Contact internally.

B<Notes:> NONE.

=cut

sub del_contacts {
    my $self = shift;
    my $cont_coll = &$get_cont_coll($self);
    $self->_set__dirty(1);
    $cont_coll->del_objs(@_);
}

################################################################################

=item my (@gids || $gids_aref) = $p->get_grp_ids

Returns a list or anonymous array of Bric::Biz::Group::Person object ids
representing the groups of which this Bric::Biz::Person object is a member.

B<Throws:> See Bric::Util::Grp::Person::list().

B<Side Effects:> NONE.

B<Notes:> NONE.

################################################################################

=item my (@groups || $groups_aref) = $p->get_grps

Returns a list or anonymous array of Bric::Biz::Group::Person objects representing
the groups of which this Bric::Biz::Person object is a member.

Use the Bric::Biz::Group::Person instance method calls add_members() and
delete_members() to associate and dissociate Bric::Biz::Person objects with any
given Bric::Biz::Group::Person object.

B<Throws:> See Bric::Util::Grp::Person::list().

B<Side Effects:> Uses Bric::Util::Grp::Person internally.

B<Notes:> NONE.

=cut

sub get_grps { Bric::Util::Grp::Person->list({ obj => $_[0] }) }

################################################################################

=item my (@orgs || $orgs_aref) = $p->get_orgs

Returns a list or anonymous array of Bric::Biz::Org::Person objects of which this
Bric::Biz::Person object is a member. The first Bric::Biz::Org::Person object returned
will be the default organization created when this Bric::Biz::Person object was
created. This Bric::Biz::Org::Person object will contain all the addresses for the
individual Bric::Biz::Person. All the other Bric::Biz::Org::Person objects represent
organizations (companies, etc.) with which this Bric::Biz::Person object is
associated. Use the get_addr() Bric::Biz::Org::Person method call to retrieve the
addresses associated with both the Bric::Biz::Org::Person object's parent and this
Bric::Biz::Person object specifically. See Bric::Biz::Org::Person for its API.

To add a Bric::Biz::Person object to an existing Bric::Biz::Org object, simply call
the Bric::Biz::Org add_object() method, passing it the Bric::Biz::Person object. This
method will return the resulting Bric::Biz::Org::Person object. See the documentation
for Bric::Biz::Org and Bric::Biz::Org::Person for more information.

B<Throws:>

=over 4

=item *

Unable to prepare SQL statement.

=item *

Unable to connect to database.

=item *

Unable to select column into arrayref.

=item *

Unable to execute SQL statement.

=item *

Unable to bind to columns to statement handle.

=item *

Unable to fetch row from statement handle.

=back

B<Side Effects:> Internally calls the Bric::Biz::Org::Person->list() class method.

B<Notes:> NONE.

=cut

sub get_orgs {
    my $self = shift;
    Bric::Biz::Org::Person->list({ person_id => $self->get_id })
}

################################################################################

=item my (@oids || $oids_aref) = $p->get_org_ids

Returns a list or anonymous array of Bric::Biz::Org::Person object IDs representing
the Bric::Biz::Org::Person objects the Bric::Biz::Person object is associated with.
The first Bric::Biz::Org::Person ID will be the defalut organization created when
this Bric::Biz::Person object was created.

B<Throws:>

=over 4

=item *

Unable to prepare SQL statement.

=item *

Unable to connect to database.

=item *

Unable to select column into arrayref.

=item *

Unable to execute SQL statement.

=item *

Unable to bind to columns to statement handle.

=item *

Unable to fetch row from statement handle.

=back

B<Side Effects:> Internally calls the Bric::Biz::Org::Person->list_ids() class
method.

B<Notes:> NONE.

=cut

sub get_org_ids { Bric::Biz::Org::Person->list_ids({person_id => $_[0]->get_id}) }

################################################################################

=item $self = $p->save

Saves any changes to the Bric::Biz::Person object, including changes to associated
contacts (Bric::Biz::Contact objects). Returns $self on success and undef on
failure.

B<Throws:>

=over 4

=item *

Bric::_get() - Problems retrieving fields.

=item *

Unable to connect to database.

=item *

Unable to prepare SQL statement.

=item *

Unable to execute SQL statement.

=item *

Unable to select row.

=item *

Incorrect number of args to _set.

=item *

Bric::_set() - Problems setting fields.

=back

B<Side Effects:> Uses Bric::Util::Coll::Contact internally.

B<Notes:> NONE.

=cut

sub save {
    my $self = shift;
    return $self unless $self->_get__dirty;
    my ($c, $id) = $self->_get(qw(_cont id));

    if (defined $id) {
        # It's an existing person. Update it.
        local $" = ' = ?, '; # Simple way to create placeholders with an array.
        my $upd = prepare_c(qq{
            UPDATE person
            SET   @cols = ?
            WHERE  id = ?
        });
        execute($upd, $self->_get(@props), $id);
        unless ($self->_get('_active')) {
            # Deactivate all group memberships if we've deactivated the person.
            foreach my $grp (Bric::Util::Grp::Person->list
                             ({ obj => $self, permanent => 0 })) {
                foreach my $mem ($grp->has_member({ obj => $self })) {
                    next unless $mem;
                    $mem->deactivate;
                    $mem->save;
                }
            }
        }
    } else {
        # It's a new person. Insert it.
        local $" = ', ';
        my $fields = join ', ', next_key('person'), ('?') x $#cols;
        my $ins = prepare_c(qq{
            INSERT INTO person (@cols)
            VALUES ($fields)
        }, undef, DEBUG);
        # Don't try to set ID - it will fail!
        execute($ins, $self->_get(@props[1..$#props]));
        # Now grab the ID.
        $id = last_key('person');
        $self->_set(['id'], [$id]);

        # Now be sure to create a personal org for this person.
        my $org = Bric::Biz::Org::Person->new
          ({ name => $self->format_name
             (Bric::Util::Pref->lookup_val('Name Format')),
             role => 'Personal',
             _personal => 1,
             person_id => $id
           });
        $org->save;

        # And finally, register this person in the "All Persons" group.
        $self->register_instance(INSTANCE_GROUP_ID, GROUP_PACKAGE);
    }
    # Save the contacts.
    $c->save($self, $id) if $c;
    $self->SUPER::save;
    return $self;
}

################################################################################

=back

=head1 PRIVATE

=head2 Private Class Methods

NONE.

=head2 Private Instance Methods

NONE.

=head2 Private Functions

=over 4

=item my $people_aref = &$get_em( $pkg, $search_href )

=item my $people_ids_aref = &$get_em( $pkg, $search_href, 1 )

Function used by lookup() and list() to return a list of Bric::Biz::Person objects
or, if called with an optional third argument, returns a listof Bric::Biz::Person
object IDs (used by list_ids()).

B<Throws:>

=over 4

=item *

Unable to prepare SQL statement.

=item *

Unable to connect to database.

=item *

Unable to select column into arrayref.

=item *

Unable to execute SQL statement.

=item *

Unable to bind to columns to statement handle.

=item *

Unable to fetch row from statement handle.

=back

B<Side Effects:> NONE.

B<Notes:> NONE.

=cut

$get_em = sub {
    my ($pkg, $params, $ids) = @_;
    my (@wheres, @params);
    my $extra_tables = '';
    my $extra_wheres = '';
    while (my ($k, $v) = each %$params) {
        if ($k eq 'id') {
            push @wheres, "p.$k = ?";
            push @params, $v;
        } elsif ($k eq 'grp_id') {
            $extra_tables = ", $mem_table m2, $map_table c2";
            $extra_wheres = "AND p.id = c2.object_id AND " .
              "m2.active = 1 AND c2.member__id = m2.id";
            push @wheres, "m2.grp__id = ?";
            push @params, $v;
        } else {
            push @wheres, "LOWER(p.$k) LIKE ?";
            push @params, lc $v;
        }
    }

    my $where = defined $params->{id} ? '' : 'p.active = 1';
    $where .= ($where ? ' AND ' : '') . join(' AND ', @wheres) if @wheres;

    local $" = ', ';
    my ($qry_cols, $order) = $ids ? (['p.id'], 'p.id') :
      (\@sel_cols, 'p.lname, p.fname, p.mname, p.id');
    my $sel = prepare_c(qq{
        SELECT @$qry_cols
        FROM   $table p, $mem_table m, $map_table c $extra_tables
        WHERE  p.id = c.object_id AND c.member__id = m.id and m.active = 1
               $extra_wheres AND $where
        ORDER BY $order
    }, undef, DEBUG);

    # Just return the IDs, if they're what's wanted.
    return col_aref($sel, @params) if $ids;

    execute($sel, @params);
    my (@d, @people, $grp_ids);
    bind_columns($sel, \@d[0..$#sel_cols]);
    $pkg = ref $pkg || $pkg;
    my $last = -1;
    while (fetch($sel)) {
        if ($d[0] != $last) {
            $last = $d[0];
            # Create a new Person object.
            my $self = bless {}, $pkg;
            $self->SUPER::new;
            $grp_ids = $d[$#d] = [$d[$#d]];
            $self->_set(\@sel_props, \@d);
            $self->_set__dirty; # Disables dirty flag.
            push @people, $self->cache_me;
        } else {
            push @$grp_ids, $d[$#d];
        }
    }
    return \@people;
};

=item my $cont_coll = &$get_cont_coll($self)

Returns the collection of contacts for this organization. The collection is a
Bric::Util::Coll::Contact object. See that class and its parent, Bric::Util::Coll,
for interface details.

B<Throws:>

=over 4

=item *

Bric::_get() - Problems retrieving fields.

=item *

Unable to prepare SQL statement.

=item *

Unable to connect to database.

=item *

Unable to select column into arrayref.

=item *

Unable to execute SQL statement.

=item *

Unable to bind to columns to statement handle.

=item *

Unable to fetch row from statement handle.

=item *

Incorrect number of args to Bric::_set().

=item *

Bric::set() - Problems setting fields.

=back

B<Side Effects:> NONE.

B<Notes:> NONE.

=cut

$get_cont_coll = sub {
    my $self = shift;
    my $dirt = $self->_get__dirty;
    my ($id, $cont_coll) = $self->_get('id', '_cont');
    return $cont_coll if $cont_coll;
    $cont_coll = Bric::Util::Coll::Contact->new
      (defined $id ? {person_id => $id} : undef);
    $self->_set(['_cont'], [$cont_coll]);
    $self->_set__dirty($dirt); # Reset the dirty flag.
    return $cont_coll;
};

1;
__END__

=back

=head1 NOTES

NONE.

=head1 AUTHOR

David Wheeler <david@wheeler.net>

=head1 SEE ALSO

L<Bric|Bric>,
L<Bric::Biz::Contact|Bric::Biz::Contact>,
L<Bric::Biz::Org|Bric::Biz::Org>,
L<Bric::Biz::Person::User|Bric::Biz::Person::User>

=cut<|MERGE_RESOLUTION|>--- conflicted
+++ resolved
@@ -6,28 +6,16 @@
 
 =head1 VERSION
 
-<<<<<<< HEAD
-$Revision: 1.22 $
-=======
-$Revision: 1.21.4.1 $
->>>>>>> 3aa6cbc0
+$Revision: 1.23 $
 
 =cut
 
 # Grab the Version Number.
-<<<<<<< HEAD
-our $VERSION = (qw$Revision: 1.22 $ )[-1];
+our $VERSION = (qw$Revision: 1.23 $ )[-1];
 
 =head1 DATE
 
-$Date: 2003-08-11 09:33:33 $
-=======
-our $VERSION = (qw$Revision: 1.21.4.1 $ )[-1];
-
-=head1 DATE
-
-$Date: 2003-08-08 20:18:34 $
->>>>>>> 3aa6cbc0
+$Date: 2003-08-12 19:04:43 $
 
 =head1 SYNOPSIS
 
