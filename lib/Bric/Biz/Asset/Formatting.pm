--- conflicted
+++ resolved
@@ -7,27 +7,15 @@
 
 =head1 VERSION
 
-<<<<<<< HEAD
-$Revision: 1.31 $
-
-=cut
-
-our $VERSION = (qw$Revision: 1.31 $ )[-1];
+$Revision: 1.32 $
+
+=cut
+
+our $VERSION = (qw$Revision: 1.32 $ )[-1];
 
 =head1 DATE
 
-$Date: 2002-09-27 22:21:03 $
-=======
-$Revision: 1.27.2.3 $
-
-=cut
-
-our $VERSION = (qw$Revision: 1.27.2.3 $ )[-1];
-
-=head1 DATE
-
-$Date: 2002-11-07 23:45:07 $
->>>>>>> 1eb22f0b
+$Date: 2002-11-09 01:43:45 $
 
 =head1 SYNOPSIS
 
@@ -399,14 +387,10 @@
     my $self = bless {}, $class;
 
     # set active unless we we passed another value
-<<<<<<< HEAD
-    $init->{_active} = ! exists $init->{active} ? 1 :
-      delete $init->{active} ? 1 : 0;
-
-=======
+
     $init->{_active} = exists $init->{active} ?
       delete $init->{active} ? 1 : 0 : 1;
->>>>>>> 1eb22f0b
+
     $init->{modifier} = $init->{user__id};
     $init->{checked_out} = 1;
     $init->{deploy_status} = 0;
