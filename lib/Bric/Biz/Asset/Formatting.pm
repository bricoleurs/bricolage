--- conflicted
+++ resolved
@@ -7,27 +7,15 @@
 
 =head1 VERSION
 
-<<<<<<< HEAD
-$Revision: 1.48 $
-
-=cut
-
-our $VERSION = (qw$Revision: 1.48 $ )[-1];
+$Revision: 1.49 $
+
+=cut
+
+our $VERSION = (qw$Revision: 1.49 $ )[-1];
 
 =head1 DATE
 
-$Date: 2003-08-11 09:33:34 $
-=======
-$Revision: 1.38.2.16 $
-
-=cut
-
-our $VERSION = (qw$Revision: 1.38.2.16 $ )[-1];
-
-=head1 DATE
-
-$Date: 2003-08-11 15:27:26 $
->>>>>>> 3aa6cbc0
+$Date: 2003-08-12 19:04:43 $
 
 =head1 SYNOPSIS
 
