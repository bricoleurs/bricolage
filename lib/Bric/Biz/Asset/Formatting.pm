package Bric::Biz::Asset::Formatting;
###############################################################################

=head1 NAME

Bric::Biz::Asset::Formatting - Template assets

=head1 VERSION

<<<<<<< HEAD
$Revision: 1.44 $

=cut

our $VERSION = (qw$Revision: 1.44 $ )[-1];

=head1 DATE

$Date: 2003-03-19 06:49:17 $
=======
$Revision: 1.38.2.8 $

=cut

our $VERSION = (qw$Revision: 1.38.2.8 $ )[-1];

=head1 DATE

$Date: 2003-03-22 23:57:28 $
>>>>>>> 9d140649

=head1 SYNOPSIS

 # Creation of Objects
 $fa = Bric::Biz::Asset::Formatting->new( $init )
 $fa = Bric::Biz::Asset::Formatting->lookup( { id => $id })
 ($fa_list || @fas) = Bric::Biz::Asset::Formatting->list( $param )
 ($faid_list || @fa_ids) = Bric::Biz::Asset::Formatting->list_ids( $param )

 # get / set the data that is contained with in
 $fa = $fa->set_data()
 $data = $fa->get_data()

 # get the file name that this will be deployed to
 $file_name = $fa->get_file_name()

 # get / set the date that this will activate
 $date = $fa->get_deploy_date()
 $fa = $fa->set_deploy_date($date)

 # get the output channel that this is associated with
 $output_channel_id = $fa->get_output_channel__id()

 # get the asset type that this is associated with
 $element__id = $fa->get_element__id()

 # get the category that this is associated with
 $category_id = $fa->get_category_id()

 # Methods Inheriated from Bric::Biz::Asset

 # Class Methods
 $key_name = Bric::Biz::Asset->key_name()
 %priorities = Bric::Biz::Asset->list_priorities()
 $data = Bric::Biz::Asset->my_meths

 # looking up of objects
 ($asset_list || @assets) = Bric::Biz::Asset->list( $param )

 # General information
 $asset       = $asset->get_id()
 $asset       = $asset->set_name($name)
 $name        = $asset->get_name()
 $asset       = $asset->set_description($description)
 $description = $asset->get_description()
 $priority    = $asset->get_priority()
 $asset       = $asset->set_priority($priority)

 # User information
 $usr_id      = $asset->get_user__id()
 $modifier    = $asset->get_modifier()

 # Version information
 $vers        = $asset->get_version();
 $vers_id     = $asset->get_version_id();
 $current     = $asset->get_current_version();
 $checked_out = $asset->get_checked_out()

 # Expire Data Information
 $asset       = $asset->set_expire_date($date)
 $expire_date = $asset->get_expire_date()

 # Desk stamp information
 ($desk_stamp_list || @desk_stamps) = $asset->get_desk_stamps()
 $desk_stamp                        = $asset->get_current_desk()
 $asset                             = $asset->set_current_desk($desk_stamp)

 # Workflow methods.
 $id    = $asset->get_workflow_id;
 $obj   = $asset->get_workflow_object;
 $asset = $asset->set_workflow_id($id);

 # Access note information
 $asset                 = $asset->add_note($note)
 ($note_list || @notes) = $asset->get_notes()

 # Access active status
 $asset            = $asset->deactivate()
 $asset            = $asset->activate()
 ($asset || undef) = $asset->is_active()

 $asset = $asset->save()

 # returns all the groups this is a member of
 ($grps || @grps) = $asset->get_grp_ids()


=head1 DESCRIPTION

This has changed, it will need to be updated in a bit

=cut

#==============================================================================#
# Dependencies                         #
#======================================#

#--------------------------------------#
# Standard Dependencies

use strict;

#--------------------------------------#
# Programatic Dependencies

use Bric::Util::DBI qw(:all);
use Bric::Util::Grp::AssetVersion;
use Bric::Util::Time qw(:all);
use Bric::Util::Fault qw(:all);
use Bric::Util::Trans::FS;
use Bric::Util::Grp::Formatting;
use Bric::Biz::AssetType;
use Bric::Biz::Category;
use Bric::Biz::OutputChannel;
use Bric::Util::Attribute::Formatting;

#==============================================================================#
# Inheritance                          #
#======================================#

use base qw( Bric::Biz::Asset );

#=============================================================================#
# Function Prototypes                  #
#======================================#
# None

#==============================================================================#
# Constants                            #
#======================================#

use constant DEBUG => 0;
use constant ELEMENT_TEMPLATE => 1;
use constant CATEGORY_TEMPLATE => 2;
use constant UTILITY_TEMPLATE => 3;

# constants for the Database
use constant TABLE      => 'formatting';
use constant VERSION_TABLE => 'formatting_instance';
use constant ID_COL => 'f.id';
use constant COLS       => qw( name
                               priority
                               description
                               usr__id
                               output_channel__id
                               tplate_type
                               element__id
                               category__id
                               file_name
                               current_version
                               published_version
                               deploy_status
                               deploy_date
                               expire_date
                               workflow__id
                               desk__id
                               active
                               site__id);

use constant VERSION_COLS => qw( formatting__id
                                 version
                                 usr__id
                                 data
                                 checked_out);

use constant FIELDS     => qw( name
                               priority
                               description
                               user__id
                               output_channel__id
                               tplate_type
                               element__id
                               category_id
                               file_name
                               current_version
                               published_version
                               deploy_status
                               deploy_date
                               expire_date
                               workflow_id
                               desk_id
                               _active
                               site_id);

use constant VERSION_FIELDS => qw( id
                                   version
                                   modifier
                                   data
                                   checked_out);

use constant GROUP_PACKAGE => 'Bric::Util::Grp::Formatting';
use constant INSTANCE_GROUP_ID => 33;

use constant CAN_DO_LIST_IDS => 1;
use constant CAN_DO_LIST => 1;
use constant CAN_DO_LOOKUP => 1;

# relations to loop through in the big query
use constant RELATIONS => [qw( formatting category desk workflow )];

use constant RELATION_TABLES =>
    {
        formatting => 'formatting_member fm',
        category   => 'category_member cm',
        desk       => 'desk_member dm',
        workflow   => 'workflow_member wm',
    };

use constant RELATION_JOINS =>
    {
        formatting      => 'fm.object_id = f.id '
                         . 'AND m.id = fm.member__id '
                         . 'AND m.active = 1',
        category        => 'cm.object_id = f.category__id '
                         . 'AND m.id = cm.member__id '
                         . 'AND m.active = 1',
        desk            => 'dm.object_id = f.desk__id '
                         . 'AND m.id = dm.member__id '
                         . 'AND m.active = 1',
        workflow        => 'wm.object_id = f.workflow__id '
                         . 'AND m.id = wm.member__id '
                         . 'AND m.active = 1',
    };

# the mapping for building up the where clause based on params
use constant WHERE => 'f.id = i.formatting__id';

use constant COLUMNS => join(', f.', 'f.id', COLS) . ', ' 
            . join(', i.', 'i.id AS version_id', VERSION_COLS) . ', m.grp__id';

use constant OBJECT_SELECT_COLUMN_NUMBER => scalar COLS + 1;

# param mappings for the big select statement
use constant FROM => VERSION_TABLE . ' i, member m';

use constant PARAM_FROM_MAP =>
    {
       category_uri       =>  'category c',
       simple             =>  TABLE . ' f',
       _not_simple        =>  TABLE . ' f',
       grp_id             =>  'member m2, formatting_member fm2'

    };

use constant PARAM_WHERE_MAP =>
    {
      id                    => 'f.id = ?',
      active                => 'f.active = ?',
      inactive              => 'f.active = ?',
      site_id               => 'f.site__id = ?',
      no_site_id            => 'f.site__id <> ?',
      workflow__id          => 'f.workflow__id = ?',
      _null_workflow__id    => 'f.workflow__id IS NULL',
      element__id           => 'f.element__id = ?',
      output_channel__id    => 'f.output_channel__id = ?',
      priority              => 'f.priority = ?',
      deploy_status         => 'f.deploy_status = ?',
      deploy_date_start     => 'f.deploy_date >= ?',
      deploy_date_end       => 'f.deploy_date <= ?',
      expire_date_start     => 'f.expire_date >= ?',
      expire_date_end       => 'f.expire_date <= ?',
      desk_id               => 'f.desk_id = ?',
      name                  => 'LOWER(f.name) LIKE LOWER(?)',
      file_name             => 'LOWER(f.file_name) LIKE LOWER(?)',
      title                 => 'LOWER(f.name) LIKE LOWER(?)',
      description           => 'LOWER(f.description) LIKE LOWER(?)',
      version               => 'i.version = ?',
      user__id              => 'i.usr__id = ?',
      _checked_in_or_out    => 'i.checked_out = '
                             . '( SELECT max(checked_out) '
                             . 'FROM formatting_instance '
                             . 'WHERE version = i.version )',
      _checked_out          => 'i.checked_out = ?',
      category_id           => 'f.category__id = ?',
      category_uri          => 'f.category__id = c.id AND '
                             . 'LOWER(c.uri) LIKE LOWER(?))',
      _no_return_versions   => 'f.current_version = i.version',
      grp_id                => 'm2.active = 1 AND '
                             . 'm2.grp__id = ? AND '
                             . 'f.id = fm2.object_id AND '
                             . 'fm2.member__id = m2.id',
      simple                => '(LOWER(f.name) LIKE ? OR '
                             . 'LOWER(f.file_name) LIKE ?)',
    };

use constant PARAM_ORDER_MAP =>
    {
      active              => 'active',
      inactive            => 'active',
      site_id             => 'site__id',
      workflow__id        => 'workflow__id',
      element__id         => 'element__id',
      output_channel__id  => 'output_channel__id',
      priority            => 'priority',
      deploy_status       => 'deploy_status',
      deploy_date         => 'deploy_date',
      expire_date         => 'expire_date',
      name                => 'name',
      title               => 'name',
      description         => 'description',
      version             => 'version',
      version_id          => 'version_id',
      user__id            => 'usr__id',
      _checked_out        => 'checked_out',
      category_id         => 'category_id',
      category_uri        => 'uri',
      return_versions     => 'version',
    };

use constant DEFAULT_ORDER => 'deploy_date';

#==============================================================================#
# Fields                               #
#======================================#

#--------------------------------------#
# Public Class Fields

# None

#--------------------------------------#
# Private Class Fields
my ($meths, @ord, $set_elem, $set_cat, $set_util);
# None

#--------------------------------------#
# Instance Fields

BEGIN {
        Bric::register_fields
            ({
              # Public Fields

              # the output channel that this is associated with
              output_channel__id  => Bric::FIELD_READ,

              # The type of template it is.
              tplate_type         => Bric::FIELD_READ,

              # the asset type that this formats
              element__id         => Bric::FIELD_READ,

              # the category that this is associated with
              category_id         => Bric::FIELD_READ,

              # the file name as set by the burn system when deployed
              file_name           => Bric::FIELD_READ,

              # Users will insert data into this field and then save will
              # populate the _data_oid field for DB insertion.
              data                => Bric::FIELD_RDWR,

              deploy_status       => Bric::FIELD_RDWR,
              deploy_date         => Bric::FIELD_RDWR,


              # Private Fields
              _active             => Bric::FIELD_NONE,
              _output_channel_obj => Bric::FIELD_NONE,
              _element_obj        => Bric::FIELD_NONE,
              _category_obj       => Bric::FIELD_NONE,
              _revert_obj         => Bric::FIELD_NONE
             });
}

#==============================================================================#


=head1 INTERFACE

=head2 Constructors

=over 4

=cut

#--------------------------------------#
# Constructors

#------------------------------------------------------------------------------#

=item $fa = Bric::Biz::Asset::Formatting->new( $initial_state )

Constructs a new template.

Supported Keys:

=over 4

=item *

description

=item *

data

=item *

deploy_date

=item *

expire_date

=item *

workflow_id

=item *

output_channel - Required unless output channel id passed

=item *

output_channel__id - Required unless output channel object passed

=item *

tplate_type - The type of template it is.

=item *

name - The name of the template. Only used if tplate_type is set to
UTILITY_TEMPLATE.

=item *

element - the at object

=item *

element__id - the id of the asset type

=item *

category - the category object

=item *

category__id - the category id

=item *

file_type - the type of the template file - this will be used as the
extension for the file_name derived from the element name.  Currently
supported file_type values are 'mc', 'pl' and 'tmpl'.

=back

B<Throws:>

=over 4

=item *

Missing required output channel parameter.

=item *

Missing required parameter 'element' or 'element__id'.

=item *

Invalid file_type parameter.

=item *

Missing required parameter 'name'

=item *

Invalid tplate_type parameter.

=item *

Missing required parameter 'category' or 'category_id'.

=item *

The template already exists in the output channel.

=back

B<Side Effects:> NONE.

B<Notes:> NONE.

=cut

sub new {
    my ($class, $init) = @_;
    my $self = bless {}, $class;

    # set active unless we we passed another value
    $init->{_active} = exists $init->{active} ?
      delete $init->{active} ? 1 : 0 : 1;

    $init->{modifier} = $init->{user__id};
    $init->{checked_out} = 1;
    $init->{deploy_status} = 0;
    $init->{priority} ||= 3;

    # file type defaults to 'mc'
    $init->{file_type} ||= 'mc';

    # Set the site ID and the group IDs.
    throw_dp "Cannot create an asset without a site" unless $init->{site_id};
    $init->{grp_ids} = [$init->{site_id}, $self->INSTANCE_GROUP_ID];

    # Check for required output_channel__id.
    die Bric::Util::Fault::Exception::DP->new
      ({ msg => 'Missing required output channel parameter' })
      unless defined $init->{'output_channel'}
        || defined $init->{'output_channel__id'};

    my $name;
    if (my $t = $init->{tplate_type}) {
        # The tplate_type parameter has been passed. Check it out.
        if ($t == ELEMENT_TEMPLATE) {
            # It's an element template. Get the name from the element object.
            $name = $set_elem->($init);
        } elsif ($t == CATEGORY_TEMPLATE) {
            # It's a category template. Set the name based on the file type.
            $name = $set_cat->($init);
        } elsif ($t == UTILITY_TEMPLATE) {
            $name = $set_util->($init);
        } else {
            die Bric::Util::Fault::Exception::DP->new
              ({ msg => "Invalid tplate_type parameter '$t'"});
        }
    } else {
        # No tplate_type name argument. So figure it out based on context.
        if ($init->{element} or defined $init->{element__id}) {
            # It's an element template. Get the element info.
            $init->{tplate_type} = ELEMENT_TEMPLATE;
            $name = $set_elem->($init);
        } elsif ($init->{name}) {
            # It's a utility template. Set up the name from the name parameter.
            $init->{tplate_type} = UTILITY_TEMPLATE;
            $name = $set_util->($init);
        } else {
            # It's a category template. Get set up the file name.
            $init->{tplate_type} = CATEGORY_TEMPLATE;
            $name = $set_cat->($init);
        }
    }

    $init->{output_channel__id} = $init->{output_channel}->get_id
      if defined $init->{output_channel};

    if ($init->{category}) {
        $init->{category_id} = $init->{category}->get_id;
    } elsif (defined $init->{category_id}) {
        $init->{category} =
          Bric::Biz::Category->lookup({ id => $init->{category_id} });
    } else {
        die Bric::Util::Fault::Exception::DP->new
          ({ msg => "Missing required parameter 'category' or 'category_id'"});
    }
    my $cat = $init->{category};

    @{$init}{qw(version current_version name)} = (0, 0, $name);
    $self->SUPER::new($init);

    # construct the file name now that the object is in place
    $self->_set(['file_name'],
                [ $self->_build_file_name($init->{file_type}, $name, $cat,
                                          $init->{output_channel__id}) ]);
    return $self;
}

################################################################################

=item $formatting = Bric::Biz::Formatting->lookup( $param )

Returns an object that matches the parameters

Suported Keys

=over 4

=item id

A formatting asset ID.

=item version

Pass to request a specific version otherwise the most current will be
returned.

=back

B<Throws:>

NONE

B<Side Effects:>

NONE

B<Notes:>

Inherited from Bric::Biz::Asset.

=cut

################################################################################

=item ($fa_list || @fas) = Bric::Biz::Asset::Formatting->list( $criteria )

This will return a list of blessed objects that match the defined criteria

Supported Keys:

=over 4

=item *

active - defaults to true

=item *

user__id - if defined will return the versions checked out to the user with
this id. Otherwise , unless C<checked_out> is passed, it will return the most
current non-checked out versions.

=item *

checked_out - Indicates whether to list templates that are checked out or
not. If "0", then only non-checked out templates will be returned. If "1",
then only checked-out templates will be returned. If "all", then the
checked_out attributed will be ignored (unless the C<user__id> parameter is
passed).

=item *

return_versions - will return all the versions of the given templates

=item *

id

=item *

workflow__id

=item *

output_channel__id

=item *

tplate_type

=item *

element__id

=item *

category__id

=item *

name

=item *

file_name

=item *

deploy_date_start

=item *

deploy_date_stop

=item *

expire_date_start

=item *

expire_date_stop

=item *

simple - a single OR search that hits name and filename

=back

B<Throws:>

NONE

B<Side Effects:>

NONE

B<Notes:>

Inherited from Bric::Biz::Asset.

=cut

#--------------------------------------#

=back

=head2 Destructors

=over 4

=item $template->DESTROY

Dummy method to prevent wasting time trying to AUTOLOAD DESTROY.

=back

=cut

sub DESTROY {
        # This method should be here even if its empty so that we don't waste time
        # making Bricolage's autoload method try to find it.
}

#--------------------------------------#

=head2 Public Class Methods

=over 4

=item ($ids || @ids) = Bric::Biz::Asset::Formatting->list_ids($param)

Returns a list of ids that match the given parameters. See the C<list()>
method for supported keys in the C<$param> hash reference.

B<Throws:>

NONE

B<Side Effects:>

NONE

B<Notes:>

Inherited from Bric::Biz::Asset.

=cut


################################################################################

=item my $key_name = Bric::Biz::Asset::Formatting->key_name()

Returns the key name of this class.

B<Throws:> 

NONE

B<Side Effects:> 

NONE

B<Notes:> 

NONE

=cut

sub key_name { 'formatting' }

################################################################################

=item $meths = Bric::Biz::Asset::Formatting->my_meths

=item (@meths || $meths_aref) = Bric::Biz::Asset::Formattiong->my_meths(TRUE)

=item my (@meths || $meths_aref) = Bric::Biz:::Asset::Formatting->my_meths(0, TRUE)

Returns an anonymous hash of introspection data for this object. If called
with a true argument, it will return an ordered list or anonymous array of
introspection data. If a second true argument is passed instead of a first,
then a list or anonymous array of introspection data will be returned for
properties that uniquely identify an object (excluding C<id>, which is
assumed).

Each hash key is the name of a property or attribute of the object. The value
for a hash key is another anonymous hash containing the following keys:

=over 4

=item name

The name of the property or attribute. Is the same as the hash key when an
anonymous hash is returned.

=item disp

The display name of the property or attribute.

=item get_meth

A reference to the method that will retrieve the value of the property or
attribute.

=item get_args

An anonymous array of arguments to pass to a call to get_meth in order to
retrieve the value of the property or attribute.

=item set_meth

A reference to the method that will set the value of the property or
attribute.

=item set_args

An anonymous array of arguments to pass to a call to set_meth in order to set
the value of the property or attribute.

=item type

The type of value the property or attribute contains. There are only three
types:

=over 4

=item short

=item date

=item blob

=back

=item len

If the value is a 'short' value, this hash key contains the length of the
field.

=item search

The property is searchable via the list() and list_ids() methods.

=item req

The property or attribute is required.

=item props

An anonymous hash of properties used to display the property or
attribute. Possible keys include:

=over 4

=item type

The display field type. Possible values are

=over 4

=item text

=item textarea

=item password

=item hidden

=item radio

=item checkbox

=item select

=back

=item length

The Length, in letters, to display a text or password field.

=item maxlength

The maximum length of the property or value - usually defined by the SQL DDL.

=back

=item rows

The number of rows to format in a textarea field.

=item cols

The number of columns to format in a textarea field.

=item vals

An anonymous hash of key/value pairs reprsenting the values and display names
to use in a select list.

=back

B<Throws:> NONE.

B<Side Effects:> NONE.

B<Notes:> NONE.

=cut

sub my_meths {
    my ($pkg, $ord, $ident) = @_;
    return if $ident;

    # Return 'em if we got em.
    return !$ord ? $meths : wantarray ? @{$meths}{@ord} : [@{$meths}{@ord}]
      if $meths;

    # We don't got 'em. So get 'em!
    foreach my $meth (__PACKAGE__->SUPER::my_meths(1)) {
        $meths->{$meth->{name}} = $meth;
        push @ord, $meth->{name};
    }
    push @ord, qw(file_name deploy_date output_channel tplate_type category
                  category_name), pop @ord;

    $meths->{file_name} = {
                              name     => 'file_name',
                              get_meth => sub { shift->get_file_name(@_) },
                              get_args => [],
                              set_meth => sub { shift->set_file_name(@_) },
                              set_args => [],
                              disp     => 'File Name',
                              len      => 256,
                              req      => 0,
                              type     => 'short',
                              props    => {   type       => 'text',
                                              length     => 32,
                                              maxlength => 256
                                          }
                             };
    $meths->{deploy_date} = {
                              name     => 'deploy_date',
                              get_meth => sub { shift->get_deploy_date(@_) },
                              get_args => [],
                              set_meth => sub { shift->set_deploy_date(@_) },
                              set_args => [],
                              disp     => 'Deploy Date',
                              len      => 64,
                              req      => 0,
                              type     => 'short',
                              props    => { type => 'date' }
                             };
    $meths->{output_channel} =  {
                              name     => 'output_channel',
                              get_meth => sub { shift->get_output_channel(@_) },
                              get_args => [],
                              set_meth => sub { shift->set_output_channel(@_) },
                              set_args => [],
                              disp     => 'Output Channel',
                              len      => 64,
                              req      => 0,
                              type     => 'short',
                             };

    $meths->{tplate_type} =  {
                            name     => 'tplate_type',
                            get_meth => sub { shift->get_tplate_type(@_) },
                            get_args => [],
                            disp     => 'Template Type',
                            len      => 1,
                            req      => 1,
                            type     => 'short',
                            props    => { type => 'select',
                                          vals => [[ &ELEMENT_TEMPLATE =>
                                                       'Element'],
                                                   [ &CATEGORY_TEMPLATE =>
                                                       'Category'],
                                                   [ &UTILITY_TEMPLATE =>
                                                       'Utility'],
                                                  ]
                                        }
                           };

    $meths->{output_channel_name} = {
                          get_meth => sub { shift->get_output_channel_name(@_) },
                          get_args => [],
                          name     => 'output_channel_name',
                          disp     => 'Output Channel',
                          len      => 64,
                          req      => 1,
                          type     => 'short',
                         };

    $meths->{category} = {
                          get_meth => sub { shift->get_category(@_) },
                          get_args => [],
                          set_meth => sub { shift->set_category(@_) },
                          set_args => [],
                          name     => 'category',
                          disp     => 'Category',
                          len      => 64,
                          req      => 1,
                          type     => 'short',
                         };

    $meths->{category_name} = {
                          get_meth => sub { shift->get_category(@_)->get_name },
                          get_args => [],
                          name     => 'category_name',
                          disp     => 'Category',
                          len      => 64,
                          req      => 1,
                          type     => 'short',
                         };

    return !$ord ? $meths : wantarray ? @{$meths}{@ord} : [@{$meths}{@ord}];
}

################################################################################

=back

=head2 Public Instance Methods

=over 4

=item $template = $template->set_deploy_date($date)

=item $template = $template->set_cover_date($date)

Sets the deployment date for this template

B<Throws:>

NONE

B<Side Effects:>

NONE

B<Notes:>

NONE

=cut

sub set_deploy_date {
    my $self = shift;
    my $date = db_date(shift);
    my $deploy_date = $self->_get('deploy_date');

    unless (defined $deploy_date and $date eq $deploy_date) {
        $self->_set(['deploy_date'], [$date]);
    }

    return $self;
}

*set_cover_date = *set_deploy_date;

################################################################################

=item $date = $template->get_deploy_date()

=item $date = $template->get_cover_date()

Returns the deploy date set upon this template

B<Throws:>

NONE

B<Side Effects:>

NONE

B<Notes:>

NONE

=cut

sub get_deploy_date { local_date($_[0]->_get('deploy_date'), $_[1]) }

*get_cover_date = *get_deploy_date;

################################################################################

=item $status = $template->get_deploy_status()

=item $template = $template->get_publish_status()

Returns the deploy status of the formatting asset

B<Throws:>

NONE

B<Side Effects:>

NONE

B<Notes:>

this will return the deploy date

=cut

sub get_publish_status { $_[0]->_get('deploy_status') }

################################################################################

=item $template = $template->set_deploy_status()

=item $template = $template->set_publish_status()

sets the deploy status for this template

B<Throws:>

NONE

B<Side Effect:>

NONE

B<Notes:>

This is really the deploy date

=cut

sub set_publish_status {
    my $self = shift;
    my ($status) = @_;

    if ($status ne $self->get_deploy_status) {
        $self->set_deploy_status($status);
    }

    return $self;
}

################################################################################

=item $uri = $template->get_uri

Returns the URI for the template. This differs from the file_name in that the
latter uses the semantics of your local file system.w

B<Throws:>

NONE

B<Side Effects:>

NONE

B<Notes:>

NONE

=cut

sub get_uri { Bric::Util::Trans::FS->dir_to_uri($_[0]->get_file_name) }

################################################################################

=item $file_name = $template->get_file_name()

Returns the file path of this template.

B<Throws:>

NONE

B<Side Effects:>

NONE

B<Notes:>

NONE

=cut

################################################################################

=item $name = $template->get_output_channel_name;

Return the name of the output channel.

B<Throws:>

NONE

B<Side Effects:>

NONE

B<Notes:>

NONE

=cut

sub get_output_channel_name {
    my $self = shift;
    my $oc_obj = $self->_get_output_channel_object;

    return unless $oc_obj;

    return $oc_obj->get_name;
}

################################################################################

=item $name = $template->get_output_channel;

Return the output channel associated with this Formatting asset.

B<Throws:>

NONE

B<Side Effects:>

NONE

B<Notes:>

NONE

=cut

sub get_output_channel {
    my $self = shift;
    my $oc_obj = $self->_get_output_channel_object;

    return $oc_obj;
}

##############################################################################

=item my $tplate_type_string = $template->get_tplate_type_string

Returns a the stringified name of the template type attribute.

B<Throws:> NONE.

B<Side Effects:> NONE.

B<Notes:> NONE.

=cut

my %tplate_type_strings = ( &ELEMENT_TEMPLATE => 'Element Template',
                            &CATEGORY_TEMPLATE => 'Category Template',
                            &UTILITY_TEMPLATE => 'Utility Template'
                          );

sub get_tplate_type_string {
    $tplate_type_strings{$_[0]->_get('tplate_type') }
}

################################################################################

=item $name = $template->get_element_name;

Return the name of the AssetType associated with this object.

B<Throws:>

NONE

B<Side Effects:>

NONE

B<Notes:>

NONE

=cut


sub get_element_name {
    my $self = shift;
    my $at_obj = $self->_get_element_object;
    return unless $at_obj;
    return $at_obj->get_key_name;
}

################################################################################

=item $at_obj = $template->get_element

Return the AssetType object for this formatting asset.

B<Throws:>

NONE

B<Side Effects:>

NONE

B<Notes:>

NONE

=cut

sub get_element {
    my $self = shift;
    my $at_obj = $self->_get_element_object;

    return $at_obj;
}

################################################################################

=item $fa = $fa->set_category_id($id)

Sets the category id for this formatting asset

B<Throws:>

=over 4

=item *

The template already exists in the output channel.

=back

B<Side Effects:>

NONE

B<Notes:>

NONE

=cut

sub set_category_id {
    my ($self, $id) = @_;

    if ($id != $self->get_category_id) {
        $self->_set(['category_id','_category_obj'], [$id, undef]);
        $self->_set(['file_name'], [$self->_build_file_name]);
    }

    return $self;
}


################################################################################

=item $fa = $fa->get_cagetory_id

Get the category ID for this formatting asset.

B<Throws:>

NONE

B<Side Effects:>

NONE

B<Notes:>

NONE

=cut

################################################################################

=item $fa = $fa->get_category

Returns the category object that has been associated with this formatting asset.

B<Throws:>

NONE

B<Side Effects:>

NONE

B<Notes:>

NONE

=cut

sub get_category {
        my ($self) = @_;

        return $self->_get_category_object();
}

################################################################################

=item $fa = $fa->get_cagetory_path

Returns the path from the category

B<Throws:>

NONE

B<Side Effects:>

NONE

B<Notes:>

NONE

=cut

sub get_category_path {
        my ($self) = @_;

        my $cat = $self->_get_category_object || return;

        return $cat->ancestry_path;
}

################################################################################

=item $fa = $fa->get_cagetory_name

Get the category name of the category object associated with this
formatting asset.

B<Throws:>

NONE

B<Side Effects:>

NONE

B<Notes:>

NONE

=cut

sub get_category_name {
    my ($self) = @_;

    my $cat = $self->_get_category_object || return;

    return $cat->get_name;
}

################################################################################

=item $template = $template->set_data( $data )

Set the main data for the formatting asset.   In future incarnations 
there might be more data points that surround this, but not for now.

B<Throws:>

NONE

B<Side Effects:>

NONE

B<Notes:>

NONE

=cut

################################################################################

=item $data = $template->get_data()

Returns the chunk of text that makes up this template.

B<Throws:>

NONE

B<Side Effects:>

NONE

B<Notes:>

NONE

=cut

################################################################################

=item $format = $format->checkout($param);

This will create a flag to add a new record to the instance table

B<Throws:>

NONE

B<Side Effects:>

NONE

B<Notes:>

NONE

=cut

sub checkout {
        my ($self, $param) = @_;

        # make sure that this version is the most current
        unless ($self->_get('version') == $self->_get('current_version') ) {
                die Bric::Util::Fault::Exception::GEN->new( { msg => 
                                "Unable to checkout old_versions" });
        }
        # Make sure that the object is not already checked out
        if (defined $self->_get('user__id')) {
                die Bric::Util::Fault::Exception::GEN->new( {
                        msg => "Already Checked Out" });
        }
        unless (defined $param->{'user__id'}) {
                die Bric::Util::Fault::Exception::GEN->new( { msg =>
                        "Must be checked out to users" });
        }       

        $self->_set({'user__id'    => $param->{'user__id'} ,
                     'modifier'    => $param->{'user__id'},
                     'version_id'  => undef,
                     'checked_out' => 1
                    });

        return $self;
}

################################################################################

=item ($fa || undef) = $fa->is_current()

Return whether this is the most current version or not.

B<Throws:>

NONE

B<Side Effects:>

NONE

B<Notes:>

NONE

=cut

sub is_current {
    my ($self) = @_;

    return ($self->_get('version') == $self->_get('current_version'))
                ? $self : undef;
}

#------------------------------------------------------------------------------#

=item $fa = $fa->cancel()

This cancles a checkout.   This will delete the record from the 
database

B<Throws:>

NONE

B<Side Effects:>

NONE

B<Notes:>

NONE

=cut

sub cancel {
    my ($self) = @_;
    my $dirty = $self->_get__dirty;

    if (not defined $self->get_user__id) {
        # this is not checked out, it can not be deleted
        my $msg = 'Cannot cancel an asset that is not checked out';
        die Bric::Util::Fault::Exception::AP->new({'msg' => $msg});
    }

    $self->_set(['_cancel'], [1]);
    # Restore the original dirty value.
    $self->_set__dirty($dirty);

    return $self;
}

################################################################################

=item $fa = $fa->revert()

This will take an older version and copy its data to this version

B<Throws:>

NONE

B<Side Effects:>

NONE

B<Notes:>

NONE

=cut


sub revert {
        my ($self, $version) = @_;

        if (!$self->_get('checked_out')) {
                die Bric::Util::Fault::Exception::GEN->new( { 
                        msg => "May not revert a non checked out version" });
        }

        my @prior_versions = __PACKAGE__->list( {
                        id                              => $self->_get_id(),
                        return_versions => 1
                });

        my $revert_obj; 
        foreach (@prior_versions) {
                if ($_->get_version == $version) {
                        $revert_obj = $_;
                }
        }

        unless ($revert_obj) {
                die Bric::Util::Fault::Exception::GEN->new( {
                        msg => "The requested version does not exist"
                });
        }

        $self->_set(['data'], [$revert_obj->get_data]);

        return $self;
}

################################################################################

=item $fa = $fa->save()

this will update or create a record in the database

B<Throws:>

NONE

B<Side Effects:>

NONE

B<Notes:>

NONE

=cut

sub save {
    my ($self) = @_;

    # Handle a cancel.
    my ($id, $vid, $cancel, $ver) =
      $self->_get(qw(id version_id _cancel version));

    # Only update/insert this object if some of our fields are dirty.
    if ($self->_get__dirty) {
        if ($self->get_id) {
            # make any necessary updates to the Main table
            $self->_update_formatting();

            # Update or insert depending on if we have an ID.
            if ($self->get_version_id) {
                if ($cancel) {
                    if (defined $id and defined $vid) {
                        $self->_delete_instance();
                        $self->_delete_formatting() if $ver == 0;
                        $self->_set(['_cancel'], [undef]);
                    }
                    return $self;
                }
                $self->_update_instance();
            } else {
                $self->_insert_instance();
            }
        } else {
            # This is Brand new insert both Tables
            $self->_insert_formatting();
            $self->_insert_instance();
        }
    }

    # Call the parents save method
    $self->SUPER::save();

    $self->_set__dirty(0);

    return $self;
}


#=============================================================================#

=back

=head2 PRIVATE

=over 4


################################################################################

=back

=head2 Private Instance Methods

=over 4

=item $oc_obj = $self->_get_output_channel_object()

Returns the output channel object associated with this formatting object

B<Throws:>

NONE

B<Side Effects:>

NONE

B<Notes:>

NONE

=cut

sub _get_output_channel_object {
    my $self = shift;
    my $dirty = $self->_get__dirty;
    my ($oc_id, $oc_obj) = $self->_get('output_channel__id',
                                       '_output_channel_obj');

    return unless $oc_id;

    unless ($oc_obj) {
        $oc_obj = Bric::Biz::OutputChannel->lookup({'id' => $oc_id});
        
        $self->_set(['_output_channel_obj'], [$oc_obj]);

        # Restore the original dirty value.
        $self->_set__dirty($dirty);
    }

    return $oc_obj;
}

################################################################################

=item $at_obj = $self->_get_element_object()

Returns the asset type object that was associated with this formatting asset.

B<Throws:>

NONE

B<Side Effects:>

NONE

B<Notes:>

NONE

=cut

sub _get_element_object {
    my $self = shift;
    my $dirty = $self->_get__dirty;
    my ($at_id, $at_obj) = $self->_get('element__id', '_element_obj');

    return unless $at_id;

    unless ($at_obj) {
        $at_obj = Bric::Biz::AssetType->lookup({'id' => $at_id});
        
        $self->_set(['_element_obj'], [$at_obj]);

        # Restore the original dirty value.
        $self->_set__dirty($dirty);
    }

    return $at_obj;
}

################################################################################

=item $cat_obj = $self->_get_category_object()

Returns the category object that this is associated with

B<Throws:>

NONE

B<Side Effects:>

NONE

B<Notes:>

NONE

=cut

sub _get_category_object {
    my $self = shift;
    my $dirty = $self->_get__dirty;
    my ($cat_id, $cat_obj) = $self->_get('category_id', '_category_obj');

    return unless defined $cat_id;

    unless ($cat_obj) {
        $cat_obj = Bric::Biz::Category->lookup({id => $cat_id});
        $self->_set(['_category_obj'], [$cat_obj]);

        # Restore the original dirty value.
        $self->_set__dirty($dirty);
    }

    return $cat_obj;
}

################################################################################

=item $attr_obj = $self->_get_attribute_object()

Returns the attribute object that is associated with this formatting object

B<Throws:>

NONE

B<Side Effects:>

NONE

B<Notes:>

NONE

=cut

sub _get_attribute_object {
    my ($self) = @_;
    my $dirty    = $self->_get__dirty;
    my $attr_obj = $self->_get('_attribute_object');

    unless (defined $attr_obj) {
        # Let's Create a new one if one does not exist
        $attr_obj = Bric::Util::Attribute::Formatting->new({id => $self->get_id});
        $self->_set(['_attribute_object'], [$attr_obj]);

        # Restore the original dirty value.
        $self->_set__dirty($dirty);
    }

    return $attr_obj;
}

################################################################################

=item $self = $self->_insert_formatting();

Inserts a row into the formatting table that represents a new formatting Asset.

B<Throws:>

NONE

B<Side Effects:>

NONE

B<Notes:>

NONE

=cut

sub _insert_formatting {
        my ($self) = @_;

        my $sql = 'INSERT INTO '. TABLE .' (id,'.join(',', COLS).') '.
                  "VALUES (${\next_key(TABLE)},".join(',', ('?') x COLS).')';

        my $sth = prepare_c($sql, undef, DEBUG);
        execute($sth, $self->_get(FIELDS));

        $self->_set(['id'], [last_key(TABLE)]);

        # And finally, register this person in the "All Templates" group.
        $self->register_instance(INSTANCE_GROUP_ID, GROUP_PACKAGE);

        return $self;
}

################################################################################

=item $self = $self->_insert_instance()

Inserts a row associated with an instance of a formatting asset

B<Throws:>

NONE

B<Side Effects:>

NONE

B<Notes:>

NONE

=cut

sub _insert_instance {
        my ($self) = @_;

        my $sql = 'INSERT INTO '. VERSION_TABLE . 
                                ' (id, '.join(', ', VERSION_COLS) .') '.
                                "VALUES (${\next_key(VERSION_TABLE)}, " . 
                                        join(',',('?') x VERSION_COLS) . ')';

        my $sth = prepare_c($sql, undef, DEBUG);
        execute($sth, $self->_get(VERSION_FIELDS));

        $self->_set(['version_id'], [last_key(VERSION_TABLE)]);

        return $self;
}

################################################################################

=item $self = $self->_update_formatting()

Updates the formatting table

B<Throws:>

NONE

B<Side Effects:>

NONE

B<Notes:>

NONE

=cut

sub _update_formatting {
        my ($self) = @_;

        my $sql = 'UPDATE ' . TABLE .
                  ' SET ' . join(', ', map {"$_=?" } COLS) .
                  ' WHERE id=? ';

        my $sth = prepare_c($sql, undef, DEBUG);

        execute($sth, $self->_get(FIELDS), $self->_get('id'));

        return $self;
}

################################################################################

=item $self = $self->_update_instance()

Updates the row related to the instance of the formatting asset

B<Throws:>

NONE

B<Side Effects:>

NONE

B<Notes:>

NONE

=cut

sub _update_instance {
        my ($self) = @_;

        my $sql = 'UPDATE ' . VERSION_TABLE .
                                ' SET ' . join(', ', map {"$_=?" } VERSION_COLS) .
                                ' WHERE id=? ';

        my $sth = prepare_c($sql, undef, DEBUG);

        execute($sth, $self->_get(VERSION_FIELDS), $self->get_version_id);

        return $self;
}

################################################################################

=item $self = $self->_delete_formatting()

Removes the row associated with this formatting asset from the database

B<Throws:>

NONE

B<Side Effects:>

NONE

B<Notes:>

NONE

=cut

sub _delete_formatting {
        my ($self) = @_;

        my $sql = 'DELETE FROM ' . TABLE . ' WHERE id=?';

        my $sth = prepare_c($sql, undef, DEBUG);

        execute($sth, $self->get_id);

        return $self;
}

################################################################################

=item $self = $self->_delete_instance()

Removes the instance specific row from the database

B<Throws:>

NONE

B<Side Effects:>

NONE

B<Notes:>

NONE

=cut

sub _delete_instance {
    my ($self) = @_;
    my $sql = 'DELETE FROM ' . VERSION_TABLE . ' WHERE id=? ';
    my $sth = prepare_c($sql, undef, DEBUG);
    execute($sth, $self->_get('version_id'));
    return $self;
}

=item my $uri = $self->_build_file_name($file_type, $name, $cat);

Builds the file name for a template. If $file_type, $name, or $cat are not
passed, they'll be fetched (or for $file_type, computed) from $self.

B<Throws:>

=over 4

=item *

The template already exists in the output channel.

=back

B<Side Effects:> NONE.

B<Notes:> NONE.

=cut

sub _build_file_name {
    my ($self, $file_type, $name, $cat, $oc_id) = @_;

    # compute file_type from file_name if not set
    unless ($file_type) {
      my $old = $self->_get('file_name');
      if ($old =~ /autohandler$/) {
        $file_type = 'mc';
      } else {
        ($file_type) = $old =~ /\.(.+)$/;
      }
    }

    # Get the name and category object.
    $cat  ||= $self->_get_category_object
      or die Bric::Util::Fault::Exception::DP->new
      ({ msg => "Templates must be associated with a category" });
    $name ||= $self->_get('name');
    $oc_id ||= $self->_get('output_channel__id');

    # Mangle the file name.
    my $file = lc $name;
    $file    =~ y/a-z0-9/_/cs;
    $file   .= ".$file_type" unless $name eq 'autohandler';

    # Create the file name.
    my $fn = Bric::Util::Trans::FS->cat_dir(($cat ? $cat->ancestry_path : ()),
                                            $file);
    # Make sure that the filename isn't already in use for this output channel.
    my @existing;
    push @existing, $self->list_ids(
        { 
            file_name => $fn, 
            checked_out => 'all',
            output_channel__id => $oc_id 
        });
    push @existing, $self->list_ids(
        { 
            file_name => $fn, 
            checked_out => 'all',
            output_channel__id => $oc_id,
            active => 0,
        });
    die Bric::Util::Fault::Exception::DP->new
      ({ msg => "The template '$fn' already exists in output " .
      "channel '" . $self->get_output_channel_name . "'" })
      if @existing != 0;

    # If we get here, just return the file name.
    return $fn;
};

=back

=head2 Private Functions

=over 4

=item my $name = $set_elem->($init)

Sets the name of the template based on an element association.

B<Throws:>

=over 4

=item *

Missing required parameter 'element' or 'element__id'.

=back

B<Side Effects:> NONE.

B<Notes:> NONE.

=cut

$set_elem = sub {
    my $init = shift;

    if ($init->{element}) {
        $init->{element__id} = $init->{element}->get_id;
    } elsif (defined $init->{element__id}) {
        $init->{element} =
          Bric::Biz::AssetType->lookup({ id => $init->{element__id} });
    } else {
        die Bric::Util::Fault::Exception::DP->new
          ({ msg => "Missing required parameter 'element' or " .
             "'element__id'"});
    }

    return $init->{element}->get_key_name;
};

=item my $name = $set_cat->($init)

Sets the name of the template as a category template, based on the C<file_type>
parameter.

B<Throws:>

=over 4

=item *

Invalid file_type parameter.

=back

B<Side Effects:> NONE.

B<Notes:> NONE.

=cut

$set_cat = sub {
    my $init = shift;
    if ($init->{file_type} eq 'mc') {
        return 'autohandler';
    } elsif ($init->{file_type} eq 'pl' or
             $init->{file_type} eq 'tmpl') {
        return 'category';
    } else {
        die Bric::Util::Fault::Exception::DP->new
          ({ msg => "Invalid file_type parameter " .
                    "'$init->{file_type}'"});
    }
};

=item my $name = $set_util->($init)

Sets the name of the template as a utility template, based on the C<name>
parameter.

B<Throws:>

=over 4

=item *

Missing required parameter 'name'.

=back

B<Side Effects:> NONE.

B<Notes:> NONE.

=cut

$set_util = sub {
    my $init = shift;
    my $name = delete $init->{name}
      or die Bric::Util::Fault::Exception::DP->new
        ({ msg => "Missing required parameter 'name'"});
    return $name;
};

1;
__END__

=back

=head1 NOTES

NONE

=head1 AUTHOR

michael soderstrom - miraso@pacbell.net

=head1 SEE ALSO

L<Bric>, L<Bric::Biz::Asset>

=cut<|MERGE_RESOLUTION|>--- conflicted
+++ resolved
@@ -7,27 +7,15 @@
 
 =head1 VERSION
 
-<<<<<<< HEAD
-$Revision: 1.44 $
-
-=cut
-
-our $VERSION = (qw$Revision: 1.44 $ )[-1];
+$Revision: 1.45 $
+
+=cut
+
+our $VERSION = (qw$Revision: 1.45 $ )[-1];
 
 =head1 DATE
 
-$Date: 2003-03-19 06:49:17 $
-=======
-$Revision: 1.38.2.8 $
-
-=cut
-
-our $VERSION = (qw$Revision: 1.38.2.8 $ )[-1];
-
-=head1 DATE
-
-$Date: 2003-03-22 23:57:28 $
->>>>>>> 9d140649
+$Date: 2003-03-23 06:57:00 $
 
 =head1 SYNOPSIS
 
