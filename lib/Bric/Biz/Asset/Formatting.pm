--- conflicted
+++ resolved
@@ -182,15 +182,8 @@
                                  
 use constant VERSION_COLS => qw( formatting__id
                                  version
-<<<<<<< HEAD
-                                 checked_out );
-=======
-                                 usr__id
-                                 data
-                                 file_name
                                  note
                                  checked_out);
->>>>>>> 9d407b1c
 
 use constant FIELDS     => qw( name
                                priority
@@ -218,15 +211,8 @@
                                    
 use constant VERSION_FIELDS => qw( id
                                    version
-<<<<<<< HEAD
-                                   checked_out );
-=======
-                                   modifier
-                                   data
-                                   file_name
                                    note
                                    checked_out);
->>>>>>> 9d407b1c
 
 use constant GROUP_PACKAGE => 'Bric::Util::Grp::Formatting';
 use constant INSTANCE_GROUP_ID => 33;
@@ -263,7 +249,7 @@
     grp_id           =>  'member m2, formatting_member fm2',
     element_key_name => 'element e',
     site_id          => 'output_channel oc',
-    note             => 'formatting_instance fi2'
+    note             => 'formatting_version fv2'
 };
 
 PARAM_FROM_MAP->{simple} = PARAM_FROM_MAP->{_not_simple};
@@ -328,7 +314,7 @@
                            . 'fm2.member__id = m2.id',
     simple                => '(LOWER(f.name) LIKE LOWER(?) OR '
                            . 'LOWER(f.file_name) LIKE LOWER(?))',
-    note                  => 'fi2.formatting__id = f.id AND LOWER(fi2.note) LIKE LOWER(?)',
+    note                  => 'fv2.formatting__id = f.id AND LOWER(fv2.note) LIKE LOWER(?)',
 };
 
 use constant PARAM_ANYWHERE_MAP => {
@@ -342,8 +328,8 @@
                           'oc.site__id = ?' ],
     no_site_id       => [ 'f.output_channel__id = oc.id',
                           'oc.site__id <> ?' ],
-    note             => [ 'fi2.formatting__id = f.id',
-                          'LOWER(fi2.note) LIKE LOWER(?)'],
+    note             => [ 'fv2.formatting__id = f.id',
+                          'LOWER(fv2.note) LIKE LOWER(?)'],
 };
 
 use constant PARAM_ORDER_MAP => {
