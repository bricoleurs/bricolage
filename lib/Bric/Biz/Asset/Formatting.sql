-- Project: Bricolage
<<<<<<< HEAD
-- VERSION: $Revision: 1.5 $
--
-- $Date: 2002-09-26 00:04:22 $
=======
-- VERSION: $Revision: 1.4.4.1 $
--
-- $Date: 2002-09-24 02:46:02 $
>>>>>>> 93dbd8f6
-- Target DBMS: PostgreSQL 7.1.2
-- Author: Michael Soderstrom <miraso@pacbell.net>
--
-- The sql that will hold all the formatting asset information.
-- This replaces the Data, Container, Decorative Tables which 
-- were archectited away.

-- -----------------------------------------------------------------------------
-- Sequences

-- Unique ids for the formatting table
CREATE SEQUENCE seq_formatting START 1024;

CREATE SEQUENCE seq_formatting_instance START 1024;

-- Unique IDs for the story_member table
CREATE SEQUENCE seq_formatting_member START 1024;


-- Unique IDs for the attr_formatting table
CREATE SEQUENCE seq_attr_formatting START 1024;

-- Unique IDs for each attr_formatting_*_val table
CREATE SEQUENCE seq_attr_formatting_val START 1024;

-- Unique IDs for the formatting_meta table
CREATE SEQUENCE seq_attr_formatting_meta START 1024;


-- -----------------------------------------------------------------------------
-- Table formatting
--
-- Description: The table that holds all the formatting info
--
--
CREATE TABLE formatting (
    id                  NUMERIC(10,0)  NOT NULL
                                       DEFAULT NEXTVAL('seq_formatting'),
    name                VARCHAR(256),
    description         VARCHAR(1024),
    priority            NUMERIC(1,0)   NOT NULL
                                       DEFAULT 3
                                       CONSTRAINT ck_story__priority
                                         CHECK (priority BETWEEN 1 AND 5),
    usr__id             NUMERIC(10,0),  
    output_channel__id  NUMERIC(10,0)  NOT NULL,
    tplate_type         NUMERIC(1,0)   NOT NULL
                                       DEFAULT 1
                                       CONSTRAINT ck_formatting___tplate_type
                                         CHECK (tplate_type IN (1, 2, 3)),
    element__id         NUMERIC(10,0),
    category__id        NUMERIC(10,0),
    file_name           VARCHAR(256),
    current_version     NUMERIC(10,0)  NOT NULL,
    workflow__id        NUMERIC(10,0),
    deploy_status       NUMERIC(1,0)   NOT NULL
                                       DEFAULT 0
                                       CONSTRAINT ck_formatting__deploy_status
                                         CHECK (deploy_status IN (0,1)),
    deploy_date         TIMESTAMP,
    expire_date         TIMESTAMP,
    active              NUMERIC(1,0)   NOT NULL
                                       DEFAULT 1
                                       CONSTRAINT ck_formatting__active
                                         CHECK (active IN (0,1)),
    CONSTRAINT pk_formatting__id PRIMARY KEY (id)
);

-- -----------------------------------------------------------------------------
-- Table formatting_instance
--
-- Description:  An versioned instance of a formatting asset
--

CREATE TABLE formatting_instance (
    id              NUMERIC(10,0)  NOT NULL
                                       DEFAULT NEXTVAL('seq_formatting_instance'),
    formatting__id  NUMERIC(10,0)  NOT NULL,
    version         NUMERIC(10,0),
    usr__id         NUMERIC(10,0)  NOT NULL,
    data            TEXT,
    checked_out     NUMERIC(1,0)   NOT NULL     
                                   DEFAULT 0
                                   CONSTRAINT ck_formatting_instance__active
                                     CHECK (checked_out IN (0,1)),
    CONSTRAINT pk_formatting_instance__id PRIMARY KEY (id)
);
        

-- -----------------------------------------------------------------------------
-- Table: formatting_member
-- 
-- Description: The link between element objects and member objects
--

CREATE TABLE formatting_member (
    id          NUMERIC(10,0)  NOT NULL
                               DEFAULT NEXTVAL('seq_formatting_member'),
    object_id   NUMERIC(10,0)  NOT NULL,
    member__id  NUMERIC(10,0)  NOT NULL,
    CONSTRAINT pk_formatting_member__id PRIMARY KEY (id)
);

-- -------------------------------------------------------------------------------
-- Table: attr_formatting
--
-- Description: A table to represent types of attributes.  A type is defined by
--              its subsystem, its formatting ID and an attribute name.

CREATE TABLE attr_formatting (
    id         NUMERIC(10)   NOT NULL
                             DEFAULT NEXTVAL('seq_attr_formatting'),
    subsys     VARCHAR(256)  NOT NULL,
    name       VARCHAR(256)  NOT NULL,
    sql_type   VARCHAR(30)   NOT NULL,
    active     NUMERIC(1)    DEFAULT 1
                             NOT NULL
                             CONSTRAINT ck_attr_formatting__active CHECK (active IN (0,1)),
   CONSTRAINT pk_attr_formatting__id PRIMARY KEY (id)
);


-- -------------------------------------------------------------------------------
-- Table: attr_formatting_val
--
-- Description: A table to hold attribute values.

CREATE TABLE attr_formatting_val (
    id           NUMERIC(10)     NOT NULL
                                 DEFAULT NEXTVAL('seq_attr_formatting_val'),
    object__id   NUMERIC(10)     NOT NULL,
    attr__id     NUMERIC(10)     NOT NULL,
    date_val     TIMESTAMP,
    short_val    VARCHAR(1024),
    blob_val     TEXT,
    serial       NUMERIC(1)      DEFAULT 0,
    active       NUMERIC(1)      DEFAULT 1
                                 NOT NULL
                                 CONSTRAINT ck_attr_formatting_val__active CHECK (active IN (0,1)),
    CONSTRAINT pk_attr_formatting_val__id PRIMARY KEY (id)
);


-- -------------------------------------------------------------------------------
-- Table: attr_formatting_meta
--
-- Description: A table to represent metadata on types of attributes.

CREATE TABLE attr_formatting_meta (
    id        NUMERIC(10)     NOT NULL
                              DEFAULT NEXTVAL('seq_attr_formatting_meta'),
    attr__id  NUMERIC(10)     NOT NULL,
    name      VARCHAR(256)    NOT NULL,
    value     VARCHAR(2048),
    active    NUMERIC(1)      DEFAULT 1
                              NOT NULL
                              CONSTRAINT ck_attr_formatting_meta__active CHECK (active IN (0,1)),
   CONSTRAINT pk_attr_formatting_meta__id PRIMARY KEY (id)
);


-- -----------------------------------------------------------------------------
-- Indexes.
--

-- formatting.
CREATE UNIQUE INDEX udx_formatting__file_name__oc
       ON formatting(file_name, output_channel__id);
CREATE INDEX idx_formatting__name ON formatting(LOWER(name));
CREATE INDEX idx_formatting__file_name ON formatting(LOWER(file_name));
CREATE INDEX idx_formatting__deploy_date ON formatting(deploy_date);
CREATE INDEX fkx_usr__formatting ON formatting(usr__id);
CREATE INDEX fkx_output_channel__formatting ON formatting(output_channel__id);
CREATE INDEX fkx_element__formatting ON formatting(element__id);
CREATE INDEX fkx_category__formatting ON formatting(category__id);

-- formatting_instance.
CREATE INDEX fkx_usr__formatting_instance ON formatting_instance(usr__id);
CREATE INDEX fkx_formatting__frmt_instance ON formatting_instance(formatting__id);

-- formatting_member.
CREATE INDEX fkx_frmt__frmt_member ON formatting_member(object_id);
CREATE INDEX fkx_member__frmt_member ON formatting_member(member__id);

-- Unique index on subsystem/name pair.
CREATE UNIQUE INDEX udx_attr_frmt__subsys__name ON attr_formatting(subsys, name);

-- Indexes on name and subsys.
CREATE INDEX idx_attr_frmt__name ON attr_formatting(LOWER(name));
CREATE INDEX idx_attr_frmt__subsys ON attr_formatting(LOWER(subsys));

-- Unique index on object__id/attr__id pair.
CREATE UNIQUE INDEX udx_attr_frmt_val__obj_attr ON attr_formatting_val (object__id,attr__id);

-- FK indexes on object__id and attr__id.
CREATE INDEX fkx_frmt__attr_frmt_val ON attr_formatting_val(object__id);
CREATE INDEX fkx_attr_frmt__attr_frmt_val ON attr_formatting_val(attr__id);

-- Unique index on attr__id/name pair.
CREATE UNIQUE INDEX udx_attr_frmt_meta__attr_name ON attr_formatting_meta (attr__id, name);

-- Index on meta name.
CREATE INDEX idx_attr_frmt_meta__name ON attr_formatting_meta(LOWER(name));

-- FK index on attr__id.
CREATE INDEX fkx_attr_frmt__attr_frmt_meta ON attr_formatting_meta(attr__id);


<|MERGE_RESOLUTION|>--- conflicted
+++ resolved
@@ -1,13 +1,7 @@
 -- Project: Bricolage
-<<<<<<< HEAD
--- VERSION: $Revision: 1.5 $
---
--- $Date: 2002-09-26 00:04:22 $
-=======
--- VERSION: $Revision: 1.4.4.1 $
---
--- $Date: 2002-09-24 02:46:02 $
->>>>>>> 93dbd8f6
+-- VERSION: $Revision: 1.6 $
+--
+-- $Date: 2002-09-26 00:17:36 $
 -- Target DBMS: PostgreSQL 7.1.2
 -- Author: Michael Soderstrom <miraso@pacbell.net>
 --
