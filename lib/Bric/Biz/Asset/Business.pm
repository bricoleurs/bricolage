package Bric::Biz::Asset::Business;
###############################################################################

=head1 NAME

Bric::Biz::Asset::Business - An object that houses the business Assets

=head1 VERSION

$LastChangedRevision$

=cut

require Bric; our $VERSION = Bric->VERSION;

=head1 DATE

$LastChangedDate$

=head1 SYNOPSIS

 # Constructor
 $biz = Bric::Biz::Asset::Business->new($param);
 # DB object looukp
 $biz = Bric::Biz::Asset::Business->lookup({'id' => $biz_id});

 # Getting a list of objects
 ($biz_asset_list||@biz_assets) = Bric::Biz::Asset::Business->list( $criteria )

 # Geting a list of ids
 ($biz_ids || @biz_ids) = Bric::Biz::Asset::Business->list_ids( $criteria )


 # Class Methods
 $key_name = Bric::Biz::Asset->key_name()
 %priorities = Bric::Biz::Asset->list_priorities()
 $data = Bric::Biz::Asset->my_meths

 # looking up of objects
 ($asset_list || @assets) = Bric::Biz::Asset->list( $param )

 # General information
 $asset       = $asset->get_id()
 $asset       = $asset->set_name($name)
 $name        = $asset->get_name()
 $asset       = $asset->set_description($description)
 $description = $asset->get_description()
 $priority    = $asset->get_priority()
 $asset       = $asset->set_priority($priority)
 $alias_id    = $asset->get_alias_id()
 $asset       = $asset->set_alias_id($alias_id)

 # User information
 $usr_id      = $asset->get_user__id()
 $modifier    = $asset->get_modifier()

 # Version information
 $vers        = $asset->get_version();
 $vers_id     = $asset->get_version_id();
 $current     = $asset->get_current_version();
 $checked_out = $asset->get_checked_out()

 # Expire Data Information
 $asset       = $asset->set_expire_date($date)
 $expire_date = $asset->get_expire_date()

 # Desk information
 $desk        = $asset->get_current_desk;
 $asset       = $asset->set_current_desk($desk);

 # Workflow methods.
 $id    = $asset->get_workflow_id;
 $obj   = $asset->get_workflow_object;
 $asset = $asset->set_workflow_id($id);

 # Output channel associations.
 my @ocs = $asset->get_output_channels;
 $asset->add_output_channels(@ocs);
 $asset->del_output_channels(@ocs);

 # Access note information
 $asset         = $asset->set_note($note);
 my $note       = $asset->get_note;
 my $notes_href = $asset->get_notes()

 # Access active status
 $asset            = $asset->deactivate()
 $asset            = $asset->activate()
 ($asset || undef) = $asset->is_active()

 $asset = $asset->save()

 # returns all the groups this is a member of
 ($grps || @grps) = $asset->get_grp_ids()


=head1 DESCRIPTION

This is the parent class for all the documents, including
L<stories|Bric::Biz::Asset::Business::Story> and L<media
documents|Bric::Biz::Asset::Business::Media>. It inherits from
Bric::Biz::Asset.

Assumption here is that all Business assets have rights, publish dates
and keywords associated with them.

This class contains all the interfact to these data points

=cut

#==============================================================================#
# Dependencies                         #
#======================================#

#--------------------------------------#
# Standard Dependencies

use strict;

#--------------------------------------#
# Programatic Dependencies

use Bric::Config qw(:mod_perl);
use Bric::Util::DBI qw(:all);
use Bric::Util::Time qw(:all);
use Bric::Util::Fault qw(:all);
use Bric::Util::Grp::AssetVersion;
use Bric::Util::Grp::AssetLanguage;
use Bric::Biz::Element::Field;
use Bric::Biz::Element::Container;
use Bric::Biz::Category;
use Bric::Biz::OutputChannel qw(:case_constants);
use Bric::Biz::Org::Source;
use Bric::Util::Coll::OutputChannel;
use Bric::Util::Coll::Keyword;
use Bric::Util::Pref;
<<<<<<< HEAD
use Data::UUID;
use List::Util qw(first);
=======
use Scalar::Util qw(blessed);
>>>>>>> 343afbad

#=============================================================================#
# Inheritance                          #
#======================================#

use base qw( Bric::Biz::Asset );

#============================================================================+
# Function Prototypes                  #
#======================================#
my ($get_oc_coll, $get_kw_coll);

#=============================================================================#
# Constants                            #
#======================================#

use constant DEBUG => 0;

#=============================================================================#
# Fields                               #
#======================================#

#--------------------------------------#
# Public Class Fields

# None

#--------------------------------------#
# Private Class Fields
my $meths;
my @ord;
my $ug = Data::UUID->new;

my %uri_format_hash = ( 'categories' => '',
                        'day'        => '%d',
                        'month'      => '%m',
                        'slug'       => '',
                        'year'       => '%Y' );
#--------------------------------------#
# Instance Fields

BEGIN {
        Bric::register_fields
            ({
              # Public Fields
              uuid                      => Bric::FIELD_READ,
              source__id                => Bric::FIELD_RDWR,
              element_type_id           => Bric::FIELD_RDWR,
              related_grp__id           => Bric::FIELD_READ,
              primary_uri               => Bric::FIELD_READ,
              publish_date              => Bric::FIELD_RDWR,
              first_publish_date        => Bric::FIELD_RDWR,
              cover_date                => Bric::FIELD_RDWR,
              publish_status            => Bric::FIELD_RDWR,
              primary_oc_id             => Bric::FIELD_RDWR,
              alias_id                  => Bric::FIELD_READ,

              # Private Fields
              _contributors             => Bric::FIELD_NONE,
              _queried_contrib          => Bric::FIELD_NONE,
              _del_contrib              => Bric::FIELD_NONE,
              _update_contributors      => Bric::FIELD_NONE,
              _related_grp_obj          => Bric::FIELD_NONE,
              _element                     => Bric::FIELD_NONE,
              _queried_cats             => Bric::FIELD_NONE,
              _categories               => Bric::FIELD_NONE,
              _del_categories           => Bric::FIELD_NONE,
              _new_categories           => Bric::FIELD_NONE,
              _element_type_object      => Bric::FIELD_NONE,
              _oc_coll                  => Bric::FIELD_NONE,
              _kw_coll                  => Bric::FIELD_NONE,
              _alias_obj                => Bric::FIELD_NONE,
              _update_uri               => Bric::FIELD_NONE,
              _delete_element           => Bric::FIELD_NONE,
            });
    }

#=============================================================================#

=head1 INTERFACE

=head2 Constructors

=over 4

=cut

#--------------------------------------#
# Constructors

#-----------------------------------------------------------------------------#

=item $asset = Bric::Biz::Asset::Business->new( $initial_state )

new will only be called by Bric::Biz::Asset::Business's inherited classes

B<Throws:>

NONE

B<Side Effects:>

NONE

B<Notes:>

NONE

=cut

sub new {
    my ($self, $init) = @_;
    $self = bless {}, $self unless ref $self;
    $self->_init($init);
    $self->SUPER::new($init);
}

###############################################################################


#--------------------------------------#

=back

=head2 Destructors

=over 4

=item $self->DESTROY

Dummy method to prevent wasting time trying to AUTOLOAD DESTROY.

=cut

sub DESTROY {
        # This method should be here even if its empty so that we don't waste time
        # making Bricolage's autoload method try to find it.
}

###############################################################################

=item my $key_name = Bric::Biz::Asset::Business->key_name()

Returns the key name of this class.

B<Throws:> NONE.

B<Side Effects:> NONE.

B<Notes:> NONE.

=cut

sub key_name { 'biz' }

################################################################################

=item $meths = Bric::Biz::Asset::Business->my_meths

=item (@meths || $meths_aref) = Bric::Biz::Asset::Business->my_meths(TRUE)

=item my (@meths || $meths_aref) = Bric::Biz:::Asset::Business->my_meths(0, TRUE)

Returns an anonymous hash of introspection data for this object. If called
with a true argument, it will return an ordered list or anonymous array of
introspection data. If a second true argument is passed instead of a first,
then a list or anonymous array of introspection data will be returned for
properties that uniquely identify an object (excluding C<id>, which is
assumed).

Each hash key is the name of a property or attribute of the object. The value
for a hash key is another anonymous hash containing the following keys:

=over 4

=item *

name - The name of the property or attribute. Is the same as the hash key when
an anonymous hash is returned.

=item *

disp - The display name of the property or attribute.

=item *

get_meth - A reference to the method that will retrieve the value of the
property or attribute.

=item *

get_args - An anonymous array of arguments to pass to a call to get_meth in
order to retrieve the value of the property or attribute.

=item *

set_meth - A reference to the method that will set the value of the
property or attribute.

=item *

set_args - An anonymous array of arguments to pass to a call to set_meth in
order to set the value of the property or attribute.

=item *

type - The type of value the property or attribute contains. There are only
three types:

=over 4

=item short

=item date

=item blob

=back

=item *

len - If the value is a 'short' value, this hash key contains the length of the
field.

=item *

search - The property is searchable via the list() and list_ids() methods.

=item *

req - The property or attribute is required.

=item *

props - An anonymous hash of properties used to display the property or attribute.
Possible keys include:

=over 4

=item type

The display field type. Possible values are

=item text

=item textarea

=item password

=item hidden

=item radio

=item checkbox

=item select

=back

=item *

length - The Length, in letters, to display a text or password field.

=item *

maxlength - The maximum length of the property or value - usually defined by the
SQL DDL.

=item *

rows - The number of rows to format in a textarea field.

=item *

cols - The number of columns to format in a textarea field.

=item *

vals - An anonymous hash of key/value pairs reprsenting the values and display
names to use in a select list.

=back

B<Throws:> NONE.

B<Side Effects:> NONE.

B<Notes:> NONE.

=cut

sub my_meths {
    my ($pkg, $ord, $ident) = @_;

    unless ($meths) {
    # We don't got 'em. So get 'em!
    foreach my $meth (__PACKAGE__->SUPER::my_meths(1)) {
        $meths->{$meth->{name}} = $meth;
        push @ord, $meth->{name};
        push (@ord, 'title') if $meth->{name} eq 'name';
    }
    push @ord, qw(source_id source first_publish_date publish_date category
                  category_name), pop @ord;

    $meths->{uuid} =         {
                              name     => 'uuid',
                              get_meth => sub { shift->get_uuid(@_) },
                              get_args => [],
                              disp     => 'UUID',
                              len      => 10,
                              type     => 'short',
                             };
    $meths->{source_id} =    {
                              name     => 'source_id',
                              get_meth => sub { shift->get_source__id(@_) },
                              get_args => [],
                              set_meth => sub { shift->set_source__id(@_) },
                              set_args => [],
                              disp     => 'Source ID',
                              len      => 1,
                              req      => 1,
                              type     => 'short',
                             };
    $meths->{source} =       {
                              name     => 'source',
                              get_meth => sub { Bric::Biz::Org::Source->lookup({
                                                  id => shift->get_source__id(@_) })
                                          },
                              get_args => [],
                              disp     => 'Source',
                              len      => 1,
                              type     => 'short',
                             };
    $meths->{publish_date} = {
                              name     => 'publish_date',
                              get_meth => sub { shift->get_publish_date(@_) },
                              get_args => [],
                              set_meth => sub { shift->set_publish_date(@_) },
                              set_args => [],
                              disp     => 'Last Publish Date',
                              len      => 64,
                              req      => 0,
                              type     => 'short',
                              props    => { type => 'date' }
                             };
    $meths->{first_publish_date} = {
                              name     => 'first_publish_date',
                              get_meth => sub { shift->get_first_publish_date(@_) },
                              get_args => [],
                              set_meth => sub { shift->set_first_publish_date(@_) },
                              set_args => [],
                              disp     => 'First Publish Date',
                              len      => 64,
                              req      => 0,
                              type     => 'short',
                              props    => { type => 'date' }
                             };
    $meths->{alias_id}     = {
                              name     => 'alias_id',
                              get_meth => sub { shift->get_alias_id },
                              get_args => [],
                              disp     => 'Alias',
                              len      => 10,
                              type     => 'short',
                             };
    $meths->{category} = {
                          get_meth => sub { shift->get_primary_category(@_) },
                          get_args => [],
                          set_meth => sub { shift->set_primary_category(@_) },
                          set_args => [],
                          name     => 'category',
                          disp     => 'Category',
                          len      => 64,
                          req      => 1,
                          type     => 'short',
                         };

    $meths->{category_name} = {
                          get_meth => sub { shift->get_primary_category(@_)->get_name },
                          get_args => [],
                          name     => 'category_name',
                          disp     => 'Category Name',
                          len      => 64,
                          req      => 1,
                          type     => 'short',
                         };
    $meths->{category_uri} = {
                          get_meth => sub { shift->get_primary_category(@_)->get_uri },
                          get_args => [],
                          name     => 'category_uri',
                          disp     => 'Category URI',
                          len      => 64,
                          req      => 1,
                          type     => 'short',
                         };
    # Copy the data for the title from name.
    $meths->{title} = { %{ $meths->{name} } };
    $meths->{title}{name} = 'title';
    $meths->{title}{disp} = 'Title';

    }
    if ($ord) {
        return wantarray ? @{$meths}{@ord} : [@{$meths}{@ord}];
    } elsif ($ident) {
        return wantarray ? $meths->{version_id} : [$meths->{version_id}];
    } else {
        return $meths;
    }
}

###############################################################################

=back

=head2 Public Instance Methods

=over 4

=item $uuid = $asset->get_uuid

=item $uuid = $asset->get_uuid_bin

=item $uuid = $asset->get_uuid_hex

=item $uuid = $asset->get_uuid_base64

These methods the UUID field for this document. C<get_uuid> returns the string
representation of the UUID, such as "7713585E-0501-11DA-B4F2-BC394F2854A1".
This is the form of the UUID stored in the database. C<get_uuid_bin()> returns
the binary representation of the UUID. C<get_uuid_hex()> returns the UUID as a
hex string. C<get_uuid_base64()> returns the base64-encoded representation of
the UUID.

B<Throws:> NONE.

B<Side Effects:> NONE.

B<Notes:> NONE.

=cut

sub get_uuid_bin    { $ug->from_string(  shift->get_uuid     ) }
sub get_uuid_hex    { $ug->to_hexstring( shift->get_uuid_bin ) }
sub get_uuid_base64 { $ug->to_b64string( shift->get_uuid_bin ) }

=item $title = $asset->get_title()

Returns the title field for this asset

B<Throws:>

NONE

B<Side Effects:>

NONE

B<Notes:>

title is the same as the name field

=cut

sub get_title { $_[0]->_get('name') }

################################################################################

=item $asset = $asset->set_title($title)

sets the title for this asset

B<Throws:>

NONE

B<Side Effects:>

NONE

B<Notes:>

title is the same as the name field

=cut

sub set_title { $_[0]->_set(['name'] => [$_[1]]) }

################################################################################

=item $alias_id = $biz->get_alias_id()

Returns the alias id from this business asset

B<Throws:>

NONE

B<Side Effects:>

NONE

B<Notes:>

NONE

=cut

################################################################################

=item $biz = $biz->set_source__id($s_id)

Sets the source id upon this story

B<Throws:>

NONE

B<Side Effects:>

NONE

B<Notes:>

NONE

=cut

################################################################################

=item $source = $biz->get_source__id()

Returns the source id from this business asset

B<Throws:>

NONE

B<Side Effects:>

NONE

B<Notes:>

NONE

=cut

################################################################################

=item $at_id = $biz->get_element_type_id()

Returns the element type id that this story is associated with

B<Throws:>

NONE

B<Side Effects:>

NONE

B<Notes:>

NONE

=cut

################################################################################

=item $biz = $biz->set_element_type_id($at_id)

Sets the element type id that this story is associated with.

B<Throws:>

NONE

B<Side Effects:>

NONE

B<Notes:>

NONE

=cut

sub set_element_type_id {
    my ($self, $eid) = @_;
    my $old_eid = $self->_get('element_type_id');
    return $self if $eid == $old_eid;
    my $oc_coll = $get_oc_coll->($self);
    $oc_coll->del_objs($oc_coll->get_objs);
    my $elem = Bric::Biz::ElementType->lookup({ id => $eid });
    $oc_coll->add_new_objs( map { $_->is_enabled ? $_ : () }
                            $elem->get_output_channels );
    $self->_set([qw(element_type_id _element_type_object)], [$eid, $elem]);
}

sub get_element__id { shift->get_element_type_id     }
sub set_element__id { shift->set_element_type_id(@_) }

##############################################################################

=item my $primary_oc_id = $p->get_primary_oc_id

Returns the asset's primary output channel ID.

B<Throws:> NONE.

B<Side Effects:> NONE.

B<Notes:> NONE.

=item my $oc = $p->get_primary_oc

Returns the primary output channel object.

B<Throws:> NONE.

B<Side Effects:> NONE.

B<Notes:> NONE.

=cut

sub get_primary_oc {
    my $self = shift;
    my $pocid = $self->get_primary_oc_id;
    my ($oc) = $self->get_output_channels($pocid);
    # Must be a new document. Find the primary.
    return $oc || first { $_->get_id == $pocid } $self->get_output_channels;
}

=item $self = $p->set_primary_oc_id($primary_oc_id)

Sets the asset's primary output channel ID.

B<Throws:> NONE.

B<Side Effects:> The URIs for the asset will be changed.

B<Notes:> NONE.

=cut

################################################################################

=item $biz->add_contributor($contrib, $role );

Takes a contributor object or id and their role in the context of this story
and associates them

B<Throws:>

NONE

B<Side Effects:>

NONE

B<Notes:>

NONE

=cut

sub add_contributor {
    my ($self, $contrib, $role) = @_;

    if (ref $contrib) {
        my $pkg = 'Bric::Util::Grp::Parts::Member::Contrib';
        throw_dp "\$contrib argument must be a $pkg"
          unless blessed($contrib) and $contrib->isa($pkg);
    }

    my $dirty = $self->_get__dirty();
    my $contribs = $self->_get_contributors() || {};

    # get the contributor id
    my $c_id = ref $contrib ? $contrib->get_id() : $contrib;
    my $place = scalar keys %$contribs;
    if (exists $contribs->{$c_id}) {
        # already a contrib, update role if need be
        $contribs->{$c_id}->{'role'} = $role;
        $contribs->{$c_id}->{'obj'} = ref $contrib ? $contrib : undef;
        unless ($contribs->{$c_id}->{'action'} &&
                $contribs->{$c_id}->{'action'} eq 'insert') {
            $contribs->{$c_id}->{'action'} = 'update';
        }
    } else {
        $contribs->{$c_id}->{'role'} = $role;
        $contribs->{$c_id}->{'obj'} = ref $contrib ? $contrib : undef;
        $contribs->{$c_id}->{'place'} = $place;
        $contribs->{$c_id}->{'action'} = 'insert';
    }

    $self->_set({
                 '_contributors' => $contribs,
                 '_update_contributors' => 1
                });

    $self->_set__dirty($dirty);
    return $self;
}

sub _get_alias {
    my $self = shift;
    my ($alias_id, $alias_obj) = $self->_get(qw(alias_id _alias_obj));
    return unless $alias_id;
    unless ($alias_obj) {
        $alias_obj = ref($self)->lookup({ id => $alias_id });
        $self->_set(['_alias_obj'] => [$alias_obj]);
    }
    return $alias_obj;
}

=item ($contribs || @contribs) = $story->get_contributors()

Returns a list or list ref of the contributors that have been assigned
to this story

B<Throws:>

NONE

B<Side Effects:>

NONE

B<Notes:>

NONE

=cut

sub get_contributors {
    my $self = shift;

    if (my $alias_obj = $self->_get_alias) {
        return $alias_obj->get_contributors;
    }

    my $contribs = $self->_get_contributors;

    my @ret;
    foreach my $id (sort { $contribs->{$a}->{place} <=>
                           $contribs->{$b}->{place} }
                    keys %$contribs) {
        $contribs->{$id}->{obj} ||=
          Bric::Util::Grp::Parts::Member::Contrib->lookup({ id => $id });
        push @ret, $contribs->{$id}->{obj};
    }
    return wantarray ? @ret : \@ret;
}

################################################################################

=item $role = $biz->get_contributor_role($contrib)

Returns the role played by this contributor

B<Throws:>

NONE

B<Side Effects:>

NONE

B<Notes:>

NONE

=cut

sub get_contributor_role {
    my $self = shift;
    my ($contrib) = @_;
    my $c_id = ref $contrib ? $contrib->get_id : $contrib;
    my $contribs = $self->_get_contributors;

    return unless exists $contribs->{$c_id};
    return $contribs->{$c_id}->{'role'};
}

################################################################################

=item $story = $story->delete_contributors( $contributors )

Recieves a list of contributrs or their ids and deletes them from the story

B<Throws:>

NONE

B<Side Effects:>

NONE

B<Notes:>

NONE

=cut

sub delete_contributors {
    my ($self, $contributors) = @_;
    my $dirty = $self->_get__dirty();
    my $contribs = $self->_get_contributors();
    my $delete = $self->_get('_del_contrib');

    foreach (@$contributors) {
        my $id = ref $_ ? $_->get_id : $_;
        if ($contribs->{$id}->{'action'}
            && $contribs->{$id}->{'action'} eq 'insert') {
            delete $contribs->{$id};
        } else {
            $delete->{$id} = delete $contribs->{$id};
        }
    }

    # update the order fields for the remaining contribs
    my $i = 0;
    foreach (keys %$contribs) {
        if ($contribs->{$_}->{'place'} != $i) {
            $contribs->{$_}->{'place'} = $i;
            $contribs->{$_}->{action} ||= 'update';
        }
        $i++;
    }

    $self->_set( {
                  _contributors         => $contribs,
                  _update_contributors  => 1,
                  _del_contrib                  => $delete
                 });

    $self->_set__dirty($dirty);
    return $self;
}

=item $asset = $asset->reorder_contributors(@contributors)

Takes a list of ids and sets the new order upon them

B<Throws:>

NONE

B<Side Effects:>

NONE

B<Notes:>

NONE

=cut

sub reorder_contributors {
    my $self = shift;
    my @new_order = @_;
    my $dirty = $self->_get__dirty();
    my $existing = $self->_get_contributors();

    if ((scalar @new_order) != (scalar (keys %$existing))) {
        throw_gen 'Improper Args to reorder contributors';
    }

    my $i = 0;
    foreach (@new_order) {
        if (exists $existing->{$_}) {
            unless ($existing->{$_}->{'place'} == $i) {
                $existing->{$_}->{'place'} = $i;
                $existing->{$_}->{'action'} = 'update' 
                  unless $existing->{$_}->{'action'} eq 'insert';
            }
                        $i++;
        } else {
            throw_gen 'Improper Args to reorder contributors';
        }
    }

    $self->_set( { '_contributors' => $existing });
    $self->_set__dirty($dirty);
    return $self;
}

################################################################################

=item my @ocs = $biz->get_output_channels

=item my $ocs_aref = $biz->get_output_channels

=item my @ocs = $biz->get_output_channels(@oc_ids)

=item my $ocs_aref = $biz->get_output_channels(@oc_ids)

Returns a list or anonymous array of the output channels the business asset
will be output to when it is published. If C<@oc_ids> is passed, then only the
output channels with those IDs are returned, if they're associated with this
asset.

B<Throws:>

=over 4

=item *

Bric::_get() - Problems retrieving fields.

=item *

Unable to prepare SQL statement.

=item *

Unable to connect to database.

=item *

Unable to select column into arrayref.

=item *

Unable to execute SQL statement.

=item *

Unable to bind to columns to statement handle.

=item *

Unable to fetch row from statement handle.

=item *

Incorrect number of args to Bric::_set().

=item *

Bric::set() - Problems setting fields.

=back

B<Side Effects:> NONE.

B<Notes:> NONE.

=cut

sub get_output_channels { $get_oc_coll->(shift)->get_objs(@_) }

##############################################################################

=item $ba = $ba->add_output_channels(@ocs)

Adds output channels to the list of output channels to which this story will
be output upon publication.

B<Throws:> NONE.

B<Side Effects:> NONE.

B<Throws:>

=over 4

=item *

Bric::_get() - Problems retrieving fields.

=item *

Unable to prepare SQL statement.

=item *

Unable to connect to database.

=item *

Unable to select column into arrayref.

=item *

Unable to execute SQL statement.

=item *

Unable to bind to columns to statement handle.

=item *

Unable to fetch row from statement handle.

=item *

Incorrect number of args to Bric::_set().

=item *

Bric::set() - Problems setting fields.

=back

B<Side Effects:> NONE.

B<Notes:> NONE.

=cut

sub add_output_channels {
    my $self = shift;
    return unless @_;
    my $oc_coll = $get_oc_coll->($self);
    $oc_coll->add_new_objs(@_);
    $self->_set(['_update_uri'] => [1]);
}

##############################################################################

=item $biz = $biz->del_output_channels(@ocs)

=item $biz = $biz->del_output_channels(@oc_ids)

Removes output channels from this asset, so that it won't be output to these
output channels when it is published.

B<Throws:> NONE.

B<Side Effects:> NONE.

B<Throws:>

=over 4

=item *

Bric::_get() - Problems retrieving fields.

=item *

Unable to prepare SQL statement.

=item *

Unable to connect to database.

=item *

Unable to select column into arrayref.

=item *

Unable to execute SQL statement.

=item *

Unable to bind to columns to statement handle.

=item *

Unable to fetch row from statement handle.

=item *

Incorrect number of args to Bric::_set().

=item *

Bric::set() - Problems setting fields.

=back

B<Side Effects:> NONE.

B<Notes:> NONE.

=cut

sub del_output_channels {
    my $self = shift;
    return unless @_;
    my $oc_coll = $get_oc_coll->($self);
    $oc_coll->del_objs(@_);
    $self->_set(['_update_uri'] => [1]);
}

################################################################################

=item get_element_name()

Returns the name of the asset type that this is based on. This is the same as
the name of the top level element.

B<Throws:>

NONE

B<Side Effects:>

NONE

B<Notes:>

NONE

=cut

sub get_element_name {
    my $self = shift;
    $self->get_element->get_name;
}

################################################################################

=item get_element_key_name()

Returns the key name of the asset type that this is based on. This is the same
as the key name of the top level element.

B<Throws:>

NONE

B<Side Effects:>

NONE

B<Notes:>

NONE

=cut

sub get_element_key_name {
    my $self = shift;
    $self->get_element->get_key_name;
}

################################################################################

=item $ba->get_possible_field_types()

=item $ba->get_possible_data()

Returns a list or array reference of the field types that define the structure
of fields that can be added to the business document's element.

B<Throws:> NONE.

B<Side Effects:> NONE.

B<Notes:> C<get_possible_data()> is the deprecated form of this method.

=cut

sub get_possible_field_types {
    my $self = shift;
    my $element = $self->get_element;
    return $element->get_possible_field_types;
}

sub get_possible_data { shift->get_possible_field_types(@_) }

################################################################################

=item $ba->get_possible_containers()

Returns a list or array reference of the element types that define the
structure of elements that can be added to the business document's element.

B<Throws:> NONE.

B<Side Effects:> NONE.

B<Notes:> NONE.

=cut

sub get_possible_containers {
    my $self = shift;
    my $element = $self->get_element;
    return $element->get_possible_containers;
}

################################################################################

=item $self = $story->set_cover_date($cover_date)

Sets the cover date.

B<Throws:>

=over 4

=item *

Bric::_get() - Problems retrieving fields.

=item *

Unable to unpack date.

=item *

Unable to format date.

=item *

Incorrect number of args to Bric::_set().

=item *

Bric::set() - Problems setting fields.

=back

B<Side Effects:>

NONE

B<Notes:>

NONE

=cut

sub set_cover_date {
    my $self = shift;
    my $cover_date = db_date(shift);
    my $old = $self->_get('cover_date');
    $self->_set([qw(cover_date _update_uri)] => [$cover_date, 1])
      if (not defined $cover_date && defined $old)
      || (defined $cover_date && not defined $old)
      || ($cover_date ne $old);
    # Update URI.
    $self->get_uri;
    return $self;
}

################################################################################

=item my $cover_date = $story->get_cover_date($format)

Returns cover date.

B<Throws:>

=over 4

=item *

Bric::_get() - Problems retrieving fields.

=item *

Unable to unpack date.

=item *

Unable to format date.

=back

B<Side Effects:>

NONE

B<Notes:>

NONE

=cut

sub get_cover_date { local_date($_[0]->_get('cover_date'), $_[1]) }

################################################################################

=item my $first_publish_date = $story->get_first_publish_date($format)

Returns the date the business asset was first published.

B<Throws:>

=over 4

=item *

Bric::_get() - Problems retrieving fields.

=item *

Unable to unpack date.

=item *

Unable to format date.

=back

B<Side Effects:> NONE.

B<Notes:> NONE.

=cut

sub get_first_publish_date { local_date($_[0]->_get('first_publish_date'), $_[1]) }

################################################################################

=item $self = $story->set_publish_date($publish_date)

Sets the publish date.

B<Throws:>

=over 4

=item *

Bric::_get() - Problems retrieving fields.

=item *

Unable to unpack date.

=item *

Unable to format date.

=item *

Incorrect number of args to Bric::_set().

=item *

Bric::set() - Problems setting fields.

=back

B<Side Effects:>

Also sets the first publish date if it hasn't been set before.

B<Notes:>

NONE

=cut

sub set_publish_date {
    my $self = shift;
    my $date = db_date(shift);
    if ($self->_get('first_publish_date')) {
        # It has been published before.
        $self->_set(['publish_date'], [$date]);
    } else {
        # First publish. Set both dates.
        $self->_set([qw(publish_date first_publish_date)], [$date, $date]);
    }
    return $self;
}

################################################################################

=item $self = $story->set_publish_status($bool)

Sets the publish status to a true or false value.

B<Throws:> NONE.

B<Side Effects:> Also sets the first C<published_version> to the value stored
in the C<version> attribute if it hasn't been set before.

B<Notes:> NONE.

=cut

sub set_publish_status {
    my ($self, $val) = @_;
    my ($pubv, $curv) = $self->_get(qw(published_version version));
    return $self->_set([qw(publish_status published_version)] => [$val, $curv])
        if $val && !$pubv;
    return $self->_set(['publish_status'] => [$val]);
}

################################################################################

=item $self = $story->set_published_version($version)

Sets the published version of the document.

B<Throws:> NONE.

B<Side Effects:> Also sets the first C<publishstatus> if it's set to a false
value.

B<Notes:> NONE.

=cut

sub set_published_version {
    my ($self, $version) = @_;
    return $self->_set([qw(publish_status published_version)] => [ 1, $version])
        if $version;
    return $self->_set([qw(published_version)] => [$version]);
}

################################################################################

=item my $publish_date = $story->get_publish_date($format)

Returns publish date.

B<Throws:>

=over 4

=item *

Bric::_get() - Problems retrieving fields.

=item *

Unable to unpack date.

=item *

Unable to format date.

=back

B<Side Effects:> NONE.

B<Notes:> NONE.

=cut

sub get_publish_date { local_date($_[0]->_get('publish_date'), $_[1]) }

################################################################################

=item (@objs || $objs) = $asset->get_related_objects

Return all the related story or media objects for this business asset.

B<Throws:>

NONE

B<Side Effects:>

NONE

B<Notes:>

NONE

=cut

sub get_related_objects {
    my $self = shift;
    return $self->_find_related($self->get_element);
}

sub _find_related {
    my ($self, $element) = @_;
    my @related;

    # Add this element's related assets
    my $rmedia = $element->get_related_media;
    my $rstory = $element->get_related_story;
    push @related, $rmedia if $rmedia;
    push @related, $rstory if $rstory;

    # Check all the children for related assets.
    foreach my $c ($element->get_containers) {
        push @related, $self->_find_related($c);
    }

    return wantarray ? @related : \@related if @related;
    return;
}

################################################################################

=item $element = $ba->get_element

 my $element = $ba->get_element;
 $element = $ba->get_element; # Deprecated form.

Returns the top level element that contains content for this document.

B<Throws:>

NONE

B<Side Effects:>

NONE

B<Notes:>

NONE

=cut

sub get_element {
    my $self = shift;
    my $object = $self->_get_alias || $self;
    my $element = $self->_get('_element');
    unless ($element) {
        $element = Bric::Biz::Element::Container->lookup({
            object    => $object,
            parent_id => undef,
        });
        $object->_set(['_element'] => [$element]);
    }
    return $element;
}

sub get_tile { shift->get_element };

##############################################################################

=item $elem_type = $self->get_element_type

Returns the element object that coresponds defines the structure of the
elements of the document.

B<Throws:> NONE.

B<Side Effects:> NONE.

B<Notes:> NONE.

=cut

sub get_element_type {
    my $self = shift;

    my ($at_id, $at_obj) = $self->_get(qw(element_type_id _element_type_object));
    return $at_obj if $at_obj;

    if (my $alias_obj = $self->_get_alias) {
        return $alias_obj->get_element_type;
    }

    return unless $at_id;
    my $dirty = $self->_get__dirty;
    $at_obj = Bric::Biz::ElementType->lookup({ id => $at_id });
    $self->_set(['_element_type_object'] => [$at_obj]);
    $self->_set__dirty($dirty);
    return $at_obj;
}

################################################################################

=item $uri = $biz->get_primary_uri

Returns the primary URL for this business asset. The primary URL is determined
by the pre- and post- directory strings of the primary output channel, the
URI of the business object's asset type, and the cover date if the asset type
is not a fixed URL.

B<Throws:> NONE.

B<Side Effects:> NONE.

B<Notes:> NONE.

=cut

sub get_primary_uri {
    my $self = shift;
    my $uri = $self->_get('primary_uri');

    unless ($uri) {
        $uri = $self->get_uri;
        $self->_set(['primary_uri'], [$uri]);
    }
    return $uri;
}

################################################################################

=item $bool = $biz->is_fixed

Returns a boolean value: true if the business asset has a fixed URL
(for example, a Cover), false otherwise.

B<Throws:> NONE.

B<Side Effects:> NONE.

B<Notes:> NONE.

=cut

sub is_fixed {
    my $self = shift;
    my $element = $self->get_element_type;
    return $element->is_fixed_uri;
}

################################################################################

=item get_elements

  my $elements = $ba->get_elements;
  my @elements = $ba->get_elements;
  $elements    = $ba->get_elements(@key_names);
  @elements    = $ba->get_elements(@key_names);

  # Deprecated forms:
  $elements = $ba->get_tiles;
  @elements = $ba->get_tiles;
  $elements = $ba->get_tiles(@key_names);
  @elements = $ba->get_tiles(@key_names);

Returns the elements that are held with in the top level element of this business
asset. Convenience shortcut to C<< $ba->get_element->get_elements >>.

B<Throws:> NONE.

B<Side Effects:> NONE.

B<Notes:> C<get_tiles()> is the deprecated form of this method.

=cut

sub get_elements { shift->get_element->get_elements(@_) }
sub get_tiles    { shift->get_element->get_elements(@_) }

###############################################################################

=item $ba->add_field($field_type, $value)

=item $ba->add_data($field_type, $value)

Creates a new field and adds it to the business document's element. Convenience
shortcut to C<< $ba->get_element->add_field >>.

B<Throws:> NONE.

B<Side Effects:> NONE.

B<Notes:> C<add_data()> is the deprecated form of this method.

=cut

sub add_field { shift->get_element->add_field(@_) }
sub add_data  { shift->get_element->add_field(@_) }

###############################################################################

=item $new_container = $ba->add_container( $atc_obj )

This will create and return a new container element that is added to the current
container. Convenience shortcut to C<< $ba->get_element->add_container >>.

B<Throws:>

NONE

B<Side Effects:>

NONE

B<Notes:>

NONE

=cut

sub add_container { shift->get_element->add_container(@_) }

###############################################################################

=item $value = $ba->get_value( $key_name, $obj_order )

=item $value = $ba->get_value( $key_name, $obj_order, $format )

=item $value = $ba->get_data( $key_name, $obj_order )

=item $value = $ba->get_data( $key_name, $obj_order, $format )

Returns the value for a field with the given key name and object order.
Convenience shortcut to C<< $ba->get_element->get_value >>.

B<Throws:> NONE.

B<Side Effects:> NONE.

B<Notes:>

C<get_data()> is the deprecated form of this method. For fields that can
contain multiple values, call C<get_values()>, instead.

=cut

sub get_value { shift->get_element->get_value(@_) }
sub get_data  { shift->get_element->get_value(@_) }

###############################################################################

=item $container = $ba->get_container( $key_name, $obj_order )

Returns a container element object with the given key name and the given
object order position. Convenience shortcut to
C<< $ba->get_element->get_container >>.

B<Throws:> NONE.

B<Side Effects:> NONE.

B<Notes:> NONE.

=cut

sub get_container { shift->get_element->get_container(@_) }

###############################################################################

=item $ba = $ba->add_keywords(@keywords);

=item $ba = $ba->add_keywords(\@keywords);

=item $ba = $ba->add_keywords(@keyword_ids);

=item $ba = $ba->add_keywords(\@keyword_ids);

Associates a each of the keyword in a list or array reference of keywords with
the business asset.

B<Throws:> NONE.

B<Side Effects:> NONE

B<Notes:> NONE

=cut

sub add_keywords {
    my $self = shift;
    my $kw_coll = &$get_kw_coll($self);
    $self->_set__dirty(1);
    $kw_coll->add_new_objs(ref $_[0] eq 'ARRAY' ? @{$_[0]} : @_);
}

###############################################################################

=item @keywords = $cat->get_keywords;

=item @keywords = $cat->get_keywords(@keyword_ids);

Returns a list of keyword objects associated with this business asset. If
passed a list of keyword IDs, it will return only those keyword objects.

B<Throws:> NONE

B<Side Effects:> NONE

B<Notes:> NONE

=cut

sub get_keywords {
    my $self = shift;
    my $kw_coll = &$get_kw_coll($self);
    $kw_coll->get_objs(@_);
}

###############################################################################

=item $kw_aref || @kws = $asset->get_all_keywords()

Returns an array ref or an array of keyword objects assigned to this Business
Asset and to its categories.

B<Throws:> NONE

B<Side Effects:> NONE

B<Notes:> NONE

=cut

sub get_all_keywords {
    my $self = shift;
    my %kw = map { $_->get_id => $_ } $self->get_keywords;
    my $cats = $self->_get('_categories');
    foreach my $cid (keys %$cats) {

        my $cat = $cats->{$cid}->{object};
        unless ($cat) {
            $cat = Bric::Biz::Category->lookup({ id => $cid });
            $cats->{$cid}->{object} = $cat;
        }

        foreach my $k ($cat->get_keywords) {
            $kw{$k->get_id} = $k;
        }
    }

    my @kw = sort { lc $a->get_sort_name cmp lc $b->get_sort_name }
      values %kw;

    return wantarray ? @kw : \@kw;
}

###############################################################################

=item $ba = $ba->del_keywords(@keywords);

=item $ba = $ba->del_keywords(\@keywords);

=item $ba = $ba->del_keywords(@keyword_ids);

=item $ba = $ba->del_keywords(\@keyword_ids);

Dissociates a list or array reference of keyword objects or IDs from the
business asset.

B<Throws:> NONE.

B<Side Effects:> NONE

B<Notes:> NONE

=cut

sub del_keywords {
    my $self = shift;
    my $kw_coll = &$get_kw_coll($self);
    $self->_set__dirty(1);
    $kw_coll->del_objs(ref $_[0] eq 'ARRAY' ? @{$_[0]} : @_);
}

###############################################################################


=item ($self || undef) = $ba->has_keyword($keyword)

Returns a keyword if the keyword object is associated with this asset.

B<Throws:> NONE.

B<Side Effects:> NONE

B<Notes:> Uses C<get_keywords()> internally.

=cut

sub has_keyword {
    my ($self, $kw) = @_;
    scalar($self->get_keywords($kw->get_id))->[0];
}

###############################################################################

=item $self = $self->cancel()

Called upon a checked out asset.   This unchecks it out.

XXX Actually, it deletes the asset! I don't think that's what we want. Don't
use this method!

B<Throws:>

"Cannot cancel a non checked out asset"

B<Side Effects:>

This will remove the coresponding object from the database

B<Notes:>

NONE

=cut

sub cancel {
    my $self = shift;

    # the user has decided to uncheck this out. this will result in a delete
    # from the data base of this row

    if ( not defined $self->_get('user_id')) {
        # this is not checked out, it can not be deleted
        throw_gen "Cannot cancel a non checked out asset";
    }
    $self->_set( { '_delete' => 1});
}

################################################################################

=item ($ba || undef) = $ba->is_current()

Return whether this is the most current version or not.

B<Throws:>

NONE

B<Side Effects:>

NONE

B<Notes:>

NONE

=cut

sub is_current {
    my $self = shift;
    return $self->_get('current_version') == $self->_get('version')
        ? $self : undef;
}

################################################################################

=item = $biz = $biz->checkout( { user__id => $user_id })

checks out the asset to the specified user

B<Throws:>

NONE

B<Side Effects:>

NONE

B<Notes:>

NONE

=cut

sub checkout {
    my ($self, $param) = @_;

    # make sure that this version is the most current
    throw_gen "Unable to checkout old_versions"
      unless $self->_get('version') == $self->_get('current_version');

    # Make sure that the object is not already checked out
    throw_gen "Already Checked Out" if defined $self->_get('user__id');

    throw_gen "Must be checked out to users"
      unless defined $param->{user__id};

    my $element = $self->get_element;
    $element->prepare_clone;

    my $contribs = $self->_get_contributors;
    # clone contributors
    foreach (keys %$contribs ) {
        $contribs->{$_}->{action} = 'insert';
    }

    # Clone output channels.
    my $oc_coll = $get_oc_coll->($self);
    my @ocs = $oc_coll->get_objs;
    $oc_coll->del_objs(@ocs);
    $oc_coll->add_new_objs(@ocs);

    $self->_set([qw(user__id modifier version_id checked_out)] =>
                [$param->{user__id}, $param->{user__id}, undef, 1]);
    $self->_set(['_update_contributors'] => [1]) if $contribs;
}

################################################################################

=item $ba = $ba->save()

Commits the changes to the database

B<Throws:>

NONE

B<Side Effects:>

NONE

B<Notes:>

NONE

=cut

sub save {
    my $self = shift;

    my ($related_obj, $element, $oc_coll, $ci, $co, $vid, $kw_coll, $del_elem)
        = $self->_get(qw(_related_grp_obj _element _oc_coll _checkin _checkout
                         version_id _kw_coll _delete_element));

    if ($co) {
        $element->prepare_clone;
        $self->_set(['_checkout'], []);
    }

    # Is this necessary? Seems kind of pointless. [David 2002-09-19]
    $self->_set(['_checkin'], []) if $ci;

    # Revert stores the old element for deletion. So save it to delete it.
    $del_elem->save if $del_elem;

    if ($element) {
        $element->set_object_instance_id($vid);
        $element->save;
    }

    $related_obj->save if $related_obj;
    $self->_sync_contributors;
    $oc_coll->save($self->key_name => $vid) if $oc_coll;
    $kw_coll->save($self) if $kw_coll;
    $self->SUPER::save;
}

################################################################################

=item $story_name = $story->check_uri;

=item $story_name = $story->check_uri($user_id);

Returns name of story that has clashing URI.

C<Notes:> This method has been deprecated. URI uniqueness is now checked by
C<save()>, so this method is no longer strictly necessary.

=cut

sub check_uri {
    my $self = shift;

    # Warn 'em.
    warn __PACKAGE__ . "->check_uri has been deprecated and will be" .
      " removed in a future version of Bricolage";

    my $id = $self->_get('id');
    my $key = $self->key_name;
    my @ocs = $self->get_output_channels;
    my %seen;
    my $sel = prepare_c(qq{
        SELECT $key\__id
        FROM   $key\_uri
        WHERE  $key\__id <> ?
               AND LOWER(uri) = ?});

    if ($key eq 'story') {
        for my $cat ($self->get_categories) {
            for my $oc (@ocs) {
                my $uri = lc $self->get_uri($cat, $oc);
                # Skip it if we've seen it before.
                next if $seen{$uri};
                if (my $ret = $self->_check_uri_table($sel, $id, $uri)) {
                    return $ret;
                }
                $seen{$uri} = 1;
            }
        }
    } else {
        for my $oc (@ocs) {
            my $uri = lc $self->get_uri($oc);
            # Skip it if we've seen it before.
            next if $seen{$uri};
            if (my $ret = $self->_check_uri_table($sel, $id, $uri)) {
                return $ret;
            }
            $seen{$uri} = 1;
        }
    }
}

sub _check_uri_table {
    my ($self, $sel, $id, $uri) = @_;
    # Make it so.
    execute($sel, $id, $uri);
    my $sid;
    bind_columns($sel, \$sid);
    if (fetch($sel)) {
        finish($sel);
        return $self->lookup({ id => $sid })->get_title;
    }
}

###############################################################################

#=============================================================================#

=back

=head2 PRIVATE

=cut

#--------------------------------------#

=head2 Private Class Methods

=over 4

=item $self = $self->_init()

Preforms functions needed to create new business assets

B<Throws:>

=over 4

=item *

Cannot create an asset without an element type or alias ID.

=item *

Cannot create an asset with both an element type and an alias ID.

=item *

Cannot create an asset without a site.

=item *

Cannot create an alias to an asset in the same site.

=item *

Cannot create an alias to an alias.

=item *

Cannot create an alias to an asset based on an element type that is not
associated with this site.

=back

B<Side Effects:>

NONE

B<Notes:>

NONE

=cut

sub _init {
    my ($self, $init) = @_;
    my $class = ref $self or throw_mni "Method not implemented";
    $self->_set(['uuid'] => [$ug->create_str]);
    for my $old (qw(element_id element__id)) {
        $init->{element_type_id} = delete $init->{$old}
            if exists $init->{$old};
    }
    $init->{element_type} = delete $init->{element} if exists $init->{element};

    throw_dp "Cannot create an asset without an element type or alias ID"
        unless $init->{element_type_id}
            || $init->{element_type}
            || $init->{alias_id};

    throw_dp "Cannot create an asset with both an element type and an alias ID"
      if ($init->{element_type_id} || $init->{element_type})
         && $init->{alias_id};

    throw_dp "Cannot create an asset without a site" unless $init->{site_id};

    if ($init->{alias_id}) {
        my $alias_target = $class->lookup({ id => $init->{alias_id} });

        throw_dp "Cannot create an alias to an alias"
          if $alias_target->get_alias_id;

        # Re-bless the alias into the same class as the aliased.
        bless $self, ref $alias_target;

        $self->_set([qw(alias_id _alias_obj)],
                    [$init->{alias_id}, $alias_target]);

        my $at = $alias_target->get_element_type;
        my $at_exists = 0;
        foreach my $site (@{$at->get_sites}) {
            if ($site->get_id == $init->{site_id}) {
                $at_exists++;
                last;
            }
        }

        throw_dp "Cannot create an alias to an asset based on an " .
            "element type that is not associated with this site"
          unless $at_exists;

        $self->set_source__id( $alias_target->get_source__id );
        $self->_set(['cover_date'], [$alias_target->_get('cover_date')]);

        $self->add_output_channels(
            grep { $_->is_enabled && $_->get_site_id == $init->{site_id} }
              $at->get_output_channels
        );

        $self->set_primary_oc_id($at->get_primary_oc_id($init->{site_id}));

        throw_dp "Cannot create an alias to this asset because this element ".
            "type has no output channels associated with this site"
          unless @{$self->get_output_channels};

        $self->_set
          ([qw(current_version publish_status modifier
               checked_out     version site_id
               grp_ids)
           ] =>
           [   0,              0,             $init->{user__id},
               1,              0,      $init->{site_id},
               [$init->{site_id}, $self->INSTANCE_GROUP_ID]
           ]);

        if ($self->key_name eq 'story') {
            # It's a story asset.
            delete $init->{_categories};
            foreach my $cat ($alias_target->get_primary_category,
                             $alias_target->get_secondary_categories) {

                my $new_cat = Bric::Biz::Category->lookup
                  ({ uri => $cat->get_uri, site_id => $init->{site_id}})
                  or next;
                $self->add_categories([$new_cat]);
                $self->set_primary_category($new_cat);
                last;
            }
            unless ($self->get_primary_category) {
                # No equivalent category found. So use the root category.
                my $new_cat = Bric::Biz::Category->site_root_category
                  ( $init->{site_id} );
                $self->add_categories([$new_cat]);
                $self->set_primary_category($new_cat);
            }
        } else {
            # It's a media asset. Give it an empty file name.
            $self->_set(['file_name'] => ['']);
            # Assign the category.
            my $cat = $alias_target->get_category_object;
            if (my $new_cat = Bric::Biz::Category->lookup
                ({ uri => $cat->get_uri, site_id => $init->{site_id}})) {
                $self->set_category__id($new_cat->get_id);
            } else {
                my $new_cat_id = Bric::Biz::Category->site_root_category_id
                  ( $init->{site_id} );
                $self->set_category__id($new_cat_id);
            }
        }

        $self->_set(['slug'], [$alias_target->_get('slug')])
          if $alias_target->_get('slug');

        $self->_set(['name'], [$alias_target->_get('name')])
          if $alias_target->_get('name');

        $self->_set(['element_type_id'], [$alias_target->_get('element_type_id')]);

        # Copy the keywords.
        $self->add_keywords(scalar $alias_target->get_keywords);

    } else {
        throw_dp "Can not create asset without a source"
          unless $init->{source__id};

        if ($init->{cover_date}) {
            $self->set_cover_date( delete $init->{cover_date} );
            my $source = Bric::Biz::Org::Source->lookup
              ({ id => $init->{source__id} });
            if (my $expire = $source->get_expire) {
                # add the days to the cover date and set the expire date
                my $date = local_date($self->_get('cover_date'), 'epoch');
                my $new_date = $date + ($expire * 24 * 60 * 60);
                $new_date = strfdate($new_date);
                $new_date = db_date($new_date);
                $self->_set( { expire_date => $new_date });
            }
        }

        # Get the element type object.
        if ($init->{element_type}) {
            $init->{element_type_id} = $init->{element_type}->get_id;
        } else {
            $init->{element_type} =
              Bric::Biz::ElementType->lookup({ id => $init->{element_type_id}});
        }

        # Set up the output channels.
        if ($init->{element_type}->get_top_level) {
            $self->add_output_channels(
               map { ($_->is_enabled &&
                      $_->get_site_id == $init->{site_id}) ? $_ : () }
                   $init->{element_type}->get_output_channels);

            $self->set_primary_oc_id($init->{element_type}->get_primary_oc_id
                                     ($init->{site_id}));
        }

        # Let's create the new element as well.
        my $element = Bric::Biz::Element::Container->new ({
            object          => $self,
            element_type_id => $init->{element_type_id},
            element_type    => $init->{element_type}
        });

        $self->_set([qw(version current_version checked_out _element modifier
                        element_type_id _element_type_object site_id grp_ids
                        publish_status)],
                    [0, 0, 1, $element,
                     @{$init}{qw(user__id element_type_id element_type site_id)},
                     [$init->{site_id}, $self->INSTANCE_GROUP_ID], 0]);
    }

    $self->_set__dirty;
}

###############################################################################


#--------------------------------------#

=back

=head2 Private Instance Methods

=over 4

=item $at_obj = $self->_construct_uri()

Returns URI contructed from the output chanel paths, categories and the date.

B<Throws:>

NONE

B<Side Effects:>

NONE

B<Notes:>

NONE

=cut

sub _construct_uri {
    my $self = shift;
    my ($cat_obj, $oc_obj) = @_;
#    $cat_obj ||= $self->get_primary_category();
    my $element_obj = $self->get_element_type or return;
    my $fu = $element_obj->get_fixed_url;
    my ($pre, $post);

    # Get URI Format.
    my $fmt = $fu ? $oc_obj->get_fixed_uri_format : $oc_obj->get_uri_format;

    my $category_uri = $cat_obj ? $cat_obj->ancestry_path : '';
    my ($slug, $slash) = $self->key_name eq 'story' ? ($self->get_slug, '/')
                                                    : ('', '')
                                                    ;

    $fmt =~ s/\/%{categories}/$category_uri/g;
    $fmt =~ s/%{slug}/$slug/g;
    unless ($fmt =~ s/%{uuid}/$self->get_uuid/ge) {
        unless ($fmt =~ s/%{base64_uuid}/$self->get_uuid_base64/ge) {
            $fmt =~ s/%{hex_uuid}/$self->get_uuid_hex/ge;
        }
    }

    Bric::Util::Pref->use_user_prefs(0);
    my $path = $self->get_cover_date($fmt) or return;
    Bric::Util::Pref->use_user_prefs(1);
    my @path = split( '/', $path );

    # Return the URI with the case adjusted as necessary.
    my $uri_case = $oc_obj->get_uri_case;
    if( $uri_case == LOWERCASE ) {
        return lc Bric::Util::Trans::FS->cat_uri(@path) . $slash;
    } elsif( $uri_case == UPPERCASE ) {
        return uc Bric::Util::Trans::FS->cat_uri(@path) . $slash;
    } else {
        return Bric::Util::Trans::FS->cat_uri(@path) . $slash;
    }
}

###############################################################################

=item $self = $self->_sync_contributors()

Syncs the contributors for this story

B<Throws:>

NONE

B<Side Effects:>

NONE

B<Notes:>

NONE

=cut

sub _sync_contributors {
    my $self = shift;
    return $self unless $self->_get('_update_contributors');

    my $contribs = $self->_get_contributors();
    my ($del_contribs, $vid) = $self->_get(qw(_del_contrib version_id));

    foreach (keys %$del_contribs) {
        $self->_delete_contributor($_);
        delete $del_contribs->{$_};
    }

    foreach my $id (keys %$contribs) {
        my $role = $contribs->{$id}->{'role'};
        my $place = $contribs->{$id}->{'place'};
        if ($contribs->{$id}->{'action'} eq 'insert') {
            $self->_insert_contributor($id, $role, $place);
        } elsif ($contribs->{$id}->{'action'} eq 'update') {
            $self->_update_contributor($id, $role, $place);
        }
        delete $contribs->{$id}->{'action'};
    }

    $self->_set( {
                  '_del_contrib'        => $del_contribs,
                  '_update_contributors' => undef,
                  '_contributors' => $contribs
                 });

    return $self;
}

################################################################################

=item $self = $self->_delete_uris;

Deletes the URI records for this document. Called by C<save()> when the document
has been deactivated.

B<Throws:>

=over

=item Exception::DA

=back

=cut

sub _delete_uris {
    my $self = shift;
    my $id = $self->_get('id') or return;
    my $key = $self->key_name;

    my $del = prepare_c(qq{
        DELETE FROM $key\_uri
        WHERE  $key\__id = ?
    });

    execute($del, $id);
    return $self;
}

################################################################################

=item $self = $self->_update_uris;

Updates the URI records for this document.

B<Throws:>

=over

=item Error::NotUnique

=item Exception::DA

=back

=cut

sub _update_uris {
    my $self = shift;
    my ($id, $site_id, $pub_status) = $self->_get(qw(id site_id publish_status));
    my $key = $self->key_name;

    # First, expire or delete all existing URIs for this document.
    $self->_delete_uris;

    # Prepare the insert that we'll use.
    my $ins = prepare_c(qq{
        INSERT INTO $key\_uri ($key\__id, site__id, uri)
        VALUES (?, ?, ?)
    });

    # Now, go through all of the URIs for this document and either update them
    # or insert them.
    my @ocs = $self->get_output_channels;
    my (%seen, $uri);
    eval {
        if ($key eq 'media') {
            for my $oc (@ocs) {
                $uri = lc $self->get_uri($oc);
                # Skip it if we've seen it before.
                next if $seen{$uri};
                # Insert the URI.
                execute($ins, $id, $site_id, $uri);
                $seen{$uri} = 1;
            }
        } else {
            for my $cat ($self->get_categories) {
                for my $oc (@ocs) {
                    $uri = lc $self->get_uri($cat, $oc);
                    # Skip it if we've seen it before.
                    next if $seen{$uri};
                    # Insert the URI.
                    execute($ins, $id, $site_id, $uri);
                    $seen{$uri} = 1;
                }
            }
        }
    };

    if (my $err = $@) {
        # Just die if its any exception other than the one we're interested in.
        rethrow_exception($err)
          # Check for PostgreSQL 7.4 error message.
          unless $err->get_payload =~
          /duplicate key violates unique constraint "udx_$key\_uri__site_id__uri"/
          # Check for PostgreSQL 7.3, 7.2, or 7.1 error message.
          or $err->get_payload =~
          /Cannot insert a duplicate key into unique index udx_$key\_uri__site_id__uri/;
        my $things = $key eq 'media'
          ? 'category, or file name'
          : 'slug, or categories';
        throw_not_unique
          error    => "The URI '$uri' is not unique.",
          maketext => ['The URI "[_1]" is not unique. Please change the' .
                       " cover date, output channels, $things as necessary" .
                       " to make the URIs unique.", $uri];
    }

    # If we succeeded, then mark it!
    $self->_set(['_update_uri'] => [0]);
}

################################################################################

=back

=head2 Private Functions

=over 4

=item my $oc_coll = $get_oc_coll->($ba)

Returns the collection of output channels for this asset.
L<Bric::Util::Coll::OutputChannel|Bric::Util::Coll::OutputChannel>
object. See that class and its parent, L<Bric::Util::Coll|Bric::Util::Coll>,
for interface details.

B<Throws:>

=over 4

=item *

Bric::_get() - Problems retrieving fields.

=item *

Unable to prepare SQL statement.

=item *

Unable to connect to database.

=item *

Unable to select column into arrayref.

=item *

Unable to execute SQL statement.

=item *

Unable to bind to columns to statement handle.

=item *

Unable to fetch row from statement handle.

=item *

Incorrect number of args to Bric::_set().

=item *

Bric::set() - Problems setting fields.

=back

B<Side Effects:> NONE.

B<Notes:> NONE.

=cut

$get_oc_coll = sub {
    my $self = shift;
    my $dirt = $self->_get__dirty;
    my ($id, $oc_coll) = $self->_get('version_id', '_oc_coll');
    return $oc_coll if $oc_coll;
    $oc_coll = Bric::Util::Coll::OutputChannel->new
      (defined $id ? {$self->key_name . '_instance_id' => $id} : undef);
    $self->_set(['_oc_coll'], [$oc_coll]);
    $self->_set__dirty($dirt); # Reset the dirty flag.
    return $oc_coll;
};

##############################################################################

=item my $kw_coll = &$get_kw_coll($self)

Returns the collection of keywords for this business asset. The collection is
a Bric::Util::Coll::Keyword object. See that class and its parent,
Bric::Util::Coll, for interface details.

B<Throws:>

=over 4

=item *

Bric::_get() - Problems retrieving fields.

=item *

Unable to prepare SQL statement.

=item *

Unable to connect to database.

=item *

Unable to select column into arrayref.

=item *

Unable to execute SQL statement.

=item *

Unable to bind to columns to statement handle.

=item *

Unable to fetch row from statement handle.

=item *

Incorrect number of args to Bric::_set().

=item *

Bric::set() - Problems setting fields.

=back

B<Side Effects:> NONE.

B<Notes:> NONE.

=cut

$get_kw_coll = sub {
    my $self = shift;
    my $dirt = $self->_get__dirty;
    my $kw_coll = $self->_get('_kw_coll');
    return $kw_coll if $kw_coll;
    $kw_coll = Bric::Util::Coll::Keyword->new
      (defined $self->get_id ? { object => $self, active => 1 } : undef);
    $self->_set(['_kw_coll'], [$kw_coll]);
    $self->_set__dirty($dirt); # Reset the dirty flag.
    return $kw_coll;
};

1;

__END__

=back

=head1 NOTES

NONE

=head1 AUTHOR

michael soderstrom <miraso@pacbell.net>

=head1 SEE ALSO

L<Bric>, L<Bric::Biz::Asset>

=cut
<|MERGE_RESOLUTION|>--- conflicted
+++ resolved
@@ -134,12 +134,9 @@
 use Bric::Util::Coll::OutputChannel;
 use Bric::Util::Coll::Keyword;
 use Bric::Util::Pref;
-<<<<<<< HEAD
 use Data::UUID;
 use List::Util qw(first);
-=======
 use Scalar::Util qw(blessed);
->>>>>>> 343afbad
 
 #=============================================================================#
 # Inheritance                          #
