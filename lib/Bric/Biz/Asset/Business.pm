--- conflicted
+++ resolved
@@ -7,27 +7,15 @@
 
 =head1 VERSION
 
-<<<<<<< HEAD
-$Revision: 1.23 $
-
-=cut
-
-our $VERSION = (qw$Revision: 1.23 $ )[-1];
+$Revision: 1.24 $
+
+=cut
+
+our $VERSION = (qw$Revision: 1.24 $ )[-1];
 
 =head1 DATE
 
-$Date: 2002-09-26 00:17:36 $
-=======
-$Revision: 1.18.2.2 $
-
-=cut
-
-our $VERSION = (qw$Revision: 1.18.2.2 $ )[-1];
-
-=head1 DATE
-
-$Date: 2002-09-27 22:06:19 $
->>>>>>> 3b4cfdf8
+$Date: 2002-09-27 22:21:03 $
 
 =head1 SYNOPSIS
 
@@ -1511,18 +1499,8 @@
 =cut
 
 sub get_tiles {
-<<<<<<< HEAD
-        my ($self) = @_;
-
-        my $tile = $self->get_tile();
-
-        my $tiles = $tile->get_tiles();
-
-        return wantarray ? @$tiles : $tiles;
-=======
     my $self = shift;
     $self->get_tile->get_tiles;
->>>>>>> 3b4cfdf8
 }
 
 ###############################################################################
@@ -1547,18 +1525,8 @@
 =cut
 
 sub add_data {
-<<<<<<< HEAD
-        my ($self, $element_data, $data) = @_;
-
-        my $tile = $self->get_tile;
-
-        $tile->add_data($element_data,$data, $self);
-
-        return $self;
-=======
     my $self = shift;
     $self->get_tile->add_data(@_);
->>>>>>> 3b4cfdf8
 }
 
 ###############################################################################
@@ -1583,18 +1551,8 @@
 =cut
 
 sub add_container {
-<<<<<<< HEAD
-        my ($self, $element_container) = @_;
-
-        my $tile = $self->get_tile();
-
-        my $new_container = $tile->add_container($element_container, $self);
-
-        return $new_container;
-=======
     my $self = shift;
     $self->get_tile->add_container(@_);
->>>>>>> 3b4cfdf8
 }
 
 ###############################################################################
@@ -1621,18 +1579,8 @@
 =cut
 
 sub get_data {
-<<<<<<< HEAD
-        my ($self, $name, $obj_order) = @_;
-
-        my $tile = $self->get_tile();
-
-        my $data = $tile->get_data($name, $obj_order);
-
-        return $data;
-=======
     my $self = shift;
     $self->get_tile->get_data(@_);
->>>>>>> 3b4cfdf8
 }
 
 ###############################################################################
@@ -1657,18 +1605,8 @@
 =cut
 
 sub get_container {
-<<<<<<< HEAD
-         my ($self, $name, $obj_order) = @_;
-
-        my $tile = $self->get_tile();
-
-        my $container = $tile->get_container($name, $obj_order);
-
-        return $container;
-=======
     my $self = shift;
     $self->get_tile->get_container(@_);
->>>>>>> 3b4cfdf8
 }
 
 ###############################################################################
