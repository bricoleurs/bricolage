--- conflicted
+++ resolved
@@ -8,27 +8,15 @@
 
 =head1 VERSION
 
-<<<<<<< HEAD
-$Revision: 1.10 $
-
-=cut
-
-our $VERSION = (qw$Revision: 1.10 $ )[-1];
+$Revision: 1.11 $
+
+=cut
+
+our $VERSION = (qw$Revision: 1.11 $ )[-1];
 
 =head1 DATE
 
-$Date: 2002-09-04 00:48:24 $
-=======
-$Revision: 1.9.2.1 $
-
-=cut
-
-our $VERSION = (qw$Revision: 1.9.2.1 $ )[-1];
-
-=head1 DATE
-
-$Date: 2002-09-18 00:29:48 $
->>>>>>> a573a0f1
+$Date: 2002-09-18 20:08:34 $
 
 =head1 SYNOPSIS
 
