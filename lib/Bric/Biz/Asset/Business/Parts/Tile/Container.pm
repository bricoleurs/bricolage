package Bric::Biz::Asset::Business::Parts::Tile::Container;
###############################################################################

=head1 NAME

Bric::Biz::Asset::Business::Parts::Tile::Container - The class that contains other
tiles

=head1 VERSION

<<<<<<< HEAD
$Revision: 1.20 $

=cut

our $VERSION = (qw$Revision: 1.20 $ )[-1];
=======
$Revision: 1.18.4.1 $

=cut

our $VERSION = (qw$Revision: 1.18.4.1 $ )[-1];
>>>>>>> 885217a2


=head1 DATE

<<<<<<< HEAD
$Date: 2003-03-19 01:58:34 $
=======
$Date: 2003-04-12 21:02:28 $
>>>>>>> 885217a2

=head1 SYNOPSIS

  # Creation of Objects
  $tile = Bric::Biz::Asset::Business::Parts::Tile::Container->new
    ($initial_state)
  $tile = Bric::Biz::Asset::Business::Parts::Tile::Container->lookup
    ({ id => $id })
  @tiles =
    Bric::Biz::Asset::Business::Parts::Tile::Container->list($params)
  @ids =
    Bric::Biz::Asset::Business::Parts::Tile::Container->list_ids($params)

  $tile = $tile->add_contained([$tiles])
  @tiles = $tile->get_contained;
  $tile = $tile->delete_contained([$tiles])
  $tile = $tile->is_container;
  $tile = $tile->reorder->(@new_order)


=head1 DESCRIPTION

This is the class for tiles that contain other tiles. These can be data tiles
and or other container tiles.

=cut

#==============================================================================#
# Dependencies                         #
#======================================#

#--------------------------------------#
# Standard Dependencies
use strict;

#--------------------------------------#
# Programatic Dependencies
use Bric::Util::DBI qw(:all);
use Bric::Biz::Asset::Business::Parts::Tile::Data;
use Bric::Biz::AssetType;
use Bric::App::Util;
use Carp ();

#==============================================================================#
# Inheritance                          #
#======================================#

# The parent module should have a 'use' line if you need to import from it.
use base qw( Bric::Biz::Asset::Business::Parts::Tile );

#=============================================================================#
# Function Prototypes                  #
#======================================#

# None

#==============================================================================#
# Constants                            #
#======================================#

use constant DEBUG => 0;

use constant S_TABLE => 'story_container_tile';

use constant M_TABLE => 'media_container_tile';

use constant COLS => qw(name
                        key_name
                        description
                        element__id
                        object_instance_id
                        parent_id
                        place
                        object_order
                        related_instance__id
                        related_media__id
                        active);
use constant FIELDS => qw(name
                          key_name
                          description
                          element_id
                          object_instance_id
                          parent_id
                          place
                          object_order
                          related_instance_id
                          related_media_id
                          _active);

#==============================================================================#
# Fields                               #
#======================================#

#--------------------------------------#
# Public Class Fields
# None.

#--------------------------------------#
# Private Class Fields
# None.

#--------------------------------------#
# Instance Fields

# This method of Bricolage will call 'use fields' for you and set some permissions.
BEGIN {
        Bric::register_fields({
                        # Public Fields

                        # reference to the asset type data object
                        element_id             => Bric::FIELD_RDWR,
                        object_order           => Bric::FIELD_RDWR,
                        object_instance_id     => Bric::FIELD_RDWR,
                        related_instance_id    => Bric::FIELD_RDWR,
                        related_media_id       => Bric::FIELD_RDWR,

                        # Private Fields
                        _del_tiles            => Bric::FIELD_NONE,
                        _tiles                => Bric::FIELD_NONE,
                        _update_tiles         => Bric::FIELD_NONE,

                        _update_contained     => Bric::FIELD_NONE,

                        _active               => Bric::FIELD_NONE,
                        _object               => Bric::FIELD_NONE,
                        _element_obj          => Bric::FIELD_NONE,
                        _related_instance_obj => Bric::FIELD_NONE,
                        _related_media_obj    => Bric::FIELD_NONE,
                        _prepare_clone        => Bric::FIELD_NONE,
                        _delete               => Bric::FIELD_NONE


        });
}

#==============================================================================#
# Interface Methods                    #
#======================================#

=head1 INTERFACE

=head2 Constructors

=over 4

=item $tile = Bric::Biz::Asset::Business::Parts::Tile::Container->new($init)

This will create a new tile object with the given state defined by the
optional initial state argument

Supported Keys:

=over 4

=item *

obj_type

=item *

obj_id

=item *

element__id

=item *

active

=item *

parent_id

=item *

place

=back

B<Throws:>

=over 4

=item *

Object of type $class not allowed

=back

B<Side Effects:> NONE.

B<Notes:> NONE.

=cut

sub new {
    my ($self, $init) = @_;

    # check active and object
    $init->{'_active'} = (exists $init->{'active'}) ? $init->{'active'} : 1;    delete $init->{'active'};
    $init->{'place'}  ||= 0;
    $init->{'object_order'} ||=1;
    $self = bless {}, $self unless ref $self;

    if ($init->{'object'}) {
        $init->{'object_instance_id'} = $init->{'object'}->get_version_id();
        my $class = ref $init->{'object'};
        if ($class =~ /^Bric::Biz::Asset::Business::Media/) {
            $init->{'object_type'} = 'media';
        } elsif ($class eq 'Bric::Biz::Asset::Business::Story') {
            $init->{'object_type'} = 'story';
        } else {
            die Bric::Util::Fault::Exception::GEN->new( {
              msg => "Object of type $class not allowed"});
        }
        $init->{'_object'} = delete $init->{'object'};
    }

    if ($init->{'element'} ) {
        $init->{'element_id'} = $init->{'element'}->get_id();
        $init->{'_element_obj'} = delete $init->{'element'};
    } else {
        # not sure why this needs to be here
        delete $init->{'element'};
        $init->{'_element_obj'} = Bric::Biz::AssetType->lookup({
          'id' => $init->{'element_id'} });
    }

    $init->{'name'}        = $init->{'_element_obj'}->get_name();
    $init->{'key_name'}    = $init->{'_element_obj'}->get_key_name();
    $init->{'description'} = $init->{'_element_obj'}->get_description();
    $self->SUPER::new($init);

    # prepopulate from the asset type object
    my $parts = $init->{'_element_obj'}->get_data();
    unless ($init->{'object_type'}) {
        die Bric::Util::Fault::Exception::GEN->new( {
          msg => "Cannot create with out object type." });
    }

    foreach (@$parts) {
        if ($_->get_required()) {
            $self->add_data($_);
        }
    }

    $self->_set__dirty(1);
    return $self;
}

################################################################################

=item $tile = Bric::Biz::Asset::Business::Parts::Tile->lookup( { id => $id } )

This method. will return an existing tile object that is defined by the given ID.

B<Throws:>

=over 4

=item *

Missing required Parameter 'id'.

=item *

Missing required Parameter 'object_type' or 'object'.

=item *

Improper type of object passed to lookup

=back

B<Side Effects:> NONE.

B<Notes:> NONE.

=cut

sub lookup {
    my ($class, $param) = @_;
    my $self = $class->cache_lookup($param);
    return $self if $self;

    # bless the new object
    $self = bless {}, $class;

    # Check for the proper args
    die Bric::Util::Fault::Exception::GEN->new
      ({ msg => "Missing required Parameter 'id'" })
        unless defined $param->{'id'};
    die Bric::Util::Fault::Exception::GEN->new
      ({ 'msg' => "Missing required Parameter 'object_type' or 'object'"})
        unless $param->{'object'} || $param->{'object_type'};

    if ($param->{'obj'}) {
        # get the package to determine the object field
        my $obj_class = ref $param->{'obj'};

        if ($obj_class eq 'Bric::Biz::Asset::Business::Story') {
            # set object type to story and add the object
            $self->_set( { object_type => 'story',
                           _object     => $param->{'obj'} });

        } elsif ($obj_class eq 'Bric::Biz::Asset::Business::Media') {
            $self->_set( { object_type => 'media',
                           _object     => $param->{'obj'} });
        } else {
            die Bric::Util::Fault::Exception::GEN->new
              ({ msg => 'Improper type of object passed to lookup' });
        } # end the if obj block
    } else {
        $self->_set( { 'object_type' => $param->{'object_type'} } );
    }

    # Call private method to populate the object; return undef if it fails
    return unless $self->_select_container('id=?', $param->{'id'});

    $self->SUPER::new;
    $self->_set__dirty(0);
    return $self;
}

################################################################################

=item (@tiles||$tiles) = Bric::Biz::Assets::Parts::Tile::Container->list($param)

This will return a list or list ref of tiles that match the given criteria

Supported Keys:

=over 4

=item object

The object to search for containers - must be a Bric::Biz::Asset::Business
subclass. You must specify this parameter or object_type.

=item object_type

The type of object to find containers for - 'story' or 'media'. You must
specify this parameter or object.

=item active

Find inactive stuff by setting this to 0, active with 1.

=item element_id

Find containers of a particular AssetType.

=item name

The name of the AssetType for the container

=item key_name

The key_name of the AssetType for the container

=item parent_id

Find containers with a given parent container.

=back

B<Throws:> NONE.

B<Side Effects:> NONE.

B<Notes:> NONE

=cut

sub list {
    my ($class, $param) = @_;
    _do_list($class,$param,undef);
}

################################################################################

#--------------------------------------#

=back

=head2 Destructors

=over 4

=item $self->DESTROY

=cut

sub DESTROY {
    # This method should be here even if its empty so that we don't waste time
    # making Bricolage's autoload method try to find it.
}

################################################################################

#--------------------------------------#

=back

=head2 Public Class Methods

=over 4

=item (@ids||$ids) = Bric::Biz::Assets::Parts::Tile::Container->list_ids($param)

This will return a list or list ref of tile ids that match the given criteria

Supported Keys are the same as for C<list()>

B<Throws:> NONE.

B<Side Effects:> NONE.

B<Notes:> NONE.

=cut

sub list_ids {
    my ($class, $param) = @_;
    _do_list($class, $param, 1);
}

################################################################################

=back

=head2 Public Instance Methods

=over 4

=item $id = $container->get_related_instance_id()

Returns the ID of the story instance related to this container tile

B<Throws:>

NONE

B<Side Effects:>

NONE

B<Notes:>

NONE

=cut

=item $container = $container->set_related_instance_id($id)

Set the ID of the story instance related to this container tile

B<Throws:>

NONE

B<Side Effects:>

NONE

B<Notes:>

NONE

=cut

################################################################################

=item $story = $container->get_related_story()

Instantiate the related instance to this container tile based on the id. This
named 'get_related_story' rather than 'get_related_instance' since that is how
the template designer who will use this will probably expect it to work (ie,
they probably won't think in terms of an instance'.

B<Throws:>

NONE

B<Side Effects:>

NONE

B<Notes:>

NONE

=cut

sub get_related_story {
    my $self = shift;
    my $dirty = $self->_get__dirty;
    my ($rel_id, $rel_obj) = $self->_get('related_instance_id',
                                         '_related_instance_obj');

    # Return with nothing if there is no related instance ID
    return unless $rel_id;

    # Clear the object cache if the ID has changed.
    $rel_obj = undef if $rel_obj and ($rel_obj->get_id != $rel_id);

    unless ($rel_obj) {
        $rel_obj = Bric::Biz::Asset::Business::Story->lookup({'id' => $rel_id});
        $self->_set(['_related_instance_obj'], [$rel_obj]) if $rel_obj;
        $self->_set__dirty($dirty);
    }

    return $rel_obj;
}

################################################################################

=item $tile = $tile->set_related_media($media)

Sets the media object that is related to this container

B<Throws:>

NONE

B<Side Effects:>

NONE

B<Notes:>

NONE

=cut

sub set_related_media {
    my ($self, $media) = @_;
    my $media_id;

    if (ref $media) {
        $media_id = $media->get_id;
        $self->_set(['_related_media_obj'], [$media]);
    } else {
        $media_id = $media;
    }

    $self->_set(['related_media_id'], [$media_id]);

    return $self;
}

################################################################################

=item $media = $tile->get_related_media()

Returns the media object that is related to this tile

B<Throws:>

NONE

B<Side Effects:>

NONE

B<Notes:>

NONE

=cut

sub get_related_media {
    my ($self) = @_;
    my $dirty = $self->_get__dirty;
    my ($media_id, $media_obj) = $self->_get('related_media_id',
                                             '_related_media_obj');

    return unless $media_id;

    # Clear the object cache if the IDs change.
    $media_obj = undef if $media_obj and $media_obj->get_id != $media_id;

    unless ($media_obj) {
        $media_obj = Bric::Biz::Asset::Business::Media->lookup({id => $media_id});
        $self->_set({'_related_media_obj' => $media_obj});
        $self->_set__dirty($dirty);
    }
    return $media_obj;
}

################################################################################

=item $obj = $container->get_element()

Returns the element object

B<Throws:>

NONE

B<Side Effects:>

NONE

B<Notes:>

NONE

=cut

sub get_element {
    my ($self) = @_;
    return $self->_get_element_obj();
}

################################################################################

=item $name = $container->get_element_name()

Returns the name of the element

B<Throws:>

NONE

B<Side Effects:>

NONE

B<Notes:>

NONE

=cut

sub get_element_name {
    my ($self) = @_;

    return $self->get_name;
}

################################################################################

=item ($data || @data) = $container->get_possible_data()

Returns the data fields that are allowed to be added to the container at this
moment. Takes into account the current set of data elements added.

B<Throws:> NONE.

B<Side Effects:> NONE.

B<Notes:> NONE.

=cut

sub get_possible_data {
    my ($self) = @_;
    my $current = $self->_get_tiles();
    my $at      = $self->_get_element_obj();
    my %at_info = map { $_->get_id => $_ } $at->get_data;
    my @parts;

    foreach (@$current) {
        # Skip container tiles
        next if $_->is_container();

        my $id  = $_->get_element_data_id();
        my $atd = delete $at_info{$id};

        next unless $atd;

        # Add if this tile is repeatable.
        push @parts, $atd if $atd->get_quantifier;
    }

    # Add the container tiles (the only things remaining in this hash)
    push @parts, values %at_info;

    return wantarray ? @parts : \@parts;
}

################################################################################

=item (@tiles || $tiles) = $container->get_possible_containers()

Returns a list of the possible containers that can be added to this
object. This is synonymous with AssetType->get_containers() since containers
do not support occurence constraints.

B<Throws:> NONE.

B<Side Effects:> NONE.

B<Notes:> NONE.

=cut

sub get_possible_containers {
    my ($self) = @_;
    my $at   = $self->get_element;
    my $cont = $at->get_containers();

    return wantarray ? @$cont : $cont;
}

################################################################################

=item $container = $container->add_data($atd, $data, ?$place?);

Takes an asset type data object and the data and creates a tile and then adds
the tile to its self. Optionally accepts an $place argument to set the place
property. Now that\'s service.

B<Throws:> NONE.

B<Side Effects:> NONE.

B<Notes:> NONE.

=cut

sub add_data {
    my ($self, $atd, $data, $place) = @_;
    my $data_tile = Bric::Biz::Asset::Business::Parts::Tile::Data->new
      ({ active             => 1,
         object_type        => $self->_get('object_type'),
         object_instance_id => $self->_get('object_id'),
         element_data       => $atd,
       });

    $data_tile->set_data($data);
    $self->add_tile($data_tile);

    # have to do this after add_tile() since add_tile() modifies place
    $data_tile->set_place($place) if defined $place;
    return $self;
}

################################################################################

=item $new_container = $container->add_container()

Given an asset type and the business asset this will create a new container
tile and return it after adding it to this list

B<Throws:>

NONE

B<Side Effects:>

NONE

B<Notes:>

NONE

=cut

sub add_container {
    my ($self, $atc) = @_;

    # create a new Container Object with this one as its parent
    my $container_tile = Bric::Biz::Asset::Business::Parts::Tile::Container->new
      ({ active             => 1,
         object_type        => $self->_get('object_type'),
         object_instance_id => $self->_get('object_id'),
         element            => $atc,
         parent_id          => $self->_get('id') });

    $self->add_tile($container_tile);
    return $container_tile;
}

################################################################################

=item $string = $tile->get_data($name, $obj_order)

=item $string = $tile->get_data($name, $obj_order, $date_format)

This method will search the contained tiles for one with the coresponding name
ane object order field. It will then return the data from that data tile. Pass
in the optional C<$date_format> argument if you expect the data returned from
C<$name> to be of the date type, and you\'d like a format other than that set
in the "Date Format" preference.

B<Throws:> NONE.

B<Side Effects:> NONE.

B<Notes:> NONE.

=cut

sub get_data {
    my ($self, $name, $obj_order, $dt_fmt) = @_;

    # If we find any illegal characters, warn the user to start using the key
    # name rather than the display name.
    if ($name =~ /[^a-z]/) {
        ($name = lc($name)) =~ y/a-z/_/cs;
        my $msg = "Warning:  Use of element's 'name' field is deprecated for ".
                  "use with element method 'get_data'.  Please use the ".
                  "element's 'key_name' field instead";
        Bric::App::Util::add_msg($msg);
        Carp::cluck($msg);
    }

    $obj_order = 1 unless defined $obj_order;

    foreach my $t ($self->_get_tiles) {
        return $t->get_data($dt_fmt) if not $t->is_container    and
                                        $t->has_key_name($name) and
                                        $t->get_object_order == $obj_order;
    }

    # Well, I suppose that there were no matches.
    return;
}

################################################################################

=item $contained = $container->get_container($name, $obj_order)

Similar to get data this will return a container object that matches the given
name field and object order description.

B<Throws:> NONE.

B<Side Effects:> NONE.

B<Notes:> NONE.

=cut

sub get_container {
    my ($self, $name, $obj_order) = @_;

    # If we find any illegal characters, warn the user to start using the key
    # name rather than the display name.
    if ($name =~ /[^a-z]/) {
        ($name = lc($name)) =~ y/a-z/_/cs;
        my $msg = "Warning:  Use of element's 'name' field is deprecated for ".
                  "use with element method 'get_container'.  Please use the ".
                  "element's 'key_name' field instead";
        Bric::App::Util::add_msg($msg);
    }

    $obj_order = 1 unless defined $obj_order;

    foreach my $t ($self->_get_tiles) {
        return $t if $t->is_container        and
                     $t->has_key_name($name) and
                     $t->get_object_order == $obj_order;
    }

    # Well, I suppose that there were no matches.
    return;
}

################################################################################

=item (@containers || $containers) = $tile->get_containers()

returns a list of the sub contained tiles

B<Throws:> NONE.

B<Side Effects:> NONE.

B<Notes:> NONE.

=cut

sub get_containers {
    my ($self) = @_;

    my @containers = grep($_->is_container, @{$self->_get_tiles()});

    return wantarray ? @containers : \@containers if scalar @containers;
    return;
}

################################################################################

=item (@tile_ids||$tile_ids_aref) = $tile->get_tiles()

Returns a list of the tiles that are contained with in the 
container tile

B<Throws:>

NONE

B<Side Effects:>

NONE

B<Notes:>

NONE

=cut

sub get_elements { get_tiles(@_) }

sub get_tiles {
    my ($self) = @_;
    my $tiles = $self->_get_tiles();
    return wantarray ? @$tiles : $tiles;
}

################################################################################


=item $tile = $tile->add_tile($tile)

Adds the given tile to this container. The tile will become a child of this
container and will be given an order with respect to the other child tiles
already in this container.

B<Throws:> NONE.

B<Side Effects:> NONE.

B<Notes:> NONE.

=cut

sub add_tile {
    my ($self, $tile) = @_;
    my $dirty = $self->_get__dirty;

    # Get the children of this object
    my $tiles = $self->_get_tiles() || [];

    # Die if an ID is passed rather than an object.
    unless (ref $tile) {
        my $msg = 'Must pass objects, not IDs';
        die Bric::Util::Fault::Exception::GEN->new({'msg' => $msg});
    }

    # Set the place for this part.  This will be updated when its added.
    $tile->set_place(scalar (@$tiles));

    # Determine if this tile is a container.
    my $is_cont = $tile->is_container;
    # Get the apporopriate asset type ID.
    my $at_id = $is_cont ? $tile->get_element_id()
                         : $tile->get_element_data_id();

    # Figure out how many tiles of the same type as the tile we're adding exist.
    my $object_order = 1;
    foreach (@$tiles) {
        # Do an XOR test to make sure we deal with objects of the same type.
        if ($_->is_container() && $is_cont) {
            $object_order++ if $_->get_element_id      == $at_id;
        } elsif (not $_->is_container && not $is_cont) {
            $object_order++ if $_->get_element_data_id == $at_id;
        }
    }

    # Start numbering at one.
    $tile->set_object_order($object_order);

    push @$tiles, $tile;

    # Update $self's new and deleted tiles lists.
    $self->_set(['_tiles', '_update_tiles'], [$tiles, 1]);

    # We do not need to update the container object itself.
    $self->_set__dirty($dirty);

    return $self;
}

################################################################################

=item $tile = $tile->delete_tiles->( [ $tile || { type => $type, id => $id } ] )

Removes the tiles listed from the container

B<Throws:> NONE.

B<Side Effects:> Will shift the remaining tiles to fit. So if tiles with ids
of 2, 4, 7, 8, and 10 are contained and 4 and 8 are removed the new list of
tiles will be 2,7, and 10

B<Notes:> Doesn\'t actually do any deletions, just schedules them. Call
C<save()> to complete the deletion.

=cut

sub delete_tiles {
    my ($self, $tiles_arg) = @_;
    my (%del_data, %del_cont, $error);

    my $err_msg = 'Improper args to delete tiles';

    foreach (@$tiles_arg) {
        if (ref $_ eq 'HASH') {
            die Bric::Util::Fault::Exception::GEN->new({msg => $err_msg})
              unless (exists $_->{'id'} && exists $_->{'type'});

            if ($_->{'type'} eq 'data') {
                $del_data{$_->{'id'}} = undef;
            } elsif ($_->{'type'} eq 'container') {
                $del_cont{$_->{'id'}} = undef;
            } else {
                die Bric::Util::Fault::Exception::GEN->new({msg => $err_msg});
            }
        } elsif (ref $_ eq 'Bric::Biz::Asset::Business::Parts::Tile::Data') {
            $del_data{$_->get_id()} = undef;
        } elsif (ref $_ eq 'Bric::Biz::Asset::Business::Parts::Tile::Container') {
            $del_cont{$_->get_id()} = undef;
        } else {
            die Bric::Util::Fault::Exception::GEN->new({msg => $err_msg});
        }
    }

    my $tiles = $self->_get('_tiles');
    my $del_tiles = $self->_get('_del_tiles') || [];

    my $order = 0;
    my $cont_order;
    my $data_order;
    my $new_list;
    foreach (@$tiles) {
        my $delete = undef;
        if ($_->is_container) {
            if (exists $del_cont{$_->get_id}) {
                push @$del_tiles, $_;
                                $delete = 1;
            }
        } else {
            if (exists $del_data{$_->get_id}) {
                push @$del_tiles, $_;
                $delete = 1;
            }
        }

        unless ($delete) {
            my $count;
            $_->set_place($order);
            if ($_->is_container()) {
                if (exists $cont_order->{$_->get_element_id }) {
                    $count = scalar @{ $cont_order->{$_->get_element_id } };
                } else {
                    $count = 0;
                    $cont_order->{$_->get_element_id } = [];
                }
                $_->set_object_order($count);
            } else {
                if (exists $data_order->{ $_->get_element_data_id }) {
                    $count = scalar
                      @{ $data_order->{$_->get_element_data_id } };
                } else {
                    $count = 0;
                    $data_order->{$_->get_element_data_id } = [];
                }
                $_->set_object_order($count);
                push @{ $data_order->{$_->get_element_data_id} },
                  $_->get_id;
            }
            push @$new_list, $_;
            $order++;
        }
    }

    $self->_set(['_tiles',  '_del_tiles', '_update_tiles'],
                [$new_list, $del_tiles,   1]);
    return $self;
}

################################################################################

=item $container = $container->perpare_clone()

When a business asset needs to clone its self. It can call this here method
that will set the id to undef so that this here tile will clone its self.

B<Throws:> NONE.

B<Side Effects:> NONE.

B<Notes:> NONE.

=cut

sub prepare_clone {
    my ($self) = @_;

    my $tiles = $self->_get_tiles();
    foreach (@$tiles) {
        $_->prepare_clone();
    }

    $self->_set(['id',  '_update_tiles'],
                [undef, 1]);

    return $self;
}

################################################################################

=item $tile = $tile->reorder_tiles( @new_order )

Takes a new order of tile ids as its argument and replaces the old order

B<Throws:> NONE.

B<Side Effects:> NONE.

B<Notes:> NONE.

=cut

sub reorder_tiles {
    my ($self, $new_order) = @_;
    my $dirty = $self->_get__dirty;
    my $tiles = $self->_get_tiles();
    my ($at_count, $data_count) = ({},{});
    my @new_list;

    # make sure then number of elements passed is the same as what we have
    if (scalar @$tiles != scalar @$new_order ) {
        die Bric::Util::Fault::Exception::GEN->new( {
          msg => 'Improper number of args to reorder_tiles().' });
    }

    # Order the tiles in the order they are listed in $new_order
    foreach my $obj (@$new_order) {

        # Set this tiles place among other tiles.
        my $new_place = scalar @new_list;
        $obj->set_place($new_place) 
          unless $obj->get_place == $new_place;
        push @new_list, $obj;

        # Get the appropriate asset type ID and 'seen' hash.
        my ($at_id, $seen);
        if ($obj->is_container()) {
            $at_id = $obj->get_element_id;
            $seen  = $at_count;
        } else {
            $at_id = $obj->get_element_data_id;
            $seen  = $data_count;
        }

        # Set this tiles place among other tiles of its type.
        my $n = $seen->{$at_id} || 1;
        my $new_obj_order = $n++;
        $obj->set_object_order($new_obj_order)
          unless $obj->get_object_order == $new_obj_order;
        $seen->{$at_id} = $n;
    }

    $self->_set(['_tiles', '_update_tiles'], [\@new_list, 1]);
    $self->_set__dirty($dirty);
    return $self;
}

################################################################################

=item ($self || undef) $self->is_container();

will return true since this is a container. You did look at the package name,
no? This is helpfuld for people cycling through contained tiles so they can
decide to call get_contained or get data

B<Throws:> NONE.

B<Side Effects:> NONE.

B<Notes:> NONE.

=cut

sub is_container { $_[0]; }

###############################################################################

=item $ct = $ct->do_delete()

Prepares this tile and its children to be removed

B<Throws:> NONE.

B<Side Effects:> NONE.

B<Notes:> NONE

=cut

sub do_delete {
    my $self = shift;
    $self->_set([qw(object_instance_id _delete)], [undef, 1]);
}

################################################################################

=item $ct = $ct->save()

This will insert or update the records as is needed

B<Throws:> NONE.

B<Side Effects:> NONE.

B<Notes:> NONE.

=cut

sub save {
    my ($self) = @_;

    if ($self->_get__dirty) {
        if ($self->_get('id') ) {
            if ($self->_get('_delete')) {
                $self->_do_delete();
                return $self;
            }
            # call private update method
            $self->_do_update;
        } else {
            # call private insert method
            $self->_do_insert;
        }
    }

    $self->_sync_tiles();

    # call the parents save method
    $self->SUPER::save();

    $self->_set__dirty(0);

    return $self;
}

################################################################################

=back

=head1 PRIVATE

=head2 Private Class Methods

=over 4

=item _do_list()

Called by list and list_ids, this does their dirty work

B<Throws:> NONE.

B<Side Effects:> NONE.

B<Notes:> NONE.

=cut

sub _do_list {
    my ($class, $param, $ids) = @_;
    die Bric::Util::Fault::Exception::GEN->new( {
                        msg => "improper args for list" })
      unless ($param->{'object'} || $param->{'object_type'});

    my ($obj_type, $obj_id, $table);

    if ($param->{'object'}) {
        my $obj_class = ref $param->{'object'};
        if ($obj_class eq 'Bric::Biz::Asset::Business::Story') {
            $table = S_TABLE;
            $obj_type = 'story';
        } elsif ($obj_class =~ /^Bric::Biz::Asset::Business::Media/) {
            $table = M_TABLE;
            $obj_type = 'media';
        } else {
            die Bric::Util::Fault::Exception::GEN->new(
              { msg => "Object of type $obj_class not allowed to be tiled" });
        }
        $obj_id = $param->{'object'}->get_version_id();

    } else {
        if ($param->{'object_type'} eq 'story') {
            $table = S_TABLE;
        } elsif ($param->{'object_type'} eq 'media') {
            $table = M_TABLE;
        } else {
            my $msg = "Object of type $param->{'object_type'} not allowed ".
              "to be tiled";
            die Bric::Util::Fault::Exception::GEN->new( { msg => $msg });
        }
    }

    my (@where, @where_param);

    if ($obj_id) {
        push @where, " object_instance_id=? ";
        push @where_param, $obj_id;
    }
    if (exists $param->{'active'} ) {
        push @where, ' active=? ';
        push @where_param, $param->{'active'};
    }
    if (exists $param->{'parent_id'}) {
        if (defined $param->{'parent_id'}) {
            push @where, 'parent_id=?';
            push @where_param, $param->{'parent_id'};
        } else {
            push @where, 'parent_id IS NULL';
        }
    }
    if ($param->{'element_id'} ) {
        push @where, ' element__id=? ';
        push @where_param, $param->{'element_id'};
    }
    if ($param->{'name'}) {
        push @where, ' name=? ';
        push @where_param, $param->{'name'};
    }
    if ($param->{'key_name'}) {
        push @where, ' key_name=? ';
        push @where_param, $param->{'key_name'};
    }

    my $sql;
    if ($ids) {
        $sql = "SELECT id FROM $table ";
    } else {
        $sql = 'SELECT id, ' . join(', ', COLS) . " FROM $table ";
    }

    if (@where) {
        $sql .= ' WHERE ';
        $sql .= join ' AND ', @where;
    }
    my $select = prepare_ca( $sql, undef, DEBUG);

    if ($ids) {
        my $return = col_aref($select,@where_param);
        return wantarray ? @{ $return } : $return;
    } else {
        my @objs;
        execute($select, @where_param);
        my @cols;
        $select->bind_columns($select, \@cols[0 .. scalar COLS]);
        while (fetch($select) ) {
            my $self = bless {}, $class;
            $self->_set( [ 'id', FIELDS ], [@cols] );
            # FIX THIS SHIT
            my $ot = $obj_type || $param->{'object_type'};
            $self->_set( { 'object_type' => $ot });
            $self->_set__dirty(0);
            push @objs, $self->cache_me;
        }
        return wantarray ? @objs : \@objs;
    }
}

################################################################################

=back

=head2 Private Instance Methods

=over 4

=item $self = $self->_do_delete()

Removes this record from the database

B<Throws:> NONE.

B<Side Effects:> NONE.

B<Notes:> NONE.

=cut

sub _do_delete {
    my ($self) = @_;

    my $sql = ' DELETE FROM ';
    $sql .= ($self->_get('object_type') eq 'media') ? M_TABLE : S_TABLE;
    $sql .= ' WHERE id=? ';

    my $sth = prepare_c($sql, undef, DEBUG);
    execute($sth, $self->_get('id'));
    return $self;
}

=item $self = $self->_select_container($param)

This will do a select and populate the object with the row

B<Throws:> NONE.

B<Side Effects:> NONE.

B<Notes:> NONE.

=cut

sub _select_container {
    my ($self, $where, @bind) = @_;
    my @d;

    my $sql = 'SELECT id,'. join(', ', COLS);
    if ($self->_get('object_type') eq 'story' ) {
        $sql .= " FROM " . S_TABLE;

    } elsif ($self->_get('object_type') eq 'media') {
        $sql .= " FROM " . M_TABLE;

    } else {
        # this is here just in case
        die Bric::Util::Fault::Exception->new
          ({ msg => "Improper Object type has been defined" });
    }

    $sql .= " WHERE $where";

    my $sth = prepare_ca($sql, undef, 1);
    execute($sth, @bind);
    bind_columns($sth, \@d[0 .. (scalar COLS)]);
    fetch($sth);

    # Return undef unless the ID column is defined.
    return unless $d[0];

    # set the values retrieved
    $self->_set(['id', FIELDS], [@d]);
    return $self->cache_me;
}

################################################################################

=item $at_obj = $self->_get_element_obj()

Returns the asset type object that maps to this container tile

B<Throws:> NONE.

B<Side Effects:> NONE.

B<Notes:> NONE.

=cut

sub _get_element_obj {
    my ($self) = @_;
    my $dirty = $self->_get__dirty;
    my ($at_obj, $at_id) = $self->_get('_element_obj', 'element_id');

    unless ($at_obj) {
        $at_obj = Bric::Biz::AssetType->lookup({id => $at_id});
        $self->_set(['_element_obj'], [$at_obj]);
        $self->_set__dirty($dirty);
    }
    return $at_obj;
}

################################################################################

=item _do_insert

Inserts a row relating to this object into the data base

B<Throws:> NONE.

B<Side Effects:> NONE.

B<Notes:> NONE.

=cut

sub _do_insert {
    my ($self) = @_;

    # get the short name
    my $type = $self->_get('object_type');
    my $table;
    if ($type eq 'story') {
        $table = S_TABLE;
    } elsif ($type eq 'media') {
        $table =  M_TABLE
    } else {
        die Bric::Util::Fault::Exception::GEN->new
          ({ 'msq' => 'Object must be a media or story to add tiles' });
    }

    my $sql = "INSERT INTO $table " .
      "(id, " . join(', ', COLS) . ") " .
      "VALUES (${\next_key($table)}, " .
      join(',', ('?') x COLS) . ") ";

    my $insert = prepare_c($sql, undef, DEBUG);
    execute($insert, ($self->_get( FIELDS )) ); 
    $self->_set( { 'id' => last_key($table) });
    return $self;
}

################################################################################

=item $self = $self->_do_update()

This will preform an update on the database.   That is why I called it
do update

B<Throws:> NONE.

B<Side Effects:> NONE.

B<Notes:> NONE.

=cut

sub _do_update {
    my ($self) = @_;

    my $short = $self->_get('object_type');

    my $table;
    if ($short eq 'story') {
        $table = S_TABLE;
    } elsif ($short eq 'media') {
        $table = M_TABLE;
    } else {
        die Bric::Util::Fault::Exception::GEN->new
          ({ msg => 'only story and media objects may have tiles' });
    }

    my $sql = "UPDATE $table " .
      " SET " . join(', ', map { "$_=?" } COLS) .
      ' WHERE id=? ';

    my $update = prepare_c($sql, undef, DEBUG);
    execute($update, ($self->_get( FIELDS )), $self->_get('id') );
    return $self;
}

################################################################################

=item _get_contained

does a list for all the active contained tiles

B<Throws:> NONE.

B<Side Effects:> NONE.

B<Notes:> NONE.

=cut

sub _get_tiles {
    my ($self) = @_;
    my $dirty = $self->_get__dirty;
    my $tiles = $self->_get('_tiles');

    # Do not attempt to get the AssetType tiles if we don't yet have an ID.
    return [] unless $tiles || $self->get_id;

    unless ($tiles) {
        my $cont = Bric::Biz::Asset::Business::Parts::Tile::Container->list
          ({
            parent_id   => $self->get_id,
            active      => 1,
            object_type => $self->_get('object_type')
           });

        my $data = Bric::Biz::Asset::Business::Parts::Tile::Data->list
          ({
            parent_id   => $self->get_id,
            active      => 1,
            object_type => $self->_get('object_type')
           });

        $tiles = [sort { $a->get_place <=> $b->get_place } (@$cont, @$data)];
        $self->_set(['_tiles', '_update_tiles'], [$tiles, 0]);
        $self->_set__dirty($dirty);
    }

    return wantarray ? @$tiles : $tiles;
}

################################################################################

=item $self->_sync_tiles()

Called by save this will preform all the operations on the contained tiles

B<Throws:> NONE.

B<Side Effects:> NONE.

B<Notes:> NONE.

=cut

sub _sync_tiles {
    my ($self) = @_;
    my ($tiles,$del_tiles) = $self->_get('_tiles', '_del_tiles');

    # HACK. I don't think that this was really necessary, because each tile
    # wil only be saved and trigger a change to the database if it was
    # actually changed in some way. This is similar to how collections work.
    # So I'm commenting this out and just saving all the tiles every time.
    # -DW 2003-04-12.
#    return unless $self->_get('_update_tiles');

    foreach (@$tiles) {
#               if ($prep_clone) {
#                       $_->prepare_clone;
#                       $self->_set( { '_prepare_clone' => undef });
#               }

        # just in case this is an insert but only if its changed.
        my $id = $self->get_id;
        my $pid = $_->get_parent_id;
        $_->set_parent_id($id) unless defined $pid && $pid == $id;

        # same here
        my $inst_id = $self->get_object_instance_id;
        my $old_iid = $_->get_object_instance_id;
        $_->set_object_instance_id($inst_id) 
          unless defined $old_iid && $old_iid == $inst_id;

        $_->save();
    }

    while (my $t = shift @$del_tiles) {
        $t->set_object_order(0);
        $t->set_place(0);
        $t->deactivate();
        $t->save()
    }

    $self->_set(['_update_tiles'], [0]);
    return $self;
}

################################################################################

1;
__END__

=back

=head1 NOTES

NONE

=head1 AUTHOR

"Michael Soderstrom" <miraso@pacbell.net>
Bricolage Engineering

=head1 SEE ALSO

L<perl>, L<Bric>, L<Bric::Biz::Asset>, L<Bric::Biz::Asset::Business>,
L<Bric::Biz::Asset::Business::Parts::Tile>

=cut
<|MERGE_RESOLUTION|>--- conflicted
+++ resolved
@@ -8,28 +8,16 @@
 
 =head1 VERSION
 
-<<<<<<< HEAD
-$Revision: 1.20 $
-
-=cut
-
-our $VERSION = (qw$Revision: 1.20 $ )[-1];
-=======
-$Revision: 1.18.4.1 $
-
-=cut
-
-our $VERSION = (qw$Revision: 1.18.4.1 $ )[-1];
->>>>>>> 885217a2
+$Revision: 1.21 $
+
+=cut
+
+our $VERSION = (qw$Revision: 1.21 $ )[-1];
 
 
 =head1 DATE
 
-<<<<<<< HEAD
-$Date: 2003-03-19 01:58:34 $
-=======
-$Date: 2003-04-12 21:02:28 $
->>>>>>> 885217a2
+$Date: 2003-04-15 09:05:26 $
 
 =head1 SYNOPSIS
 
