package Bric::Biz::Asset::Business::Media;
###############################################################################

=head1 NAME

Bric::Biz::Asset::Business::Media - The parent class of all media objects

=head1 VERSION

<<<<<<< HEAD
$Revision: 1.25 $

=cut

our $VERSION = (qw$Revision: 1.25 $ )[-1];

=head1 DATE

$Date: 2002-09-21 00:41:30 $
=======
$Revision: 1.21.2.2 $

=cut

our $VERSION = (qw$Revision: 1.21.2.2 $ )[-1];

=head1 DATE

$Date: 2002-10-15 21:57:36 $
>>>>>>> d50d1769

=head1 SYNOPSIS

  use Bric::Biz::Asset::Business::Media;

=head1 DESCRIPTION

TBD.

=cut

#==============================================================================#
# Dependencies                         #
#======================================#

#--------------------------------------#
# Standard Dependencies
use strict;

#--------------------------------------#
# Programatic Dependencies
use Bric::Util::DBI qw(:all);
use Bric::Util::Attribute::Media;
use Bric::Util::Trans::FS;
use Bric::Util::Grp::Media;
use Bric::App::MediaFunc;
use File::Temp qw( tempfile );
use Bric::Config qw(:media);

#==============================================================================#
# Inheritance                          #
#======================================#

# The parent module should have a 'use' line if you need to import from it.
# use Bric;
use base qw( Bric::Biz::Asset::Business );

#=============================================================================#
# Function Prototypes                  #
#======================================#


# None

#==============================================================================#
# Constants                            #
#======================================#

use constant DEBUG => 0;
use constant TABLE  => 'media';
use constant VERSION_TABLE => 'media_instance';

use constant COLS           => qw( element__id
                                   priority
                                   source__id
                                   current_version
                                   published_version
                                   usr__id
                                   publish_date
                                   expire_date
                                   cover_date
                                   workflow__id
                                   publish_status
                                   active);

use constant VERSION_COLS   => qw( name
                                   description
                                   media__id
                                   usr__id
                                   version
                                   media_type__id
                                   category__id
                                   file_size
                                   file_name
                                   location
                                   uri
                                   checked_out);

use constant FIELDS         => qw( element__id
                                   priority
                                   source__id
                                   current_version
                                   published_version
                                   user__id
                                   publish_date
                                   expire_date
                                   cover_date
                                   workflow_id
                                   publish_status
                                   _active);

use constant VERSION_FIELDS => qw( name
                                   description
                                   id
                                   modifier
                                   version
                                   media_type_id
                                   category__id
                                   size
                                   file_name
                                   location
                                   uri
                                   checked_out);

use constant GROUP_PACKAGE => 'Bric::Util::Grp::Media';
use constant INSTANCE_GROUP_ID => 32;

#==============================================================================#
# Fields                               #
#======================================#

#--------------------------------------#
# Public Class Fields

# Public fields should use 'vars'
#use vars qw();

#--------------------------------------#
# Private Class Fields
my ($meths, @ord);

#--------------------------------------#
# Instance Fields

BEGIN {
    Bric::register_fields(
                        {
                         # Public Fields
                         location        => Bric::FIELD_READ,
                         file_name       => Bric::FIELD_READ,
                         uri             => Bric::FIELD_READ,
                         media_type_id   => Bric::FIELD_RDWR,
                         category__id    => Bric::FIELD_RDWR,
                         size            => Bric::FIELD_RDWR,

                         # Private Fields
                         _category_obj   => Bric::FIELD_NONE,
                         _file           => Bric::FIELD_NONE,
                         _media_type_obj => Bric::FIELD_NONE,
                        });
}

#==============================================================================#
# Interface Methods                    #
#======================================#

=head1 INTERFACE

=head2 Constructors

=over 4

=cut

#--------------------------------------#
# Constructors

#------------------------------------------------------------------------------#

=item $media = Bric::Biz::Asset::Business::Media->new( $initial_state )

This will create a new media object with an optionaly defined intiial state

Supported Keys:

=over 4

=item *

active

=item *

priority

=item *

title - same as name

=item *

name - Will be over ridden by title

=item *

description

=item *

workflow_id

=item *

element__id - Required unless asset type object passed

=item *

element - the object required unless id is passed

=item *

source__id - required

=item *

cover_date - will set expire date in conjunction with the source

=item *

media_type_id

=item *

category__id

=back

B<Throws:> NONE.

B<Side Effects:> NONE.

B<Notes:> NONE.

=cut

sub new {
    my ($self, $init) = @_;
    # default to active unless passed otherwise
    $init->{_active} = (exists $init->{active}) ? $init->{active} : 1;
    delete $init->{active};
    $init->{priority} ||= 3;
    $init->{name} = delete $init->{title} if exists $init->{title};
    $self->SUPER::new($init);
}

################################################################################

=item $media = Bric::Biz::Asset::Business::Media->lookup->( { id => $id })

This will return a media asset that matches the criteria defined

B<Throws:> NONE.

B<Side Effects:> NONE.

B<Notes:> NONE.

=cut

sub lookup {
    my ($self, $param) = @_;

    my $sql = 'SELECT m.id, ' . join(', ', map {"m.$_ "} COLS) .
      ', i.id, ' . join(', ', map {"i.$_ "} VERSION_COLS) .
      ' FROM ' . TABLE . ' m, ' . VERSION_TABLE . ' i ' .
      ' WHERE m.id=? AND i.media__id=m.id ';

    my @where = ($param->{'id'});
    if ($param->{'version'}) {
        $sql .= ' AND i.version=? ';
        push @where, $param->{'version'};
    } elsif ($param->{'checkout'}) {
        $sql .= ' AND i.checked_out=? ';
        push @where, 1;
    } else {
        $sql .= ' AND m.current_version=i.version ';
    }
    $sql .= ' ORDER BY m.cover_date';

    my @d;
    my $cols = (scalar COLS + scalar VERSION_COLS) + 1;
    my $sth = prepare_ca($sql, undef, DEBUG);
    execute($sth, @where);
    bind_columns($sth, \@d[0 .. $cols ]);
    fetch($sth);

    # get the asset type and from that the biz package
    # to bless the proper object
    $self = bless {}, $self unless ref $self;
    $self->_set([ 'id', FIELDS, 'version_id', VERSION_FIELDS], [@d]);

    return unless $self->_get('id');

    my $element = $self->_get_element_object();
    my $biz_class = $element->get_biz_class();
    if ($biz_class && $biz_class ne ref $self) {
        $self = bless $self, $biz_class;
    }

    $self->_set__dirty(0);
    return $self;
}

################################################################################

=item (@media || $media) =  Bric::Biz::Asset::Business::Media->list($param);

returns a list or list ref of media objects that match the criteria defined

Supported Keys:

=over 4

=item *

name - the same as the title field

=item *

title

=item *

description

=item *

uri

=item *

file_name - the name of the file uploaded into this object

=item *

source__id

=item *

id - the media id

=item *

version

=item *

user__id - returns the versions that are checked out by the user, otherwise
returns the most recent version

=item *

return_versions - returns past version objects as well

=item *

active - Will default to 1

=item *

inactive - Returns only inactive objects

=item *

workflow__id

=item *

element__id

=item *

priority

=item *

publish_date_start - if end is left blank will return everything after the arg

=item *

publish_date_end - if start is left blank will return everything before the arg

=item *

cover_date_start - if end is left blank will return everything after the arg

=item *

cover_date_end - if start is left blank will return everything before the arg

=item *

expire_date_start - if end is left blank will return everything after the arg

=item *

expire_date_end - if start is left blank will return everything before the arg

=item *

simple - a single OR search that hits name, description and uri.

=item *

category__id - the category id of the media object

=back

B<Throws:>

=over 4

=item *

Unable to connect to database.

=item *

Unable to prepare SQL statement.

=item *

Unable to select column into arrayref.

=item *

Unable to execute SQL statement.

=item *

Unable to bind to columns to statement handle.

=item *

Unable to fetch row from statement handle.

=back

B<Side Effects:>

NONE

B<Notes:> NONE.

=cut

sub list { _do_list($_[0], $_[1], undef) }

################################################################################

#--------------------------------------#

=back

=head2 Destructors

=over 4

=item $self->DESTROY

dummy method to not waste the time of AUTOLOAD

=cut

sub DESTROY {
    # This method should be here even if its empty so that we don't waste time
    # making Bricolage's autoload method try to find it.
}

################################################################################

#--------------------------------------#

=back

=head2 Public Class Methods

=over 4

=item (@ids||$id_list) = Bric::Biz::Asset::Business::Media->list_ids( $criteria );

Returns a list or list ref of media object IDs that match the criteria defined.
The criteria are the same as those for the list() method.

B<Throws:> NONE.

B<Side Effects:> NONE.

B<Notes:> NONE.

=cut

sub list_ids { _do_list($_[0], $_[1], 1) }

################################################################################

=item ($fields || @fields) = 
        Bric::Biz::Asset::Business::Media::autopopulated_fields()

Returns a list of the names of fields that are registered in the database as
being autopopulatable for a given sub class

B<Throws:> NONE.

B<Side Effects:> NONE.

B<Notes:> NONE.

=cut

sub autopopulated_fields {
    my $self = shift;
    my $fields = $self->_get_auto_fields();

    my @auto;
    foreach (keys %$fields ) {
        push @auto, $_;
    }
    return wantarray ? @auto : \@auto;
}

################################################################################

=item my $key_name = Bric::Biz::Asset::Business::Media->key_name()

Returns the key name of this class.

B<Throws:> NONE.

B<Side Effects:> NONE.

B<Notes:> NONE.

=cut

sub key_name { 'media' }

################################################################################

=item $meths = Bric::Biz::Asset::Business::Story->my_meths

=item (@meths || $meths_aref) = Bric::Biz::Asset::Business::Story->my_meths(TRUE)

Returns an anonymous hash of instrospection data for this object. If called with
a true argument, it will return an ordered list or anonymous array of
intrspection data. The format for each introspection item introspection is as
follows:

Each hash key is the name of a property or attribute of the object. The value
for a hash key is another anonymous hash containing the following keys:

=over 4

=item *

name - The name of the property or attribute. Is the same as the hash key when
an anonymous hash is returned.

=item *

disp - The display name of the property or attribute.

=item *

get_meth - A reference to the method that will retrieve the value of the
property or attribute.

=item *

get_args - An anonymous array of arguments to pass to a call to get_meth in
order to retrieve the value of the property or attribute.

=item *

set_meth - A reference to the method that will set the value of the
property or attribute.

=item *

set_args - An anonymous array of arguments to pass to a call to set_meth in
order to set the value of the property or attribute.

=item *

type - The type of value the property or attribute contains. There are only
three types:

=over 4

=item short

=item date

=item blob

=back

=item *

len - If the value is a 'short' value, this hash key contains the length of the
field.

=item *

search - The property is searchable via the list() and list_ids() methods.

=item *

req - The property or attribute is required.

=item *

props - An anonymous hash of properties used to display the property or attribute.
Possible keys include:

=over 4

=item type

The display field type. Possible values are

=item text

=item textarea

=item password

=item hidden

=item radio

=item checkbox

=item select

=back

=item *

length - The Length, in letters, to display a text or password field.

=item *

maxlength - The maximum length of the property or value - usually defined by the
SQL DDL.

=item *

rows - The number of rows to format in a textarea field.

=item *

cols - The number of columns to format in a textarea field.

=item *

vals - An anonymous hash of key/value pairs reprsenting the values and display
names to use in a select list.

=back

B<Throws:> NONE.

B<Side Effects:> NONE.

B<Notes:> NONE.

=cut

sub my_meths {
    my ($pkg, $ord) = @_;

    # Return 'em if we got em.
    return !$ord ? $meths : wantarray ? @{$meths}{@ord} : [@{$meths}{@ord}]
      if $meths;

    # We don't got 'em. So get 'em!
    foreach my $meth (__PACKAGE__->SUPER::my_meths(1)) {
        $meths->{$meth->{name}} = $meth;
        push @ord, $meth->{name};
    }

    push @ord, qw(file_name category category_name), pop @ord;
    $meths->{file_name} = {
                           get_meth => sub { shift->get_file_name(@_) },
                           get_args => [],
                           name     => 'file_name',
                           disp     => 'File Name',
                           len      => 256,
                           req      => 1,
                           type     => 'short',
                           props    => { type      => 'text',
                                         length    => 32,
                                         maxlength => 256
                                       }
                          };
    $meths->{category} = {
                          get_meth => sub { shift->get_category_object(@_) },
                          get_args => [],
                          set_meth => sub { shift->set_category_object(@_) },
                          set_args => [],
                          name     => 'category',
                          disp     => 'Category',
                          len      => 64,
                          req      => 1,
                          type     => 'short',
                         };

    $meths->{category_name} = {
                          get_meth => sub { shift->get_category_object(@_)->get_name },
                          get_args => [],
                          name     => 'category_name',
                          disp     => 'Category',
                          len      => 64,
                          req      => 1,
                          type     => 'short',
                         };

        # Copy the data for the title from name.
        $meths->{title} = { %{ $meths->{name} } };
        $meths->{title}{disp} = 'Title';

    # Rename element.
    $meths->{element} = { %{ $meths->{element} } };
    $meths->{element}{disp} = 'Media Type';
    return !$ord ? $meths : wantarray ? @{$meths}{@ord} : [@{$meths}{@ord}];
}

################################################################################

=item $class_id = Bric::Biz::Asset::Business::Media->get_class_id()

Returns the class id of the Media class

B<Throws:> NONE.

B<Side Effects:> NONE.

B<Notes:> NONE.

=cut

sub get_class_id { 46 }

################################################################################

#--------------------------------------#

=back

=head2 Public Instance Methods

=over 4

=item $media = $media->set_category__id($id)

Associates this media asset with the given category

B<Throws:> NONE.

B<Side Effects:> NONE.

B<Notes:> NONE.

=cut

sub set_category__id {
    my ($self, $cat_id) = @_;

    my $cat = Bric::Biz::Category->lookup( { id => $cat_id });
    my $at_obj = $self->_get_element_object;
    my ($oc_obj) = $at_obj->get_output_channels($at_obj->get_primary_oc_id);

    my $uri = Bric::Util::Trans::FS->cat_uri
      ( $self->_construct_uri($cat, $oc_obj), $oc_obj->get_filename($self));

    $self->_set({ _category_obj => $cat,
                  category__id  => $cat_id,
                  uri           => $uri
    });

    return $self;
}

################################################################################

=item $category_id = $media->get_category__id()

Returns the category id that has been associated with this media object

B<Throws:> NONE.

B<Side Effects:> NONE.

B<Notes:> NONE.

=cut

################################################################################

=item $category = $media->get_category_object()

=item $category = $media->get_category()

Returns the object of the category that this is a member of

B<Throws:> NONE.

B<Side Effects:> NONE.

B<Notes:> NONE.

=cut

sub get_category_object {
    my $self = shift;
    my $cat = $self->_get( '_category_obj' );
    return $cat if $cat;
    $cat = Bric::Biz::Category->lookup( { id => $self->_get('category__id') });
    $self->_set({ '_category_obj' => $cat });
    return $cat;
}

*get_category = *get_category_object;

##############################################################################

=item my $uri = $media->get_uri

=item my $uri = $media->get_uri($oc)

Returns the URI for the media object. If the C<$oc> output channel parameter
is passed in, then the URI will be returned in the output channel's preferred
format.

B<Throws:> NONE.

B<Side Effects:> NONE.

B<Notes:> NONE.

=cut

sub get_uri {
    my ($self, $oc) = @_;
    return $self->_get('uri') unless $oc;
    return Bric::Util::Trans::FS->cat_uri
      ($self->_construct_uri($self->get_category_object, $oc),
       $oc->get_filename($self));
}

##############################################################################

=item $uri = $media->get_local_uri()

Returns the uri of the media object for the Bricolage application server.

B<Throws:> NONE.

B<Side Effects:> NONE.

B<Notes:> NONE.

=cut

sub get_local_uri {
    my $self = shift;
    my $loc = $self->get_location || return;
    return Bric::Util::Trans::FS->cat_uri(MEDIA_URI_ROOT,
                                        Bric::Util::Trans::FS->dir_to_uri($loc) );
}

=item $uri = $media->get_path()

Returns the path of the media object on the Bricolage file system.

B<Throws:> NONE.

B<Side Effects:> NONE.

B<Notes:> NONE.

=cut

sub get_path {
    my $self = shift;
    my $loc = $self->_get('location') || return;
    return Bric::Util::Trans::FS->cat_dir(MEDIA_FILE_ROOT, $loc);
}

#------------------------------------------------------------------------------#

=item $mt_obj = $media->get_media_type()

Returns the media type object associated with this object.

B<Throws:> NONE.

B<Side Effects:> NONE.

B<Notes:> NONE.

=cut

sub get_media_type {
    my $self = shift;
    my ($mt_obj, $mt_id) = $self->_get('_media_type_obj', 'media_type_id');
    return unless $mt_id;

    unless ($mt_obj) {
        $mt_obj = Bric::Util::MediaType->lookup({'id' => $mt_id});
        $self->_set(['_media_type_obj'], [$mt_obj]);
    }
    return $mt_obj;
}

################################################################################

=item $media = $media->upload_file($file_handle, $file_name)

Reads a file from the passed $file_handle and stores it in the media
object under $file_name.

B<Throws:> NONE.

B<Side Effects:> Closes the $file_handle after reading.

B<Notes:> NONE.

=cut

sub upload_file {
    my ($self, $fh, $name) = @_;
    my ($id, $v) = $self->_get(qw(id version));
    my $dir = Bric::Util::Trans::FS->cat_dir(MEDIA_FILE_ROOT, $id, $v);
    Bric::Util::Trans::FS->mk_path($dir);
    my $path = Bric::Util::Trans::FS->cat_dir($dir, $name);

    open FILE, ">$path" or die Bric::Util::Fault::Exception::GEN->new
      ({ msg => "Unable to open '$path': $!" });
    my $buffer;
    while (read($fh, $buffer, 10240)) { print FILE $buffer }
    close $fh;
    close FILE;

    # Get the Output Channel object.
    my $at_obj = $self->_get_element_object;
    my ($oc_obj) = $at_obj->get_output_channels($at_obj->get_primary_oc_id);

    # Set the location, name, and URI.
    $self->_set(['file_name'], [$name]);
    my $uri = Bric::Util::Trans::FS->cat_uri
      ($self->_construct_uri($self->get_category_object, $oc_obj),
       $oc_obj->get_filename($self));

    my $loc = Bric::Util::Trans::FS->cat_dir('/', $id, $v, $name);
    $self->_set([qw(location uri)], [$loc, $uri]);

    if (my $auto_fields = $self->_get_auto_fields) {
        # We need to autopopulate data field values. Get the top level element
        # construct a MediaFunc object.
        my $tile = $self->get_tile;
        my $path = Bric::Util::Trans::FS->cat_dir(MEDIA_FILE_ROOT, $loc);
        my $media_func = Bric::App::MediaFunc->new({ file_path => $path });

        # Iterate through all the elements.
        foreach my $dt ($tile->get_tiles) {
            # Skip container elements.
            next if $dt->is_container;
            # See if this is an auto populated field.
            my $name = $dt->get_name;
            if ($auto_fields->{$name} ) {
                # Check the tile to see if we can override it.
                next if $dt->is_locked;
                # Get and set the value
                my $method = $auto_fields->{$name};
                my $val = $media_func->$method();
                $dt->set_data(defined $val ? $val : '');
                $dt->save;
            }
        }
    }
    return $self;
}

################################################################################

=item $file_handle = $madia->get_file()

Returns the file handle for this given media object

B<Throws:>

=over

=item *

Error getting File.

=back

B<Side Effects:> NONE.

B<Notes:> NONE.

=cut

sub get_file {
    my $self = shift;
    my $path = $self->get_path || return;
    my $fh;
    open $fh, $path or die
      Bric::Util::Fault::Exception::GEN->new({ msg => "Cannot open '$path': $!" });
    return $fh;
}

################################################################################

=item $location = $media->get_location()

The will return the location of the file on the file system, relative to
MEDIA_FILE_ROOT.

B<Throws:> NONE.

B<Side Effects:> NONE.

B<Notes:> NONE.

=cut

################################################################################

=item $size = $media->get_size()

This is the size of the media file in bytes

B<Throws:> NONE.

B<Side Effects:> NONE.

B<Notes:> NONE.

=cut

################################################################################

=item $media_name = $media->check_uri()

Returns name of media with conflicting URI, if any.

=cut

sub check_uri {
    my $self = shift;
    my $media_cat = $self->get_category__id();
    die Bric::Util::Fault::Exception::GEN->new( { msg => 'Was not able to retrieve the category__id of this media' }) if ( not defined $media_cat);

    # get media in the same category
    my %parm;
    $parm{'category_id'} = $media_cat;
    $parm{'active'} = '1';
    my @medias = Bric::Biz::Asset::Business::Media->list(\%parm);
    foreach my $med (@medias) {
        # skip if current media
        next if ($med->get_id == $self->get_id);

        if ($med->get_uri() eq $self->get_uri()) {
            return $med->get_name();
        }
    }
    return 0;
}

################################################################################

=item $media = $story->revert();

Reverts the current version to a prior version

B<Throws:> NONE.

B<Side Effects:> NONE.

B<Notes:> NONE.

=cut

sub revert {
    my ($self, $version) = @_;
    if (!$self->_get('checked_out')) {
        die Bric::Util::Fault::Exception::GEN->new( {
          msg => "May not revert a non checked out version" });
    }

    my @prior_versions = __PACKAGE__->list( {
      id              => $self->_get_id(),
      return_versions => 1
    });

    my $revert_obj;
    foreach (@prior_versions) {
        if ($_->get_version == $version) {
            $revert_obj = $_;
        }
    }

    unless ($revert_obj) {
        die Bric::Util::Fault::Exception::GEN->new( {
          msg => "The requested version does not exist"
        });
    }

    # Delete existing contributors.
    if (my $contrib = $self->_get_contributors) {
        $self->delete_contributors([keys %$contrib]);
    }

    # Set up contributors to revert to.
    my $contrib;
    my $revert_contrib = $revert_obj->_get_contributors;
    while (my ($cid, $c) = each %$revert_contrib) {
        $c->{action} = 'insert';
        $contrib->{$cid} = $c;
    }

    # clone information from the tables
    $self->_set( { category__id         => $revert_obj->get_category__id,
                   media_type_id        => $revert_obj->get_media_type_id,
                   size                 => $revert_obj->get_size,
                   file_name            => $revert_obj->get_file_name,
                   _contributors        => $contrib,
                   _update_contributors => 1,
                   _queried_contrib     => 1,
                   uri                  => $revert_obj->get_uri
    });

    # Copy THE FILE HERE

    # clone the tiles
    # get rid of current tiles
    my $tile = $self->get_tile();
    $tile->do_delete();
    my $new_tile = $revert_obj->get_tile();
    $new_tile->prepare_clone();
    $self->_set( { _delete_tile => $tile,
                   _tile        => $new_tile
    });
    return $self;
}

################################################################################

=item $media = $media->clone()

Clones the media object

B<Throws:> NONE.

B<Side Effects:> NONE.

B<Notes:> NONE.

=cut

sub clone {
    my $self = shift;
    my $tile = $self->get_tile();
    $tile->prepare_clone();

    my $contribs = $self->_get_contributors();
    # clone contributors
    foreach (keys %$contribs ) {
        $contribs->{$_}->{'action'} = 'insert';
    }

    $self->_set( { version_id           => undef,
                   id                   => undef,
                   publish_date         => undef,
                   publish_status       => 0,
                   _update_contributors => 1
    });
    return $self;
}


################################################################################

=item $self = $self->save()

Saves the object to the database doing either an insert or
an update

B<Throws:> NONE.

B<Side Effects:> NONE.

B<Notes:> NONE.

=cut

sub save {
    my $self = shift;
    if ($self->_get('id')) {
        # we have the main id make sure there's a instance id
        $self->_update_media();

        if ($self->_get('version_id')) {
            if ($self->_get('_cancel')) {
                $self->_delete_instance();
                if ($self->_get('version') == 0) {
                    $self->_delete_media();
                }
                $self->_set( {'_cancel' => undef });
                return $self;
            } else {
                $self->_update_instance();
            }
        } else {
            $self->_insert_instance();
        }
        } else {
            # insert both
            if ($self->_get('_cancel')) {
                return $self;
            } else {
                $self->_insert_media();
                $self->_insert_instance();
            }
        }
    $self->SUPER::save();
    return $self;
}

################################################################################

#==============================================================================#

=back

=head1 PRIVATE

NONE

#--------------------------------------#

=head2 Private Class Methods

NONE

=head2 Private Instance Methods

=over 4

=item $media->_do_list($params)

Called by list will return objects or ids depending on who is calling

B<Throws:> NONE.

B<Side Effects:> NONE.

B<Notes:> NONE.

=cut

sub _do_list {
    my ($class, $param, $ids) = @_;

    # Make sure to set active explictly if its not passed.
    $param->{'active'} = exists $param->{'active'} ? $param->{'active'} : 1;

    # Build a list of select cols
    my @select = ('m.id');
    unless ($ids) {
        push @select, (map { "m.$_" } COLS),(map {"i.$_" } 'id', VERSION_COLS);
    }

    # get the tables
    my @tables = (TABLE . ' m', VERSION_TABLE . ' i');

    # map name to title if passed
    $param->{'name'} = $param->{'title'} if exists $param->{'title'};
    # Map inverse alias inactive to active.
    $param->{'active'} = ($param->{'inactive'} ? 0 : 1)
      if exists $param->{'inactive'};

    # build the where clause
    my (@where, @bind);

    # include trivial media table fields
    foreach my $f (qw(id active priority element__id
                      workflow__id source__id)) {
        next unless exists $param->{$f};
        push @where, "m.$f=?";
        push @bind, $param->{$f};
    }

    # do for instance table
    foreach my $f (qw(name file_name description version uri category__id)) {
        next unless exists $param->{$f};
        if (($f eq 'name') || ($f eq 'description') ||
            ($f eq 'uri')  || ($f eq 'file_name')) {
            push @where, "LOWER(i.$f) LIKE ?";
            push @bind, lc($param->{$f});
        } else {
            push @where, "i.$f=?";
            push @bind, $param->{$f};
        }
    }

    # handle the special fields
    if ($param->{'simple'}) {
        push @where, '(LOWER(i.name) LIKE ? OR LOWER(i.description) LIKE ? '
          . 'OR LOWER(i.uri) LIKE ?)';
        push @bind, (lc($param->{'simple'})) x 3;
    }

    # for searching for user_id
    if (defined $param->{'user__id'}) {
        push @where, " m.usr__id=? ";
        push @bind, $param->{'user__id'};
        push @where, " i.checked_out=? ";
        push @bind, 1;
    } else {
        push @where, ' i.checked_out=? ';
        push @bind, 0;
    }

    unless ($param->{'return_versions'}) {
        push @where, " m.current_version=i.version ";
    }

    # Handle searches on dates
    foreach my $type (qw(publish_date cover_date expire_date)) {
        my ($start, $end) = ($param->{$type.'_start'},
                             $param->{$type.'_end'});

        # Handle date ranges.
        if ($start && $end) {
            push @where, "m.$type BETWEEN ? AND ?";
            push @bind, $start, $end;
        } else {
            # Handle 'everying before' or 'everything after' $date
            # searches.
            if ($start) {
                push @where, "m.$type > ?";
                push @bind, $start;
            } elsif ($end) {
                push @where, "m.$type < ?";
                push @bind, $end;
            }
        }
    }

    push @where, ' m.id=i.media__id ';

    my $sql;
    $sql = 'SELECT DISTINCT ' . join(', ', @select) . ' FROM ' .
      join(', ', @tables);
    $sql .= ' WHERE ' . join(' AND ', @where);

    if ($ids) {
        # when doing a SELECT DISTINCT you can't ORDER BY a
        # field outside the SELECT list.
        $sql .= ' ORDER BY m.id';
    } elsif ($param->{'return_versions'}) {
        $sql .= ' ORDER BY i.version ';
    }

    my $select = prepare_ca($sql, undef, DEBUG);

    if ( $ids ) {
        # called from list_ids give em what they want
        my $return = col_aref($select,@bind);
        return wantarray ? @{ $return } : $return;
    } else { # end if ids
        # this must have been called from list so give objects
        my (@objs, @d, %biz_classes);
        my $count = (scalar FIELDS) + (scalar VERSION_FIELDS) + 1;
        execute($select,@bind);
        bind_columns($select, \@d[0 .. $count ]);
        while (my $row = fetch($select) ) {
            # Create the new media object.
            my $self = bless {}, $class;
            # Set its attributes.
            $self->_set( [ 'id', FIELDS, 'version_id', VERSION_FIELDS], [@d]);
            # Determine its class.
            $biz_classes{$d[1]} = $self->_get_element_object->get_biz_class
              unless defined $biz_classes{$d[1]};
            # Change its class, if necessary.
            $self = bless $self, $biz_classes{$d[1]} if
              $biz_classes{$d[1]} && $biz_classes{$d[1]} ne ref $self;
            # Keep it.
            push @objs, $self;
        }
        return (wantarray ? @objs : \@objs) if @objs;
        return;
    }
}

################################################################################

#--------------------------------------#

=item $contribs = $self->_get_contributors()

Returns the contributors from a cache or looks em up

B<Throws:> NONE.

B<Side Effects:> NONE.

B<Notes:> NONE.

=cut

sub _get_contributors {
    my $self = shift;

    my ($contrib, $queried) = $self->_get('_contributors', '_queried_contrib');

    unless ($contrib) {
        my $dirty = $self->_get__dirty();
        my $sql = 'SELECT member__id, place, role FROM media__contributor ' .
          'WHERE media_instance__id=? ';

        my $sth = prepare_ca($sql, undef, DEBUG);
        execute($sth, $self->_get('version_id'));
        while (my $row = fetch($sth)) {
            $contrib->{$row->[0]}->{'role'} = $row->[2];
            $contrib->{$row->[0]}->{'place'} = $row->[1];
        }

        $self->_set( { _queried_contrib => 1,
                       _contributors     => $contrib
        });
        $self->_set__dirty($dirty);
    }
    return $contrib;
}

################################################################################

=item $self = $self->_insert_contributor( $id, $role)

Inserts a row into the mapping table for contributors.

B<Throws:> NONE.

B<Side Effects:> NONE.

B<Notes:> NONE.

=cut

sub _insert_contributor {
    my ($self, $id, $role, $place) = @_;

    my $sql = 'INSERT INTO media__contributor ' .
      ' (id, media_instance__id, member__id, place, role) ' .
        " VALUES (${\next_key('media__contributor')},?,?,?,?) ";

    my $sth = prepare_c($sql, undef, DEBUG);
    execute($sth, $self->_get('version_id'), $id, $place, $role);
    return $self;
}

################################################################################

=item $self = $self->_update_contributor($id, $role)

Updates the contributor mapping table

B<Throws:> NONE.

B<Side Effects:> NONE.

B<Notes:> NONE.

=cut

sub _update_contributor {
    my ($self, $id, $role, $place) = @_;
    my $sql = 'UPDATE media__contributor ' .
      ' SET role=?, place=? ' .
        ' WHERE media_instance__id=? ' .
          ' AND member__id=? ';

    my $sth = prepare_c($sql, undef, DEBUG);
    execute($sth, $role, $place, $self->_get('version_id'), $id);
    return $self;
}

################################################################################

=item $self = $self->_delete_contributors($id)

Deletes the rows from these mapping tables

B<Throws:> NONE.

B<Side Effects:> NONE.

B<Notes:> NONE.

=cut

sub _delete_contributor {
    my ($self, $id) = @_;

    my $sql = 'DELETE FROM media__contributor ' .
      ' WHERE media_instance__id=? ' .
        ' AND member__id=? ';

    my $sth = prepare_c($sql, undef, DEBUG);
    execute($sth, $self->_get('version_id'), $id);
    return $self;
}

################################################################################

=item ($fields) = $self->_get_auto_fields($biz_pkg)

returns a hash ref of the fields that are to be autopopulated from this 
type of media object.

B<Throws:> NONE.

B<Side Effects:> NONE.

B<Notes:> NONE.

=cut

sub _get_auto_fields {
    my ($self) = @_;

    my $auto_fields;
    if (ref $self) {
        $auto_fields = $self->_get('_auto_fields');
        return $auto_fields if $auto_fields;
    }

    my $sth = prepare_c(qq{
        SELECT name, function_name
        FROM   media_fields
        WHERE  biz_pkg = ?
               AND active = ?
        ORDER BY id
    });

    execute($sth, ($self->get_class_id, 1));
    while (my $row = fetch($sth)) {
        $auto_fields->{$row->[0]} = $row->[1];
    }

    $self->_set( { '_auto_fields' => $auto_fields }) if ref $self;
    return $auto_fields;
}

################################################################################

=item $attribute_object = $self->_get_attribute_object()

Returns the attribute object from a cache or creates a new record

B<Throws:> NONE.

B<Side Effects:> NONE.

B<Notes:> NONE.

=cut

sub _get_attribute_object {
    my $self = shift;
    my ($attr_obj, $id) = $self->_get('_attribute_object', 'id');
    return $attr_obj if $attr_obj;

    # Let's Create a new one if one does not exist
    $attr_obj = Bric::Util::Attribute::Media->new({ id => $id });
    $self->_set( {'_attribute_object' => $attr_obj} );
    return $attr_obj;
}

################################################################################

=item $self = $self->_insert_media()

Inserts a media record into the database

B<Throws:> NONE.

B<Side Effects:> NONE.

B<Notes:> NONE.

=cut

sub _insert_media {
    my $self = shift;

    my $sql = 'INSERT INTO ' . TABLE . ' (id, ' . join(', ', COLS) . ') '.
      "VALUES (${\next_key(TABLE)}, ". join(', ',('?') x COLS).')';

    my $sth = prepare_c($sql, undef, DEBUG);
    execute($sth, $self->_get(FIELDS));
    $self->_set( { id => last_key(TABLE) });

    # And finally, register this person in the "All Media" group.
    $self->register_instance(INSTANCE_GROUP_ID, GROUP_PACKAGE);
    return $self;
}

################################################################################

=item $self = $self->_update_media()

Preforms the SQL that updates the media table

B<Throws:> NONE.

B<Side Effects:> NONE.

B<Notes:> NONE.

=cut

sub _update_media {
    my $self = shift;

    my $sql = 'UPDATE ' . TABLE . ' SET '. join(', ', map {"$_=?"} COLS) .
      ' WHERE id=? ';

    my $sth = prepare_c($sql, undef, DEBUG);
    execute($sth, $self->_get(FIELDS), $self->_get('id'));
    return $self;
}

################################################################################

=item $self = $self->_insert_instance()

Preforms the sql that inserts a record into the media instance table

B<Throws:> NONE.

B<Side Effects:> NONE.

B<Notes:> NONE.

=cut

sub _insert_instance {
    my $self = shift;

    my $sql = 'INSERT INTO '. VERSION_TABLE .
      ' (id, '.join(', ', VERSION_COLS) . ')' .
        " VALUES (${\next_key(VERSION_TABLE)}, ".
          join(', ', ('?') x VERSION_COLS) . ')';

    my $sth = prepare_c($sql, undef, DEBUG);
    execute($sth, $self->_get(VERSION_FIELDS));
    $self->_set( { version_id => last_key(VERSION_TABLE) });
    return $self;
}

################################################################################

=item $self = $self->_update_instance()

Preforms the sql that updates the media_instance table

B<Throws:> NONE.

B<Side Effects:> NONE.

B<Notes:> NONE.

=cut

sub _update_instance {
    my $self = shift;

    my $sql = 'UPDATE ' . VERSION_TABLE .
      ' SET ' . join(', ', map {"$_=?" } VERSION_COLS) .
        ' WHERE id=? ';

    my $sth = prepare_c($sql, undef, DEBUG);
    execute($sth, $self->_get(VERSION_FIELDS), $self->_get('version_id'));
    return $self;
}

################################################################################

=item $self = $self->_delete_media()

Removes the media row from the database

B<Throws:> NONE.

B<Side Effects:> NONE.

B<Notes:> NONE.

=cut

sub _delete_media {
    my $self = shift;

    my $sql = 'DELETE FROM ' . TABLE .
      ' WHERE id=? ';

    my $sth = prepare_c($sql, undef, DEBUG);
    execute($sth, $self->_get('id'));
    return $self;
}

################################################################################

=item $self = $self->_delete_instance()

Removes the instance row from the database

B<Throws:> NONE.

B<Side Effects:> NONE.

B<Notes:> NONE.

=cut

sub _delete_instance {
    my $self = shift;

    my $sql = 'DELETE FROM ' . VERSION_TABLE .
      ' WHERE id=? ';

    my $sth = prepare_c($sql, undef, DEBUG);
    execute($sth, $self->_get('version_id'));
    return $self;
}

################################################################################

=item $self = $self->_select_media($where, @bind);

Populates the object from a database row

B<Throws:> NONE.

B<Side Effects:> NONE.

B<Notes:> NONE.

=cut

sub _select_media {
    my ($self, $where, @bind) = @_;
    my @d;

    my $sql = 'SELECT id,'. join(',',COLS) . " FROM ". TABLE;

    # add the where Clause
    $sql .= " WHERE $where";

    my $sth = prepare_ca($sql, undef, DEBUG);
    execute($sth, @bind);
    bind_columns($sth, \@d[0 .. (scalar COLS)]);
    fetch($sth);

    # set the values retrieved
    $self->_set( [ 'id', FIELDS], [@d]);

    my $v_grp = Bric::Util::Grp::AssetVersion->lookup(
      { id => $self->_get('version_grp__id') } );
    $self->_set( { '_version_grp' => $v_grp });
    return $self;
}

################################################################################

=item $self = $self->_do_update()

Updates the row in the data base

B<Throws:> NONE.

B<Side Effects:> NONE.

B<Notes:> NONE.

=cut

sub _do_update {
    my $self = shift;

    my $sql = 'UPDATE ' . TABLE . ' '.
      'SET ' . join(', ', map { "$_=?" } COLS) .
                                ' WHERE id=? ';

    my $update = prepare_c($sql, undef, DEBUG);
    execute($update, $self->_get( FIELDS ), $self->_get('id') );
    return $self;
}

################################################################################

=item $attr_object = $self->_get_attr_obj()

returns the attribute object for this story

B<Throws:> NONE.

B<Side Effects:> NONE.

B<Notes:> NONE.

=cut

sub _get_attr_obj {
    my $self = shift;
    my $attr_obj = $self->_get('_attr_obj');
    return $attr_obj if ($attr_obj);

    $attr_obj = Bric::Util::Attribute::Media->new(
      { object_id => $self->_get('id')});
    $self->_set( { '_attr_obj' => $attr_obj });
    return $attr_obj;
}

################################################################################

1;
__END__

=back

=head1 NOTES

Some additional fields may be needed here such as a field for what kind of
object this represents etc.

=head1 AUTHOR

"Michael Soderstrom" E<lt>miraso@pacbell.netE<gt>

=head1 SEE ALSO

L<perl>, L<Bric>, L<Bric::Biz::Asset>, L<Bric::Biz::Asset::Business>

=cut<|MERGE_RESOLUTION|>--- conflicted
+++ resolved
@@ -7,27 +7,15 @@
 
 =head1 VERSION
 
-<<<<<<< HEAD
-$Revision: 1.25 $
-
-=cut
-
-our $VERSION = (qw$Revision: 1.25 $ )[-1];
+$Revision: 1.26 $
+
+=cut
+
+our $VERSION = (qw$Revision: 1.26 $ )[-1];
 
 =head1 DATE
 
-$Date: 2002-09-21 00:41:30 $
-=======
-$Revision: 1.21.2.2 $
-
-=cut
-
-our $VERSION = (qw$Revision: 1.21.2.2 $ )[-1];
-
-=head1 DATE
-
-$Date: 2002-10-15 21:57:36 $
->>>>>>> d50d1769
+$Date: 2002-10-16 03:38:15 $
 
 =head1 SYNOPSIS
 
