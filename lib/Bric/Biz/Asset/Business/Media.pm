package Bric::Biz::Asset::Business::Media;
###############################################################################

=head1 NAME

Bric::Biz::Asset::Business::Media - The parent class of all media objects

=head1 VERSION

<<<<<<< HEAD
$Revision: 1.31 $

=cut

our $VERSION = (qw$Revision: 1.31 $ )[-1];

=head1 DATE

$Date: 2002-12-12 16:18:57 $
=======
$Revision: 1.21.2.10 $

=cut

our $VERSION = (qw$Revision: 1.21.2.10 $ )[-1];

=head1 DATE

$Date: 2002-12-17 05:46:13 $
>>>>>>> 9dee2b9d

=head1 SYNOPSIS

  use Bric::Biz::Asset::Business::Media;

=head1 DESCRIPTION

TBD.

=cut

#==============================================================================#
# Dependencies                         #
#======================================#

#--------------------------------------#
# Standard Dependencies
use strict;

#--------------------------------------#
# Programatic Dependencies
use Bric::Util::DBI qw(:all);
use Bric::Util::Attribute::Media;
use Bric::Util::Trans::FS;
use Bric::Util::Grp::Media;
use Bric::App::MediaFunc;
use File::Temp qw( tempfile );
use Bric::Config qw(:media);
use Bric::Util::Fault::Exception::GEN;
use Bric::Util::Fault::Exception::DA;

#==============================================================================#
# Inheritance                          #
#======================================#

# The parent module should have a 'use' line if you need to import from it.
# use Bric;
use base qw( Bric::Biz::Asset::Business );

#=============================================================================#
# Function Prototypes                  #
#======================================#


# None

#==============================================================================#
# Constants                            #
#======================================#

use constant DEBUG => 0;
use constant TABLE  => 'media';
use constant VERSION_TABLE => 'media_instance';

use constant COLS           => qw( element__id
                                   priority
                                   source__id
                                   current_version
                                   published_version
                                   usr__id
                                   publish_date
                                   expire_date
                                   cover_date
                                   workflow__id
                                   publish_status
                                   active);

use constant VERSION_COLS   => qw( name
                                   description
                                   media__id
                                   usr__id
                                   version
                                   media_type__id
                                   primary_oc__id
                                   category__id
                                   file_size
                                   file_name
                                   location
                                   uri
                                   checked_out);

use constant FIELDS         => qw( element__id
                                   priority
                                   source__id
                                   current_version
                                   published_version
                                   user__id
                                   publish_date
                                   expire_date
                                   cover_date
                                   workflow_id
                                   publish_status
                                   _active);

use constant VERSION_FIELDS => qw( name
                                   description
                                   id
                                   modifier
                                   version
                                   media_type_id
                                   primary_oc_id
                                   category__id
                                   size
                                   file_name
                                   location
                                   uri
                                   checked_out);

use constant GROUP_PACKAGE => 'Bric::Util::Grp::Media';
use constant INSTANCE_GROUP_ID => 32;

#==============================================================================#
# Fields                               #
#======================================#

#--------------------------------------#
# Public Class Fields

# Public fields should use 'vars'
#use vars qw();

#--------------------------------------#
# Private Class Fields
my ($meths, @ord);
my $da = 'Bric::Util::Fault::Exception::DA';
my $gen = 'Bric::Util::Fault::Exception::GEN';

#--------------------------------------#
# Instance Fields

BEGIN {
    Bric::register_fields(
                        {
                         # Public Fields
                         location        => Bric::FIELD_READ,
                         file_name       => Bric::FIELD_READ,
                         uri             => Bric::FIELD_READ,
                         media_type_id   => Bric::FIELD_RDWR,
                         category__id    => Bric::FIELD_RDWR,
                         size            => Bric::FIELD_RDWR,

                         # Private Fields
                         _category_obj   => Bric::FIELD_NONE,
                         _file           => Bric::FIELD_NONE,
                         _media_type_obj => Bric::FIELD_NONE,
                        });
}

#==============================================================================#
# Interface Methods                    #
#======================================#

=head1 INTERFACE

=head2 Constructors

=over 4

=cut

#--------------------------------------#
# Constructors

#------------------------------------------------------------------------------#

=item $media = Bric::Biz::Asset::Business::Media->new( $initial_state )

This will create a new media object with an optionaly defined intiial state

Supported Keys:

=over 4

=item *

active

=item *

priority

=item *

title - same as name

=item *

name - Will be over ridden by title

=item *

description

=item *

workflow_id

=item *

element__id - Required unless asset type object passed

=item *

element - the object required unless id is passed

=item *

source__id - required

=item *

cover_date - will set expire date in conjunction with the source

=item *

media_type_id

=item *

category__id

=back

B<Throws:> NONE.

B<Side Effects:> NONE.

B<Notes:> NONE.

=cut

sub new {
    my ($self, $init) = @_;
    # default to active unless passed otherwise
    $init->{_active} = (exists $init->{active}) ? $init->{active} : 1;
    delete $init->{active};
    $init->{priority} ||= 3;
    $init->{name} = delete $init->{title} if exists $init->{title};
    $self->SUPER::new($init);
}

################################################################################

=item $media = Bric::Biz::Asset::Business::Media->lookup->( { id => $id })

This will return a media asset that matches the criteria defined

B<Throws:> NONE.

B<Side Effects:> NONE.

B<Notes:> NONE.

=cut

sub lookup {
    my ($self, $param) = @_;

    my $sql = 'SELECT m.id, ' . join(', ', map {"m.$_ "} COLS) .
      ', i.id, ' . join(', ', map {"i.$_ "} VERSION_COLS) .
      ' FROM ' . TABLE . ' m, ' . VERSION_TABLE . ' i ' .
      ' WHERE m.id=? AND i.media__id=m.id ';

    my @where = ($param->{'id'});
    if ($param->{'version'}) {
        $sql .= ' AND i.version=? ';
        push @where, $param->{'version'};
    } elsif ($param->{'checkout'}) {
        $sql .= ' AND i.checked_out=? ';
        push @where, 1;
    } else {
        $sql .= ' AND m.current_version=i.version ';
    }
    $sql .= ' ORDER BY m.cover_date';

    my @d;
    my $cols = (scalar COLS + scalar VERSION_COLS) + 1;
    my $sth = prepare_ca($sql, undef, DEBUG);
    execute($sth, @where);
    bind_columns($sth, \@d[0 .. $cols ]);
    fetch($sth);

    # get the asset type and from that the biz package
    # to bless the proper object
    $self = bless {}, $self unless ref $self;
    $self->_set([ 'id', FIELDS, 'version_id', VERSION_FIELDS], [@d]);

    return unless $self->_get('id');

    my $element = $self->_get_element_object();
    my $biz_class = $element->get_biz_class();
    if ($biz_class && $biz_class ne ref $self) {
        $self = bless $self, $biz_class;
    }

    $self->_set__dirty(0);
    return $self;
}

################################################################################

=item (@media || $media) =  Bric::Biz::Asset::Business::Media->list($param);

returns a list or list ref of media objects that match the criteria defined

Supported Keys:

=over 4

=item *

name - the same as the title field

=item *

title

=item *

description

=item *

uri

=item *

file_name - the name of the file uploaded into this object

=item *

source__id

=item *

id - the media id

=item *

version

=item *

user__id - returns the versions that are checked out by the user, otherwise
returns the most recent version

=item *

return_versions - returns past version objects as well

=item *

active - Will default to 1

=item *

inactive - Returns only inactive objects

=item *

workflow__id

=item *

element__id

=item *

primary_oc_id

=item *

priority

=item *

publish_status

=item *

publish_date_start - if end is left blank will return everything after the arg

=item *

publish_date_end - if start is left blank will return everything before the arg

=item *

cover_date_start - if end is left blank will return everything after the arg

=item *

cover_date_end - if start is left blank will return everything before the arg

=item *

expire_date_start - if end is left blank will return everything after the arg

=item *

expire_date_end - if start is left blank will return everything before the arg

=item *

simple - a single OR search that hits name, description and uri.

=item *

category__id - the category id of the media object

=back

B<Throws:>

=over 4

=item *

Unable to connect to database.

=item *

Unable to prepare SQL statement.

=item *

Unable to select column into arrayref.

=item *

Unable to execute SQL statement.

=item *

Unable to bind to columns to statement handle.

=item *

Unable to fetch row from statement handle.

=back

B<Side Effects:>

NONE

B<Notes:> NONE.

=cut

sub list { _do_list($_[0], $_[1], undef) }

################################################################################

#--------------------------------------#

=back

=head2 Destructors

=over 4

=item $self->DESTROY

dummy method to not waste the time of AUTOLOAD

=cut

sub DESTROY {
    # This method should be here even if its empty so that we don't waste time
    # making Bricolage's autoload method try to find it.
}

################################################################################

#--------------------------------------#

=back

=head2 Public Class Methods

=over 4

=item (@ids||$id_list) = Bric::Biz::Asset::Business::Media->list_ids( $criteria );

Returns a list or list ref of media object IDs that match the criteria defined.
The criteria are the same as those for the list() method.

B<Throws:> NONE.

B<Side Effects:> NONE.

B<Notes:> NONE.

=cut

sub list_ids { _do_list($_[0], $_[1], 1) }

################################################################################

=item ($fields || @fields) = 
        Bric::Biz::Asset::Business::Media::autopopulated_fields()

Returns a list of the names of fields that are registered in the database as
being autopopulatable for a given sub class

B<Throws:> NONE.

B<Side Effects:> NONE.

B<Notes:> NONE.

=cut

sub autopopulated_fields {
    my $self = shift;
    my $fields = $self->_get_auto_fields();

    my @auto;
    foreach (keys %$fields ) {
        push @auto, $_;
    }
    return wantarray ? @auto : \@auto;
}

################################################################################

=item my $key_name = Bric::Biz::Asset::Business::Media->key_name()

Returns the key name of this class.

B<Throws:> NONE.

B<Side Effects:> NONE.

B<Notes:> NONE.

=cut

sub key_name { 'media' }

################################################################################

=item $meths = Bric::Biz::Asset::Business::Story->my_meths

=item (@meths || $meths_aref) = Bric::Biz::Asset::Business::Story->my_meths(TRUE)

Returns an anonymous hash of instrospection data for this object. If called with
a true argument, it will return an ordered list or anonymous array of
intrspection data. The format for each introspection item introspection is as
follows:

Each hash key is the name of a property or attribute of the object. The value
for a hash key is another anonymous hash containing the following keys:

=over 4

=item *

name - The name of the property or attribute. Is the same as the hash key when
an anonymous hash is returned.

=item *

disp - The display name of the property or attribute.

=item *

get_meth - A reference to the method that will retrieve the value of the
property or attribute.

=item *

get_args - An anonymous array of arguments to pass to a call to get_meth in
order to retrieve the value of the property or attribute.

=item *

set_meth - A reference to the method that will set the value of the
property or attribute.

=item *

set_args - An anonymous array of arguments to pass to a call to set_meth in
order to set the value of the property or attribute.

=item *

type - The type of value the property or attribute contains. There are only
three types:

=over 4

=item short

=item date

=item blob

=back

=item *

len - If the value is a 'short' value, this hash key contains the length of the
field.

=item *

search - The property is searchable via the list() and list_ids() methods.

=item *

req - The property or attribute is required.

=item *

props - An anonymous hash of properties used to display the property or attribute.
Possible keys include:

=over 4

=item type

The display field type. Possible values are

=item text

=item textarea

=item password

=item hidden

=item radio

=item checkbox

=item select

=back

=item *

length - The Length, in letters, to display a text or password field.

=item *

maxlength - The maximum length of the property or value - usually defined by the
SQL DDL.

=item *

rows - The number of rows to format in a textarea field.

=item *

cols - The number of columns to format in a textarea field.

=item *

vals - An anonymous hash of key/value pairs reprsenting the values and display
names to use in a select list.

=back

B<Throws:> NONE.

B<Side Effects:> NONE.

B<Notes:> NONE.

=cut

sub my_meths {
    my ($pkg, $ord) = @_;

    # Return 'em if we got em.
    return !$ord ? $meths : wantarray ? @{$meths}{@ord} : [@{$meths}{@ord}]
      if $meths;

    # We don't got 'em. So get 'em!
    foreach my $meth (__PACKAGE__->SUPER::my_meths(1)) {
        $meths->{$meth->{name}} = $meth;
        push @ord, $meth->{name};
    }

    push @ord, qw(file_name category category_name), pop @ord;
    $meths->{file_name} = {
                           get_meth => sub { shift->get_file_name(@_) },
                           get_args => [],
                           name     => 'file_name',
                           disp     => 'File Name',
                           len      => 256,
                           req      => 1,
                           type     => 'short',
                           props    => { type      => 'text',
                                         length    => 32,
                                         maxlength => 256
                                       }
                          };
    $meths->{category} = {
                          get_meth => sub { shift->get_category_object(@_) },
                          get_args => [],
                          set_meth => sub { shift->set_category_object(@_) },
                          set_args => [],
                          name     => 'category',
                          disp     => 'Category',
                          len      => 64,
                          req      => 1,
                          type     => 'short',
                         };

    $meths->{category_name} = {
                          get_meth => sub { shift->get_category_object(@_)->get_name },
                          get_args => [],
                          name     => 'category_name',
                          disp     => 'Category',
                          len      => 64,
                          req      => 1,
                          type     => 'short',
                         };

        # Copy the data for the title from name.
        $meths->{title} = { %{ $meths->{name} } };
        $meths->{title}{disp} = 'Title';

    # Rename element.
    $meths->{element} = { %{ $meths->{element} } };
    $meths->{element}{disp} = 'Media Type';
    return !$ord ? $meths : wantarray ? @{$meths}{@ord} : [@{$meths}{@ord}];
}

################################################################################

=item $class_id = Bric::Biz::Asset::Business::Media->get_class_id()

Returns the class id of the Media class

B<Throws:> NONE.

B<Side Effects:> NONE.

B<Notes:> NONE.

=cut

sub get_class_id { 46 }

################################################################################

#--------------------------------------#

=back

=head2 Public Instance Methods

=over 4

=item $media = $media->set_category__id($id)

Associates this media asset with the given category

B<Throws:> NONE.

B<Side Effects:> NONE.

B<Notes:> NONE.

=cut

sub set_category__id {
    my ($self, $cat_id) = @_;

    my $cat = Bric::Biz::Category->lookup( { id => $cat_id });
    my $oc = $self->get_primary_oc;

    my $uri = Bric::Util::Trans::FS->cat_uri
      ( $self->_construct_uri($cat, $oc), $oc->get_filename($self));

    $self->_set({ _category_obj => $cat,
                  category__id  => $cat_id,
                  uri           => $uri
    });

    return $self;
}
sub get_primary_uri { shift->get_uri }

################################################################################

=item $category_id = $media->get_category__id()

Returns the category id that has been associated with this media object

B<Throws:> NONE.

B<Side Effects:> NONE.

B<Notes:> NONE.

=cut

=item $self = $media->set_cover_date($cover_date)

Sets the cover date and updates the URI.

B<Throws:>

=over 4

=item *

Bric::_get() - Problems retrieving fields.

=item *

Unable to unpack date.

=item *

Unable to format date.

=item *

Incorrect number of args to Bric::_set().

=item *

Bric::set() - Problems setting fields.

=back

B<Side Effects:> NONE.

B<Notes:> NONE.

=cut

sub set_cover_date {
    my $self = shift;
    $self->SUPER::set_cover_date(@_);

    my ($cat, $cat_id, $fn)
      = $self->_get(qw(_category_obj category__id file_name));
    return $self unless defined $fn;

    $cat ||= Bric::Biz::Category->lookup({ id => $cat_id });

    my $oc = $self->get_primary_oc;
    return $self unless $cat and $oc;

    my $uri = Bric::Util::Trans::FS->cat_uri($self->_construct_uri($cat, $oc),
                                             $fn);

    $self->_set({ _category_obj => $cat,
                  uri           => $uri });
}

################################################################################

=item $category = $media->get_category_object()

=item $category = $media->get_category()

Returns the object of the category that this is a member of

B<Throws:> NONE.

B<Side Effects:> NONE.

B<Notes:> NONE.

=cut

sub get_category_object {
    my $self = shift;
    my $cat = $self->_get( '_category_obj' );
    return $cat if $cat;
    $cat = Bric::Biz::Category->lookup( { id => $self->_get('category__id') });
    $self->_set({ '_category_obj' => $cat });
    return $cat;
}

*get_category = *get_category_object;

##############################################################################

=item my $uri = $media->get_uri

=item my $uri = $media->get_uri($oc)

Returns the URI for the media object. If the C<$oc> output channel parameter
is passed in, then the URI will be returned in the output channel's preferred
format.

B<Throws:>

=over 4

=item *

Output channel not associated with media.

=back

B<Side Effects:> NONE.

B<Notes:> NONE.

=cut

sub get_uri {
    my ($self, $oc) = @_;
    # Just return the URI unless we need to format it according to an output
    # channel's requirements.
    return $self->_get('uri') unless $oc;

    # Make sure we have a valid output channel.
    $oc = Bric::Biz::OutputChannel->lookup({ id =>$oc })
      unless ref $oc;
    die $da->new({ msg => "Output channel '" . $oc->get_name . "' not " .
                   "associated with media '" . $self->get_name . "'" })
      unless $self->get_output_channels($oc->get_id);

    return Bric::Util::Trans::FS->cat_uri
      ($self->_construct_uri($self->get_category_object, $oc),
       $oc->get_filename($self));
}

##############################################################################

=item $uri = $media->get_local_uri()

Returns the uri of the media object for the Bricolage application server.

B<Throws:> NONE.

B<Side Effects:> NONE.

B<Notes:> NONE.

=cut

sub get_local_uri {
    my $self = shift;
    my $loc = $self->get_location || return;
    return Bric::Util::Trans::FS->cat_uri(MEDIA_URI_ROOT,
                                        Bric::Util::Trans::FS->dir_to_uri($loc) );
}

=item $uri = $media->get_path()

Returns the path of the media object on the Bricolage file system.

B<Throws:> NONE.

B<Side Effects:> NONE.

B<Notes:> NONE.

=cut

sub get_path {
    my $self = shift;
    my $loc = $self->_get('location') || return;
    return Bric::Util::Trans::FS->cat_dir(MEDIA_FILE_ROOT, $loc);
}

#------------------------------------------------------------------------------#

=item $mt_obj = $media->get_media_type()

Returns the media type object associated with this object.

B<Throws:> NONE.

B<Side Effects:> NONE.

B<Notes:> NONE.

=cut

sub get_media_type {
    my $self = shift;
    my ($mt_obj, $mt_id) = $self->_get('_media_type_obj', 'media_type_id');
    return unless $mt_id;

    unless ($mt_obj) {
        $mt_obj = Bric::Util::MediaType->lookup({'id' => $mt_id});
        $self->_set(['_media_type_obj'], [$mt_obj]);
    }
    return $mt_obj;
}

################################################################################

=item $media = $media->upload_file($file_handle, $file_name)

Reads a file from the passed $file_handle and stores it in the media
object under $file_name.

B<Throws:> NONE.

B<Side Effects:> Closes the $file_handle after reading.

B<Notes:> NONE.

=cut

sub upload_file {
    my ($self, $fh, $name) = @_;
    my ($id, $v) = $self->_get(qw(id version));
    my $dir = Bric::Util::Trans::FS->cat_dir(MEDIA_FILE_ROOT, $id, $v);
    Bric::Util::Trans::FS->mk_path($dir);
    my $path = Bric::Util::Trans::FS->cat_dir($dir, $name);

    open FILE, ">$path"
      or die $gen->new({ msg => "Unable to open '$path': $!" });
    my $buffer;
    while (read($fh, $buffer, 10240)) { print FILE $buffer }
    close $fh;
    close FILE;

    # Get the Output Channel object.
    my $at_obj = $self->_get_element_object;
    my $oc_obj = $self->get_primary_oc;

    # Set the location, name, and URI.
    $self->_set(['file_name'], [$name]);
    my $uri = Bric::Util::Trans::FS->cat_uri
      ($self->_construct_uri($self->get_category_object, $oc_obj),
       $oc_obj->get_filename($self));

    my $loc = Bric::Util::Trans::FS->cat_dir('/', $id, $v, $name);
    $self->_set([qw(location uri)], [$loc, $uri]);

    if (my $auto_fields = $self->_get_auto_fields) {
        # We need to autopopulate data field values. Get the top level element
        # construct a MediaFunc object.
        my $tile = $self->get_tile;
        my $path = Bric::Util::Trans::FS->cat_dir(MEDIA_FILE_ROOT, $loc);
        my $media_func = Bric::App::MediaFunc->new({ file_path => $path });

        # Iterate through all the elements.
        foreach my $dt ($tile->get_tiles) {
            # Skip container elements.
            next if $dt->is_container;
            # See if this is an auto populated field.
            my $name = $dt->get_name;
            if ($auto_fields->{$name} ) {
                # Check the tile to see if we can override it.
                next if $dt->is_locked;
                # Get and set the value
                my $method = $auto_fields->{$name};
                my $val = $media_func->$method();
                $dt->set_data(defined $val ? $val : '');
                $dt->save;
            }
        }
    }
    return $self;
}

################################################################################

=item $file_handle = $madia->get_file()

Returns the file handle for this given media object

B<Throws:>

=over

=item *

Error getting File.

=back

B<Side Effects:> NONE.

B<Notes:> NONE.

=cut

sub get_file {
    my $self = shift;
    my $path = $self->get_path || return;
    my $fh;
    open $fh, $path or die $gen->new({ msg => "Cannot open '$path': $!" });
    return $fh;
}

################################################################################

=item $location = $media->get_location()

The will return the location of the file on the file system, relative to
MEDIA_FILE_ROOT.

B<Throws:> NONE.

B<Side Effects:> NONE.

B<Notes:> NONE.

=cut

################################################################################

=item $size = $media->get_size()

This is the size of the media file in bytes

B<Throws:>

=over 4

=item *

Unable to retrieve category__id of this media.

=back

B<Side Effects:> NONE.

B<Notes:> NONE.

=cut

################################################################################

=item $media_name = $media->check_uri

=item $media_name = $media->check_uri($uid)

Returns name of media with conflicting URI, if any.

=cut

sub check_uri {
    my ($self, $uid) = @_;
    my $media_cat = $self->get_category__id();
<<<<<<< HEAD
    die $gen->new({ msg => 'Unable to retrieve category__id of this media' })
=======
    die Bric::Util::Fault::Exception::GEN->new
      ({ msg => 'Was not able to retrieve the category__id of this media' })
>>>>>>> 9dee2b9d
      unless defined $media_cat;

    # get media in the same category
    my $params = { category_id => $media_cat,
                   active      => 1 };

    my $medias = __PACKAGE__->list($params);
    if (defined $uid) {
        $params->{user__id} = $uid;
        push @$medias, __PACKAGE__->list($params);
    }

    my ($id, $uri) = $self->_get(qw(id uri));

    foreach my $med (@$medias) {
        # skip if current media
        next if $med->get_id == $id;
        return $med->get_name if $med->get_uri eq $uri;
    }
    return 0;
}

################################################################################

=item $media = $story->revert();

Reverts the current version to a prior version

B<Throws:> NONE.

B<Side Effects:> NONE.

B<Notes:> NONE.

=cut

sub revert {
    my ($self, $version) = @_;
    die $gen->new({ msg => "May not revert a non checked out version" })
      unless $self->_get('checked_out');

    my @prior_versions = __PACKAGE__->list( {
      id              => $self->_get_id(),
      return_versions => 1
    });

    my $revert_obj;
    foreach (@prior_versions) {
        if ($_->get_version == $version) {
            $revert_obj = $_;
        }
    }

    die $gen->new({ msg => "The requested version does not exist" })
      unless $revert_obj;

    # Delete existing contributors.
    if (my $contrib = $self->_get_contributors) {
        $self->delete_contributors([keys %$contrib]);
    }

    # Set up contributors to revert to.
    my $contrib;
    my $revert_contrib = $revert_obj->_get_contributors;
    while (my ($cid, $c) = each %$revert_contrib) {
        $c->{action} = 'insert';
        $contrib->{$cid} = $c;
    }

    # clone information from the tables
    $self->_set([qw(category__id media_type_id size file_name location uri
                    _contributors _update_contributors _queried_contrib)],
                [$revert_obj->_get(qw(category__id media_type_id size file_name
                                      location uri), $contrib, 1, 1)]);

    # clone the tiles
    # get rid of current tiles
    my $tile = $self->get_tile;
    $tile->do_delete;
    my $new_tile = $revert_obj->get_tile;
    $new_tile->prepare_clone;
    $self->_set({ _delete_tile => $tile,
                  _tile        => $new_tile});
    return $self;
}

################################################################################

=item $media = $media->clone()

Clones the media object

B<Throws:> NONE.

B<Side Effects:> NONE.

B<Notes:> NONE.

=cut

sub clone {
    my $self = shift;
    my $tile = $self->get_tile();
    $tile->prepare_clone();

    my $contribs = $self->_get_contributors();
    # clone contributors
    foreach (keys %$contribs ) {
        $contribs->{$_}->{'action'} = 'insert';
    }

    $self->_set( { version_id           => undef,
                   id                   => undef,
                   publish_date         => undef,
                   publish_status       => 0,
                   _update_contributors => 1
    });
    return $self;
}


################################################################################

=item $self = $self->save()

Saves the object to the database doing either an insert or
an update

B<Throws:> NONE.

B<Side Effects:> NONE.

B<Notes:> NONE.

=cut

sub save {
    my $self = shift;
    if ($self->_get('id')) {
        # we have the main id make sure there's a instance id
        $self->_update_media();

        if ($self->_get('version_id')) {
            if ($self->_get('_cancel')) {
                $self->_delete_instance();
                if ($self->_get('version') == 0) {
                    $self->_delete_media();
                }
                $self->_set( {'_cancel' => undef });
                return $self;
            } else {
                $self->_update_instance();
            }
        } else {
            $self->_insert_instance();
        }
        } else {
            # insert both
            if ($self->_get('_cancel')) {
                return $self;
            } else {
                $self->_insert_media();
                $self->_insert_instance();
            }
        }
    $self->SUPER::save();
    return $self;
}

################################################################################

#==============================================================================#

=back

=head1 PRIVATE

NONE

#--------------------------------------#

=head2 Private Class Methods

NONE

=head2 Private Instance Methods

=over 4

=item $media->_do_list($params)

Called by list will return objects or ids depending on who is calling

B<Throws:> NONE.

B<Side Effects:> NONE.

B<Notes:> NONE.

=cut

sub _do_list {
    my ($class, $param, $ids) = @_;

    # Make sure to set active explictly if its not passed.
    $param->{'active'} = exists $param->{'active'} ? $param->{'active'} : 1;

    # Build a list of select cols
    my @select = ('m.id');
    unless ($ids) {
        push @select, (map { "m.$_" } COLS),(map {"i.$_" } 'id', VERSION_COLS);
    }

    # get the tables
    my @tables = (TABLE . ' m', VERSION_TABLE . ' i');

    # map name to title if passed
    $param->{'name'} = $param->{'title'} if exists $param->{'title'};
    # Map inverse alias inactive to active.
    $param->{'active'} = ($param->{'inactive'} ? 0 : 1)
      if exists $param->{'inactive'};

    # build the where clause
    my (@where, @bind);

    # include trivial media table fields
    foreach my $f (qw(id active priority element__id
                      workflow__id source__id publish_status)) {
        next unless exists $param->{$f};
        push @where, "m.$f=?";
        push @bind, $param->{$f};
    }

    # do for instance table
    foreach my $f (qw(name file_name description version uri category__id)) {
        next unless exists $param->{$f};
        if (($f eq 'name') || ($f eq 'description') ||
            ($f eq 'uri')  || ($f eq 'file_name')) {
            push @where, "LOWER(i.$f) LIKE ?";
            push @bind, lc($param->{$f});
        } else {
            push @where, "i.$f=?";
            push @bind, $param->{$f};
        }
    }

    # Do for primary OC ID.
    if (exists $param->{primary_oc_id}) {
        push @where, "i.primary_oc__id = ?";
        push @bind, $param->{primary_oc_id};
    }

    # handle the special fields
    if ($param->{'simple'}) {
        push @where, '(LOWER(i.name) LIKE ? OR LOWER(i.description) LIKE ? '
          . 'OR LOWER(i.uri) LIKE ?)';
        push @bind, (lc($param->{'simple'})) x 3;
    }

    # for searching for user_id
    if (defined $param->{'user__id'}) {
        push @where, " m.usr__id=? ";
        push @bind, $param->{'user__id'};
        push @where, " i.checked_out=? ";
        push @bind, 1;
    } else {
        push @where, ' i.checked_out=? ';
        push @bind, 0;
    }

    unless ($param->{'return_versions'}) {
        push @where, " m.current_version=i.version ";
    }

    # Handle searches on dates
    foreach my $type (qw(publish_date cover_date expire_date)) {
        my ($start, $end) = ($param->{$type.'_start'},
                             $param->{$type.'_end'});

        # Handle date ranges.
        if ($start && $end) {
            push @where, "m.$type BETWEEN ? AND ?";
            push @bind, $start, $end;
        } else {
            # Handle 'everying before' or 'everything after' $date
            # searches.
            if ($start) {
                push @where, "m.$type > ?";
                push @bind, $start;
            } elsif ($end) {
                push @where, "m.$type < ?";
                push @bind, $end;
            }
        }
    }

    push @where, ' m.id=i.media__id ';

    my $sql;
    $sql = 'SELECT DISTINCT ' . join(', ', @select) . ' FROM ' .
      join(', ', @tables);
    $sql .= ' WHERE ' . join(' AND ', @where);

    if ($ids) {
        # when doing a SELECT DISTINCT you can't ORDER BY a
        # field outside the SELECT list.
        $sql .= ' ORDER BY m.id';
    } elsif ($param->{'return_versions'}) {
        $sql .= ' ORDER BY i.version ';
    }

    my $select = prepare_ca($sql, undef, DEBUG);

    if ( $ids ) {
        # called from list_ids give em what they want
        my $return = col_aref($select,@bind);
        return wantarray ? @{ $return } : $return;
    } else { # end if ids
        # this must have been called from list so give objects
        my (@objs, @d, %biz_classes);
        my $count = (scalar FIELDS) + (scalar VERSION_FIELDS) + 1;
        execute($select,@bind);
        bind_columns($select, \@d[0 .. $count ]);
        while (my $row = fetch($select) ) {
            # Create the new media object.
            my $self = bless {}, $class;
            # Set its attributes.
            $self->_set( [ 'id', FIELDS, 'version_id', VERSION_FIELDS], [@d]);
            # Determine its class.
            $biz_classes{$d[1]} = $self->_get_element_object->get_biz_class
              unless defined $biz_classes{$d[1]};
            # Change its class, if necessary.
            $self = bless $self, $biz_classes{$d[1]} if
              $biz_classes{$d[1]} && $biz_classes{$d[1]} ne ref $self;
            # Keep it.
            push @objs, $self;
        }
        return (wantarray ? @objs : \@objs) if @objs;
        return;
    }
}

################################################################################

#--------------------------------------#

=item $contribs = $self->_get_contributors()

Returns the contributors from a cache or looks em up

B<Throws:> NONE.

B<Side Effects:> NONE.

B<Notes:> NONE.

=cut

sub _get_contributors {
    my $self = shift;

    my ($contrib, $queried) = $self->_get('_contributors', '_queried_contrib');

    unless ($contrib) {
        my $dirty = $self->_get__dirty();
        my $sql = 'SELECT member__id, place, role FROM media__contributor ' .
          'WHERE media_instance__id=? ';

        my $sth = prepare_ca($sql, undef, DEBUG);
        execute($sth, $self->_get('version_id'));
        while (my $row = fetch($sth)) {
            $contrib->{$row->[0]}->{'role'} = $row->[2];
            $contrib->{$row->[0]}->{'place'} = $row->[1];
        }

        $self->_set( { _queried_contrib => 1,
                       _contributors     => $contrib
        });
        $self->_set__dirty($dirty);
    }
    return $contrib;
}

################################################################################

=item $self = $self->_insert_contributor( $id, $role)

Inserts a row into the mapping table for contributors.

B<Throws:> NONE.

B<Side Effects:> NONE.

B<Notes:> NONE.

=cut

sub _insert_contributor {
    my ($self, $id, $role, $place) = @_;

    my $sql = 'INSERT INTO media__contributor ' .
      ' (id, media_instance__id, member__id, place, role) ' .
        " VALUES (${\next_key('media__contributor')},?,?,?,?) ";

    my $sth = prepare_c($sql, undef, DEBUG);
    execute($sth, $self->_get('version_id'), $id, $place, $role);
    return $self;
}

################################################################################

=item $self = $self->_update_contributor($id, $role)

Updates the contributor mapping table

B<Throws:> NONE.

B<Side Effects:> NONE.

B<Notes:> NONE.

=cut

sub _update_contributor {
    my ($self, $id, $role, $place) = @_;
    my $sql = 'UPDATE media__contributor ' .
      ' SET role=?, place=? ' .
        ' WHERE media_instance__id=? ' .
          ' AND member__id=? ';

    my $sth = prepare_c($sql, undef, DEBUG);
    execute($sth, $role, $place, $self->_get('version_id'), $id);
    return $self;
}

################################################################################

=item $self = $self->_delete_contributors($id)

Deletes the rows from these mapping tables

B<Throws:> NONE.

B<Side Effects:> NONE.

B<Notes:> NONE.

=cut

sub _delete_contributor {
    my ($self, $id) = @_;

    my $sql = 'DELETE FROM media__contributor ' .
      ' WHERE media_instance__id=? ' .
        ' AND member__id=? ';

    my $sth = prepare_c($sql, undef, DEBUG);
    execute($sth, $self->_get('version_id'), $id);
    return $self;
}

################################################################################

=item ($fields) = $self->_get_auto_fields($biz_pkg)

returns a hash ref of the fields that are to be autopopulated from this 
type of media object.

B<Throws:> NONE.

B<Side Effects:> NONE.

B<Notes:> NONE.

=cut

sub _get_auto_fields {
    my ($self) = @_;

    my $auto_fields;
    if (ref $self) {
        $auto_fields = $self->_get('_auto_fields');
        return $auto_fields if $auto_fields;
    }

    my $sth = prepare_c(qq{
        SELECT name, function_name
        FROM   media_fields
        WHERE  biz_pkg = ?
               AND active = ?
        ORDER BY id
    });

    execute($sth, ($self->get_class_id, 1));
    while (my $row = fetch($sth)) {
        $auto_fields->{$row->[0]} = $row->[1];
    }

    $self->_set( { '_auto_fields' => $auto_fields }) if ref $self;
    return $auto_fields;
}

################################################################################

=item $attribute_object = $self->_get_attribute_object()

Returns the attribute object from a cache or creates a new record

B<Throws:> NONE.

B<Side Effects:> NONE.

B<Notes:> NONE.

=cut

sub _get_attribute_object {
    my $self = shift;
    my ($attr_obj, $id) = $self->_get('_attribute_object', 'id');
    return $attr_obj if $attr_obj;

    # Let's Create a new one if one does not exist
    $attr_obj = Bric::Util::Attribute::Media->new({ id => $id });
    $self->_set( {'_attribute_object' => $attr_obj} );
    return $attr_obj;
}

################################################################################

=item $self = $self->_insert_media()

Inserts a media record into the database

B<Throws:> NONE.

B<Side Effects:> NONE.

B<Notes:> NONE.

=cut

sub _insert_media {
    my $self = shift;

    my $sql = 'INSERT INTO ' . TABLE . ' (id, ' . join(', ', COLS) . ') '.
      "VALUES (${\next_key(TABLE)}, ". join(', ',('?') x COLS).')';

    my $sth = prepare_c($sql, undef, DEBUG);
    execute($sth, $self->_get(FIELDS));
    $self->_set( { id => last_key(TABLE) });

    # And finally, register this person in the "All Media" group.
    $self->register_instance(INSTANCE_GROUP_ID, GROUP_PACKAGE);
    return $self;
}

################################################################################

=item $self = $self->_update_media()

Preforms the SQL that updates the media table

B<Throws:> NONE.

B<Side Effects:> NONE.

B<Notes:> NONE.

=cut

sub _update_media {
    my $self = shift;

    my $sql = 'UPDATE ' . TABLE . ' SET '. join(', ', map {"$_=?"} COLS) .
      ' WHERE id=? ';

    my $sth = prepare_c($sql, undef, DEBUG);
    execute($sth, $self->_get(FIELDS), $self->_get('id'));
    return $self;
}

################################################################################

=item $self = $self->_insert_instance()

Preforms the sql that inserts a record into the media instance table

B<Throws:> NONE.

B<Side Effects:> NONE.

B<Notes:> NONE.

=cut

sub _insert_instance {
    my $self = shift;

    my $sql = 'INSERT INTO '. VERSION_TABLE .
      ' (id, '.join(', ', VERSION_COLS) . ')' .
        " VALUES (${\next_key(VERSION_TABLE)}, ".
          join(', ', ('?') x VERSION_COLS) . ')';

    my $sth = prepare_c($sql, undef, DEBUG);
    execute($sth, $self->_get(VERSION_FIELDS));
    $self->_set( { version_id => last_key(VERSION_TABLE) });
    return $self;
}

################################################################################

=item $self = $self->_update_instance()

Preforms the sql that updates the media_instance table

B<Throws:> NONE.

B<Side Effects:> NONE.

B<Notes:> NONE.

=cut

sub _update_instance {
    my $self = shift;

    my $sql = 'UPDATE ' . VERSION_TABLE .
      ' SET ' . join(', ', map {"$_=?" } VERSION_COLS) .
        ' WHERE id=? ';

    my $sth = prepare_c($sql, undef, DEBUG);
    execute($sth, $self->_get(VERSION_FIELDS), $self->_get('version_id'));
    return $self;
}

################################################################################

=item $self = $self->_delete_media()

Removes the media row from the database

B<Throws:> NONE.

B<Side Effects:> NONE.

B<Notes:> NONE.

=cut

sub _delete_media {
    my $self = shift;

    my $sql = 'DELETE FROM ' . TABLE .
      ' WHERE id=? ';

    my $sth = prepare_c($sql, undef, DEBUG);
    execute($sth, $self->_get('id'));
    return $self;
}

################################################################################

=item $self = $self->_delete_instance()

Removes the instance row from the database

B<Throws:> NONE.

B<Side Effects:> NONE.

B<Notes:> NONE.

=cut

sub _delete_instance {
    my $self = shift;

    my $sql = 'DELETE FROM ' . VERSION_TABLE .
      ' WHERE id=? ';

    my $sth = prepare_c($sql, undef, DEBUG);
    execute($sth, $self->_get('version_id'));
    return $self;
}

################################################################################

=item $self = $self->_select_media($where, @bind);

Populates the object from a database row

B<Throws:> NONE.

B<Side Effects:> NONE.

B<Notes:> NONE.

=cut

sub _select_media {
    my ($self, $where, @bind) = @_;
    my @d;

    my $sql = 'SELECT id,'. join(',',COLS) . " FROM ". TABLE;

    # add the where Clause
    $sql .= " WHERE $where";

    my $sth = prepare_ca($sql, undef, DEBUG);
    execute($sth, @bind);
    bind_columns($sth, \@d[0 .. (scalar COLS)]);
    fetch($sth);

    # set the values retrieved
    $self->_set( [ 'id', FIELDS], [@d]);

    my $v_grp = Bric::Util::Grp::AssetVersion->lookup(
      { id => $self->_get('version_grp__id') } );
    $self->_set( { '_version_grp' => $v_grp });
    return $self;
}

################################################################################

=item $self = $self->_do_update()

Updates the row in the data base

B<Throws:> NONE.

B<Side Effects:> NONE.

B<Notes:> NONE.

=cut

sub _do_update {
    my $self = shift;

    my $sql = 'UPDATE ' . TABLE . ' '.
      'SET ' . join(', ', map { "$_=?" } COLS) .
                                ' WHERE id=? ';

    my $update = prepare_c($sql, undef, DEBUG);
    execute($update, $self->_get( FIELDS ), $self->_get('id') );
    return $self;
}

################################################################################

=item $attr_object = $self->_get_attr_obj()

returns the attribute object for this story

B<Throws:> NONE.

B<Side Effects:> NONE.

B<Notes:> NONE.

=cut

sub _get_attr_obj {
    my $self = shift;
    my $attr_obj = $self->_get('_attr_obj');
    return $attr_obj if ($attr_obj);

    $attr_obj = Bric::Util::Attribute::Media->new(
      { object_id => $self->_get('id')});
    $self->_set( { '_attr_obj' => $attr_obj });
    return $attr_obj;
}

################################################################################

1;
__END__

=back

=head1 NOTES

Some additional fields may be needed here such as a field for what kind of
object this represents etc.

=head1 AUTHOR

"Michael Soderstrom" E<lt>miraso@pacbell.netE<gt>

=head1 SEE ALSO

L<perl>, L<Bric>, L<Bric::Biz::Asset>, L<Bric::Biz::Asset::Business>

=cut<|MERGE_RESOLUTION|>--- conflicted
+++ resolved
@@ -7,27 +7,15 @@
 
 =head1 VERSION
 
-<<<<<<< HEAD
-$Revision: 1.31 $
-
-=cut
-
-our $VERSION = (qw$Revision: 1.31 $ )[-1];
+$Revision: 1.32 $
+
+=cut
+
+our $VERSION = (qw$Revision: 1.32 $ )[-1];
 
 =head1 DATE
 
-$Date: 2002-12-12 16:18:57 $
-=======
-$Revision: 1.21.2.10 $
-
-=cut
-
-our $VERSION = (qw$Revision: 1.21.2.10 $ )[-1];
-
-=head1 DATE
-
-$Date: 2002-12-17 05:46:13 $
->>>>>>> 9dee2b9d
+$Date: 2003-01-07 01:38:26 $
 
 =head1 SYNOPSIS
 
@@ -1171,12 +1159,8 @@
 sub check_uri {
     my ($self, $uid) = @_;
     my $media_cat = $self->get_category__id();
-<<<<<<< HEAD
+
     die $gen->new({ msg => 'Unable to retrieve category__id of this media' })
-=======
-    die Bric::Util::Fault::Exception::GEN->new
-      ({ msg => 'Was not able to retrieve the category__id of this media' })
->>>>>>> 9dee2b9d
       unless defined $media_cat;
 
     # get media in the same category
