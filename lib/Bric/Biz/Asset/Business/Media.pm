--- conflicted
+++ resolved
@@ -7,27 +7,15 @@
 
 =head1 VERSION
 
-<<<<<<< HEAD
-$Revision: 1.46 $
-
-=cut
-
-our $VERSION = (qw$Revision: 1.46 $ )[-1];
+$Revision: 1.47 $
+
+=cut
+
+our $VERSION = (qw$Revision: 1.47 $ )[-1];
 
 =head1 DATE
 
-$Date: 2003-03-19 02:06:19 $
-=======
-$Revision: 1.40.2.3 $
-
-=cut
-
-our $VERSION = (qw$Revision: 1.40.2.3 $ )[-1];
-
-=head1 DATE
-
-$Date: 2003-03-17 16:43:12 $
->>>>>>> faa97f54
+$Date: 2003-03-19 06:49:17 $
 
 =head1 SYNOPSIS
 
