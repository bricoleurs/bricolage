package Bric::Biz::Asset::Business::Media;
###############################################################################

=head1 NAME

Bric::Biz::Asset::Business::Media - The parent class of all media objects

=head1 VERSION

<<<<<<< HEAD
$Revision: 1.29 $

=cut

our $VERSION = (qw$Revision: 1.29 $ )[-1];

=head1 DATE

$Date: 2002-11-06 21:45:50 $
=======
$Revision: 1.21.2.4 $

=cut

our $VERSION = (qw$Revision: 1.21.2.4 $ )[-1];

=head1 DATE

$Date: 2002-12-04 20:39:45 $
>>>>>>> 0f8b601a

=head1 SYNOPSIS

  use Bric::Biz::Asset::Business::Media;

=head1 DESCRIPTION

TBD.

=cut

#==============================================================================#
# Dependencies                         #
#======================================#

#--------------------------------------#
# Standard Dependencies
use strict;

#--------------------------------------#
# Programatic Dependencies
use Bric::Util::DBI qw(:all);
use Bric::Util::Attribute::Media;
use Bric::Util::Trans::FS;
use Bric::Util::Grp::Media;
use Bric::App::MediaFunc;
use File::Temp qw( tempfile );
use Bric::Config qw(:media);
use Bric::Util::Fault::Exception::GEN;
use Bric::Util::Fault::Exception::DA;

#==============================================================================#
# Inheritance                          #
#======================================#

# The parent module should have a 'use' line if you need to import from it.
# use Bric;
use base qw( Bric::Biz::Asset::Business );

#=============================================================================#
# Function Prototypes                  #
#======================================#


# None

#==============================================================================#
# Constants                            #
#======================================#

use constant DEBUG => 0;
use constant TABLE  => 'media';
use constant VERSION_TABLE => 'media_instance';

use constant COLS           => qw( element__id
                                   priority
                                   source__id
                                   current_version
                                   published_version
                                   usr__id
                                   publish_date
                                   expire_date
                                   cover_date
                                   workflow__id
                                   publish_status
                                   active);

use constant VERSION_COLS   => qw( name
                                   description
                                   media__id
                                   usr__id
                                   version
                                   media_type__id
                                   primary_oc__id
                                   category__id
                                   file_size
                                   file_name
                                   location
                                   uri
                                   checked_out);

use constant FIELDS         => qw( element__id
                                   priority
                                   source__id
                                   current_version
                                   published_version
                                   user__id
                                   publish_date
                                   expire_date
                                   cover_date
                                   workflow_id
                                   publish_status
                                   _active);

use constant VERSION_FIELDS => qw( name
                                   description
                                   id
                                   modifier
                                   version
                                   media_type_id
                                   primary_oc_id
                                   category__id
                                   size
                                   file_name
                                   location
                                   uri
                                   checked_out);

use constant GROUP_PACKAGE => 'Bric::Util::Grp::Media';
use constant INSTANCE_GROUP_ID => 32;

#==============================================================================#
# Fields                               #
#======================================#

#--------------------------------------#
# Public Class Fields

# Public fields should use 'vars'
#use vars qw();

#--------------------------------------#
# Private Class Fields
my ($meths, @ord);
my $da = 'Bric::Util::Fault::Exception::DA';
my $gen = 'Bric::Util::Fault::Exception::GEN';

#--------------------------------------#
# Instance Fields

BEGIN {
    Bric::register_fields(
                        {
                         # Public Fields
                         location        => Bric::FIELD_READ,
                         file_name       => Bric::FIELD_READ,
                         uri             => Bric::FIELD_READ,
                         media_type_id   => Bric::FIELD_RDWR,
                         category__id    => Bric::FIELD_RDWR,
                         size            => Bric::FIELD_RDWR,

                         # Private Fields
                         _category_obj   => Bric::FIELD_NONE,
                         _file           => Bric::FIELD_NONE,
                         _media_type_obj => Bric::FIELD_NONE,
                        });
}

#==============================================================================#
# Interface Methods                    #
#======================================#

=head1 INTERFACE

=head2 Constructors

=over 4

=cut

#--------------------------------------#
# Constructors

#------------------------------------------------------------------------------#

=item $media = Bric::Biz::Asset::Business::Media->new( $initial_state )

This will create a new media object with an optionaly defined intiial state

Supported Keys:

=over 4

=item *

active

=item *

priority

=item *

title - same as name

=item *

name - Will be over ridden by title

=item *

description

=item *

workflow_id

=item *

element__id - Required unless asset type object passed

=item *

element - the object required unless id is passed

=item *

source__id - required

=item *

cover_date - will set expire date in conjunction with the source

=item *

media_type_id

=item *

category__id

=back

B<Throws:> NONE.

B<Side Effects:> NONE.

B<Notes:> NONE.

=cut

sub new {
    my ($self, $init) = @_;
    # default to active unless passed otherwise
    $init->{_active} = (exists $init->{active}) ? $init->{active} : 1;
    delete $init->{active};
    $init->{priority} ||= 3;
    $init->{name} = delete $init->{title} if exists $init->{title};
    $self->SUPER::new($init);
}

################################################################################

=item $media = Bric::Biz::Asset::Business::Media->lookup->( { id => $id })

This will return a media asset that matches the criteria defined

B<Throws:> NONE.

B<Side Effects:> NONE.

B<Notes:> NONE.

=cut

sub lookup {
    my ($self, $param) = @_;

    my $sql = 'SELECT m.id, ' . join(', ', map {"m.$_ "} COLS) .
      ', i.id, ' . join(', ', map {"i.$_ "} VERSION_COLS) .
      ' FROM ' . TABLE . ' m, ' . VERSION_TABLE . ' i ' .
      ' WHERE m.id=? AND i.media__id=m.id ';

    my @where = ($param->{'id'});
    if ($param->{'version'}) {
        $sql .= ' AND i.version=? ';
        push @where, $param->{'version'};
    } elsif ($param->{'checkout'}) {
        $sql .= ' AND i.checked_out=? ';
        push @where, 1;
    } else {
        $sql .= ' AND m.current_version=i.version ';
    }
    $sql .= ' ORDER BY m.cover_date';

    my @d;
    my $cols = (scalar COLS + scalar VERSION_COLS) + 1;
    my $sth = prepare_ca($sql, undef, DEBUG);
    execute($sth, @where);
    bind_columns($sth, \@d[0 .. $cols ]);
    fetch($sth);

    # get the asset type and from that the biz package
    # to bless the proper object
    $self = bless {}, $self unless ref $self;
    $self->_set([ 'id', FIELDS, 'version_id', VERSION_FIELDS], [@d]);

    return unless $self->_get('id');

    my $element = $self->_get_element_object();
    my $biz_class = $element->get_biz_class();
    if ($biz_class && $biz_class ne ref $self) {
        $self = bless $self, $biz_class;
    }

    $self->_set__dirty(0);
    return $self;
}

################################################################################

=item (@media || $media) =  Bric::Biz::Asset::Business::Media->list($param);

returns a list or list ref of media objects that match the criteria defined

Supported Keys:

=over 4

=item *

name - the same as the title field

=item *

title

=item *

description

=item *

uri

=item *

file_name - the name of the file uploaded into this object

=item *

source__id

=item *

id - the media id

=item *

version

=item *

user__id - returns the versions that are checked out by the user, otherwise
returns the most recent version

=item *

return_versions - returns past version objects as well

=item *

active - Will default to 1

=item *

inactive - Returns only inactive objects

=item *

workflow__id

=item *

element__id

=item *

primary_oc_id

=item *

priority

=item *

publish_status

=item *

publish_date_start - if end is left blank will return everything after the arg

=item *

publish_date_end - if start is left blank will return everything before the arg

=item *

cover_date_start - if end is left blank will return everything after the arg

=item *

cover_date_end - if start is left blank will return everything before the arg

=item *

expire_date_start - if end is left blank will return everything after the arg

=item *

expire_date_end - if start is left blank will return everything before the arg

=item *

simple - a single OR search that hits name, description and uri.

=item *

category__id - the category id of the media object

=back

B<Throws:>

=over 4

=item *

Unable to connect to database.

=item *

Unable to prepare SQL statement.

=item *

Unable to select column into arrayref.

=item *

Unable to execute SQL statement.

=item *

Unable to bind to columns to statement handle.

=item *

Unable to fetch row from statement handle.

=back

B<Side Effects:>

NONE

B<Notes:> NONE.

=cut

sub list { _do_list($_[0], $_[1], undef) }

################################################################################

#--------------------------------------#

=back

=head2 Destructors

=over 4

=item $self->DESTROY

dummy method to not waste the time of AUTOLOAD

=cut

sub DESTROY {
    # This method should be here even if its empty so that we don't waste time
    # making Bricolage's autoload method try to find it.
}

################################################################################

#--------------------------------------#

=back

=head2 Public Class Methods

=over 4

=item (@ids||$id_list) = Bric::Biz::Asset::Business::Media->list_ids( $criteria );

Returns a list or list ref of media object IDs that match the criteria defined.
The criteria are the same as those for the list() method.

B<Throws:> NONE.

B<Side Effects:> NONE.

B<Notes:> NONE.

=cut

sub list_ids { _do_list($_[0], $_[1], 1) }

################################################################################

=item ($fields || @fields) = 
        Bric::Biz::Asset::Business::Media::autopopulated_fields()

Returns a list of the names of fields that are registered in the database as
being autopopulatable for a given sub class

B<Throws:> NONE.

B<Side Effects:> NONE.

B<Notes:> NONE.

=cut

sub autopopulated_fields {
    my $self = shift;
    my $fields = $self->_get_auto_fields();

    my @auto;
    foreach (keys %$fields ) {
        push @auto, $_;
    }
    return wantarray ? @auto : \@auto;
}

################################################################################

=item my $key_name = Bric::Biz::Asset::Business::Media->key_name()

Returns the key name of this class.

B<Throws:> NONE.

B<Side Effects:> NONE.

B<Notes:> NONE.

=cut

sub key_name { 'media' }

################################################################################

=item $meths = Bric::Biz::Asset::Business::Story->my_meths

=item (@meths || $meths_aref) = Bric::Biz::Asset::Business::Story->my_meths(TRUE)

Returns an anonymous hash of instrospection data for this object. If called with
a true argument, it will return an ordered list or anonymous array of
intrspection data. The format for each introspection item introspection is as
follows:

Each hash key is the name of a property or attribute of the object. The value
for a hash key is another anonymous hash containing the following keys:

=over 4

=item *

name - The name of the property or attribute. Is the same as the hash key when
an anonymous hash is returned.

=item *

disp - The display name of the property or attribute.

=item *

get_meth - A reference to the method that will retrieve the value of the
property or attribute.

=item *

get_args - An anonymous array of arguments to pass to a call to get_meth in
order to retrieve the value of the property or attribute.

=item *

set_meth - A reference to the method that will set the value of the
property or attribute.

=item *

set_args - An anonymous array of arguments to pass to a call to set_meth in
order to set the value of the property or attribute.

=item *

type - The type of value the property or attribute contains. There are only
three types:

=over 4

=item short

=item date

=item blob

=back

=item *

len - If the value is a 'short' value, this hash key contains the length of the
field.

=item *

search - The property is searchable via the list() and list_ids() methods.

=item *

req - The property or attribute is required.

=item *

props - An anonymous hash of properties used to display the property or attribute.
Possible keys include:

=over 4

=item type

The display field type. Possible values are

=item text

=item textarea

=item password

=item hidden

=item radio

=item checkbox

=item select

=back

=item *

length - The Length, in letters, to display a text or password field.

=item *

maxlength - The maximum length of the property or value - usually defined by the
SQL DDL.

=item *

rows - The number of rows to format in a textarea field.

=item *

cols - The number of columns to format in a textarea field.

=item *

vals - An anonymous hash of key/value pairs reprsenting the values and display
names to use in a select list.

=back

B<Throws:> NONE.

B<Side Effects:> NONE.

B<Notes:> NONE.

=cut

sub my_meths {
    my ($pkg, $ord) = @_;

    # Return 'em if we got em.
    return !$ord ? $meths : wantarray ? @{$meths}{@ord} : [@{$meths}{@ord}]
      if $meths;

    # We don't got 'em. So get 'em!
    foreach my $meth (__PACKAGE__->SUPER::my_meths(1)) {
        $meths->{$meth->{name}} = $meth;
        push @ord, $meth->{name};
    }

    push @ord, qw(file_name category category_name), pop @ord;
    $meths->{file_name} = {
                           get_meth => sub { shift->get_file_name(@_) },
                           get_args => [],
                           name     => 'file_name',
                           disp     => 'File Name',
                           len      => 256,
                           req      => 1,
                           type     => 'short',
                           props    => { type      => 'text',
                                         length    => 32,
                                         maxlength => 256
                                       }
                          };
    $meths->{category} = {
                          get_meth => sub { shift->get_category_object(@_) },
                          get_args => [],
                          set_meth => sub { shift->set_category_object(@_) },
                          set_args => [],
                          name     => 'category',
                          disp     => 'Category',
                          len      => 64,
                          req      => 1,
                          type     => 'short',
                         };

    $meths->{category_name} = {
                          get_meth => sub { shift->get_category_object(@_)->get_name },
                          get_args => [],
                          name     => 'category_name',
                          disp     => 'Category',
                          len      => 64,
                          req      => 1,
                          type     => 'short',
                         };

        # Copy the data for the title from name.
        $meths->{title} = { %{ $meths->{name} } };
        $meths->{title}{disp} = 'Title';

    # Rename element.
    $meths->{element} = { %{ $meths->{element} } };
    $meths->{element}{disp} = 'Media Type';
    return !$ord ? $meths : wantarray ? @{$meths}{@ord} : [@{$meths}{@ord}];
}

################################################################################

=item $class_id = Bric::Biz::Asset::Business::Media->get_class_id()

Returns the class id of the Media class

B<Throws:> NONE.

B<Side Effects:> NONE.

B<Notes:> NONE.

=cut

sub get_class_id { 46 }

################################################################################

#--------------------------------------#

=back

=head2 Public Instance Methods

=over 4

=item $media = $media->set_category__id($id)

Associates this media asset with the given category

B<Throws:> NONE.

B<Side Effects:> NONE.

B<Notes:> NONE.

=cut

sub set_category__id {
    my ($self, $cat_id) = @_;

    my $cat = Bric::Biz::Category->lookup( { id => $cat_id });
    my $oc = $self->get_primary_oc;

    my $uri = Bric::Util::Trans::FS->cat_uri
      ( $self->_construct_uri($cat, $oc), $oc->get_filename($self));

    $self->_set({ _category_obj => $cat,
                  category__id  => $cat_id,
                  uri           => $uri
    });

    return $self;
}

################################################################################

=item $category_id = $media->get_category__id()

Returns the category id that has been associated with this media object

B<Throws:> NONE.

B<Side Effects:> NONE.

B<Notes:> NONE.

=cut

################################################################################

=item $category = $media->get_category_object()

=item $category = $media->get_category()

Returns the object of the category that this is a member of

B<Throws:> NONE.

B<Side Effects:> NONE.

B<Notes:> NONE.

=cut

sub get_category_object {
    my $self = shift;
    my $cat = $self->_get( '_category_obj' );
    return $cat if $cat;
    $cat = Bric::Biz::Category->lookup( { id => $self->_get('category__id') });
    $self->_set({ '_category_obj' => $cat });
    return $cat;
}

*get_category = *get_category_object;

##############################################################################

=item my $uri = $media->get_uri

=item my $uri = $media->get_uri($oc)

Returns the URI for the media object. If the C<$oc> output channel parameter
is passed in, then the URI will be returned in the output channel's preferred
format.

B<Throws:>

=over 4

=item *

Output channel not associated with media.

=back

B<Side Effects:> NONE.

B<Notes:> NONE.

=cut

sub get_uri {
    my ($self, $oc) = @_;
    # Just return the URI unless we need to format it according to an output
    # channel's requirements.
    return $self->_get('uri') unless $oc;

    # Make sure we have a valid output channel.
    $oc = Bric::Biz::OutputChannel->lookup({ id =>$oc })
      unless ref $oc;
    die $da->new({ msg => "Output channel '" . $oc->get_name . "' not " .
                   "associated with media '" . $self->get_name . "'" })
      unless $self->get_output_channels($oc->get_id);

    return Bric::Util::Trans::FS->cat_uri
      ($self->_construct_uri($self->get_category_object, $oc),
       $oc->get_filename($self));
}

##############################################################################

=item $uri = $media->get_local_uri()

Returns the uri of the media object for the Bricolage application server.

B<Throws:> NONE.

B<Side Effects:> NONE.

B<Notes:> NONE.

=cut

sub get_local_uri {
    my $self = shift;
    my $loc = $self->get_location || return;
    return Bric::Util::Trans::FS->cat_uri(MEDIA_URI_ROOT,
                                        Bric::Util::Trans::FS->dir_to_uri($loc) );
}

=item $uri = $media->get_path()

Returns the path of the media object on the Bricolage file system.

B<Throws:> NONE.

B<Side Effects:> NONE.

B<Notes:> NONE.

=cut

sub get_path {
    my $self = shift;
    my $loc = $self->_get('location') || return;
    return Bric::Util::Trans::FS->cat_dir(MEDIA_FILE_ROOT, $loc);
}

#------------------------------------------------------------------------------#

=item $mt_obj = $media->get_media_type()

Returns the media type object associated with this object.

B<Throws:> NONE.

B<Side Effects:> NONE.

B<Notes:> NONE.

=cut

sub get_media_type {
    my $self = shift;
    my ($mt_obj, $mt_id) = $self->_get('_media_type_obj', 'media_type_id');
    return unless $mt_id;

    unless ($mt_obj) {
        $mt_obj = Bric::Util::MediaType->lookup({'id' => $mt_id});
        $self->_set(['_media_type_obj'], [$mt_obj]);
    }
    return $mt_obj;
}

################################################################################

=item $media = $media->upload_file($file_handle, $file_name)

Reads a file from the passed $file_handle and stores it in the media
object under $file_name.

B<Throws:> NONE.

B<Side Effects:> Closes the $file_handle after reading.

B<Notes:> NONE.

=cut

sub upload_file {
    my ($self, $fh, $name) = @_;
    my ($id, $v) = $self->_get(qw(id version));
    my $dir = Bric::Util::Trans::FS->cat_dir(MEDIA_FILE_ROOT, $id, $v);
    Bric::Util::Trans::FS->mk_path($dir);
    my $path = Bric::Util::Trans::FS->cat_dir($dir, $name);

    open FILE, ">$path"
      or die $gen->new({ msg => "Unable to open '$path': $!" });
    my $buffer;
    while (read($fh, $buffer, 10240)) { print FILE $buffer }
    close $fh;
    close FILE;

    # Get the Output Channel object.
    my $at_obj = $self->_get_element_object;
    my $oc_obj = $self->get_primary_oc;

    # Set the location, name, and URI.
    $self->_set(['file_name'], [$name]);
    my $uri = Bric::Util::Trans::FS->cat_uri
      ($self->_construct_uri($self->get_category_object, $oc_obj),
       $oc_obj->get_filename($self));

    my $loc = Bric::Util::Trans::FS->cat_dir('/', $id, $v, $name);
    $self->_set([qw(location uri)], [$loc, $uri]);

    if (my $auto_fields = $self->_get_auto_fields) {
        # We need to autopopulate data field values. Get the top level element
        # construct a MediaFunc object.
        my $tile = $self->get_tile;
        my $path = Bric::Util::Trans::FS->cat_dir(MEDIA_FILE_ROOT, $loc);
        my $media_func = Bric::App::MediaFunc->new({ file_path => $path });

        # Iterate through all the elements.
        foreach my $dt ($tile->get_tiles) {
            # Skip container elements.
            next if $dt->is_container;
            # See if this is an auto populated field.
            my $name = $dt->get_name;
            if ($auto_fields->{$name} ) {
                # Check the tile to see if we can override it.
                next if $dt->is_locked;
                # Get and set the value
                my $method = $auto_fields->{$name};
                my $val = $media_func->$method();
                $dt->set_data(defined $val ? $val : '');
                $dt->save;
            }
        }
    }
    return $self;
}

################################################################################

=item $file_handle = $madia->get_file()

Returns the file handle for this given media object

B<Throws:>

=over

=item *

Error getting File.

=back

B<Side Effects:> NONE.

B<Notes:> NONE.

=cut

sub get_file {
    my $self = shift;
    my $path = $self->get_path || return;
    my $fh;
    open $fh, $path or die $gen->new({ msg => "Cannot open '$path': $!" });
    return $fh;
}

################################################################################

=item $location = $media->get_location()

The will return the location of the file on the file system, relative to
MEDIA_FILE_ROOT.

B<Throws:> NONE.

B<Side Effects:> NONE.

B<Notes:> NONE.

=cut

################################################################################

=item $size = $media->get_size()

This is the size of the media file in bytes

B<Throws:>

=over 4

=item *

Unable to retrieve category__id of this media.

=back

B<Side Effects:> NONE.

B<Notes:> NONE.

=cut

################################################################################

=item $media_name = $media->check_uri()

Returns name of media with conflicting URI, if any.

=cut

sub check_uri {
    my $self = shift;
    my $media_cat = $self->get_category__id();
    die $gen->new({ msg => 'Unable to retrieve category__id of this media' })
      unless defined $media_cat;

    # get media in the same category
    my %parm;
    $parm{'category_id'} = $media_cat;
    $parm{'active'} = '1';
    my @medias = Bric::Biz::Asset::Business::Media->list(\%parm);
    foreach my $med (@medias) {
        # skip if current media
        next if ($med->get_id == $self->get_id);

        if ($med->get_uri() eq $self->get_uri()) {
            return $med->get_name();
        }
    }
    return 0;
}

################################################################################

=item $media = $story->revert();

Reverts the current version to a prior version

B<Throws:> NONE.

B<Side Effects:> NONE.

B<Notes:> NONE.

=cut

sub revert {
    my ($self, $version) = @_;
    die $gen->new({ msg => "May not revert a non checked out version" })
      unless $self->_get('checked_out');

    my @prior_versions = __PACKAGE__->list( {
      id              => $self->_get_id(),
      return_versions => 1
    });

    my $revert_obj;
    foreach (@prior_versions) {
        if ($_->get_version == $version) {
            $revert_obj = $_;
        }
    }

    die $gen->new({ msg => "The requested version does not exist" })
      unless $revert_obj;

    # Delete existing contributors.
    if (my $contrib = $self->_get_contributors) {
        $self->delete_contributors([keys %$contrib]);
    }

    # Set up contributors to revert to.
    my $contrib;
    my $revert_contrib = $revert_obj->_get_contributors;
    while (my ($cid, $c) = each %$revert_contrib) {
        $c->{action} = 'insert';
        $contrib->{$cid} = $c;
    }

    # clone information from the tables
    $self->_set([qw(category__id media_type_id size file_name location uri
                    _contributors _update_contributors _queried_contrib)],
                [$revert_obj->_get(qw(category__id media_type_id size file_name
                                      location uri), $contrib, 1, 1)]);

    # clone the tiles
    # get rid of current tiles
    my $tile = $self->get_tile;
    $tile->do_delete;
    my $new_tile = $revert_obj->get_tile;
    $new_tile->prepare_clone;
    $self->_set({ _delete_tile => $tile,
                  _tile        => $new_tile});
    return $self;
}

################################################################################

=item $media = $media->clone()

Clones the media object

B<Throws:> NONE.

B<Side Effects:> NONE.

B<Notes:> NONE.

=cut

sub clone {
    my $self = shift;
    my $tile = $self->get_tile();
    $tile->prepare_clone();

    my $contribs = $self->_get_contributors();
    # clone contributors
    foreach (keys %$contribs ) {
        $contribs->{$_}->{'action'} = 'insert';
    }

    $self->_set( { version_id           => undef,
                   id                   => undef,
                   publish_date         => undef,
                   publish_status       => 0,
                   _update_contributors => 1
    });
    return $self;
}


################################################################################

=item $self = $self->save()

Saves the object to the database doing either an insert or
an update

B<Throws:> NONE.

B<Side Effects:> NONE.

B<Notes:> NONE.

=cut

sub save {
    my $self = shift;
    if ($self->_get('id')) {
        # we have the main id make sure there's a instance id
        $self->_update_media();

        if ($self->_get('version_id')) {
            if ($self->_get('_cancel')) {
                $self->_delete_instance();
                if ($self->_get('version') == 0) {
                    $self->_delete_media();
                }
                $self->_set( {'_cancel' => undef });
                return $self;
            } else {
                $self->_update_instance();
            }
        } else {
            $self->_insert_instance();
        }
        } else {
            # insert both
            if ($self->_get('_cancel')) {
                return $self;
            } else {
                $self->_insert_media();
                $self->_insert_instance();
            }
        }
    $self->SUPER::save();
    return $self;
}

################################################################################

#==============================================================================#

=back

=head1 PRIVATE

NONE

#--------------------------------------#

=head2 Private Class Methods

NONE

=head2 Private Instance Methods

=over 4

=item $media->_do_list($params)

Called by list will return objects or ids depending on who is calling

B<Throws:> NONE.

B<Side Effects:> NONE.

B<Notes:> NONE.

=cut

sub _do_list {
    my ($class, $param, $ids) = @_;

    # Make sure to set active explictly if its not passed.
    $param->{'active'} = exists $param->{'active'} ? $param->{'active'} : 1;

    # Build a list of select cols
    my @select = ('m.id');
    unless ($ids) {
        push @select, (map { "m.$_" } COLS),(map {"i.$_" } 'id', VERSION_COLS);
    }

    # get the tables
    my @tables = (TABLE . ' m', VERSION_TABLE . ' i');

    # map name to title if passed
    $param->{'name'} = $param->{'title'} if exists $param->{'title'};
    # Map inverse alias inactive to active.
    $param->{'active'} = ($param->{'inactive'} ? 0 : 1)
      if exists $param->{'inactive'};

    # build the where clause
    my (@where, @bind);

    # include trivial media table fields
    foreach my $f (qw(id active priority element__id
                      workflow__id source__id publish_status)) {
        next unless exists $param->{$f};
        push @where, "m.$f=?";
        push @bind, $param->{$f};
    }

    # do for instance table
    foreach my $f (qw(name file_name description version uri category__id)) {
        next unless exists $param->{$f};
        if (($f eq 'name') || ($f eq 'description') ||
            ($f eq 'uri')  || ($f eq 'file_name')) {
            push @where, "LOWER(i.$f) LIKE ?";
            push @bind, lc($param->{$f});
        } else {
            push @where, "i.$f=?";
            push @bind, $param->{$f};
        }
    }

    # Do for primary OC ID.
    if (exists $param->{primary_oc_id}) {
        push @where, "i.primary_oc__id = ?";
        push @bind, $param->{primary_oc_id};
    }

    # handle the special fields
    if ($param->{'simple'}) {
        push @where, '(LOWER(i.name) LIKE ? OR LOWER(i.description) LIKE ? '
          . 'OR LOWER(i.uri) LIKE ?)';
        push @bind, (lc($param->{'simple'})) x 3;
    }

    # for searching for user_id
    if (defined $param->{'user__id'}) {
        push @where, " m.usr__id=? ";
        push @bind, $param->{'user__id'};
        push @where, " i.checked_out=? ";
        push @bind, 1;
    } else {
        push @where, ' i.checked_out=? ';
        push @bind, 0;
    }

    unless ($param->{'return_versions'}) {
        push @where, " m.current_version=i.version ";
    }

    # Handle searches on dates
    foreach my $type (qw(publish_date cover_date expire_date)) {
        my ($start, $end) = ($param->{$type.'_start'},
                             $param->{$type.'_end'});

        # Handle date ranges.
        if ($start && $end) {
            push @where, "m.$type BETWEEN ? AND ?";
            push @bind, $start, $end;
        } else {
            # Handle 'everying before' or 'everything after' $date
            # searches.
            if ($start) {
                push @where, "m.$type > ?";
                push @bind, $start;
            } elsif ($end) {
                push @where, "m.$type < ?";
                push @bind, $end;
            }
        }
    }

    push @where, ' m.id=i.media__id ';

    my $sql;
    $sql = 'SELECT DISTINCT ' . join(', ', @select) . ' FROM ' .
      join(', ', @tables);
    $sql .= ' WHERE ' . join(' AND ', @where);

    if ($ids) {
        # when doing a SELECT DISTINCT you can't ORDER BY a
        # field outside the SELECT list.
        $sql .= ' ORDER BY m.id';
    } elsif ($param->{'return_versions'}) {
        $sql .= ' ORDER BY i.version ';
    }

    my $select = prepare_ca($sql, undef, DEBUG);

    if ( $ids ) {
        # called from list_ids give em what they want
        my $return = col_aref($select,@bind);
        return wantarray ? @{ $return } : $return;
    } else { # end if ids
        # this must have been called from list so give objects
        my (@objs, @d, %biz_classes);
        my $count = (scalar FIELDS) + (scalar VERSION_FIELDS) + 1;
        execute($select,@bind);
        bind_columns($select, \@d[0 .. $count ]);
        while (my $row = fetch($select) ) {
            # Create the new media object.
            my $self = bless {}, $class;
            # Set its attributes.
            $self->_set( [ 'id', FIELDS, 'version_id', VERSION_FIELDS], [@d]);
            # Determine its class.
            $biz_classes{$d[1]} = $self->_get_element_object->get_biz_class
              unless defined $biz_classes{$d[1]};
            # Change its class, if necessary.
            $self = bless $self, $biz_classes{$d[1]} if
              $biz_classes{$d[1]} && $biz_classes{$d[1]} ne ref $self;
            # Keep it.
            push @objs, $self;
        }
        return (wantarray ? @objs : \@objs) if @objs;
        return;
    }
}

################################################################################

#--------------------------------------#

=item $contribs = $self->_get_contributors()

Returns the contributors from a cache or looks em up

B<Throws:> NONE.

B<Side Effects:> NONE.

B<Notes:> NONE.

=cut

sub _get_contributors {
    my $self = shift;

    my ($contrib, $queried) = $self->_get('_contributors', '_queried_contrib');

    unless ($contrib) {
        my $dirty = $self->_get__dirty();
        my $sql = 'SELECT member__id, place, role FROM media__contributor ' .
          'WHERE media_instance__id=? ';

        my $sth = prepare_ca($sql, undef, DEBUG);
        execute($sth, $self->_get('version_id'));
        while (my $row = fetch($sth)) {
            $contrib->{$row->[0]}->{'role'} = $row->[2];
            $contrib->{$row->[0]}->{'place'} = $row->[1];
        }

        $self->_set( { _queried_contrib => 1,
                       _contributors     => $contrib
        });
        $self->_set__dirty($dirty);
    }
    return $contrib;
}

################################################################################

=item $self = $self->_insert_contributor( $id, $role)

Inserts a row into the mapping table for contributors.

B<Throws:> NONE.

B<Side Effects:> NONE.

B<Notes:> NONE.

=cut

sub _insert_contributor {
    my ($self, $id, $role, $place) = @_;

    my $sql = 'INSERT INTO media__contributor ' .
      ' (id, media_instance__id, member__id, place, role) ' .
        " VALUES (${\next_key('media__contributor')},?,?,?,?) ";

    my $sth = prepare_c($sql, undef, DEBUG);
    execute($sth, $self->_get('version_id'), $id, $place, $role);
    return $self;
}

################################################################################

=item $self = $self->_update_contributor($id, $role)

Updates the contributor mapping table

B<Throws:> NONE.

B<Side Effects:> NONE.

B<Notes:> NONE.

=cut

sub _update_contributor {
    my ($self, $id, $role, $place) = @_;
    my $sql = 'UPDATE media__contributor ' .
      ' SET role=?, place=? ' .
        ' WHERE media_instance__id=? ' .
          ' AND member__id=? ';

    my $sth = prepare_c($sql, undef, DEBUG);
    execute($sth, $role, $place, $self->_get('version_id'), $id);
    return $self;
}

################################################################################

=item $self = $self->_delete_contributors($id)

Deletes the rows from these mapping tables

B<Throws:> NONE.

B<Side Effects:> NONE.

B<Notes:> NONE.

=cut

sub _delete_contributor {
    my ($self, $id) = @_;

    my $sql = 'DELETE FROM media__contributor ' .
      ' WHERE media_instance__id=? ' .
        ' AND member__id=? ';

    my $sth = prepare_c($sql, undef, DEBUG);
    execute($sth, $self->_get('version_id'), $id);
    return $self;
}

################################################################################

=item ($fields) = $self->_get_auto_fields($biz_pkg)

returns a hash ref of the fields that are to be autopopulated from this 
type of media object.

B<Throws:> NONE.

B<Side Effects:> NONE.

B<Notes:> NONE.

=cut

sub _get_auto_fields {
    my ($self) = @_;

    my $auto_fields;
    if (ref $self) {
        $auto_fields = $self->_get('_auto_fields');
        return $auto_fields if $auto_fields;
    }

    my $sth = prepare_c(qq{
        SELECT name, function_name
        FROM   media_fields
        WHERE  biz_pkg = ?
               AND active = ?
        ORDER BY id
    });

    execute($sth, ($self->get_class_id, 1));
    while (my $row = fetch($sth)) {
        $auto_fields->{$row->[0]} = $row->[1];
    }

    $self->_set( { '_auto_fields' => $auto_fields }) if ref $self;
    return $auto_fields;
}

################################################################################

=item $attribute_object = $self->_get_attribute_object()

Returns the attribute object from a cache or creates a new record

B<Throws:> NONE.

B<Side Effects:> NONE.

B<Notes:> NONE.

=cut

sub _get_attribute_object {
    my $self = shift;
    my ($attr_obj, $id) = $self->_get('_attribute_object', 'id');
    return $attr_obj if $attr_obj;

    # Let's Create a new one if one does not exist
    $attr_obj = Bric::Util::Attribute::Media->new({ id => $id });
    $self->_set( {'_attribute_object' => $attr_obj} );
    return $attr_obj;
}

################################################################################

=item $self = $self->_insert_media()

Inserts a media record into the database

B<Throws:> NONE.

B<Side Effects:> NONE.

B<Notes:> NONE.

=cut

sub _insert_media {
    my $self = shift;

    my $sql = 'INSERT INTO ' . TABLE . ' (id, ' . join(', ', COLS) . ') '.
      "VALUES (${\next_key(TABLE)}, ". join(', ',('?') x COLS).')';

    my $sth = prepare_c($sql, undef, DEBUG);
    execute($sth, $self->_get(FIELDS));
    $self->_set( { id => last_key(TABLE) });

    # And finally, register this person in the "All Media" group.
    $self->register_instance(INSTANCE_GROUP_ID, GROUP_PACKAGE);
    return $self;
}

################################################################################

=item $self = $self->_update_media()

Preforms the SQL that updates the media table

B<Throws:> NONE.

B<Side Effects:> NONE.

B<Notes:> NONE.

=cut

sub _update_media {
    my $self = shift;

    my $sql = 'UPDATE ' . TABLE . ' SET '. join(', ', map {"$_=?"} COLS) .
      ' WHERE id=? ';

    my $sth = prepare_c($sql, undef, DEBUG);
    execute($sth, $self->_get(FIELDS), $self->_get('id'));
    return $self;
}

################################################################################

=item $self = $self->_insert_instance()

Preforms the sql that inserts a record into the media instance table

B<Throws:> NONE.

B<Side Effects:> NONE.

B<Notes:> NONE.

=cut

sub _insert_instance {
    my $self = shift;

    my $sql = 'INSERT INTO '. VERSION_TABLE .
      ' (id, '.join(', ', VERSION_COLS) . ')' .
        " VALUES (${\next_key(VERSION_TABLE)}, ".
          join(', ', ('?') x VERSION_COLS) . ')';

    my $sth = prepare_c($sql, undef, DEBUG);
    execute($sth, $self->_get(VERSION_FIELDS));
    $self->_set( { version_id => last_key(VERSION_TABLE) });
    return $self;
}

################################################################################

=item $self = $self->_update_instance()

Preforms the sql that updates the media_instance table

B<Throws:> NONE.

B<Side Effects:> NONE.

B<Notes:> NONE.

=cut

sub _update_instance {
    my $self = shift;

    my $sql = 'UPDATE ' . VERSION_TABLE .
      ' SET ' . join(', ', map {"$_=?" } VERSION_COLS) .
        ' WHERE id=? ';

    my $sth = prepare_c($sql, undef, DEBUG);
    execute($sth, $self->_get(VERSION_FIELDS), $self->_get('version_id'));
    return $self;
}

################################################################################

=item $self = $self->_delete_media()

Removes the media row from the database

B<Throws:> NONE.

B<Side Effects:> NONE.

B<Notes:> NONE.

=cut

sub _delete_media {
    my $self = shift;

    my $sql = 'DELETE FROM ' . TABLE .
      ' WHERE id=? ';

    my $sth = prepare_c($sql, undef, DEBUG);
    execute($sth, $self->_get('id'));
    return $self;
}

################################################################################

=item $self = $self->_delete_instance()

Removes the instance row from the database

B<Throws:> NONE.

B<Side Effects:> NONE.

B<Notes:> NONE.

=cut

sub _delete_instance {
    my $self = shift;

    my $sql = 'DELETE FROM ' . VERSION_TABLE .
      ' WHERE id=? ';

    my $sth = prepare_c($sql, undef, DEBUG);
    execute($sth, $self->_get('version_id'));
    return $self;
}

################################################################################

=item $self = $self->_select_media($where, @bind);

Populates the object from a database row

B<Throws:> NONE.

B<Side Effects:> NONE.

B<Notes:> NONE.

=cut

sub _select_media {
    my ($self, $where, @bind) = @_;
    my @d;

    my $sql = 'SELECT id,'. join(',',COLS) . " FROM ". TABLE;

    # add the where Clause
    $sql .= " WHERE $where";

    my $sth = prepare_ca($sql, undef, DEBUG);
    execute($sth, @bind);
    bind_columns($sth, \@d[0 .. (scalar COLS)]);
    fetch($sth);

    # set the values retrieved
    $self->_set( [ 'id', FIELDS], [@d]);

    my $v_grp = Bric::Util::Grp::AssetVersion->lookup(
      { id => $self->_get('version_grp__id') } );
    $self->_set( { '_version_grp' => $v_grp });
    return $self;
}

################################################################################

=item $self = $self->_do_update()

Updates the row in the data base

B<Throws:> NONE.

B<Side Effects:> NONE.

B<Notes:> NONE.

=cut

sub _do_update {
    my $self = shift;

    my $sql = 'UPDATE ' . TABLE . ' '.
      'SET ' . join(', ', map { "$_=?" } COLS) .
                                ' WHERE id=? ';

    my $update = prepare_c($sql, undef, DEBUG);
    execute($update, $self->_get( FIELDS ), $self->_get('id') );
    return $self;
}

################################################################################

=item $attr_object = $self->_get_attr_obj()

returns the attribute object for this story

B<Throws:> NONE.

B<Side Effects:> NONE.

B<Notes:> NONE.

=cut

sub _get_attr_obj {
    my $self = shift;
    my $attr_obj = $self->_get('_attr_obj');
    return $attr_obj if ($attr_obj);

    $attr_obj = Bric::Util::Attribute::Media->new(
      { object_id => $self->_get('id')});
    $self->_set( { '_attr_obj' => $attr_obj });
    return $attr_obj;
}

################################################################################

1;
__END__

=back

=head1 NOTES

Some additional fields may be needed here such as a field for what kind of
object this represents etc.

=head1 AUTHOR

"Michael Soderstrom" E<lt>miraso@pacbell.netE<gt>

=head1 SEE ALSO

L<perl>, L<Bric>, L<Bric::Biz::Asset>, L<Bric::Biz::Asset::Business>

=cut<|MERGE_RESOLUTION|>--- conflicted
+++ resolved
@@ -7,27 +7,15 @@
 
 =head1 VERSION
 
-<<<<<<< HEAD
-$Revision: 1.29 $
-
-=cut
-
-our $VERSION = (qw$Revision: 1.29 $ )[-1];
+$Revision: 1.30 $
+
+=cut
+
+our $VERSION = (qw$Revision: 1.30 $ )[-1];
 
 =head1 DATE
 
-$Date: 2002-11-06 21:45:50 $
-=======
-$Revision: 1.21.2.4 $
-
-=cut
-
-our $VERSION = (qw$Revision: 1.21.2.4 $ )[-1];
-
-=head1 DATE
-
-$Date: 2002-12-04 20:39:45 $
->>>>>>> 0f8b601a
+$Date: 2002-12-05 21:07:49 $
 
 =head1 SYNOPSIS
 
