package Bric::Biz::Asset::Business::Media;
###############################################################################

=head1 NAME

Bric::Biz::Asset::Business::Media - The parent class of all media objects

=head1 VERSION

<<<<<<< HEAD
$Revision: 1.49 $

=cut

our $VERSION = (qw$Revision: 1.49 $ )[-1];

=head1 DATE

$Date: 2003-04-01 04:57:26 $
=======
$Revision: 1.40.2.11 $

=cut

our $VERSION = (qw$Revision: 1.40.2.11 $ )[-1];

=head1 DATE

$Date: 2003-04-01 23:21:24 $
>>>>>>> 7f1643c1

=head1 SYNOPSIS

  use Bric::Biz::Asset::Business::Media;

=head1 DESCRIPTION

TBD.

=cut

#==============================================================================#
# Dependencies                         #
#======================================#

#--------------------------------------#
# Standard Dependencies
use strict;

#--------------------------------------#
# Programatic Dependencies
use Bric::Util::DBI qw(:all);
use Bric::Util::Attribute::Media;
use Bric::Util::Trans::FS;
use Bric::Util::Grp::Media;
use Bric::Util::Time qw(:all);
use Bric::App::MediaFunc;
use File::Temp qw( tempfile );
use Bric::Config qw(:media);
use Bric::Util::Fault::Exception::GEN;
use Bric::Util::Fault::Exception::DA;

#==============================================================================#
# Inheritance                          #
#======================================#

# The parent module should have a 'use' line if you need to import from it.
# use Bric;
use base qw( Bric::Biz::Asset::Business );

#=============================================================================#
# Function Prototypes                  #
#======================================#


# None

#==============================================================================#
# Constants                            #
#======================================#

use constant DEBUG => 0;

use constant TABLE  => 'media';

use constant VERSION_TABLE => 'media_instance';

use constant ID_COL => 'mt.id';

use constant COLS           => qw( element__id
                                   priority
                                   source__id
                                   current_version
                                   published_version
                                   usr__id
                                   publish_date
                                   expire_date
                                   cover_date
                                   workflow__id
                                   desk__id
                                   publish_status
                                   active
                                   site__id
                                   alias_id);

use constant VERSION_COLS   => qw( name
                                   description
                                   media__id
                                   usr__id
                                   version
                                   media_type__id
                                   primary_oc__id
                                   category__id
                                   file_size
                                   file_name
                                   location
                                   uri
                                   checked_out);

use constant FIELDS         => qw( element__id
                                   priority
                                   source__id
                                   current_version
                                   published_version
                                   user__id
                                   publish_date
                                   expire_date
                                   cover_date
                                   workflow_id
                                   desk_id
                                   publish_status
                                   _active
                                   site_id
                                   alias_id);

use constant VERSION_FIELDS => qw( name
                                   description
                                   id
                                   modifier
                                   version
                                   media_type_id
                                   primary_oc_id
                                   category__id
                                   size
                                   file_name
                                   location
                                   uri
                                   checked_out);

use constant GROUP_PACKAGE => 'Bric::Util::Grp::Media';
use constant INSTANCE_GROUP_ID => 32;

# let Asset know not to throw an exception
use constant CAN_DO_LIST_IDS => 1;
use constant CAN_DO_LIST => 1;
use constant CAN_DO_LOOKUP => 1;
use constant HAS_CLASS_ID => 1;

# relations to loop through in the big query
use constant RELATIONS => [qw( media category desk workflow)];

use constant RELATION_COL =>
    {
        media     => 'm.grp__id',
        category  => 'o.asset_grp_id AS grp__id',
        desk      => 'o.asset_grp AS grp__id',
        workflow  => 'o.asset_grp_id AS grp__id',
    };

use constant RELATION_TABLES =>
    {
        media      => 'media_member mm, member m',
        category   => 'category o',
        desk       => 'desk o',
        workflow   => 'workflow o',
    };

use constant RELATION_JOINS =>
    {
        media      => 'mm.object_id = mt.id '
                    . 'AND m.id = mm.member__id '
                    . 'AND m.active = 1',
        category   => 'o.id = i.category__id ',
        desk       => 'o.id = mt.desk__id ',
        workflow   => 'o.id = mt.workflow__id ',
    };

# the mapping for building up the where clause based on params
use constant WHERE => 'mt.id = i.media__id';

use constant COLUMNS => join(', mt.', 'mt.id', COLS) . ', ' 
            . join(', i.', 'i.id AS version_id', VERSION_COLS);

use constant OBJECT_SELECT_COLUMN_NUMBER => scalar COLS + 1;

# param mappings for the big select statement
use constant FROM => VERSION_TABLE . ' i';

use constant PARAM_FROM_MAP =>
    {
       keyword            => 'media_keyword mk, keyword k',
       simple             => 'media mt LEFT OUTER JOIN media_keyword mk LEFT OUTER JOIN keyword k ON (mk.keyword_id = k.id) ON (mt.id = mk.media_id)',
       _not_simple        => TABLE . ' mt',
       grp_id             => 'member m2, media_member mm2',
       category_uri       => 'category c'
    };

use constant PARAM_WHERE_MAP =>
    {
      id                    => 'mt.id = ?',
      active                => 'mt.active = ?',
      inactive              => 'mt.active = ?',
      alias_id              => 'mt.alias_id = ?',
      site_id               => 'mt.site__id = ?',
      no_site_id            => 'mt.site__id <> ?',
      workflow__id          => 'mt.workflow__id = ?',
      _null_workflow__id    => 'mt.workflow__id IS NULL',
      element__id           => 'mt.element__id = ?',
      source__id            => 'mt.source__id = ?',
      priority              => 'mt.priority = ?',
      publish_status        => 'mt.publish_status = ?',
      publish_date_start    => 'mt.publish_date >= ?',
      publish_date_end      => 'mt.publish_date <= ?',
      cover_date_start      => 'mt.cover_date >= ?',
      cover_date_end        => 'mt.cover_date <= ?',
      expire_date_start     => 'mt.expire_date >= ?',
      expire_date_end       => 'mt.expire_date <= ?',
      desk_id               => 'mt.desk_id = ?',
      name                  => 'LOWER(i.name) LIKE LOWER(?)',
      title                 => 'LOWER(i.name) LIKE LOWER(?)',
      description           => 'LOWER(i.description) LIKE LOWER(?)',
      version               => 'i.version = ?',
      user__id              => 'i.usr__id = ?',
      uri                   => 'LOWER(i.uri) LIKE LOWER(?)',
      file_name             => 'LOWER(i.file_name LIKE LOWER(?)',
      location              => 'LOWER(i.location) LIKE LOWER(?)',
      _checked_in_or_out    => 'i.checked_out = '
                             . '( SELECT max(checked_out) '
                             . 'FROM media_instance '
                             . 'WHERE version = i.version '
                             . 'AND media__id = mt.id)',
      _checked_out          => 'i.checked_out = ?',
      primary_oc_id         => 'i.primary_oc__id = ?',
      category__id          => 'i.category__id = ?',
      category_id           => 'i.category__id = ?',
      category_uri          => 'i.category__id = c.id AND '
                             . 'LOWER(c.uri) LIKE LOWER(?)',
      keyword               => 'mk.media_id = mt.id AND '
                             . 'k.id = mk.keyword_id AND '
                             . 'LOWER(k.name) LIKE LOWER(?)',
      _no_return_versions   => 'mt.current_version = i.version',
      grp_id                => 'm2.grp__id = ? AND '
                             . 'm2.active = 1 AND '
                             . 'mm2.member__id = m2.id AND '
                             . 'mt.id = mm2.object_id',
      simple                => '( LOWER(k.name) LIKE LOWER(?) OR '
                             . 'LOWER(i.name) LIKE LOWER(?) OR '
                             . 'LOWER(i.description) LIKE LOWER(?) )',
    };

use constant PARAM_ORDER_MAP =>
    {
      active              => 'active',
      inactive            => 'active',
      alias_id            => 'alias_id',
      site_id             => 'site__id',
      workflow__id        => 'workflow__id',
      primary_uri         => 'primary_uri',
      element__id         => 'element__id',
      source__id          => 'source__id',
      priority            => 'priority',
      publish_status      => 'publish_status',
      publish_date        => 'publish_date',
      cover_date          => 'cover_date',
      expire_date         => 'expire_date',
      name                => 'name',
      file_name           => 'file_name',
      location            => 'location',
      category_id         => 'category__id',
      category__id        => 'category__id',
      title               => 'name',
      description         => 'description',
      version             => 'version',
      version_id          => 'version_id',
      user__id            => 'usr__id',
      _checked_out        => 'checked_out',
      primary_oc_id       => 'primary_oc__id',
      category__id        => 'category__id',
      category_uri        => 'uri',
      keyword             => 'name',
      return_versions     => 'version',
    };

use constant DEFAULT_ORDER => 'cover_date';

#==============================================================================#
# Fields                               #
#======================================#

#--------------------------------------#
# Public Class Fields

# Public fields should use 'vars'
#use vars qw();

#--------------------------------------#
# Private Class Fields
my ($meths, @ord);
my $da = 'Bric::Util::Fault::Exception::DA';
my $gen = 'Bric::Util::Fault::Exception::GEN';

#--------------------------------------#
# Instance Fields

BEGIN {
    Bric::register_fields(
                        {
                         # Public Fields
                         location        => Bric::FIELD_READ,
                         file_name       => Bric::FIELD_READ,
                         uri             => Bric::FIELD_READ,
                         media_type_id   => Bric::FIELD_RDWR,
                         category__id    => Bric::FIELD_RDWR,
                         size            => Bric::FIELD_RDWR,

                         # Private Fields
                         _category_obj   => Bric::FIELD_NONE,
                         _file           => Bric::FIELD_NONE,
                         _media_type_obj => Bric::FIELD_NONE,
                        });
}

#==============================================================================#
# Interface Methods                    #
#======================================#

=head1 INTERFACE

=head2 Constructors

=over 4

=cut

#--------------------------------------#
# Constructors

#------------------------------------------------------------------------------#

=item $media = Bric::Biz::Asset::Business::Media->new( $initial_state )

This will create a new media object with an optionaly defined intiial state

Supported Keys:

=over 4

=item *

active

=item *

priority

=item *

title - same as name

=item *

name - Will be over ridden by title

=item *

description

=item *

workflow_id

=item *

element__id - Required unless asset type object passed

=item *

element - the object required unless id is passed

=item *

source__id - required

=item *

cover_date - will set expire date in conjunction with the source

=item *

media_type_id

=item *

category__id

=back

B<Throws:> NONE.

B<Side Effects:> NONE.

B<Notes:> NONE.

=cut

sub new {
    my ($self, $init) = @_;
    # default to active unless passed otherwise
    $init->{_active} = (exists $init->{active}) ? $init->{active} : 1;
    delete $init->{active};
    $init->{priority} ||= 3;
    $init->{name} = delete $init->{title} if exists $init->{title};
    $self->SUPER::new($init);
}

################################################################################

=item $media = Bric::Biz::Asset::Business::Media->lookup->( { id => $id })

This will return a media asset that matches the criteria defined

B<Throws:> NONE.

B<Side Effects:> NONE.

B<Notes:> Inherited from Bric::Biz::Asset.

=cut

################################################################################

=item (@media || $media) =  Bric::Biz::Asset::Business::Media->list($param);

returns a list or list ref of media objects that match the criteria defined

Supported Keys:

=over 4

=item *

name - the same as the title field

=item *

title

=item *

description

=item *

uri

=item *

file_name - the name of the file uploaded into this object

=item *

source__id

=item *

id - the media id

=item *

version

=item *

user__id - returns the versions that are checked out by the user, otherwise
returns the most recent version

=item *

return_versions - returns past version objects as well

=item *

active - Will default to 1

=item *

inactive - Returns only inactive objects

=item *

workflow__id

=item *

element__id

=item *

primary_oc_id

=item *

priority

=item *

publish_status

=item *

publish_date_start - if end is left blank will return everything after the arg

=item *

publish_date_end - if start is left blank will return everything before the arg

=item *

cover_date_start - if end is left blank will return everything after the arg

=item *

cover_date_end - if start is left blank will return everything before the arg

=item *

expire_date_start - if end is left blank will return everything after the arg

=item *

expire_date_end - if start is left blank will return everything before the arg

=item *

simple - a single OR search that hits name, description and uri.

=item *

category__id - the category id of the media object

=back

B<Throws:>

=over 4

=item *

Unable to connect to database.

=item *

Unable to prepare SQL statement.

=item *

Unable to select column into arrayref.

=item *

Unable to execute SQL statement.

=item *

Unable to bind to columns to statement handle.

=item *

Unable to fetch row from statement handle.

=back

B<Side Effects:>

NONE

B<Notes:> Inherited from Bric::Biz::Asset.

=cut

################################################################################

#--------------------------------------#

=back

=head2 Destructors

=over 4

=item $self->DESTROY

dummy method to not waste the time of AUTOLOAD

=cut

sub DESTROY {
    # This method should be here even if its empty so that we don't waste time
    # making Bricolage's autoload method try to find it.
}

################################################################################

#--------------------------------------#

=back

=head2 Public Class Methods

=over 4

=item (@ids||$id_list) = Bric::Biz::Asset::Business::Media->list_ids( $criteria );

Returns a list or list ref of media object IDs that match the criteria defined.
The criteria are the same as those for the list() method.

B<Throws:> NONE.

B<Side Effects:> NONE.

B<Notes:> Inherited from Bric::Biz::Asset.

=cut

################################################################################

=item ($fields || @fields) = 
        Bric::Biz::Asset::Business::Media::autopopulated_fields()

Returns a list of the names of fields that are registered in the database as
being autopopulatable for a given sub class

B<Throws:> NONE.

B<Side Effects:> NONE.

B<Notes:> NONE.

=cut

sub autopopulated_fields {
    my $self = shift;
    my $fields = $self->_get_auto_fields();

    my @auto;
    foreach (keys %$fields ) {
        push @auto, $_;
    }
    return wantarray ? @auto : \@auto;
}

################################################################################

=item my $key_name = Bric::Biz::Asset::Business::Media->key_name()

Returns the key name of this class.

B<Throws:> NONE.

B<Side Effects:> NONE.

B<Notes:> NONE.

=cut

sub key_name { 'media' }

################################################################################

=item $meths = Bric::Biz::Asset::Business::Media->my_meths

=item (@meths || $meths_aref) = Bric::Biz::Asset::Business::Media->my_meths(TRUE)

=item my (@meths || $meths_aref) = Bric::Biz:::Asset::Business::Media->my_meths(0, TRUE)

Returns an anonymous hash of introspection data for this object. If called
with a true argument, it will return an ordered list or anonymous array of
introspection data. If a second true argument is passed instead of a first,
then a list or anonymous array of introspection data will be returned for
properties that uniquely identify an object (excluding C<id>, which is
assumed).

Each hash key is the name of a property or attribute of the object. The value
for a hash key is another anonymous hash containing the following keys:

=over 4

=item name

The name of the property or attribute. Is the same as the hash key when an
anonymous hash is returned.

=item disp

The display name of the property or attribute.

=item get_meth

A reference to the method that will retrieve the value of the property or
attribute.

=item get_args

An anonymous array of arguments to pass to a call to get_meth in order to
retrieve the value of the property or attribute.

=item set_meth

A reference to the method that will set the value of the property or
attribute.

=item set_args

An anonymous array of arguments to pass to a call to set_meth in order to set
the value of the property or attribute.

=item type

The type of value the property or attribute contains. There are only three
types:

=over 4

=item short

=item date

=item blob

=back

=item len

If the value is a 'short' value, this hash key contains the length of the
field.

=item search

The property is searchable via the list() and list_ids() methods.

=item req

The property or attribute is required.

=item props

An anonymous hash of properties used to display the property or
attribute. Possible keys include:

=over 4

=item type

The display field type. Possible values are

=over 4

=item text

=item textarea

=item password

=item hidden

=item radio

=item checkbox

=item select

=back

=item length

The Length, in letters, to display a text or password field.

=item maxlength

The maximum length of the property or value - usually defined by the SQL DDL.

=back

=item rows

The number of rows to format in a textarea field.

=item cols

The number of columns to format in a textarea field.

=item vals

An anonymous hash of key/value pairs reprsenting the values and display names
to use in a select list.

=back

B<Throws:> NONE.

B<Side Effects:> NONE.

B<Notes:> NONE.

=cut

sub my_meths {
    my ($pkg, $ord, $ident) = @_;
    return if $ident;

    # Return 'em if we got em.
    return !$ord ? $meths : wantarray ? @{$meths}{@ord} : [@{$meths}{@ord}]
      if $meths;

    # We don't got 'em. So get 'em!
    foreach my $meth (__PACKAGE__->SUPER::my_meths(1)) {
        $meths->{$meth->{name}} = $meth;
        push @ord, $meth->{name};
    }

    push @ord, qw(file_name category category_name), pop @ord;
    $meths->{file_name} = {
                           get_meth => sub { shift->get_file_name(@_) },
                           get_args => [],
                           name     => 'file_name',
                           disp     => 'File Name',
                           len      => 256,
                           req      => 1,
                           type     => 'short',
                           props    => { type      => 'text',
                                         length    => 32,
                                         maxlength => 256
                                       }
                          };
    $meths->{category} = {
                          get_meth => sub { shift->get_category_object(@_) },
                          get_args => [],
                          set_meth => sub { shift->set_category_object(@_) },
                          set_args => [],
                          name     => 'category',
                          disp     => 'Category',
                          len      => 64,
                          req      => 1,
                          type     => 'short',
                         };

    $meths->{category_name} = {
                          get_meth => sub { shift->get_category_object(@_)->get_name },
                          get_args => [],
                          name     => 'category_name',
                          disp     => 'Category',
                          len      => 64,
                          req      => 1,
                          type     => 'short',
                         };

        # Copy the data for the title from name.
        $meths->{title} = { %{ $meths->{name} } };
        $meths->{title}{disp} = 'Title';

    # Rename element.
    $meths->{element} = { %{ $meths->{element} } };
    $meths->{element}{disp} = 'Media Type';
    return !$ord ? $meths : wantarray ? @{$meths}{@ord} : [@{$meths}{@ord}];
}

################################################################################

=item $class_id = Bric::Biz::Asset::Business::Media->get_class_id()

Returns the class id of the Media class

B<Throws:> NONE.

B<Side Effects:> NONE.

B<Notes:> NONE.

=cut

sub get_class_id { 46 }

################################################################################

#--------------------------------------#

=back

=head2 Public Instance Methods

=over 4

=item $media = $media->set_category__id($id)

Associates this media asset with the given category

B<Throws:> NONE.

B<Side Effects:> NONE.

B<Notes:> NONE.

=cut

sub set_category__id {
    my ($self, $cat_id) = @_;
    my $cat = Bric::Biz::Category->lookup( { id => $cat_id });
    my $oc = $self->get_primary_oc;
<<<<<<< HEAD
=======
    my $c_cat = $self->get_category_object();
    my @grp_ids;
    foreach ($self->get_grp_ids) {
        push @grp_ids, $_ unless $c_cat && $_ == $c_cat->get_asset_grp_id;
    }
    push @grp_ids, $cat->get_asset_grp_id();
>>>>>>> 7f1643c1
    my $uri;
    if ($self->get_file_name) {
        $uri = Bric::Util::Trans::FS->cat_uri
          ( $self->_construct_uri($cat, $oc), $oc->get_filename($self));
    }
    $self->_set({ _category_obj => $cat,
                  category__id  => $cat_id,
                  uri           => $uri,
                  grp_ids       => \@grp_ids,
    });
    return $self;
}
sub get_primary_uri { shift->get_uri }

################################################################################

=item $category_id = $media->get_category__id()

Returns the category id that has been associated with this media object

B<Throws:> NONE.

B<Side Effects:> NONE.

B<Notes:> NONE.

=cut

=item $self = $media->set_cover_date($cover_date)

Sets the cover date and updates the URI.

B<Throws:>

=over 4

=item *

Bric::_get() - Problems retrieving fields.

=item *

Unable to unpack date.

=item *

Unable to format date.

=item *

Incorrect number of args to Bric::_set().

=item *

Bric::set() - Problems setting fields.

=back

B<Side Effects:> NONE.

B<Notes:> NONE.

=cut

sub set_cover_date {
    my $self = shift;
    $self->SUPER::set_cover_date(@_);

    my ($cat, $cat_id, $fn)
      = $self->_get(qw(_category_obj category__id file_name));
    return $self unless defined $fn;

    $cat ||= Bric::Biz::Category->lookup({ id => $cat_id });

    my $oc = $self->get_primary_oc;
    return $self unless $cat and $oc;

    my $uri = Bric::Util::Trans::FS->cat_uri($self->_construct_uri($cat, $oc),
                                             $fn);

    $self->_set({ _category_obj => $cat,
                  uri           => $uri });
}

################################################################################

=item $category = $media->get_category_object()

=item $category = $media->get_category()

Returns the object of the category that this is a member of

B<Throws:> NONE.

B<Side Effects:> NONE.

B<Notes:> NONE.

=cut

sub get_category_object {
    my $self = shift;
    my $cat = $self->_get( '_category_obj' );
    return $cat if $cat;
    $cat = Bric::Biz::Category->lookup( { id => $self->_get('category__id') });
    $self->_set({ '_category_obj' => $cat });
    return $cat;
}

*get_category = *get_category_object;

##############################################################################

=item my $uri = $media->get_uri

=item my $uri = $media->get_uri($oc)

Returns the URI for the media object. If the C<$oc> output channel parameter
is passed in, then the URI will be returned in the output channel's preferred
format.

B<Throws:>

=over 4

=item *

Output channel not associated with media.

=back

B<Side Effects:> NONE.

B<Notes:> NONE.

=cut

sub get_uri {
    my ($self, $oc) = @_;
    # Just return the URI unless we need to format it according to an output
    # channel's requirements.
    return $self->_get('uri') unless $oc;

    # Make sure we have a valid output channel.
    $oc = Bric::Biz::OutputChannel->lookup({ id =>$oc })
      unless ref $oc;
    die $da->new({ msg => "Output channel '" . $oc->get_name . "' not " .
                   "associated with media '" . $self->get_name . "'" })
      unless $self->get_output_channels($oc->get_id);

    return Bric::Util::Trans::FS->cat_uri
      ($self->_construct_uri($self->get_category_object, $oc),
       $oc->get_filename($self));
}

##############################################################################

=item $uri = $media->get_local_uri()

Returns the uri of the media object for the Bricolage application server.

B<Throws:> NONE.

B<Side Effects:> NONE.

B<Notes:> NONE.

=cut

sub get_local_uri {
    my $self = shift;
    my $loc = $self->get_location || return;
    return Bric::Util::Trans::FS->cat_uri(MEDIA_URI_ROOT,
                                        Bric::Util::Trans::FS->dir_to_uri($loc) );
}

=item $uri = $media->get_path()

Returns the path of the media object on the Bricolage file system.

B<Throws:> NONE.

B<Side Effects:> NONE.

B<Notes:> NONE.

=cut

sub get_path {
    my $self = shift;
    my $loc = $self->_get('location') || return;
    return Bric::Util::Trans::FS->cat_dir(MEDIA_FILE_ROOT, $loc);
}

#------------------------------------------------------------------------------#

=item $mt_obj = $media->get_media_type()

Returns the media type object associated with this object.

B<Throws:> NONE.

B<Side Effects:> NONE.

B<Notes:> NONE.

=cut

sub get_media_type {
    my $self = shift;
    my ($mt_obj, $mt_id) = $self->_get('_media_type_obj', 'media_type_id');
    return unless $mt_id;

    unless ($mt_obj) {
        $mt_obj = Bric::Util::MediaType->lookup({'id' => $mt_id});
        $self->_set(['_media_type_obj'], [$mt_obj]);
    }
    return $mt_obj;
}

################################################################################

=item $media = $media->upload_file($file_handle, $file_name)

Reads a file from the passed $file_handle and stores it in the media
object under $file_name.

B<Throws:> NONE.

B<Side Effects:> Closes the $file_handle after reading.

B<Notes:> NONE.

=cut

sub upload_file {
    my ($self, $fh, $name) = @_;
    my ($id, $v) = $self->_get(qw(id version));
    my $dir = Bric::Util::Trans::FS->cat_dir(MEDIA_FILE_ROOT, $id, $v);
    Bric::Util::Trans::FS->mk_path($dir);
    my $path = Bric::Util::Trans::FS->cat_dir($dir, $name);

    open FILE, ">$path"
      or die $gen->new({ msg => "Unable to open '$path': $!" });
    my $buffer;
    while (read($fh, $buffer, 10240)) { print FILE $buffer }
    close $fh;
    close FILE;

    # Get the Output Channel object.
    my $at_obj = $self->_get_element_object;
    my $oc_obj = $self->get_primary_oc;

    # Set the location, name, and URI.
    $self->_set(['file_name'], [$name]);
    my $uri = Bric::Util::Trans::FS->cat_uri
      ($self->_construct_uri($self->get_category_object, $oc_obj),
       $oc_obj->get_filename($self));

    my $loc = Bric::Util::Trans::FS->cat_dir('/', $id, $v, $name);
    $self->_set([qw(location uri)], [$loc, $uri]);

    if (my $auto_fields = $self->_get_auto_fields) {
        # We need to autopopulate data field values. Get the top level element
        # construct a MediaFunc object.
        my $tile = $self->get_tile;
        my $path = Bric::Util::Trans::FS->cat_dir(MEDIA_FILE_ROOT, $loc);
        my $media_func = Bric::App::MediaFunc->new({ file_path => $path });

        # Iterate through all the elements.
        foreach my $dt ($tile->get_tiles) {
            # Skip container elements.
            next if $dt->is_container;
            # See if this is an auto populated field.
            my $name = $dt->get_name;
            if ($auto_fields->{$name} ) {
                # Check the tile to see if we can override it.
                next if $dt->is_locked;
                # Get and set the value
                my $method = $auto_fields->{$name};
                my $val = $media_func->$method();
                $dt->set_data(defined $val ? $val : '');
                $dt->save;
            }
        }
    }
    return $self;
}

################################################################################

=item $file_handle = $madia->get_file()

Returns the file handle for this given media object

B<Throws:>

=over

=item *

Error getting File.

=back

B<Side Effects:> NONE.

B<Notes:> NONE.

=cut

sub get_file {
    my $self = shift;
    my $path = $self->get_path || return;
    my $fh;
    open $fh, $path or die $gen->new({ msg => "Cannot open '$path': $!" });
    return $fh;
}

################################################################################

=item $location = $media->get_location()

The will return the location of the file on the file system, relative to
MEDIA_FILE_ROOT.

B<Throws:> NONE.

B<Side Effects:> NONE.

B<Notes:> NONE.

=cut

################################################################################

=item $size = $media->get_size()

This is the size of the media file in bytes

B<Throws:>

=over 4

=item *

Unable to retrieve category__id of this media.

=back

B<Side Effects:> NONE.

B<Notes:> NONE.

=cut

################################################################################

=item $media_name = $media->check_uri

=item $media_name = $media->check_uri($uid)

Returns name of media with conflicting URI, if any.

=cut

sub check_uri {
    my ($self, $uid) = @_;
    my $id = $self->_get('id') || 0;

    # Get the category.
    my $media_cat = defined $self->get_category__id or die $gen->new
      ({ msg => 'Unable to retrieve category__id of this media' });

    # Get the current media's output channels.
    my @ocs = $self->get_output_channels;
    die $gen->new({ msg => 'Cannot retrieve any output channels associated ' .
                           "with this media asset's media type element" })
      if !$ocs[0];

    # Get all media in the same category.
    my $params = { category__id => $media_cat,
                   active      => 1,
                   site_id     => $self->get_site_id,
                 };

    my $medias = $self->list($params);
    if (defined $uid) {
        $params->{user__id} = $uid;
        push @$medias, $self->list($params);
    }

    # For each media asset that shares this category...
    foreach my $med (@$medias) {
        # Don't want to compare current media with itself.
        next if ($med->get_id == $id);

        # For each output channel, throw an error for conflicting URI.
        foreach my $med_oc ($med->get_output_channels) {
            foreach my $oc (@ocs) {
                # HACK: Must get rid of the message and throw an
                # exception, instead.
                return $med->get_name if
                  $med->get_uri($med_oc) eq $self->get_uri($oc);
            }
        }
    }
    return;
}

################################################################################

=item $media = $story->revert();

Reverts the current version to a prior version

B<Throws:> NONE.

B<Side Effects:> NONE.

B<Notes:> NONE.

=cut

sub revert {
    my ($self, $version) = @_;
    die $gen->new({ msg => "May not revert a non checked out version" })
      unless $self->_get('checked_out');

    my @prior_versions = __PACKAGE__->list( {
      id              => $self->_get_id(),
      return_versions => 1
    });

    my $revert_obj;
    foreach (@prior_versions) {
        if ($_->get_version == $version) {
            $revert_obj = $_;
        }
    }

    die $gen->new({ msg => "The requested version does not exist" })
      unless $revert_obj;

    # Delete existing contributors.
    if (my $contrib = $self->_get_contributors) {
        $self->delete_contributors([keys %$contrib]);
    }

    # Set up contributors to revert to.
    my $contrib;
    my $revert_contrib = $revert_obj->_get_contributors;
    while (my ($cid, $c) = each %$revert_contrib) {
        $c->{action} = 'insert';
        $contrib->{$cid} = $c;
    }

    # clone information from the tables
    $self->_set([qw(category__id media_type_id size file_name location uri
                    _contributors _update_contributors _queried_contrib)],
                [$revert_obj->_get(qw(category__id media_type_id size file_name
                                      location uri), $contrib, 1, 1)]);

    # clone the tiles
    # get rid of current tiles
    my $tile = $self->get_tile;
    $tile->do_delete;
    my $new_tile = $revert_obj->get_tile;
    $new_tile->prepare_clone;
    $self->_set({ _delete_tile => $tile,
                  _tile        => $new_tile});
    return $self;
}

################################################################################

=item $media = $media->clone()

Clones the media object

B<Throws:> NONE.

B<Side Effects:> NONE.

B<Notes:> NONE.

=cut

sub clone {
    my $self = shift;
    my $tile = $self->get_tile();
    $tile->prepare_clone();

    my $contribs = $self->_get_contributors();
    # clone contributors
    foreach (keys %$contribs ) {
        $contribs->{$_}->{'action'} = 'insert';
    }

    $self->_set( { version_id           => undef,
                   id                   => undef,
                   publish_date         => undef,
                   publish_status       => 0,
                   _update_contributors => 1
    });
    return $self;
}


################################################################################

=item $self = $self->save()

Saves the object to the database doing either an insert or
an update

B<Throws:> NONE.

B<Side Effects:> NONE.

B<Notes:> NONE.

=cut

sub save {
    my $self = shift;
    if ($self->_get('id')) {
        # we have the main id make sure there's a instance id
        $self->_update_media();

        if ($self->_get('version_id')) {
            if ($self->_get('_cancel')) {
                $self->_delete_instance();
                if ($self->_get('version') == 0) {
                    $self->_delete_media();
                }
                $self->_set( {'_cancel' => undef });
                return $self;
            } else {
                $self->_update_instance();
            }
        } else {
            $self->_insert_instance();
        }
        } else {
            # insert both
            if ($self->_get('_cancel')) {
                return $self;
            } else {
                $self->_insert_media();
                $self->_insert_instance();
            }
        }
    $self->SUPER::save();
    return $self;
}

################################################################################

#--------------------------------------#

=item $contribs = $self->_get_contributors()

Returns the contributors from a cache or looks em up

B<Throws:> NONE.

B<Side Effects:> NONE.

B<Notes:> NONE.

=cut

sub _get_contributors {
    my $self = shift;

    my ($contrib, $queried) = $self->_get('_contributors', '_queried_contrib');

    unless ($contrib) {
        my $dirty = $self->_get__dirty();
        my $sql = 'SELECT member__id, place, role FROM media__contributor ' .
          'WHERE media_instance__id=? ';

        my $sth = prepare_ca($sql, undef, DEBUG);
        execute($sth, $self->_get('version_id'));
        while (my $row = fetch($sth)) {
            $contrib->{$row->[0]}->{'role'} = $row->[2];
            $contrib->{$row->[0]}->{'place'} = $row->[1];
        }

        $self->_set( { _queried_contrib => 1,
                       _contributors     => $contrib
        });
        $self->_set__dirty($dirty);
    }
    return $contrib;
}

################################################################################

=item $self = $self->_insert_contributor( $id, $role)

Inserts a row into the mapping table for contributors.

B<Throws:> NONE.

B<Side Effects:> NONE.

B<Notes:> NONE.

=cut

sub _insert_contributor {
    my ($self, $id, $role, $place) = @_;

    my $sql = 'INSERT INTO media__contributor ' .
      ' (id, media_instance__id, member__id, place, role) ' .
        " VALUES (${\next_key('media__contributor')},?,?,?,?) ";

    my $sth = prepare_c($sql, undef, DEBUG);
    execute($sth, $self->_get('version_id'), $id, $place, $role);
    return $self;
}

################################################################################

=item $self = $self->_update_contributor($id, $role)

Updates the contributor mapping table

B<Throws:> NONE.

B<Side Effects:> NONE.

B<Notes:> NONE.

=cut

sub _update_contributor {
    my ($self, $id, $role, $place) = @_;
    my $sql = 'UPDATE media__contributor ' .
      ' SET role=?, place=? ' .
        ' WHERE media_instance__id=? ' .
          ' AND member__id=? ';

    my $sth = prepare_c($sql, undef, DEBUG);
    execute($sth, $role, $place, $self->_get('version_id'), $id);
    return $self;
}

################################################################################

=item $self = $self->_delete_contributors($id)

Deletes the rows from these mapping tables

B<Throws:> NONE.

B<Side Effects:> NONE.

B<Notes:> NONE.

=cut

sub _delete_contributor {
    my ($self, $id) = @_;

    my $sql = 'DELETE FROM media__contributor ' .
      ' WHERE media_instance__id=? ' .
        ' AND member__id=? ';

    my $sth = prepare_c($sql, undef, DEBUG);
    execute($sth, $self->_get('version_id'), $id);
    return $self;
}

################################################################################

=item ($fields) = $self->_get_auto_fields($biz_pkg)

returns a hash ref of the fields that are to be autopopulated from this 
type of media object.

B<Throws:> NONE.

B<Side Effects:> NONE.

B<Notes:> NONE.

=cut

sub _get_auto_fields {
    my ($self) = @_;

    my $auto_fields;
    if (ref $self) {
        $auto_fields = $self->_get('_auto_fields');
        return $auto_fields if $auto_fields;
    }

    my $sth = prepare_c(qq{
        SELECT name, function_name
        FROM   media_fields
        WHERE  biz_pkg = ?
               AND active = ?
        ORDER BY id
    });

    execute($sth, ($self->get_class_id, 1));
    while (my $row = fetch($sth)) {
        $auto_fields->{$row->[0]} = $row->[1];
    }

    $self->_set( { '_auto_fields' => $auto_fields }) if ref $self;
    return $auto_fields;
}

################################################################################

=item $attribute_object = $self->_get_attribute_object()

Returns the attribute object from a cache or creates a new record

B<Throws:> NONE.

B<Side Effects:> NONE.

B<Notes:> NONE.

=cut

sub _get_attribute_object {
    my $self = shift;
    my ($attr_obj, $id) = $self->_get('_attribute_object', 'id');
    return $attr_obj if $attr_obj;

    # Let's Create a new one if one does not exist
    $attr_obj = Bric::Util::Attribute::Media->new({ id => $id });
    $self->_set( {'_attribute_object' => $attr_obj} );
    return $attr_obj;
}

################################################################################

=item $self = $self->_insert_media()

Inserts a media record into the database

B<Throws:> NONE.

B<Side Effects:> NONE.

B<Notes:> NONE.

=cut

sub _insert_media {
    my $self = shift;

    my $sql = 'INSERT INTO ' . TABLE . ' (id, ' . join(', ', COLS) . ') '.
      "VALUES (${\next_key(TABLE)}, ". join(', ',('?') x COLS).')';

    my $sth = prepare_c($sql, undef, DEBUG);
    execute($sth, $self->_get(FIELDS));
    $self->_set( { id => last_key(TABLE) });

    # And finally, register this person in the "All Media" group.
    $self->register_instance(INSTANCE_GROUP_ID, GROUP_PACKAGE);
    return $self;
}

################################################################################

=item $self = $self->_update_media()

Preforms the SQL that updates the media table

B<Throws:> NONE.

B<Side Effects:> NONE.

B<Notes:> NONE.

=cut

sub _update_media {
    my $self = shift;

    my $sql = 'UPDATE ' . TABLE . ' SET '. join(', ', map {"$_=?"} COLS) .
      ' WHERE id=? ';

    my $sth = prepare_c($sql, undef, DEBUG);
    execute($sth, $self->_get(FIELDS), $self->_get('id'));
    return $self;
}

################################################################################

=item $self = $self->_insert_instance()

Preforms the sql that inserts a record into the media instance table

B<Throws:> NONE.

B<Side Effects:> NONE.

B<Notes:> NONE.

=cut

sub _insert_instance {
    my $self = shift;

    my $sql = 'INSERT INTO '. VERSION_TABLE .
      ' (id, '.join(', ', VERSION_COLS) . ')' .
        " VALUES (${\next_key(VERSION_TABLE)}, ".
          join(', ', ('?') x VERSION_COLS) . ')';

    my $sth = prepare_c($sql, undef, DEBUG);
    execute($sth, $self->_get(VERSION_FIELDS));
    $self->_set( { version_id => last_key(VERSION_TABLE) });
    return $self;
}

################################################################################

=item $self = $self->_update_instance()

Preforms the sql that updates the media_instance table

B<Throws:> NONE.

B<Side Effects:> NONE.

B<Notes:> NONE.

=cut

sub _update_instance {
    my $self = shift;

    my $sql = 'UPDATE ' . VERSION_TABLE .
      ' SET ' . join(', ', map {"$_=?" } VERSION_COLS) .
        ' WHERE id=? ';

    my $sth = prepare_c($sql, undef, DEBUG);
    execute($sth, $self->_get(VERSION_FIELDS), $self->_get('version_id'));
    return $self;
}

################################################################################

=item $self = $self->_delete_media()

Removes the media row from the database

B<Throws:> NONE.

B<Side Effects:> NONE.

B<Notes:> NONE.

=cut

sub _delete_media {
    my $self = shift;

    my $sql = 'DELETE FROM ' . TABLE .
      ' WHERE id=? ';

    my $sth = prepare_c($sql, undef, DEBUG);
    execute($sth, $self->_get('id'));
    return $self;
}

################################################################################

=item $self = $self->_delete_instance()

Removes the instance row from the database

B<Throws:> NONE.

B<Side Effects:> NONE.

B<Notes:> NONE.

=cut

sub _delete_instance {
    my $self = shift;

    my $sql = 'DELETE FROM ' . VERSION_TABLE .
      ' WHERE id=? ';

    my $sth = prepare_c($sql, undef, DEBUG);
    execute($sth, $self->_get('version_id'));
    return $self;
}

################################################################################

=item $self = $self->_select_media($where, @bind);

Populates the object from a database row

B<Throws:> NONE.

B<Side Effects:> NONE.

B<Notes:> NONE.

=cut

sub _select_media {
    my ($self, $where, @bind) = @_;
    my @d;

    my $sql = 'SELECT id,'. join(',',COLS) . " FROM ". TABLE;

    # add the where Clause
    $sql .= " WHERE $where";

    my $sth = prepare_ca($sql, undef, DEBUG);
    execute($sth, @bind);
    bind_columns($sth, \@d[0 .. (scalar COLS)]);
    fetch($sth);

    # set the values retrieved
    $self->_set( [ 'id', FIELDS], [@d]);

    my $v_grp = Bric::Util::Grp::AssetVersion->lookup(
      { id => $self->_get('version_grp__id') } );
    $self->_set( { '_version_grp' => $v_grp });
    return $self;
}

################################################################################

=item $self = $self->_do_update()

Updates the row in the data base

B<Throws:> NONE.

B<Side Effects:> NONE.

B<Notes:> NONE.

=cut

sub _do_update {
    my $self = shift;

    my $sql = 'UPDATE ' . TABLE . ' '.
      'SET ' . join(', ', map { "$_=?" } COLS) .
                                ' WHERE id=? ';

    my $update = prepare_c($sql, undef, DEBUG);
    execute($update, $self->_get( FIELDS ), $self->_get('id') );
    return $self;
}

################################################################################

=item $attr_object = $self->_get_attr_obj()

returns the attribute object for this story

B<Throws:> NONE.

B<Side Effects:> NONE.

B<Notes:> NONE.

=cut

sub _get_attr_obj {
    my $self = shift;
    my $attr_obj = $self->_get('_attr_obj');
    return $attr_obj if ($attr_obj);

    $attr_obj = Bric::Util::Attribute::Media->new(
      { object_id => $self->_get('id')});
    $self->_set( { '_attr_obj' => $attr_obj });
    return $attr_obj;
}

################################################################################

1;
__END__

=back

=head1 NOTES

Some additional fields may be needed here such as a field for what kind of
object this represents etc.

=head1 AUTHOR

"Michael Soderstrom" E<lt>miraso@pacbell.netE<gt>

=head1 SEE ALSO

L<perl>, L<Bric>, L<Bric::Biz::Asset>, L<Bric::Biz::Asset::Business>

=cut<|MERGE_RESOLUTION|>--- conflicted
+++ resolved
@@ -7,27 +7,15 @@
 
 =head1 VERSION
 
-<<<<<<< HEAD
-$Revision: 1.49 $
-
-=cut
-
-our $VERSION = (qw$Revision: 1.49 $ )[-1];
+$Revision: 1.50 $
+
+=cut
+
+our $VERSION = (qw$Revision: 1.50 $ )[-1];
 
 =head1 DATE
 
-$Date: 2003-04-01 04:57:26 $
-=======
-$Revision: 1.40.2.11 $
-
-=cut
-
-our $VERSION = (qw$Revision: 1.40.2.11 $ )[-1];
-
-=head1 DATE
-
-$Date: 2003-04-01 23:21:24 $
->>>>>>> 7f1643c1
+$Date: 2003-04-03 21:06:20 $
 
 =head1 SYNOPSIS
 
@@ -916,15 +904,14 @@
     my ($self, $cat_id) = @_;
     my $cat = Bric::Biz::Category->lookup( { id => $cat_id });
     my $oc = $self->get_primary_oc;
-<<<<<<< HEAD
-=======
+
     my $c_cat = $self->get_category_object();
     my @grp_ids;
     foreach ($self->get_grp_ids) {
         push @grp_ids, $_ unless $c_cat && $_ == $c_cat->get_asset_grp_id;
     }
     push @grp_ids, $cat->get_asset_grp_id();
->>>>>>> 7f1643c1
+
     my $uri;
     if ($self->get_file_name) {
         $uri = Bric::Util::Trans::FS->cat_uri
