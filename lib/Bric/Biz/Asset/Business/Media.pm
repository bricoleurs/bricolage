--- conflicted
+++ resolved
@@ -7,27 +7,15 @@
 
 =head1 VERSION
 
-<<<<<<< HEAD
-$Revision: 1.23 $
-
-=cut
-
-our $VERSION = (qw$Revision: 1.23 $ )[-1];
+$Revision: 1.24 $
+
+=cut
+
+our $VERSION = (qw$Revision: 1.24 $ )[-1];
 
 =head1 DATE
 
-$Date: 2002-09-10 23:28:14 $
-=======
-$Revision: 1.21.2.1 $
-
-=cut
-
-our $VERSION = (qw$Revision: 1.21.2.1 $ )[-1];
-
-=head1 DATE
-
-$Date: 2002-09-18 00:29:47 $
->>>>>>> a573a0f1
+$Date: 2002-09-18 20:08:34 $
 
 =head1 SYNOPSIS
 
@@ -959,14 +947,8 @@
     Bric::Util::Trans::FS->mk_path($dir);
     my $path = Bric::Util::Trans::FS->cat_dir($dir, $name);
 
-<<<<<<< HEAD
-    open FILE, ">$path" or die
-      Bric::Util::Fault::Exception::GEN->new
-          ({ msg => "Unable to open '$path': $!" });
-=======
     open FILE, ">$path" or die Bric::Util::Fault::Exception::GEN->new
       ({ msg => "Unable to open '$path': $!" });
->>>>>>> a573a0f1
     my $buffer;
     while (read($fh, $buffer, 10240)) { print FILE $buffer }
     close $fh;
