--- conflicted
+++ resolved
@@ -7,27 +7,15 @@
 
 =head1 VERSION
 
-<<<<<<< HEAD
-$Revision: 1.48 $
-
-=cut
-
-our $VERSION = (qw$Revision: 1.48 $ )[-1];
+$Revision: 1.49 $
+
+=cut
+
+our $VERSION = (qw$Revision: 1.49 $ )[-1];
 
 =head1 DATE
 
-$Date: 2003-03-23 06:57:01 $
-=======
-$Revision: 1.39.2.7 $
-
-=cut
-
-our $VERSION = (qw$Revision: 1.39.2.7 $ )[-1];
-
-=head1 DATE
-
-$Date: 2003-03-29 06:09:14 $
->>>>>>> 25b6738b
+$Date: 2003-04-01 04:57:26 $
 
 =head1 SYNOPSIS
 
@@ -335,7 +323,6 @@
 
 use constant PARAM_WHERE_MAP =>
     {
-<<<<<<< HEAD
       id                     => 's.id = ?',
       active                 => 's.active = ?',
       inactive               => 's.active = ?',
@@ -365,7 +352,8 @@
       _checked_in_or_out     => 'i.checked_out = '
                               . '( SELECT max(checked_out) '
                               . 'FROM story_instance '
-                              . 'WHERE version = i.version )',
+                              . 'WHERE version = i.version '
+                              . 'AND story__id = s.id )',
       _checked_out           => 'i.checked_out = ?',
       primary_oc_id          => 'i.primary_oc__id = ?',
       category_id            => 'i.id = sc2.story_instance__id AND '
@@ -378,61 +366,13 @@
                               . 'LOWER(k.name) LIKE LOWER(?)',
       _no_return_versions    => 's.current_version = i.version',
       grp_id                 => 'm2.grp__id = ? AND '
+                              . 'm2.active = 1 AND '
                               . 'sm2.member__id = m2.id AND '
                               . 's.id = sm2.object_id',
       simple                 => '( LOWER(k.name) LIKE LOWER(?) OR '
                               . 'LOWER(i.name) LIKE LOWER(?) OR '
                               . 'LOWER(i.description) LIKE LOWER(?) OR '
                               . 'LOWER(s.primary_uri) LIKE LOWER(?) )',
-=======
-      id                    => 's.id = ?',
-      active                => 's.active = ?',
-      inactive              => 's.active = ?',
-      workflow__id          => 's.workflow__id = ?',
-      _null_workflow__id    => 's.workflow__id IS NULL',
-      primary_uri           => 'LOWER(s.primary_uri) LIKE LOWER(?)',
-      element__id           => 's.element__id = ?',
-      source__id            => 's.source__id = ?',
-      priority              => 's.priority = ?',
-      publish_status        => 's.publish_status = ?',
-      publish_date_start    => 's.publish_date >= ?',
-      publish_date_end      => 's.publish_date <= ?',
-      cover_date_start      => 's.cover_date >= ?',
-      cover_date_end        => 's.cover_date <= ?',
-      expire_date_start     => 's.expire_date >= ?',
-      expire_date_end       => 's.expire_date <= ?',
-      desk_id               => 's.desk_id = ?',
-      name                  => 'LOWER(i.name) LIKE LOWER(?)',
-      title                 => 'LOWER(i.name) LIKE LOWER(?)',
-      description           => 'LOWER(i.description) LIKE LOWER(?)',
-      version               => 'i.version = ?',
-      slug                  => 'LOWER(i.slug) LIKE LOWER(?)',
-      user__id              => 'i.usr__id = ?',
-      _checked_in_or_out    => 'i.checked_out = '
-                             . '( SELECT max(checked_out) '
-                             . 'FROM story_instance '
-                             . 'WHERE version = i.version '
-                             . 'AND story__id = s.id )',
-      _checked_out          => 'i.checked_out = ?',
-      primary_oc_id         => 'i.primary_oc__id = ?',
-      category_id           => 'i.id = sc2.story_instance__id AND '
-                             . 'sc2.category__id = ?',
-      category_uri          => 'i.id = sc2.story_instance__id AND '
-                             . 'sc2.category__id = c.id AND '
-                             . 'LOWER(c.uri) LIKE LOWER(?)',
-      keyword               => 'sk.story_id = s.id AND '
-                             . 'k.id = sk.keyword_id AND '
-                             . 'LOWER(k.name) LIKE LOWER(?)',
-      _no_return_versions   => 's.current_version = i.version',
-      grp_id                => 'm2.grp__id = ? AND '
-                             . 'm2.active = 1 AND '
-                             . 'sm2.member__id = m2.id AND '
-                             . 's.id = sm2.object_id',
-      simple                => '( LOWER(k.name) LIKE LOWER(?) OR '
-                             . 'LOWER(i.name) LIKE LOWER(?) OR '
-                             . 'LOWER(i.description) LIKE LOWER(?) OR '
-                             . 'LOWER(s.primary_uri) LIKE LOWER(?) )',
->>>>>>> 25b6738b
     };
 
 use constant PARAM_ORDER_MAP =>
@@ -583,7 +523,7 @@
     $init->{'_active'} = (exists $init->{'active'}) ? $init->{'active'} : 1;
     delete $init->{'active'};
     $init->{priority} ||= 3;
-    $init->{_queried_cats} = {};
+    $init->{_queried_cats} = 1;
     $init->{_categories} = {};
     $init->{name} = delete $init->{title} if exists $init->{title};
     $self->SUPER::new($init);
@@ -1261,23 +1201,11 @@
     my ($self) = @_;
     my $cats = $self->_get_categories();
     my @all;
-    my $reset;
     foreach my $c_id (keys %$cats) {
-        next if $cats->{$c_id}->{'action'}
-          && $cats->{$c_id}->{'action'} eq 'delete';
-        if ($cats->{$c_id}->{'object'} ){
-            push @all, $cats->{$c_id}->{'object'};
-        } else {
-            my $cat = Bric::Biz::Category->lookup({ id => $c_id });
-            $cats->{$c_id}->{'object'} = $cat;
-            $reset = 1;
-            push @all, $cat;
-        }
-    }
-    if ($reset) {
-        my $dirty = $self->_get__dirty();
-        $self->_set({ '_categories' => $cats });
-        $self->_set__dirty($dirty);
+        next if $cats->{$c_id}->{action} and
+          $cats->{$c_id}->{action} eq 'delete';
+        push @all, $cats->{$c_id}->{object} ||=
+          Bric::Biz::Category->lookup({ id => $c_id });
     }
     return wantarray ? @all : \@all;
 }
@@ -1918,7 +1846,6 @@
 sub _get_categories {
     my ($self) = @_;
     my ($cats, $queried) = $self->_get('_categories', '_queried_cats');
-
     unless ($queried) {
         my $dirty = $self->_get__dirty();
         my $sql = 'SELECT category__id, main '.
@@ -1932,8 +1859,7 @@
         }
 
         # Write this back in case it has not yet been defined.
-        $self->_set( { '_categories' => $cats,
-                       '_queried_cats' => 1 });
+        $self->_set([qw(_categories _queried_cats)] => [$cats, 1]);
         $self->_set__dirty($dirty);
     }
     return $cats;
