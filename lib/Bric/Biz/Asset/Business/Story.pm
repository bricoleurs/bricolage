package Bric::Biz::Asset::Business::Story;
###############################################################################

=head1 NAME

Bric::Biz::Asset::Business::Story - The interface to the Story Object

=head1 VERSION

<<<<<<< HEAD
$Revision: 1.66 $

=cut

our $VERSION = (qw$Revision: 1.66 $ )[-1];

=head1 DATE

$Date: 2003-10-08 12:21:10 $
=======
$Revision: 1.39.2.25 $

=cut

our $VERSION = (qw$Revision: 1.39.2.25 $ )[-1];

=head1 DATE

$Date: 2003-10-17 14:58:58 $
>>>>>>> 9bf51f55

=head1 SYNOPSIS

 # creation of new objects
 $story = Bric::Biz::Asset::Business::Story->new( $init )
 $story = Bric::Biz::Asset::Business::Story->lookup( $param )
 ($stories || @stories) = Bric::Biz::Asset::Business::Story->list($param)

 # list of object ids
 ($ids || @ids) = Bric::Biz::Asset::Business::Story->list_ids($param)


 ## METHODS INHERITED FROM Bric::Biz::Asset ##

  # General information
 $asset       = $asset->get_id()
 $asset       = $asset->set_description($description)
 $description = $asset->get_description()

 # User information
 $usr_id      = $asset->get_user__id()
 $asset       = $asset->set_user__id($usr_id)

 # Version information
 $vers_grp_id = $asset->get_version_grp__id();
 $vers_id     = $asset->get_assset_version_id();

 # Desk stamp information
 ($desk_stamp_list || @desk_stamps) = $asset->get_desk_stamps()
 $desk_stamp                        = $asset->get_current_desk()
 $asset                             = $asset->set_current_desk($desk_stamp)

 # Workflow methods.
 $id  = $asset->get_workflow_id;
 $obj = $asset->get_workflow_object;
 $id  = $asset->set_workflow_id;

 # Access note information
 $asset                 = $asset->add_note($note)
 ($note_list || @notes) = $asset->get_notes()

 # Creation and modification information.
 ($modi_date, $modi_by)       = $asset->get_modi()
 ($create_date, $create_date) = $asset->get_create()

 # Access active status
 $asset            = $asset->deactivate()
 $asset            = $asset->activate()
 ($asset || undef) = $asset->is_active()

 # Publish info
 $needs_publish = $asset->needs_publish();

 ## METHODS INHERITED FROM Bric::Biz::Asset::Business ##

 # General info
 $name = $biz->get_name()
 $biz  = $biz->set_name($name)
 $ver  = $biz->get_version()

 # AssetType information
 $name        = $biz->get_element_name()
 $at_id       = $biz->get_element__id()
 $biz         = $biz->set_element__id($at_id)

 # Tile methods
 $container_tile  = $biz->get_tile()
 @container_tiles = $biz->get_tiles()
 $biz             = $biz->add_data($at_data_obj, $data)
 $data            = $biz->get_data($name, $obj_order)
 $parts           = $biz->get_possible_data()

 # Container methods
 $new_container = $biz->add_container($at_contaier_obj)
 $container     = $biz->get_container($name, $obj_order)
 @containes     = $biz->get_possible_containers()

 # Access Categories
 $cat             = $biz->get_primary_category;
 $biz             = $biz->set_primary_category($cat);
 ($cats || @cats) = $biz->get_secondary_categories;
 $biz             = $biz->add_categories([$category, ...])
 ($cats || @cats) = $biz->get_categories()
 $biz             = $biz->delete_categories([$category, ...]);

 # Access keywords
 $biz               = $biz->add_keywords(\@kws)
 ($kw_list || @kws) = $biz->get_keywords()
 ($self || undef)   = $biz->has_keyword($keyword)
 $biz               = $biz->del_keywords([$kw, ...])

 # Related stories
 $biz                   = $biz->add_related([$other_biz, ...])
 (@related || $related) = $biz->get_related()
 $biz                   = $biz->delete_related([$other_ba, ...])
 $rel_grp__id           = $biz->get_related_grp__id()

 # Setting extra information
 $id   = $biz->create_attr($sql_type, $length, $at_data_id, $data_param);
 $data = $biz->get_attr()
 $id   = $biz->create_map($map_class, $map_type, $data_param);

 # Change control
 $biz            = $biz->cancel()
 $biz            = $biz->revert($version)
 (undef || $biz) = $biz->checkin()
 $biz            = $biz->checkout($param)


 ## INSTANCE METHODS FOR Bric::Biz::Asset::Business::Story

 # Manipulation of slug field
 $slug  = $story->get_slug()
 $story = $story->set_slug($slug)

 # Access the source ID
 $src_id = $story->get_source__id()

 # Change control
 ($story || undef) = $story->is_current()

 # Ad string management
 $story         = $story->delete_ad_param($key)
 $ad_param_hash = $story->get_ad_param()
 $story         = $story->set_ad_param($key ,$val);

 # Publish data
 $date  = $story->get_expire_date()
 $story = $story->set_expire_date()

 $date  = $story->get_publish_date()
 $story = $story->set_publish_date()

 # Save to the database
 $story = $story->save()

=head1 DESCRIPTION

Story contains all of the data that will result in published page(s)
It contains the metadata and associations with Formatting assets.

=cut


#==============================================================================#
# Dependencies                         #
#======================================#

#--------------------------------------#
# Standard Dependencies
use strict;

#--------------------------------------#
# Programatic Dependencies
use Bric::Config qw(:uri);
use Bric::Util::DBI qw(:all);
use Bric::Util::Time qw(:all);
use Bric::Util::Attribute::Story;
use Bric::Util::Grp::Parts::Member::Contrib;
use Bric::Util::Grp::Story;
use Bric::Util::Fault qw(:all);
use Bric::Biz::Asset::Business;
use Bric::Biz::Keyword;
use Bric::Biz::Site;

#==============================================================================#
# Inheritance                          #
#======================================#

# The parent module should have a 'use' line if you need to import from it.
# use Bric;

use base qw( Bric::Biz::Asset::Business );

#=============================================================================#
# Function Prototypes                  #
#======================================#

# None

#==============================================================================#
# Constants                            #
#======================================#

use constant DEBUG => 0;

use constant TABLE      => 'story';

use constant VERSION_TABLE => 'story_instance';

use constant ID_COL => 's.id';

use constant COLS       => qw( priority
                               source__id
                               usr__id
                               element__id
                               publish_date
                               expire_date
                               cover_date
                               current_version
                               published_version
                               workflow__id
                               publish_status
                               primary_uri
                               active
                               desk__id
                               site__id
                               alias_id);

use constant VERSION_COLS => qw( name
                                 description
                                 story__id
                                 version
                                 usr__id
                                 primary_oc__id
                                 slug
                                 checked_out);

use constant FIELDS =>  qw( priority
                            source__id
                            user__id
                            element__id
                            publish_date
                            expire_date
                            cover_date
                            current_version
                            published_version
                            workflow_id
                            publish_status
                            primary_uri
                            _active
                            desk_id
                            site_id
                            alias_id);

use constant VERSION_FIELDS => qw( name
                                   description
                                   id
                                   version
                                   modifier
                                   primary_oc_id
                                   slug
                                   checked_out);

use constant AD_PARAM => '_AD_PARAM';
use constant GROUP_PACKAGE => 'Bric::Util::Grp::Story';
use constant INSTANCE_GROUP_ID => 31;

use constant CAN_DO_LIST_IDS => 1;
use constant CAN_DO_LIST => 1;
use constant CAN_DO_LOOKUP => 1;

# relations to loop through in the big query
use constant RELATIONS => [qw( story category desk workflow )];

use constant RELATION_COL =>
    {
        story     => 'm.grp__id',
        category  => 'o.asset_grp_id AS grp__id',
        desk      => 'o.asset_grp AS grp__id',
        workflow  => 'o.asset_grp_id AS grp__id',
    };

use constant RELATION_TABLES =>
    {
        story      => 'story_member sm, member m',
        category   => 'story__category sc, category o',
        desk       => 'desk o',
        workflow   => 'workflow o',
    };

use constant RELATION_JOINS =>
    {
        story      => 'sm.object_id = s.id '
                    . 'AND m.id = sm.member__id '
                    . 'AND m.active = 1',
        category   => 'sc.story_instance__id = i.id '
                    . 'AND o.id = sc.category__id ',
        desk       => 'o.id = s.desk__id ',
        workflow   => 'o.id = s.workflow__id ',
    };

# the mapping for building up the where clause based on params
use constant WHERE => 's.id = i.story__id';

use constant COLUMNS => join(', s.', 's.id', COLS) . ', ' 
            . join(', i.', 'i.id AS version_id', VERSION_COLS);

use constant OBJECT_SELECT_COLUMN_NUMBER => scalar COLS + 1;

# param mappings for the big select statement
use constant FROM => VERSION_TABLE . ' i';

use constant PARAM_FROM_MAP =>
    {
       keyword            => 'story_keyword sk, keyword k',
       output_channel_id  => 'story__output_channel soc',
       simple             => 'story s '
                           . 'LEFT OUTER JOIN story_keyword sk '
                           . 'LEFT OUTER JOIN keyword k '
                           . 'ON (sk.keyword_id = k.id) '
                           . 'ON (s.id = sk.story_id)',
       _not_simple        => TABLE . ' s',
       grp_id             => 'member m2, story_member sm2',
       category_id        => 'story__category sc2',
       category_uri       => 'story__category sc2, category c',
       data_text          => 'story_data_tile sd',
       contrib_id         => 'story__contributor sic',
    };

use constant PARAM_WHERE_MAP =>
    {
      id                     => 's.id = ?',
      active                 => 's.active = ?',
      inactive               => 's.active = ?',
      alias_id               => 's.alias_id = ?',
      site_id                => 's.site__id = ?',
      no_site_id             => 's.site__id <> ?',
      workflow__id           => 's.workflow__id = ?',
      _null_workflow_id      => 's.workflow__id IS NULL',
      primary_uri            => 'LOWER(s.primary_uri) LIKE LOWER(?)',
      element__id            => 's.element__id = ?',
      source__id             => 's.source__id = ?',
      priority               => 's.priority = ?',
      publish_status         => 's.publish_status = ?',
      publish_date_start     => 's.publish_date >= ?',
      publish_date_end       => 's.publish_date <= ?',
      cover_date_start       => 's.cover_date >= ?',
      cover_date_end         => 's.cover_date <= ?',
      expire_date_start      => 's.expire_date >= ?',
      expire_date_end        => 's.expire_date <= ?',
      desk_id                => 's.desk_id = ?',
      name                   => 'LOWER(i.name) LIKE LOWER(?)',
      data_text              => 'LOWER(sd.short_val) LIKE LOWER(?) AND sd.object_instance_id = i.id',
      title                  => 'LOWER(i.name) LIKE LOWER(?)',
      description            => 'LOWER(i.description) LIKE LOWER(?)',
      version                => 'i.version = ?',
      slug                   => 'LOWER(i.slug) LIKE LOWER(?)',
      user__id               => 'i.usr__id = ?',
      _checked_in_or_out     => 'i.checked_out = '
                              . '( SELECT max(checked_out) '
                              . 'FROM story_instance '
                              . 'WHERE version = i.version '
                              . 'AND story__id = s.id )',
      _checked_out           => 'i.checked_out = ?',
      primary_oc_id          => 'i.primary_oc__id = ?',
      output_channel_id      => '(i.id = soc.story_instance__id AND '
                              . '(soc.output_channel__id = ? OR '
                              . 'i.primary_oc__id = ?))',
      category_id            => 'i.id = sc2.story_instance__id AND '
                              . 'sc2.category__id = ?',
      category_uri           => 'i.id = sc2.story_instance__id AND '
                              . 'sc2.category__id = c.id AND '
                              . 'LOWER(c.uri) LIKE LOWER(?)',
      keyword                => 'sk.story_id = s.id AND '
                              . 'k.id = sk.keyword_id AND '
                              . 'LOWER(k.name) LIKE LOWER(?)',
      _no_return_versions    => 's.current_version = i.version',
      grp_id                 => 'm2.grp__id = ? AND '
                              . 'm2.active = 1 AND '
                              . 'sm2.member__id = m2.id AND '
                              . 's.id = sm2.object_id',
      simple                 => '( LOWER(k.name) LIKE LOWER(?) OR '
                              . 'LOWER(i.name) LIKE LOWER(?) OR '
                              . 'LOWER(i.description) LIKE LOWER(?) OR '
                              . 'LOWER(s.primary_uri) LIKE LOWER(?) )',
      contrib_id             => 'i.id = sic.story_instance__id AND sic.member__id = ?',
    };

use constant PARAM_ORDER_MAP =>
    {
      active              => 'active',
      inactive            => 'active',
      alias_id            => 'alias_id',
      site_id             => 'site__id',
      workflow__id        => 'workflow__id',
      primary_uri         => 'primary_uri',
      element__id         => 'element__id',
      source__id          => 'source__id',
      priority            => 'priority',
      publish_status      => 'publish_status',
      publish_date        => 'publish_date',
      cover_date          => 'cover_date',
      expire_date         => 'expire_date',
      name                => 'name',
      title               => 'name',
      description         => 'description',
      version             => 'version',
      version_id          => 'version_id',
      slug                => 'slug',
      user__id            => 'usr__id',
      _checked_out        => 'checked_out',
      primary_oc_id       => 'primary_oc__id',
      category_id         => 'category_id',
      category_uri        => 'uri',
      keyword             => 'name',
      return_versions     => 'version',
    };

use constant DEFAULT_ORDER => 'cover_date';

#==============================================================================#
# Fields                               #
#======================================#
#--------------------------------------#
# Public Class Fields
# NONE.

#--------------------------------------#
# Private Class Fields
my ($meths, @ord);

#--------------------------------------#
# Instance Fields
# NONE.

# This method of Bricolage will call 'use fields' for you and set some permissions.
BEGIN {
    Bric::register_fields
        ({
          # Public Fields
          slug            => Bric::FIELD_RDWR
          # Private Fields
        });
}

#==============================================================================#
# Interface Methods                    #
#======================================#

=head1 INTERFACE

=head2 Constructors

=over 4

=cut

#--------------------------------------#
# Constructors
#------------------------------------------------------------------------------#

=item $story = Bric::Biz::Asset::Business::Story->new( $initial_state )

This will create a new story object with an optionaly defined intiial state

Supported Keys:

=over 4

=item *

active

=item *

priority

=item *

title - same as name

=item *

name - Will be over ridden by title

=item *

description

=item *

workflow_id

=item *

slug

=item *

element__id - Required unless asset type object passed

=item *

element - the object required unless id is passed

=item *

source__id - required

=item *

cover_date - will set expire date in conjunction with the source

=back

B<Throws:>

NONE

B<Side Effects:>

NONE

B<Notes:>

NONE

=cut

sub new {
    my ($self, $init) = @_;
    $init->{'_active'} = (exists $init->{'active'}) ? $init->{'active'} : 1;
    delete $init->{'active'};
    $init->{priority} ||= 3;
    $init->{_queried_cats} = 1;
    $init->{_categories} = {};
    $init->{name} = delete $init->{title} if exists $init->{title};
    push @{$init->{grp_ids}}, INSTANCE_GROUP_ID;
    $self->SUPER::new($init);
}

################################################################################


=item $story = Bric::Biz::Asset::Business::Story->lookup( { id => $id })

This will return a story asset that matches the id provided

B<Throws:>

"Missing required parameter 'id'"

B<Side Effects:>

NONE

B<Notes:>

Inherited from Asset

=cut


################################################################################

=item (@stories||$stories) = Bric::Biz::Asset::Business::Story->list($params)

Returns a list or anonymous array of Bric::Biz::Asset::Business::Story objects
based on the search parameters passed via an anonymous hash. The supported
lookup keys are:

=over 4

=item *

name - the same as the title field

=item *

title

=item *

description

=item *

id - the story id

=item *

version

=item *

slug

=item *

user__id - returns the versions that are checked out by the user, otherwise
returns the most recent version

=item *

return_versions - returns past version objects as well

=item *

active - Will default to 1

=item *

inactive - Returns only inactive objects

=item *

category_id

=item *

keyword - a string (not an object)

=item *

workflow__id - workflow containing the story.  Set to undef to return
stories with no workflow.

=item *

primary_uri

=item *

category_uri

=item *

element__id

=item *

source__id

=item *

output_channel_id

=item *

primary_oc_id

=item *

priority

=item *

publish_status - set to 1 to only return stories that have been published

=item *

publish_date_start - if end is left blank will return everything after the arg

=item *

publish_date_end - if start is left blank will return everything before the arg

=item *

cover_date_start - if end is left blank will return everything after the arg

=item *

cover_date_end - if start is left blank will return everything before the arg

=item *

expire_date_start - if end is left blank will return everything after the arg

=item *

expire_date_end - if start is left blank will return everything before the arg

=item *

Order - A property name to order by.

=item *

OrderDirection - The direction in which to order the records, either "ASC" for
ascending (the default) or "DESC" for descending.

=item *

Limit - A maximum number of objects to return. If not specified, all objects
that match the query will be returned.

=item *

Offset - The number of objects to skip before listing the number of objects
specified by "Limit". Not used if "Limit" is not defined, and when "Limit" is
defined and "Offset" is not, no objects will be skipped.

=item *

simple - a single OR search that hits title, description, primary_uri
and keywords.

=back

B<Throws:>

=over 4

=item *

Unable to connect to database.

=item *

Unable to prepare SQL statement.

=item *

Unable to select column into arrayref.

=item *

Unable to execute SQL statement.

=item *

Unable to bind to columns to statement handle.

=item *

Unable to fetch row from statement handle.

=back

B<Side Effects:>

NONE

B<Notes:>

Inherited from Bric::Biz::Asset;

=cut


################################################################################

=back

=head2 Destructors

=over 4

=item $self->DESTROY

This is a dummy method to save autoload the time to find it

=back

=cut

sub DESTROY {
    # This method should be here even if its empty so that we don't waste time
    # making Bricolage's autoload method try to find it.
}

################################################################################

#--------------------------------------#

=head2 Public Class Methods

=over 4

=item ($ids || @ids) = Bric::Biz::Asset::Business::Story->list_ids( $criteria )

Returns an unordered list or array reference of story object IDs that match
the criteria defined. The criteria are the same as those for the C<list()>
method except for C<Order> and C<OrderDirection>, which C<list_ids()> ignore.

See the C<list()> method for the list of supported Keys.

B<Throws:> NONE.

B<Side Effects:> NONE.

B<Notes:> Inherited from Bric::Biz::Asset.

=cut

################################################################################

=item my $key_name = Bric::Biz::Asset::Business::Story->key_name()

Returns the key name of this class.

B<Throws:> NONE.

B<Side Effects:> NONE.

B<Notes:> NONE.

=cut

sub key_name { 'story' }

################################################################################

=item $meths = Bric::Biz::Asset::Business::Story->my_meths

=item (@meths || $meths_aref) = Bric::Biz::Asset::Business::Story->my_meths(TRUE)

Returns an anonymous hash of introspection data for this object. If called
with a true argument, it will return an ordered list or anonymous array of
introspection data. The format for each introspection item introspection is as
follows:

Each hash key is the name of a property or attribute of the object. The value
for a hash key is another anonymous hash containing the following keys:

=over 4

=item name

The name of the property or attribute. Is the same as the hash key when an
anonymous hash is returned.

=item disp

The display name of the property or attribute.

=item get_meth

A reference to the method that will retrieve the value of the property or
attribute.

=item get_args

An anonymous array of arguments to pass to a call to get_meth in order to
retrieve the value of the property or attribute.

=item set_meth

A reference to the method that will set the value of the property or
attribute.

=item set_args

An anonymous array of arguments to pass to a call to set_meth in order to set
the value of the property or attribute.

=item type

The type of value the property or attribute contains. There are only three
types:

=over 4

=item short

=item date

=item blob

=back

=item len

If the value is a 'short' value, this hash key contains the length of the
field.

=item search

The property is searchable via the list() and list_ids() methods.

=item req

The property or attribute is required.

=item props

An anonymous hash of properties used to display the property or
attribute. Possible keys include:

=over 4

=item type

The display field type. Possible values are

=over 4

=item text

=item textarea

=item password

=item hidden

=item radio

=item checkbox

=item select

=back

=item length

The Length, in letters, to display a text or password field.

=item maxlength

The maximum length of the property or value - usually defined by the SQL DDL.

=back

=item rows

The number of rows to format in a textarea field.

=item cols

The number of columns to format in a textarea field.

=item vals

An anonymous hash of key/value pairs reprsenting the values and display names
to use in a select list.

=back

B<Throws:> NONE.

B<Side Effects:> NONE.

B<Notes:> NONE.

=cut

sub my_meths {
    my ($pkg, $ord, $ident) = @_;
    return if $ident;

    # Return 'em if we got em.
    return !$ord ? $meths : wantarray ? @{$meths}{@ord} : [@{$meths}{@ord}]
      if $meths;

    # We don't got 'em. So get 'em!
    foreach my $meth (__PACKAGE__->SUPER::my_meths(1)) {
        $meths->{$meth->{name}} = $meth;
        push @ord, $meth->{name};
    }
    push @ord, qw(slug category category_name), pop @ord;
    $meths->{slug}    = {
                          get_meth => sub { shift->get_slug(@_) },
                          get_args => [],
                          set_meth => sub { shift->set_slug(@_) },
                          set_args => [],
                          name     => 'slug',
                          disp     => 'Slug',
                          len      => 64,
                          type     => 'short',
                          props    => {   type       => 'text',
                                          length     => 32,
                                          maxlength => 64
                                      }
                         };
    $meths->{category} = {
                          get_meth => sub { shift->get_primary_category(@_) },
                          get_args => [],
                          set_meth => sub { shift->set_primary_category(@_) },
                          set_args => [],
                          name     => 'category',
                          disp     => 'Category',
                          len      => 64,
                          req      => 1,
                          type     => 'short',
                         };

    $meths->{category_name} = {
                          get_meth => sub { shift->get_primary_category(@_)->get_name },
                          get_args => [],
                          name     => 'category_name',
                          disp     => 'Category',
                          len      => 64,
                          req      => 1,
                          type     => 'short',
                         };

    # Rename element, too.
    $meths->{element} = { %{ $meths->{element} } };
    $meths->{element}{disp} = 'Story Type';

    return !$ord ? $meths : wantarray ? @{$meths}{@ord} : [@{$meths}{@ord}];
}

################################################################################

=back

=head2 Public Instance Methods

=over 4

=item $uri = $biz->get_uri(($cat_id||$cat_obj), ($oc_id||$oc_obj))

Returns the a URL for this business asset. The  URL is determined
by the pre- and post- directory strings of an output channel, the
URI of the business object's asset type, and the cover date if the asset type
is not a fixed URL.

B<Throws:>

=over 4

=item *

No category associated with story.

=item *

Category not associated with story.

=item *

Output channel not associated with story.

=back

B<Side Effects:> NONE.

B<Notes:> NONE.

=cut

sub get_uri {
    my $self = shift;
    my ($cat, $oc, $no_file) = @_;
    my $dirty = $self->_get__dirty();

    # Get the category object.
    if ($cat) {
        $cat = Bric::Biz::Category->lookup({ id => $cat })
          unless ref $cat;
        my $cats = $self->_get_categories();
        throw_da(error => "Category '" . $cat->get_uri . "' not " .
                 "associated with story '" . $self->get_name . "'")
          unless exists $cats->{$cat->get_id};
    } else {
        $cat = $self->get_primary_category;
    }

    throw_da "There is no category associated with story '" .
      ($self->get_name || '') . "' (#" . ($self->get_id || '') . ")."
      unless $cat;

    # Get the output channel object.
    if ($oc) {
        $oc = Bric::Biz::OutputChannel->lookup({ id => $oc })
          unless ref $oc;
        throw_da(error => "Output channel '" . $oc->get_name . "' not " .
                 "associated with story '" . $self->get_name . "'")
          unless $self->get_output_channels($oc->get_id);
    } else {
        $oc = $self->get_primary_oc;
    }

    my $uri = $self->_construct_uri($cat, $oc);

    if (STORY_URI_WITH_FILENAME and not $no_file) {
        my $fname = $oc->can_use_slug ?
          $self->_get('slug') || $oc->get_filename :
          $oc->get_filename;
        if ($fname) {
            my $ext = $oc->get_file_ext;
            $fname .= ".$ext" if($ext ne '');
            $uri = Bric::Util::Trans::FS->cat_uri($uri, $fname);
        }
    }

    # Update the 'primary_uri' field if we were called with no arguments.
    $self->_set(['primary_uri'], [$uri]) unless scalar(@_);
    $self->_set__dirty($dirty);
    return $uri;
}

################################################################################

=item $story = $story->set_slug($slug);

Sets the slug for this story

B<Throws:>

Slug Must conform to URL character rules.

B<Side Effects:>

NONE

B<Notes:>

NONE

=cut

sub set_slug {
    my ($self, $slug) = @_;
<<<<<<< HEAD
    throw_invalid
      error    => 'Slug Must conform to URL character rules',
      maketext => ['Slug Must conform to URL character rules']
      if defined $slug && $slug =~ m/\W/;

    my $old = $self->_get('slug');
    $self->_set([qw(slug _update_uri)] => [$slug, 1])
      if (not defined $slug && defined $old)
      || (defined $slug && not defined $old)
      || ($slug ne $old);
    # Set the primary URI.
    $self->get_uri;
=======
#    my $dirty = $self->_get__dirty();
    if ($slug =~ m/[^\w.-_]/) {
        die $gen->new({ msg => 'Slug Must conform to URL character rules' });
    } else {
        $self->_set( { slug => $slug });
    }
#    $self->_set__dirty($dirty);
>>>>>>> 9bf51f55
    return $self;
}

################################################################################

=item $slug = $story->get_slug()

returns the slug that has been set upon this story

B<Throws:>

NONE

B<Side Effects:>

NONE

B<Notes:>

NONE

=cut

################################################################################

=item ($categories || @categories) = $ba->get_categories()

This will return a list of categories that have been associated with
the business asset.

B<Throws:>

NONE

B<Side Effects:>

NONE

B<Notes:>

NONE

=cut

sub get_categories {
    my ($self) = @_;
    my $cats = $self->_get_categories();
    my @all;
    foreach my $c_id (keys %$cats) {
        next if $cats->{$c_id}->{action} and
          $cats->{$c_id}->{action} eq 'delete';
        push @all, $cats->{$c_id}->{object} ||=
          Bric::Biz::Category->lookup({ id => $c_id });
    }
    return wantarray ? @all : \@all;
}

###############################################################################

=item $cat = $story->get_primary_category()

Returns the category object that has been defined as primary

B<Throws:>

NONE

B<Side Effects:>

NONE

B<Notes:>

NONE

=cut

sub get_primary_category {
    my ($self) = @_;
    my $cats = $self->_get_categories();

    foreach my $c_id (keys %$cats) {
        if ($cats->{$c_id}->{'primary'}) {
            if ($cats->{$c_id}->{'object'} ) {
                return $cats->{$c_id}->{'object'};
            } else {
                return Bric::Biz::Category->lookup({ id => $c_id });
            }
        }
    }
    return undef;
}

################################################################################

=item $story = $story->set_primary_category($cat_id || $cat)

Defines a category as being the the primary one for this story. If a category
is aready marked as being primary, this will disassociate it.

B<Throws:>

NONE

B<Side Effects:>

NONE

B<Notes:>

NONE

=cut

sub set_primary_category {
    my ($self, $cat) = @_;
    my $cat_id = ref $cat ? $cat->get_id : $cat;
    my $cats = $self->_get_categories();
    foreach my $c_id (keys %$cats) {
        if ($cats->{$c_id}->{'primary'}) {
            $cats->{$c_id}->{'primary'} = 0;
            $cats->{$c_id}->{'action'} = 'update'
              unless $cats->{$c_id}->{action}
              and $cats->{$c_id}->{action} eq 'insert';
        }
        if ($cat_id == $c_id) {
            $cats->{$c_id}->{'primary'} = 1;
            $cats->{$c_id}->{'action'} = 'update'
              unless $cats->{$c_id}->{action}
              and $cats->{$c_id}->{action} eq 'insert';
        }

    }
    return $self;
}

################################################################################

=item (@cats || $cats) = $story->get_secondary_categories()

Returns the non-primary categories that are associated with this story

B<Throws:>

NONE

B<Side Effects:>

NONE

B<Notes:>

NONE

=cut

sub get_secondary_categories {
    my ($self) = @_;
    my $cats = $self->_get_categories();
    my @seconds;
    my $reset;
    foreach my $c_id (keys %$cats) {
        next if $cats->{$c_id}->{'primary'};

        next if $cats->{$c_id}->{'action'}
          && $cats->{$c_id}->{'action'} eq 'delete';
        if ($cats->{$c_id}->{'object'} ) {
            push @seconds, $cats->{$c_id}->{'object'};
        } else {
            my $cat = Bric::Biz::Category->lookup({ id => $c_id });
            $cats->{$c_id}->{'object'} = $cat;
            $reset = 1;
            push @seconds, $cat;
        }
    }
    if ($reset) {
        my $dirty = $self->_get__dirty();
        $self->_set({ '_categories' => $cats });
        $self->_set__dirty($dirty);
    }
    return wantarray ? @seconds : \@seconds;
}

################################################################################

=item $ba = $ba->add_categories( [ $category] )

This will take a list ref of category objects or ids and will associate them
with the business asset

B<Side Effects:>

Adds the asset_grp_ids of the categories to grp_ids (unless they are already there).

=cut

sub add_categories {
    my ($self, $categories) = @_;
    my $cats = $self->_get_categories();
    my @grp_ids = $self->get_grp_ids();
    my $check = 0;
    foreach my $c (@$categories) {
        # get the id
        my $cat_id = ref $c ? $c->get_id() : $c;
        my $asset_grp_id = ref $c ? $c->get_asset_grp_id()
          : Bric::Biz::Category->lookup({ id => $c })->get_asset_grp_id;
        # if it already is associated make sure it is not going to be deleted
        if (exists $cats->{$cat_id}) {
            $cats->{$cat_id}->{'action'} = undef;
        } else {
            $cats->{$cat_id}->{'action'} = 'insert';
            $cats->{$cat_id}->{'object'} = ref $c ? $c : undef;
            push @grp_ids, $asset_grp_id;
            $check = 1;
        }
    }
    # store the values
    $self->_set([qw(grp_ids _categories _update_uri)] =>
                [\@grp_ids, $cats, $check]);
    # set the dirty flag
    $self->_set__dirty(1);
    return $self;
}

################################################################################

=item $ba = $ba->delete_categories([$category]);

This will take a list of categories and remove them from the asset

B<Throws:>

NONE

B<Side Effects:>

NONE

B<Notes:>

NONE

=cut

sub delete_categories {
    my ($self, $categories) = @_;
    my ($cats) = $self->_get_categories();
    my @grp_ids = $self->get_grp_ids();
    my $check = 0;
    foreach my $c (@$categories) {
        # get the id if there was an object passed
        my $cat_id = ref $c ? $c->get_id() : $c;
        # remove it from the current list and add it to the delete list
        next unless exists $cats->{$cat_id};
        if ($cats->{$cat_id}->{'action'}
            && $cats->{$cat_id}->{'action'} eq 'insert') {
            delete $cats->{$cat_id};
        } else {
            $cats->{$cat_id}->{'action'} = 'delete';
            $check = 1;
        }
        my $asset_grp_id = ref $c ? $c->get_asset_grp_id()
          : Bric::Biz::Category->lookup({ id => $c })->get_asset_grp_id;
        my @n_grp_ids;
        foreach (@grp_ids) {
            push @n_grp_ids, $_ unless $_ == $asset_grp_id;
        }
        @grp_ids = @n_grp_ids;
    }
    # set the values.
    $self->_set([qw(grp_ids   _categories _update_uri)] =>
                [  \@grp_ids, $cats,      $check]);
    $self->_set__dirty(1);
    return $self;
}

################################################################################

=item $story = $story->checkout()

Preforms story specific checkout stuff and then calls checkout on the parent
class

B<Throws:>

NONE

B<Side Effects:>

NONE

B<Notes:>

NONE

=cut

sub checkout {
    my ($self ,$param) = @_;
    my $cats = $self->_get_categories();
    $self->SUPER::checkout($param);

    # clone the category associations
    foreach (keys %$cats ) {
        $cats->{$_}->{'action'} = 'insert';
    }

    $self->_set__dirty(1);
    return $self;
}

################################################################################

=item my (@gids || $gids_aref) = $story->get_grp_ids

=item my (@gids || $gids_aref) = Bric::Biz::Asset::Business::Story->get_grp_ids

Returns a list or anonymous array of Bric::Biz::Group object ids representing the
groups of which this Bric::Biz::Asset::Business::Story object is a member.

B<Throws:> See Bric::Util::Grp::list().

B<Side Effects:> NONE.

B<Notes:> This list includes the Group IDs of the Desk, Workflow, and categories
in which the story is a member. [Actually, this method is currently disabled,
since categories don't actually add assets to an underlying group. If we later
find that customers need to control access to assets based on category, we'll
figure out a way to rectify this.]

=cut

#sub get_grp_ids {
#    my $self = shift;
#    my @ids = $self->SUPER::get_grp_ids;
#    # Add the category group IDs.
#    push @ids, (map { $_->get_asset_grp_id } $self->get_categories)
#      if ref $self;
#    return wantarray ? @ids : \@ids;
#}

#############################################################################

=item $story = $story->revert();

Reverts the current version to a prior version

B<Throws:>

NONE

B<Side Effects:>

NONE

B<Notes:>

NONE

=cut

sub revert {
    my ($self, $version) = @_;
    throw_gen(error => "May not revert a non checked out version")
      unless $self->_get('checked_out');

    my $revert_obj;
    foreach ($self->list({ id => $self->_get_id,
                           return_versions => 1 })) {
        if ($_->get_version == $version) {
            $revert_obj = $_;
            last;
        }
    }

    throw_gen(error => "The requested version does not exist")
      unless $revert_obj;

    # Clone the basic properties of the story.
    my @attrs = qw(name description slug);
    $self->_set(\@attrs, [$revert_obj->_get(@attrs)]);

    # clone the tiles
    # get rid of current tiles
    my $tile = $self->get_tile;
    $tile->do_delete;
    my $new_tile = $revert_obj->get_tile;

    # Delete existing contributors.
    if (my $contrib = $self->_get_contributors) {
        $self->delete_contributors([keys %$contrib]);
    }

    # Set up contributors to revert to.
    my $contrib;
    my $revert_contrib = $revert_obj->_get_contributors;
    while (my ($cid, $c) = each %$revert_contrib) {
        $c->{action} = 'insert';
        $contrib->{$cid} = $c;
    }

    $new_tile->prepare_clone;
    $self->_set({ _delete_tile         => $tile,
                  _contributors        => $contrib,
                  _update_contributors => 1,
                  _queried_contrib     => 1,
                  _tile                => $new_tile
                });

    $self->_set__dirty(1);
    return $self;
}

################################################################################

=item $story = $story->clone()

Creates an identical copy of this asset with a different id

B<Throws:>

NONE

B<Side Effects:>

NONE

B<Notes:>

NONE

=cut

sub clone {
    my ($self) = @_;
    my $tile = $self->get_tile();
    $tile->prepare_clone;

    my $contribs = $self->_get_contributors;
    # clone contributors
    foreach (keys %$contribs ) {
        $contribs->{$_}->{action} = 'insert';
    }

    # Clone the category associations
    my $cats = $self->_get_categories;
    map { $cats->{$_}->{action} = 'insert' } keys %$cats;

    # Clone the output channel associations.
    my @ocs = $self->get_output_channels;
    $self->del_output_channels(@ocs);
    $self->add_output_channels(@ocs);

    # Grab the keywords.
    my $kw = $self->get_keywords;

    # Reset properties. Note that if we start to make use of the attribute
    # object other than for desks, we'll have to find a way to clone it, too.
    $self->_set([qw(version current_version version_id id publish_date
                    publish_status _update_contributors _queried_cats
                    _attribute_object _update_uri)],
                [0, 0, undef, undef, undef, 0, 1, 0, undef, 0]);

    # Prepare to be saved.
    $self->_set__dirty(1);

    # Add the keywords back in and return
    $self->add_keywords($kw);
    return $self;
}

################################################################################

=item $story = $story->save()

Updates the story object in the database

B<Throws:>
NONE

B<Side Effects:>
NONE

B<Notes:>
NONE

=cut

sub save {
    my $self = shift;

    # Make sure the primary uri is up to date.
    my $uri = $self->get_uri;
    $self->_set(['primary_uri'], [$uri])
      unless $self->get_primary_uri eq $uri;

    my ($id, $active, $update_uris) = $self->_get(qw(id _active _update_uri));

    # Start a transaction.
    begin();
    eval {
        if ($id) {
            # make any necessary updates to the Main table
            $self->_update_story();
            if ($self->_get('version_id')) {
                if ($self->_get('_cancel')) {
                    $self->_delete_instance();
                    if ($self->_get('version') == 0) {
                        $self->_delete_story();
                    }
                    $self->_set( {'_cancel' => undef });
                return $self;
                } else {
                    $self->_update_instance();
                }
            } else {
                $self->_insert_instance();
            }
        } else {
            if ($self->_get('_cancel')) {
                return $self;
            } else {
                # This is Brand new insert both Tables
                $self->_insert_story();
                $self->_insert_instance();
            }
        }

        $self->_sync_categories();

        if ($active) {
            $self->_update_uris if $update_uris;
        } else {
            $self->_delete_uris;
        }

        $self->SUPER::save();
        commit();
    };

    if (my $err = $@) {
        rollback();
        rethrow_exception($err);
    }

    return $self;
}

################################################################################

=back

=head1 PRIVATE

=head2 Private Class Methods

=over 4

=cut

################################################################################

=back

=head2 Private Instance Methods

=over 4

=item $contribs = $self->_get_contributors()

Returns the contributors from a cache or looks em up

B<Throws:>

NONE

B<Side Effects:>

NONE

B<Notes:>

NONE

=cut

sub _get_contributors {
    my ($self) = @_;
    my ($contrib, $queried) = $self->_get('_contributors', '_queried_contrib');
    unless ($queried) {
        my $dirty = $self->_get__dirty();
        my $sql = 'SELECT member__id, place, role FROM story__contributor ' .
          'WHERE story_instance__id=? ';

        my $sth = prepare_ca($sql, undef);
        execute($sth, $self->_get('version_id'));
        while (my $row = fetch($sth)) {
            $contrib->{$row->[0]}->{'role'} = $row->[2];
            $contrib->{$row->[0]}->{'place'} = $row->[1];
        }
        $self->_set( { 
                      '_queried_contrib' => 1,
                      '_contributors' => $contrib 
                     });
        $self->_set__dirty($dirty);
    }
    return $contrib;
}

################################################################################

=item $self = $self->_insert_contributor( $id, $role)

Inserts a row into the mapping table for contributors

B<Throws:>

NONE

B<Side Effects:>

NONE

B<Notes:>

NONE

=cut

sub _insert_contributor {
    my ($self, $id, $role, $place) = @_;
    my $sql = 'INSERT INTO story__contributor ' .
      ' (id, story_instance__id, member__id, place, role) ' .
      " VALUES (${\next_key('story__contributor')},?,?,?,?) ";

    my $sth = prepare_c($sql, undef);
    execute($sth, $self->_get('version_id'), $id, $place, $role);
    return $self;
}

################################################################################

=item $self = $self->_update_contributor($id, $role)

Updates the contributor mapping table

B<Throws:>

NONE

B<Side Effects:>

NONE

B<Notes:>

NONE

=cut

sub _update_contributor {
    my ($self, $id, $role, $place) = @_;
    my $sql = 'UPDATE story__contributor ' .
      ' SET role=?, place=? ' .
      ' WHERE story_instance__id=? ' .
      ' AND member__id=? ';

    my $sth = prepare_c($sql, undef);
    execute($sth, $role, $place, $self->_get('version_id'), $id);
    return $self;
}

################################################################################

=item $self = $self->_delete_contributor($id)

Deletes the rows from these mapping tables

B<Throws:>

NONE

B<Side Effects:>

NONE

B<Notes:>

NONE

=cut

sub _delete_contributor {
    my ($self, $id) = @_;
    my $sql = 'DELETE FROM story__contributor ' .
      ' WHERE story_instance__id=? ' .
      ' AND member__id=? ';

    my $sth = prepare_c($sql, undef);
    execute($sth, $self->_get('version_id'), $id);
    return $self;
}

################################################################################

=item $category_data = $self->_get_categories()

Returns the category data structure for this story

B<Throws:>

NONE

B<Side Effects:>

NONE

B<Notes:>

NONE

=cut

sub _get_categories {
    my ($self) = @_;
    my ($cats, $queried) = $self->_get('_categories', '_queried_cats');
    unless ($queried) {
        my $dirty = $self->_get__dirty();
        my $sql = 'SELECT category__id, main '.
          "FROM story__category ".
          " WHERE story_instance__id=? ";

        my $sth = prepare_ca($sql, undef);
        execute($sth, $self->_get('version_id'));
        while (my $row = fetch($sth)) {
            $cats->{$row->[0]}->{'primary'} = $row->[1];
        }

        # Write this back in case it has not yet been defined.
        $self->_set([qw(_categories _queried_cats)] => [$cats, 1]);
        $self->_set__dirty($dirty);
    }
    return $cats;
}

################################################################################

=item $ba = $ba->_sync_categories

Called by save this will make sure that all the changes in category mappings
are reflected in the database

B<Throws:>

NONE

B<Side Effects:>

NONE

B<Notes:>

NONE

=cut

sub _sync_categories {
    my ($self) = @_;
    my $dirty = $self->_get__dirty();
    my $cats = $self->_get_categories();
    foreach my $cat_id (keys %$cats) {
        next unless $cats->{$cat_id}->{'action'};
        if ($cats->{$cat_id}->{'action'} eq 'insert') {
            my $primary = $cats->{$cat_id}->{'primary'} ? 1 : 0;
            $self->_insert_category($cat_id, $primary);
            $cats->{$cat_id}->{'action'} = undef;
        } elsif ($cats->{$cat_id}->{'action'} eq 'update') {
            my $primary = $cats->{$cat_id}->{'primary'} ? 1 : 0;
            $self->_update_category($cat_id, $primary);
            $cats->{$cat_id}->{'action'} = undef;
        } elsif ($cats->{$cat_id}->{'action'} eq 'delete') {
            $self->_delete_category($cat_id);
            delete $cats->{$cat_id};
        }
    }

    $self->_set( { '_categories' => $cats });
    $self->_set__dirty($dirty);
    return $self;
}

################################################################################

=item $ba = $ba->_insert_category($cat_id, $primary)

Adds a record that associates this ba with the category

B<Throws:>

NONE

B<Side Effects:>

NONE

B<Notes:>

NONE

=cut

sub _insert_category {
    my ($self, $category_id,$primary) = @_;
    my $sql = "INSERT INTO story__category ".
      "(id, story_instance__id, category__id, main) ".
      "VALUES (${\next_key('story__category')},?,?,?)";

    my $sth = prepare_c($sql, undef);
    execute($sth, $self->_get('version_id'), $category_id, $primary);
    return $self;
}

################################################################################

=item $ba = $ba->_delete_category( $cat_id)

Removes this record for the database

B<Throws:>

NONE

B<Side Effects:>

NONE

B<Notes:>

NONE

=cut

sub _delete_category {
    my ($self, $category_id) = @_;
    my $sql = "DELETE FROM story__category ".
      "WHERE story_instance__id=? AND category__id=? ";

    my $sth = prepare_c($sql, undef);
    execute($sth, $self->_get('version_id'), $category_id);
    return $self;
}

################################################################################

=item $ba = $ba->_update_category($cat_id, $primary);

Preforms an update on the row in the data base

B<Throws:>

NONE

B<Side Effects:>

NONE

B<Notes:>

NONE

=cut

sub _update_category {
    my ($self, $category_id,$primary) = @_;
    my $sql = "UPDATE story__category ".
      "SET main=? ".
      "WHERE story_instance__id=? AND category__id=? ";

    my $sth = prepare_c($sql, undef);
    execute($sth, $primary, $self->_get('version_id'), $category_id);
    return $self;
}

###############################################################################

=item $attribute_obj = $self->_get_attribute_object()

Returns the attribte object for this story

B<Throws:>

NONE

B<Side Effects:>

NONE

B<Notes:>

NONE

=cut

sub _get_attribute_object {
    my ($self) = @_;
    my $dirty = $self->_get__dirty();
    my $attr_obj = $self->_get('_attribute_object');
    return $attr_obj if $attr_obj;

    # Let's Create a new one if one does not exist
    $attr_obj = Bric::Util::Attribute::Story->new({ id => $self->_get('id') });
    $self->_set( {'_attribute_object' => $attr_obj} );
    $self->_set__dirty($dirty);
    return $attr_obj;
}

################################################################################

=begin comment

Commented out this method because it shouldn't actually be used anywhere.

=item $self = $self->_do_delete()

Removes the row from the database

B<Throws:>

NONE

B<Side Effects:>

NONE

B<Notes:>

NONE

#=cut

sub _do_delete {
    my ($self) = @_;
    my $delete = prepare_c(qq{
        DELETE FROM ${ \TABLE() }
        WHERE  id=?
    }, undef);
    execute($delete, $self->_get('id'));
}

=end comment

=cut

################################################################################

=item $self = $self->_insert_story()

Inserts a story record into the database

B<Throws:>

NONE

B<side Effects:>

NONE

B<Notes:>

NONE

=cut

sub _insert_story {
    my ($self) = @_;
    my $sql = 'INSERT INTO ' . TABLE . ' (id, ' . join(', ', COLS) . ') '.
      "VALUES (${\next_key(TABLE)}, ". join(', ',  ('?') x COLS) .')';

    my $sth = prepare_c($sql, undef);
    execute($sth, $self->_get(FIELDS));
    $self->_set({ id => last_key(TABLE) });

    # And finally, register this person in the "All Stories" group.
    $self->register_instance(INSTANCE_GROUP_ID, GROUP_PACKAGE);
    return $self;
}

################################################################################

=item $self = $self->_insert_instance()

Inserts an instance record into the database

B<Throws:>

NONE

B<Side Effects:>

NONE

B<Notes:>

NONE

=cut

sub _insert_instance {
    my ($self) = @_;
    my $sql = 'INSERT INTO '. VERSION_TABLE .
      ' (id, '.join(', ', VERSION_COLS) . ')'.
      "VALUES (${\next_key(VERSION_TABLE)}, ".
      join(', ', ('?') x VERSION_COLS) . ')';

    my $sth = prepare_c($sql, undef);
    execute($sth, $self->_get(VERSION_FIELDS));
    $self->_set( { version_id => last_key(VERSION_TABLE) });
    return $self;
}

################################################################################

=item $self = $self->_update_story()

Updates the story record in the database

B<Throws:>

NONE

B<Side Effects:>

NONE

B<Notes:>

NONE

=cut

sub _update_story {
    my ($self) = @_;
    return unless $self->_get__dirty();
    my $sql = 'UPDATE ' . TABLE . ' SET ' . join(', ', map {"$_=?" } COLS) .
      ' WHERE id=? ';

    my $sth = prepare_c($sql, undef);
    execute($sth, $self->_get(FIELDS), $self->_get('id'));
    return $self;
}

################################################################################

=item $self = $self->_update_instance()

Updates the record for the story instance

B<Throws:>

NONE

B<Side Effects:>

NONE

B<Notes:>

NONE

=cut

sub _update_instance {
    my ($self) = @_;
    return unless $self->_get__dirty();
    my $sql = 'UPDATE ' . VERSION_TABLE .
      ' SET ' . join(', ', map {"$_=?" } VERSION_COLS) .
      ' WHERE id=? ';

    my $sth = prepare_c($sql, undef);
    execute($sth, $self->_get(VERSION_FIELDS), $self->_get('version_id'));
    return $self;
}

################################################################################

=item $self = $self->_delete_instance();

Deletes the version record from a cancled checkout

B<Throws:>

NONE

B<Side Effects:>

NONE

B<Notes:>

NONE

=cut

sub _delete_instance {
    my ($self) = @_;
    my $sql = 'DELETE FROM ' . VERSION_TABLE .
      ' WHERE id=? ';

    my $sth = prepare_c($sql, undef);
    execute($sth, $self->_get('version_id'));
    return $self;
}

################################################################################

=item $self = $self->_delete_story();

Deletes from the story table for a story that has never been checked in

B<Throws:>

NONE

B<Side Effects:>

NONE

B<Notes:>

NONE

=cut

sub _delete_story {
    my ($self) = @_;
    my $sql = 'DELETE FROM ' . TABLE .
      ' WHERE id=? ';

    my $sth = prepare_c($sql, undef);
    execute($sth, $self->_get('id'));
    return $self;
}

1;
__END__

=back

=head1 NOTES

NONE

=head1 AUTHOR

Michael Soderstrom <miraso@pacbell.net>

=head1 SEE ALSO

L<perl>, L<Bric>, L<Bric::Biz::Asset>, L<Bric::Biz::Asset::Business>

=cut<|MERGE_RESOLUTION|>--- conflicted
+++ resolved
@@ -7,27 +7,15 @@
 
 =head1 VERSION
 
-<<<<<<< HEAD
-$Revision: 1.66 $
-
-=cut
-
-our $VERSION = (qw$Revision: 1.66 $ )[-1];
+$Revision: 1.67 $
+
+=cut
+
+our $VERSION = (qw$Revision: 1.67 $ )[-1];
 
 =head1 DATE
 
-$Date: 2003-10-08 12:21:10 $
-=======
-$Revision: 1.39.2.25 $
-
-=cut
-
-our $VERSION = (qw$Revision: 1.39.2.25 $ )[-1];
-
-=head1 DATE
-
-$Date: 2003-10-17 14:58:58 $
->>>>>>> 9bf51f55
+$Date: 2003-10-22 03:42:21 $
 
 =head1 SYNOPSIS
 
@@ -1125,11 +1113,10 @@
 
 sub set_slug {
     my ($self, $slug) = @_;
-<<<<<<< HEAD
     throw_invalid
       error    => 'Slug Must conform to URL character rules',
       maketext => ['Slug Must conform to URL character rules']
-      if defined $slug && $slug =~ m/\W/;
+      if defined $slug && $slug =~ m/^\w.-_/;
 
     my $old = $self->_get('slug');
     $self->_set([qw(slug _update_uri)] => [$slug, 1])
@@ -1138,15 +1125,6 @@
       || ($slug ne $old);
     # Set the primary URI.
     $self->get_uri;
-=======
-#    my $dirty = $self->_get__dirty();
-    if ($slug =~ m/[^\w.-_]/) {
-        die $gen->new({ msg => 'Slug Must conform to URL character rules' });
-    } else {
-        $self->_set( { slug => $slug });
-    }
-#    $self->_set__dirty($dirty);
->>>>>>> 9bf51f55
     return $self;
 }
 
