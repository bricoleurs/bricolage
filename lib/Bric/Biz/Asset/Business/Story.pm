--- conflicted
+++ resolved
@@ -7,27 +7,15 @@
 
 =head1 VERSION
 
-<<<<<<< HEAD
-$Revision: 1.49 $
-
-=cut
-
-our $VERSION = (qw$Revision: 1.49 $ )[-1];
+$Revision: 1.50 $
+
+=cut
+
+our $VERSION = (qw$Revision: 1.50 $ )[-1];
 
 =head1 DATE
 
-$Date: 2003-04-01 04:57:26 $
-=======
-$Revision: 1.39.2.10 $
-
-=cut
-
-our $VERSION = (qw$Revision: 1.39.2.10 $ )[-1];
-
-=head1 DATE
-
-$Date: 2003-04-01 23:21:25 $
->>>>>>> 7f1643c1
+$Date: 2003-04-03 21:06:23 $
 
 =head1 SYNOPSIS
 
