--- conflicted
+++ resolved
@@ -7,27 +7,15 @@
 
 =head1 VERSION
 
-<<<<<<< HEAD
-$Revision: 1.10 $
-
-=cut
-
-our $VERSION = (qw$Revision: 1.10 $ )[-1];
+$Revision: 1.11 $
+
+=cut
+
+our $VERSION = (qw$Revision: 1.11 $ )[-1];
 
 =head1 DATE
 
-$Date: 2002-02-26 03:38:45 $
-=======
-$Revision: 1.9.2.2 $
-
-=cut
-
-our $VERSION = (qw$Revision: 1.9.2.2 $ )[-1];
-
-=head1 DATE
-
-$Date: 2002-02-27 06:02:00 $
->>>>>>> 1213b8ca
+$Date: 2002-02-28 23:02:45 $
 
 =head1 SYNOPSIS
 
