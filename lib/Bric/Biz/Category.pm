--- conflicted
+++ resolved
@@ -7,27 +7,15 @@
 
 =head1 VERSION
 
-<<<<<<< HEAD
-$Revision: 1.49 $
-
-=cut
-
-our $VERSION = (qw$Revision: 1.49 $ )[-1];
+$Revision: 1.50 $
+
+=cut
+
+our $VERSION = (qw$Revision: 1.50 $ )[-1];
 
 =head1 DATE
 
-$Date: 2003-08-11 09:33:33 $
-=======
-$Revision: 1.44.4.4 $
-
-=cut
-
-our $VERSION = (qw$Revision: 1.44.4.4 $ )[-1];
-
-=head1 DATE
-
-$Date: 2003-08-11 21:36:21 $
->>>>>>> 3aa6cbc0
+$Date: 2003-08-12 19:04:43 $
 
 =head1 SYNOPSIS
 
