package Bric::Biz::Category;
###############################################################################

=head1 NAME

Bric::Biz::Category - A module to group assets into categories.

=head1 VERSION

<<<<<<< HEAD
$Revision: 1.34 $

=cut

our $VERSION = (qw$Revision: 1.34 $ )[-1];

=head1 DATE

$Date: 2002-11-09 01:43:45 $
=======
$Revision: 1.24.2.4 $

=cut

our $VERSION = (qw$Revision: 1.24.2.4 $ )[-1];

=head1 DATE

$Date: 2002-11-13 22:29:12 $
>>>>>>> 75399bba

=head1 SYNOPSIS

 # Return a new category object.
 my $cat = new Bric::Biz::Category($init);

 my $cat = lookup Bric::Biz::Category({'id' => $cat_id});

 my $cat = list Bric::Biz::Category($crit);

 $cat->get_name;
 $cat->get_description;

 # Return a list of keywords associated with this category.
 @keys   = $cat->keywords();
 # Return a list of child categories of this category.
 @cats   = $cat->get_children();
 # Return the parent of this category.
 $parent = $cat->get_parent();

 # Attribute methods.
 $val = $element->set_attr($name, $value);
 $val = $element->get_attr($name);
 $val = $element->set_meta($name, $field, $value);
 $val = $element->get_meta($name, $field);

 # Ad string methods
 $txt = $element->get_ad_string;
 $element->set_ad_string($value);
 $txt = $element->get_ad_string2;
 $element->set_ad_string2($value);

 # Add/Delete child categories for this category.
 $cat->add_child([$cat || $cat_id]);
 $cat->del_child([$cat || $cat_id]);

 # Add/Delete keywords associated with this category.
 $cat->add_keyword([$kw_id]);
 $cat->del_keyword([$kw_id]);

 # Save information for this category to the database.
 $cat->save;

=head1 DESCRIPTION

Allows assets to be grouped into categories. In addition to assets a category
can contain other categories, allowing a hierarchical layout of categories and
assets.

=cut

#==============================================================================#
# Dependencies                         #
#======================================#

#--------------------------------------#
# Standard Dependencies
use strict;

#--------------------------------------#
# Programatic Dependencies
use Bric::Util::Grp::CategorySet;
use Bric::Util::Attribute::Category;
use Bric::Util::Trans::FS;
use Bric::Util::Fault::Exception::GEN;
use Bric::Util::Fault::Exception::DP;
use Bric::Util::DBI qw(:standard col_aref);
use Bric::Util::Grp::Asset;

#==============================================================================#
# Inheritance                          #
#======================================#

use base qw(Bric);

#=============================================================================#
# Function Prototypes                  #
#======================================#



#==============================================================================#
# Constants                            #
#======================================#

use constant TABLE   => 'category';
use constant MTABLE  => Bric::Util::Grp::Parts::Member::TABLE;
use constant CMTABLE => TABLE . '_' . MTABLE;

use constant SELCOLS    => qw(a.directory a.asset_grp_id  a.active a.uri
                              a.parent_id a.name a.description c.grp__id);
use constant COLS    => qw(directory asset_grp_id  active uri parent_id name
                           description);
use constant FIELDS  => qw(directory asset_grp_id _active uri parent_id name
                           description);
use constant ORD     => qw(name description uri directory ad_string ad_string2);

use constant ROOT_CATEGORY_ID   => 0;
use constant INSTANCE_GROUP_ID => 26;
use constant GROUP_PACKAGE => 'Bric::Util::Grp::CategorySet';

#==============================================================================#
# Fields                               #
#======================================#

#--------------------------------------#
# Public Class Fields
our $METH;

#--------------------------------------#
# Private Class Fields
my $gen = 'Bric::Util::Fault::Exception::GEN';
my $dp = 'Bric::Util::Fault::Exception::DP';

#--------------------------------------#
# Instance Fields

# This method of Bricolage will call 'use fields' for you and set some permissions.
BEGIN {
    Bric::register_fields({
                         # Public Fields
                         'id'              => Bric::FIELD_READ,
                         'directory'       => Bric::FIELD_RDWR,
                         'asset_grp_id'    => Bric::FIELD_READ,
                         'uri'             => Bric::FIELD_READ,
                         'parent_id'       => Bric::FIELD_RDWR,
                         'name'            => Bric::FIELD_RDWR,
                         'description'     => Bric::FIELD_RDWR,
                         'grp_ids'         => Bric::FIELD_READ,

                         # Private Fields
                         '_attr_obj'         => Bric::FIELD_NONE,
                         '_attr'             => Bric::FIELD_NONE,
                         '_meta'             => Bric::FIELD_NONE,
                         '_save_children'    => Bric::FIELD_NONE,
                         '_update_uri'       => Bric::FIELD_RDWR,
                        });
}

#==============================================================================#

=head1 INTERFACE

=head2 Constructors

=over 4

=cut

#--------------------------------------#
# Constructors
#------------------------------------------------------------------------------#

=item $obj = new Bric::Biz::Category($init);

Create a new object of type Bric::Biz::Category

Keys for $init are:

=over 4

=item *

name

The name for this category.

=item *

description

A description of this category

=item *

directory

The directory name this category should be associated with.

=back

B<Throws:>

NONE

B<Side Effects:>

NONE

B<Notes:>

NONE

=cut

sub new {
    my ($pkg, $init) = @_;
    $init->{_active} = 1;
    $pkg->SUPER::new($init);
}

#------------------------------------------------------------------------------#

=item @objs = Bric::Biz::Category->lookup({ id => $cat_id });

=item @objs = Bric::Biz::Category->lookup({ uri => $uri });

Return an object given an ID or URI, both of which are unique across URIs.

B<Throws:>

=over 4

=item *

Too many category objects found.

=back

B<Side Effects:>

NONE

B<Notes:>

NONE

=cut

sub lookup {
    my ($pkg, $init) = @_;
    my $ret;
    my $cat_id = $init->{id};
    if (defined $cat_id) {
        $ret = _select_category('a.id = ?', [$cat_id]);
    } elsif (my $uri = $init->{uri}) {
        $ret = _select_category('a.uri = ?', [$uri]);
    } else {
        $dp->new({ msg => "Only 'id' or 'uri' parameter allowed to new" });
    }

    # Check the data.
    return unless $ret->[0];
    die $dp->new({ msg => "Too many category objects found" })
      if @$ret > 1;

    # Construct the object.
    my $self = bless {}, ref $pkg || $pkg;

    # Set the columns selected as well as the passed ID.
    $self->_set(['id', FIELDS, 'grp_ids'], $ret->[0]);

    my $id = $self->get_id;
    my $a_obj = Bric::Util::Attribute::Category->new({'object_id' => $id,
                                                    'subsys'    => $id});
    $self->_set(['_attr_obj'], [$a_obj]);

    return $self;
}

#------------------------------------------------------------------------------#

=item @objs = list Bric::Biz::Category($crit);

Return a list of category objects based on certain criteria

Criteria keys:

=over 4

=item name

=item directory

=item uri

=item active

=item description

=item parent_id

=back

B<Throws:>

"Method not implemented"

B<Side Effects:>

NONE

B<Notes:>

This is the default list constructor which should be overrided in all derived
classes even if it just calls 'die'.

=cut

<<<<<<< HEAD
sub list {
    my $class = shift;
    my ($param) = @_;
    my ($ret, @objs);
    my (@num, @txt);

    $param->{'active'} = exists $param->{'active'} ? $param->{'active'} :  1;
    # If 'all' is passed as the value of active, don't select based on active.
    delete $param->{'active'} if $param->{'active'} eq 'all';

    foreach (keys %$param) {
        if ($_ eq 'directory' or $_ eq 'name' or 
            $_ eq 'uri' or $_ eq 'description') { push @txt, $_ }
        else { push @num, $_ }
    }

    my $where = join(' AND ', (map { "a.$_ = ?" }             @num),
                              (map { "LOWER(a.$_) LIKE ?" } @txt));

    $ret = _select_category($where, [@$param{@num,@txt}]);

    foreach my $d (@$ret) {
        # Instantiate object
        my $self = bless {}, $class;

        # Set the columns selected as well as the passed ID.
        $self->_set(['id', FIELDS, 'grp_ids'], $d);

        my $id = $self->get_id;
        my $a_obj = Bric::Util::Attribute::Category->new({'object_id' => $id,
                                                        'subsys'    => $id});
        $self->_set(['_attr_obj'], [$a_obj]);

        push @objs, $self;
    }

    return wantarray ? @objs : \@objs;
}
=======
sub list { _do_list(@_) }
>>>>>>> 75399bba

#--------------------------------------#

=head2 Destructors

=cut

#------------------------------------------------------------------------------#

=item $cat->DESTROY()

Deletes the object.

B<Throws:>

NONE

B<Side Effects:>

NONE

B<Notes:>

This method should be here even if its empty so that we don't waste time making 
Bricolage's autoload method try to find it.

=cut

sub DESTROY {
    # This method should be here even if its empty so that we don't waste time
    # making Bricolage's autoload method try to find it.
}

#--------------------------------------#

=head2 Public Class Methods

=over

=item my $meths = Bric::Util::Grp->my_meths

=item my (@meths || $meths_aref) = Bric::Util::Grp->my_meths(TRUE)

Returns an anonymous hash of instrospection data for this object. If called with
a true argument, it will return an ordered list or anonymous array of
intrspection data. The format for each introspection item introspection is as
follows:

Each hash key is the name of a property or attribute of the object. The value
for a hash key is another anonymous hash containing the following keys:

=over 4

=item *

name - The name of the property or attribute. Is the same as the hash key when
an anonymous hash is returned.

=item *

disp - The display name of the property or attribute.

=item *

get_meth - A reference to the method that will retrieve the value of the
property or attribute.

=item *

get_args - An anonymous array of arguments to pass to a call to get_meth in
order to retrieve the value of the property or attribute.

=item *

set_meth - A reference to the method that will set the value of the
property or attribute.

=item *

set_args - An anonymous array of arguments to pass to a call to set_meth in
order to set the value of the property or attribute.

=item *

type - The type of value the property or attribute contains. There are only
three types:

=over 4

=item short

=item date

=item blob

=back

=item *

len - If the value is a 'short' value, this hash key contains the length of the
field.

=item *

search - The property is searchable via the list() and list_ids() methods.

=item *

req - The property or attribute is required.

=item *

props - An anonymous hash of properties used to display the property or attribute.
Possible keys include:

=over 4

=item *

type - The display field type. Possible values are

=item text

=item textarea

=item password

=item hidden

=item radio

=item checkbox

=item select

=back

=item *

length - The Length, in letters, to display a text or password field.

=item *

maxlength - The maximum length of the property or value - usually defined by the
SQL DDL.

=item *

rows - The number of rows to format in a textarea field.

=item

cols - The number of columns to format in a textarea field.

=item *

vals - An anonymous hash of key/value pairs reprsenting the values and display
names to use in a select list.

=back

B<Throws:> NONE.

B<Side Effects:> NONE.

B<Notes:> NONE.

=cut

sub my_meths {
    my ($pkg, $ord) = @_;

    # Return 'em if we got em.
    return !$ord ? $METH : wantarray ? @{$METH}{&ORD} : [@{$METH}{&ORD}]
      if $METH;

    # We don't got 'em. So get 'em!
    $METH = {
              name        => {
                              name     => 'name',
                              get_meth => sub { shift->get_name(@_) },
                              get_args => [],
                              set_meth => sub { shift->set_name(@_) },
                              set_args => [],
                              disp     => 'Name',
                              type     => 'short',
                              len      => 64,
                              req      => 1,
                              props    => { type       => 'text',
                                            length     => 32,
                                            maxlength  => 64
                                          }
                             },
              description => {
                              get_meth => sub { shift->get_description(@_) },
                              get_args => [],
                              set_meth => sub { shift->set_description(@_) },
                              set_args => [],
                              name     => 'description',
                              disp     => 'Description',
                              len      => 256,
                              type     => 'short',
                              props    => { type => 'textarea',
                                            cols => 40,
                                            rows => 4
                                          }
                             },
              directory        => {
                              name     => 'directory',
                              get_meth => sub { shift->get_directory(@_) },
                              get_args => [],
                              set_meth => sub { shift->set_directory(@_) },
                              set_args => [],
                              disp     => 'Directory',
                              type     => 'short',
                              len      => 128,
                              req      => 1,
                              props    => { type       => 'text',
                                            length     => 32,
                                            maxlength  => 128
                                          }
                             },
              uri         => {
                              name     => 'uri',
                              get_meth => sub { shift->get_uri(@_) },
                              get_args => [],
                              disp => 'URI',
                              type     => 'short',
                              len      => 256,
                              search   => 1,
                              props    => { type       => 'text',
                                            length     => 32,
                                            maxlength  => 128
                                          }
                             },
              ad_string   => {
                              name     => 'ad_string',
                              get_meth => sub { shift->get_ad_string(@_) },
                              get_args => [],
                              set_meth => sub { shift->set_ad_string(@_) },
                              set_args => [],
                              disp     => 'Ad String',
                              type     => 'short',
                              len      => 1024,
                              props    => { type       => 'text',
                                            length     => 32,
                                            maxlength  => 1024
                                          }
                             },
              ad_string2  => {
                              name     => 'ad_string2',
                              get_meth => sub { shift->get_ad_string2(@_) },
                              get_args => [],
                              set_meth => sub { shift->set_ad_string2(@_) },
                              set_args => [],
                              disp     => 'Ad String 2',
                              type     => 'short',
                              len      => 1024,
                              props    => { type       => 'text',
                                            length     => 32,
                                            maxlength  => 1024
                                          }
                             },
             };
    return !$ord ? $METH : wantarray ? @{$METH}{&ORD} : [@{$METH}{&ORD}];
}

##############################################################################

=item my (@person_ids || $person_ids_aref) = Bric::Biz::Person->list_ids($params)

Returns a list or anonymous array of Bric::Biz::Category object IDs based on the
search criteria passed via an anonymous hash. The supported lookup keys are the
same as those for C<list()>.

B<Throws:> NONE.

B<Side Effects:> NONE.

B<Notes:> NONE.

=cut

sub list_ids { _do_list(@_[0, 1], 1) }

=back

=head2 Public Instance Methods

=over

=item @objs = $cat->ancestry();

Return all the parent category of this category

B<Throws:>

NONE

B<Side Effects:>

NONE

B<Notes:>

NONE

=cut

sub ancestry {
    my $self = shift;
    my @objs;
    my $cur = $self;
    
    unshift @objs, $cur;

    while ($cur = $cur->get_parent) {
        unshift @objs, $cur;
    }

    return wantarray ? @objs : \@objs;
}

#------------------------------------------------------------------------------#

=item my $path = $cat->ancestry_path();

An alias for get_uri().

B<Throws:>

NONE

B<Side Effects:>

NONE

B<Notes:>

NONE

=cut

=item my $uri = $cat->get_uri();

Returns the list of ancestors for this category formatted into a URI.

B<Throws:>

NONE

B<Side Effects:>

NONE

B<Notes:>

NONE

=cut

sub ancestry_path { shift->get_uri }

#------------------------------------------------------------------------------#

=item my $path = $cat->ancestry_dir();

Returns the list of ancestors for this category formatted into a localized
directory structure.

B<Throws:>

NONE

B<Side Effects:>

NONE

B<Notes:>

NONE

=cut

sub ancestry_dir {
    Bric::Util::Trans::FS->cat_dir('', map { $_->get_directory }
                                   shift->ancestry(@_));
}


=item C<my $dir = $cat->set_directory($dir);>

Sets this category's directory.

B<Throws:>

NONE

B<Side Effects:>

Sets the I<_update_uri> flag, which means that when the category's information
is saved to the database, the URI field needs to be updated for itself and all
its children.

B<Notes:>

NONE

=cut

sub set_directory {
    my ($self, $dir) = @_;
    my $id = $self->_get('id');
    die $dp->new({ msg => "Cannot change the directory of the root category" })
      if defined $id and $id == ROOT_CATEGORY_ID;
    $self->_set(['directory', '_update_uri'], [$dir, 1]);
}


=item C<my $dir = $cat->set_parent_id($parent_id);>

Sets this category's parent ID, making it a child of that category.

B<Throws:>

NONE

B<Side Effects:>

Sets the I<_update_uri> flag, which means that when the category's information
is saved to the database, the URI field needs to be updated for itself and all
its children.

B<Notes:>

NONE

=cut

sub set_parent_id {
    my ($self, $pid) = @_;
    my $id = $self->_get('id');
    if (defined $id) {
        die $dp->new({ msg => "Cannot change the parent of the root category" })
          if $id == ROOT_CATEGORY_ID;
        die $dp->new({ msg => "Categories cannot be their own parent" })
          if $id == $pid;
    }
    $self->_set(['parent_id', '_update_uri'], [$pid, 1]);
}


#------------------------------------------------------------------------------#


=item $val = $element->set_ad_string($value);

=item $self = $element->get_ad_string;

=item $val = $element->set_ad_string2($value);

=item $self = $element->get_ad_string2;

Get/Set ad strings on this category.

B<Throws:>

NONE

B<Side Effects:>

NONE

B<Notes:>

NONE

=cut

sub set_ad_string {
    my ($self, $value) = @_;
    return $self->set_attr(':ad:string', $value);
}

sub get_ad_string {
    my $self = shift;
    return $self->get_attr(':ad:string');

#    if (defined $name) {
#       return $self->get_attr(':ad:'.$name);
#    } else {
#       my $attrs = $self->get_attr;
#       my @names = grep(substr($_, 0, 4) eq ':ad:', keys %$attrs);
#       return {map { substr($_, 4) => $attrs->{$_} } @names};
#    }
}

sub set_ad_string2 {
    my ($self, $value) = @_;
    return $self->set_attr(':ad:string2', $value);
}

sub get_ad_string2 {
    my $self = shift;
    return $self->get_attr(':ad:string2');
}


### these functions are automatic

=item $name = $cat->get_name;

Return the name of this category.

B<Throws:>

NONE

B<Side Effects:>

NONE

B<Notes:>

NONE

=item $self = $cat->set_name($name);

Sets the name of this category.

B<Throws:>

NONE

B<Side Effects:>

NONE

B<Notes:>

NONE

=item $name = $cat->get_description;

Returns the description of this category.

B<Throws:>

NONE

B<Side Effects:>

NONE

B<Notes:>

NONE

=item $self = $cat->set_description($desc);

Sets the description of this category.

B<Throws:>

NONE

B<Side Effects:>

NONE

B<Notes:>

NONE

=cut

#------------------------------------------------------------------------------#

=item $val = $element->set_attr($name, $value);

=item $val = $element->get_attr($name);

Get/Set attributes on this category.

B<Throws:>

NONE

B<Side Effects:>

NONE

B<Notes:>

NONE

=cut

sub set_attr { 
    my $self = shift;
    my ($name, $val) = @_;
    my ($attr, $attr_obj) = $self->_get('_attr', '_attr_obj');
    
    if ($attr_obj) {
        $attr_obj->set_attr({'name'     => $name,
                             'sql_type' => 'short',
                             'value'    => $val});
    } else {
        $attr->{$name} = $val;
        
        $self->_set(['_attr'], [$attr]);
    }

    return $val;
}

sub get_attr { 
    my $self = shift;
    my ($name) = @_;
    my $attr = $self->_get('_attr_obj');
    my $id = $self->get_id;

    return unless defined $id;

    unless ($attr) {
        $attr = Bric::Util::Attribute::Category->new({'object_id' => $id,
                                                    'subsys'    => $id});
        $self->_set(['_attr_obj'], [$attr]);
    }

    if (defined $name) {
        return $attr->get_attr({'name' => $name});
    } else {
        return $attr->get_attr_hash;
    }
}


#------------------------------------------------------------------------------#

=item $val = $element->set_meta($name, $field, $value);

=item $val = $element->get_meta($name, $field);

Get/Set attribute metadata on this category.

B<Throws:>

NONE

B<Side Effects:>

NONE

B<Notes:>

NONE

=cut

sub set_meta { 
    my $self = shift;
    my ($name, $field, $val) = @_;
    my ($meta, $attr_obj) = $self->_get('_meta', '_attr_obj');

    if ($attr_obj) {
        $attr_obj->add_meta({'name'  => $name,
                             'field' => $field,
                             'value' => $val});
    } else {
        push @{$meta->{$name}}, [$field, $val];
        
        $self->_set(['_meta'], [$meta]);
    }

    return $val;
}

sub get_meta { 
    my $self = shift;
    my ($name, $field) = @_;
    my $attr = $self->_get('_attr_obj');
    my $id = $self->get_id;

    return unless $id;

    unless ($attr) {
        $attr = Bric::Util::Attribute::Category->new({'object_id' => $id,
                                                    'subsys'    => $id});
        $self->_set(['_attr_obj'], [$attr]);
    }

    return $attr->get_meta({'name'  => $name,
                            'field' => $field});
}

#------------------------------------------------------------------------------#

=item @keys = $cat->keywords();

Returns a list of keywords associated with this category.

B<Throws:> NONE

B<Side Effects:> NONE

B<Notes:> NONE

=cut

sub keywords {
    my $self = shift;
    return Bric::Biz::Keyword->list({ object => $self });
}

#------------------------------------------------------------------------------#

=item C<my @cats = $cat->get_children;>

Returns the children of this category.

B<Throws:>

NONE

B<Side Effects:>

NONE

B<Notes:>

NONE

=cut

sub get_children {
    my $self = shift;
    my $id = $self->_get('id');
    return unless defined $id && $id != ROOT_CATEGORY_ID;
    return Bric::Biz::Category->list({parent_id => $id});
}

*children = \&get_children;

#------------------------------------------------------------------------------#

=item C<my $parent = $cat->get_parent;>

Returns the parent of this category or undef if it is a top level category.

B<Throws:>

NONE

B<Side Effects:>

NONE

B<Notes:>

NONE

=cut

sub get_parent {
    my $self = shift;
    my $id   = $self->get_id;
    my $pid  = $self->get_parent_id;
    return if
      defined $id and $id == ROOT_CATEGORY_ID or
      not defined $pid;
    return Bric::Biz::Category->lookup({id => $pid});
}

*parent = \&get_parent;  # alias that we will get rid of soon

#------------------------------------------------------------------------------#

=item $success = $cat->add_child([$cat || $cat_id]);

Addes a category as a child of this category.

B<Throws:>

NONE

B<Side Effects:>

NONE

B<Notes:>

NONE

=cut

sub add_child {
    my ($self, $cat) = @_;
    my $pid = $self->get_id;
    $_->set_parent_id($pid) for @$cat;
}

#------------------------------------------------------------------------------#

=item $success = $cat->add_keyword([$kw || $kw_id]);

Associates a keyword with this category.

B<Throws:>

No keyword object found for id '$k'

B<Side Effects:> NONE

B<Notes:> NONE

=cut

sub add_keyword {
    my ($self, $keywords) = @_;
    my $keyword;

    foreach my $k (@$keywords) {
        # find object for id
        if (ref $k) {
            $keyword = $k;
        } else {
            $keyword = Bric::Biz::Keyword->lookup({id => $k});
            die $gen->new({ msg => "No keyword object found for id '$k'" })
              unless defined $keyword;
        }

        # associate keyword with this category
        $keyword->associate($self);
    }
}

#------------------------------------------------------------------------------#

=item $success = $cat->del_keyword([$kw || $kw_id]);

Removes keyword associations from this category.

B<Throws:>

No keyword object found for id '$k'

B<Side Effects:> NONE

B<Notes:> NONE

=cut

sub del_keyword {
    my ($self, $keywords) = @_;

    my $keyword;    
    foreach my $k (@$keywords) {
        # find object for id
        if (ref $k) {
            $keyword = $k;
        } else {
            $keyword = Bric::Biz::Keyword->lookup({id => $k});
            die Bric::Util::Fault::Exception::GEN->new(
                 { msg => "No keyword object found for id '$k'" } )
              unless defined $keyword;
        }
        
        # dissociate keyword with this category.
        $keyword->dissociate($self);
    }
    
    return $self;
}

#------------------------------------------------------------------------------#

=item $att = $att->is_active;

=item $att = $att->activate;

=item $att = $att->deactivate;

Get/Set the active flag.

B<Throws:>

NONE

B<Side Effects:>

NONE

B<Notes:>

NONE

=cut

sub is_active {
    my $self = shift;

    return $self->_get('_active') ? $self : undef;
}

sub activate {
    my $self = shift;
    my ($param) = @_;
    my $recurse = $param->{'recurse'};
    
    $self->_set(['_active'], [1]);
    
    # Recursively activate children if the recurse flag is set.
    if ($recurse) {
        my @cat = $self->get_children;
        foreach (@cat) {
            $_->activate($param);
        }
        
        $self->_set(['_save_children'], [\@cat]);
    }

    $self->_set__dirty(1);

    return $self;
}

sub deactivate {
    my $self = shift;
    my ($param) = @_;
    my $recurse = $param->{'recurse'};

    # Do not allow deactivation of the root category.
    my $id = $self->get_id;
    return if !defined $id || $id == ROOT_CATEGORY_ID;

    $self->_set(['_active'], [0]);

    # Recursively activate children if the recurse flag is set.
    if ($recurse) {
        my @cat = $self->get_children;
        foreach (@cat) {
            $_->deactivate($param);
        }
        
        $self->_set(['_save_children'], [\@cat]);
    }

    $self->_set__dirty(1);
    
    return $self;
}

#------------------------------------------------------------------------------#

=item $success = $cat->save

Save this category

B<Throws:>

NONE

B<Side Effects:>

NONE

B<Notes:>

NONE

=cut

sub save {
    my $self = shift;
    my $id = $self->get_id;

    my $dir = $self->_get(qw(directory));

    unless (defined $dir && $dir ne '' ||
            (defined $id && $id == ROOT_CATEGORY_ID)) {
        # Set a default directory name.
        my $dir = lc $self->get_name;
        $dir =~ y/[a-z]//cd if $dir;
        $self->set_directory($dir);
    }

    # Save our category information
    if (defined $id) {
        $self->_update_category();
    } else {
        $self->_insert_category();
    }

    # Recursively save children if the _save_children flag is set.
    if ($self->_get('_save_children')) {
        foreach (@{$self->_get('_save_children')}) {
            $_->save;
        }
        $self->_set(['_save_children'], [undef]);
    }

    $self->_save_attr;
    return $self;
}

#==============================================================================#

=head2 Private Methods

=cut

#--------------------------------------#

=head2 Private Class Methods

NONE

=cut


# Add methods here that do not require an object be instantiated, and should not
# be called outside this module (e.g. utility functions for class methods).
# Use same POD comment style as above for 'new'.

#--------------------------------------#

=head2 Private Instance Methods

NONE

=cut

sub _do_list {
    my $class = shift;
    my ($param, $ids) = @_;
    my ($ret, @objs);
    my (@num, @txt);

    $param->{'active'} = exists $param->{'active'} ? $param->{'active'} :  1;
    # If 'all' is passed as the value of active, don't select based on active.
    delete $param->{'active'} if $param->{'active'} eq 'all';

    foreach (keys %$param) {
        if ($_ eq 'directory' or $_ eq 'name' or 
            $_ eq 'uri' or $_ eq 'description') { push @txt, $_ }
        else { push @num, $_ }
    }

    my $where = join(' AND ', (map { "$_=?" }             @num),
                              (map { "LOWER($_) LIKE ?" } @txt));

    $ret = _select_category($where, [@$param{@num,@txt}], $ids);
    return wantarray ? @$ret : $ret if $ids;

    foreach my $d (@$ret) {
        # Instantiate object
        my $self = bless {}, $class;

        # Set the columns selected as well as the passed ID.
        $self->_set(['id', FIELDS], $d);

        my $id = $self->get_id;
        my $a_obj = Bric::Util::Attribute::Category->new({'object_id' => $id,
                                                        'subsys'    => $id});
        $self->_set(['_attr_obj'], [$a_obj]);

        push @objs, $self;
    }

    return wantarray ? @objs : \@objs;
}


sub _save_attr {
    my $self = shift;
    my ($attr, $meta, $a_obj) = $self->_get('_attr', '_meta', '_attr_obj');
    my $id = $self->get_id;

    unless ($a_obj) {
        $a_obj = Bric::Util::Attribute::Category->new({'object_id' => $id,
                                                     'subsys'    => $id});
        $self->_set(['_attr_obj'], [$a_obj]);

        while (my ($k,$v) = each %$attr) {
            $a_obj->set_attr({'name'     => $k,
                              'sql_type' => 'short',
                              'value'    => $v});
        }

        while (my ($k,$m) = each %$meta) {
            foreach (@$m) {
                my ($f, $v) = @$_;

                $a_obj->add_meta({'name'  => $k,
                                  'field' => $f,
                                  'value' => $v});
            }
        }

    }

    $a_obj->save;
}

sub _load_grp {
    my $self = shift;
    my ($gtype, $id_field, $obj_field) = @_;
    my ($id, $obj) = $self->_get($id_field, $obj_field);
    
    $gtype = "Bric::Util::Grp::$gtype";

    # Return if we don't even have an ID
    # return unless $id;
    
    if ($id) {
        # There are no items for this category in the group
        $obj = $gtype->lookup({'id' => $id});
    } else {
        $obj = $gtype->new({'name' => 'Group for Category'});
    }
    
    # HACK: This should throw an error object.
    unless ($obj) {
        my $err_msg = 'Failed to instantiate group';
        die Bric::Util::Fault::Exception::DP->new({'msg' => $err_msg});
    }

    $self->_set([$obj_field],[$obj]);

    return $obj;
}

sub _select_category {
<<<<<<< HEAD
    my ($where, $bind) = @_;
    my (@ret, @d, $d_tmp);

    # The left join in here is allows us to return all of the group IDs with
    # the categories in a single query
    my $columns = join ',', 'a.id', SELCOLS;  # list of columns to return
    my $table = TABLE;      # main table to select from
    my $mtable = MTABLE;    # grp member table from which we get grp__id
    my $cmtable = CMTABLE;  # relational table to get member table row
    $where = $where ? "AND $where" : '';
    my $sql = qq{
        SELECT $columns
        FROM   $table a, $cmtable b, $mtable c
        WHERE  a.id = b.object_id AND b.member__id = c.id
               $where
        ORDER  BY uri
    };
=======
    my ($where, $bind, $ids) = @_;
    my (@ret, @d);

    my $sql = 'SELECT '. ($ids ? 'id' : join(',', 'id', COLS)). ' FROM ' . TABLE;
    $sql .= " WHERE $where" if $where;
    $sql .= " ORDER BY uri";
>>>>>>> 75399bba

    my $sth = prepare_c($sql);

    # Just return the IDs, if they're what's wanted.
    return col_aref($sth, @$bind) if $ids;

    execute($sth, @$bind);
    bind_columns($sth, \@d[0..(scalar SELCOLS)]);
    # Since there are now duplicate values in the result set for every column
    # in category we have to be careful to avoid duplicate objects. This is a
    # good stage to catch it. We'll test the ID of each row to see if it
    # matches the previous. This works because we are ordering by URI, which
    # is unique, and has a 1 to 1 relationship with id.
    while (fetch($sth)) {
        if ($d_tmp && $d[0] == $d_tmp->[0]) {
            # we have a matching ID. Just tack the last entry onto the
            # arrayref in the tmp array
            push @{ $d_tmp->[$#d] }, $d[$#d];
        } else {
            # This is the first row with this ID. Save the old tmp_array if
            # there is one.
            push @ret, $d_tmp if $d_tmp;
            # now load the current row into the tmp aray and convert the last
            # entry into an arrayref
            $d_tmp = [@d];
            $d_tmp->[$#d] = [$d[$#d]];
        }
    }
    # There will always be something left in the tmp array if any records have
    # been fetched.
    push @ret, $d_tmp if $d_tmp;
    finish($sth);
    return \@ret;
}

sub _update_category {
    my $self = shift;
    my ($id) = $self->_get(qw(id));

    my $sql = 'UPDATE '.TABLE.
              " SET ".join(',', map {"$_=?"} COLS)." WHERE id=?";

    my $sth = prepare_c($sql);
    my $new_uri;

    if ($self->_get('_update_uri') and $id != ROOT_CATEGORY_ID) {
        $self->_set(['_update_uri'], [0]);
        $new_uri = Bric::Util::Trans::FS->cat_uri
          ( $self->get_parent->get_uri,
            $self->_get('directory')
          );
        $self->_set(['uri'], [$new_uri]);
    }

    execute($sth, $self->_get(FIELDS), $self->get_id);

    if ($new_uri) {
        # Change the URI in the asset group description.
        my $agid = $self->_get('asset_grp_id');
        my $ag = Bric::Util::Grp::Asset->lookup({ id => $agid });
        $ag->set_description($new_uri);
        $ag->save;

        # Update the subcategory URIs.
        for my $subcat ($self->get_children) {
            $subcat->set_directory($subcat->_get('directory'));
            $subcat->_update_category;
        }
    }
}

sub _insert_category {
    my $self = shift;

    # Prepare the insert statement.
    my $nextval = next_key(TABLE);
    my $sql = 'INSERT INTO '.TABLE." (id,".join(',',COLS).") ".
              "VALUES ($nextval,".join(',', ('?') x COLS).')';

    my $sth = prepare_c($sql);

    # Set the URI.
    my $uri = Bric::Util::Trans::FS->cat_uri( $self->get_parent->get_uri,
                                              $self->_get('directory') );

    $self->_set(['uri'], [$uri]);

    # Set up a group. This isn't used anywhere or for anything other than
    # to have a way to get a group ID from a category to track assets. The
    # assets will pretend they're in the group, even though they're really not.
    # See Bric::Biz::Asset->get_grp_ids to see it at work.
    my $ag_obj = Bric::Util::Grp::Asset->new
      ({ name => 'Category Assets',
         description => $uri });
    $ag_obj->save;
    $self->_set(['asset_grp_id'], [$ag_obj->get_id]);

    # Insert the new category.
    execute($sth, $self->_get(FIELDS));

    # Set the ID of this object.
    $self->_set(['id'],[last_key(TABLE)]);

    # Add the category to the 'All Categories' group and return.
    $self->register_instance(INSTANCE_GROUP_ID, GROUP_PACKAGE);
    return $self;
}

1;
__END__

=back

=head1 NOTES

This class is implimented on the backend using the group structure.  The class
Bric::Util::Grp::Category handles all the database interactions.

=head1 AUTHOR

"Garth Webb" <garth@perijove.com>
Bricolage Engineering

=head1 SEE ALSO

L<perl>, L<Bric::Util::Grp::Category>, L<Bric>, L<Bric::Biz::Keyword>, L<Bric::Biz::Asset>

=cut<|MERGE_RESOLUTION|>--- conflicted
+++ resolved
@@ -7,27 +7,15 @@
 
 =head1 VERSION
 
-<<<<<<< HEAD
-$Revision: 1.34 $
-
-=cut
-
-our $VERSION = (qw$Revision: 1.34 $ )[-1];
+$Revision: 1.35 $
+
+=cut
+
+our $VERSION = (qw$Revision: 1.35 $ )[-1];
 
 =head1 DATE
 
-$Date: 2002-11-09 01:43:45 $
-=======
-$Revision: 1.24.2.4 $
-
-=cut
-
-our $VERSION = (qw$Revision: 1.24.2.4 $ )[-1];
-
-=head1 DATE
-
-$Date: 2002-11-13 22:29:12 $
->>>>>>> 75399bba
+$Date: 2002-11-13 22:58:52 $
 
 =head1 SYNOPSIS
 
@@ -327,48 +315,7 @@
 
 =cut
 
-<<<<<<< HEAD
-sub list {
-    my $class = shift;
-    my ($param) = @_;
-    my ($ret, @objs);
-    my (@num, @txt);
-
-    $param->{'active'} = exists $param->{'active'} ? $param->{'active'} :  1;
-    # If 'all' is passed as the value of active, don't select based on active.
-    delete $param->{'active'} if $param->{'active'} eq 'all';
-
-    foreach (keys %$param) {
-        if ($_ eq 'directory' or $_ eq 'name' or 
-            $_ eq 'uri' or $_ eq 'description') { push @txt, $_ }
-        else { push @num, $_ }
-    }
-
-    my $where = join(' AND ', (map { "a.$_ = ?" }             @num),
-                              (map { "LOWER(a.$_) LIKE ?" } @txt));
-
-    $ret = _select_category($where, [@$param{@num,@txt}]);
-
-    foreach my $d (@$ret) {
-        # Instantiate object
-        my $self = bless {}, $class;
-
-        # Set the columns selected as well as the passed ID.
-        $self->_set(['id', FIELDS, 'grp_ids'], $d);
-
-        my $id = $self->get_id;
-        my $a_obj = Bric::Util::Attribute::Category->new({'object_id' => $id,
-                                                        'subsys'    => $id});
-        $self->_set(['_attr_obj'], [$a_obj]);
-
-        push @objs, $self;
-    }
-
-    return wantarray ? @objs : \@objs;
-}
-=======
 sub list { _do_list(@_) }
->>>>>>> 75399bba
 
 #--------------------------------------#
 
@@ -1418,8 +1365,8 @@
         else { push @num, $_ }
     }
 
-    my $where = join(' AND ', (map { "$_=?" }             @num),
-                              (map { "LOWER($_) LIKE ?" } @txt));
+    my $where = join(' AND ', (map { "a.$_ = ?" }             @num),
+                              (map { "LOWER(a.$_) LIKE ?" } @txt));
 
     $ret = _select_category($where, [@$param{@num,@txt}], $ids);
     return wantarray ? @$ret : $ret if $ids;
@@ -1429,7 +1376,7 @@
         my $self = bless {}, $class;
 
         # Set the columns selected as well as the passed ID.
-        $self->_set(['id', FIELDS], $d);
+        $self->_set(['id', FIELDS, 'grp_ids'], $d);
 
         my $id = $self->get_id;
         my $a_obj = Bric::Util::Attribute::Category->new({'object_id' => $id,
@@ -1503,13 +1450,12 @@
 }
 
 sub _select_category {
-<<<<<<< HEAD
-    my ($where, $bind) = @_;
+    my ($where, $bind, $ids) = @_;
     my (@ret, @d, $d_tmp);
 
     # The left join in here is allows us to return all of the group IDs with
     # the categories in a single query
-    my $columns = join ',', 'a.id', SELCOLS;  # list of columns to return
+    my $columns = $ids ? ' DISTINCT a.id' : join ',', 'a.id', SELCOLS;  # list of columns to return
     my $table = TABLE;      # main table to select from
     my $mtable = MTABLE;    # grp member table from which we get grp__id
     my $cmtable = CMTABLE;  # relational table to get member table row
@@ -1519,16 +1465,9 @@
         FROM   $table a, $cmtable b, $mtable c
         WHERE  a.id = b.object_id AND b.member__id = c.id
                $where
-        ORDER  BY uri
     };
-=======
-    my ($where, $bind, $ids) = @_;
-    my (@ret, @d);
-
-    my $sql = 'SELECT '. ($ids ? 'id' : join(',', 'id', COLS)). ' FROM ' . TABLE;
-    $sql .= " WHERE $where" if $where;
-    $sql .= " ORDER BY uri";
->>>>>>> 75399bba
+
+    $sql .= "        ORDER  BY uri\n" unless $ids;
 
     my $sth = prepare_c($sql);
 
