--- conflicted
+++ resolved
@@ -7,27 +7,15 @@
 
 =head1 VERSION
 
-<<<<<<< HEAD
-$Revision: 1.46 $
-
-=cut
-
-our $VERSION = (qw$Revision: 1.46 $ )[-1];
+$Revision: 1.47 $
+
+=cut
+
+our $VERSION = (qw$Revision: 1.47 $ )[-1];
 
 =head1 DATE
 
-$Date: 2003-03-12 19:27:30 $
-=======
-$Revision: 1.44.4.1 $
-
-=cut
-
-our $VERSION = (qw$Revision: 1.44.4.1 $ )[-1];
-
-=head1 DATE
-
-$Date: 2003-03-20 17:14:29 $
->>>>>>> 9d140649
+$Date: 2003-03-23 06:57:00 $
 
 =head1 SYNOPSIS
 
