--- conflicted
+++ resolved
@@ -7,27 +7,15 @@
 
 =head1 VERSION
 
-<<<<<<< HEAD
-$Revision: 1.3 $
-
-=cut
-
-our $VERSION = (qw$Revision: 1.3 $ )[-1];
+$Revision: 1.4 $
+
+=cut
+
+our $VERSION = (qw$Revision: 1.4 $ )[-1];
 
 =head1 DATE
 
-$Date: 2003-06-13 16:49:15 $
-=======
-$Revision: 1.2.4.2 $
-
-=cut
-
-our $VERSION = (qw$Revision: 1.2.4.2 $ )[-1];
-
-=head1 DATE
-
-$Date: 2003-06-13 17:26:04 $
->>>>>>> fd951b75
+$Date: 2003-06-13 18:01:23 $
 
 =head1 SYNOPSIS
 
