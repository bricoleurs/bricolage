--- conflicted
+++ resolved
@@ -7,27 +7,15 @@
 
 =head1 VERSION
 
-<<<<<<< HEAD
-$Revision: 1.5 $
-
-=cut
-
-our $VERSION = (qw$Revision: 1.5 $ )[-1];
+$Revision: 1.6 $
+
+=cut
+
+our $VERSION = (qw$Revision: 1.6 $ )[-1];
 
 =head1 DATE
 
-$Date: 2003-07-28 00:05:13 $
-=======
-$Revision: 1.2.4.5 $
-
-=cut
-
-our $VERSION = (qw$Revision: 1.2.4.5 $ )[-1];
-
-=head1 DATE
-
-$Date: 2003-08-14 22:04:06 $
->>>>>>> e450218f
+$Date: 2003-08-14 23:24:11 $
 
 =head1 SYNOPSIS
 
