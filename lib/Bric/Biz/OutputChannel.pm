--- conflicted
+++ resolved
@@ -7,27 +7,15 @@
 
 =head1 VERSION
 
-<<<<<<< HEAD
-$Revision: 1.29 $
-
-=cut
-
-our $VERSION = (qw$Revision: 1.29 $ )[-1];
+$Revision: 1.30 $
+
+=cut
+
+our $VERSION = (qw$Revision: 1.30 $ )[-1];
 
 =head1 DATE
 
-$Date: 2003-08-12 19:04:43 $
-=======
-$Revision: 1.24.4.4 $
-
-=cut
-
-our $VERSION = (qw$Revision: 1.24.4.4 $ )[-1];
-
-=head1 DATE
-
-$Date: 2003-08-14 22:04:06 $
->>>>>>> e450218f
+$Date: 2003-08-14 23:24:10 $
 
 =head1 SYNOPSIS
 
