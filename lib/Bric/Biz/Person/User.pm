--- conflicted
+++ resolved
@@ -8,30 +8,18 @@
 
 =head1 VERSION
 
-<<<<<<< HEAD
-$Revision: 1.23 $
-=======
-$Revision: 1.20.4.3 $
->>>>>>> e450218f
+$Revision: 1.24 $
 
 =cut
 
 # Grab the Version Number.
-<<<<<<< HEAD
-our $VERSION = (qw$Revision: 1.23 $ )[-1];
-=======
-our $VERSION = (qw$Revision: 1.20.4.3 $ )[-1];
->>>>>>> e450218f
+our $VERSION = (qw$Revision: 1.24 $ )[-1];
 
 =pod
 
 =head1 DATE
 
-<<<<<<< HEAD
-$Date: 2003-08-12 19:04:44 $
-=======
-$Date: 2003-08-14 22:04:06 $
->>>>>>> e450218f
+$Date: 2003-08-14 23:24:11 $
 
 =head1 SYNOPSIS
 
