package Bric::Biz::Contact;

=head1 NAME

Bric::Biz::Contact - Interface to Contacts

=head1 VERSION

<<<<<<< HEAD
$Revision: 1.12 $
=======
$Revision: 1.11.2.2 $
>>>>>>> e450218f

=cut

# Grab the Version Number.
<<<<<<< HEAD
our $VERSION = (qw$Revision: 1.12 $ )[-1];

=head1 DATE

$Date: 2003-08-11 09:33:33 $
=======
our $VERSION = (qw$Revision: 1.11.2.2 $ )[-1];

=head1 DATE

$Date: 2003-08-14 22:04:06 $
>>>>>>> e450218f

=head1 SYNOPSIS

  use Bric::Biz::Contact

  # Constructors.
  my $c = Bric::Biz::Contact->new($init);
  my $c = Bric::Biz::Contact->lookup({ id => $id });
  my @c = Bric::Biz::Contact->list($params);

  # Class Methods.
  my @cids = Bric::Biz::Contact->list_ids($params);
  my $methods = Bric::Biz::Contact->my_meths;

  # Contact Type managment.
  my @types = Bric::Biz::Contact->list_types;
  my $types_href = Bric::Biz::Contact->href_types;
  my @types = Bric::Biz::Contact->list_alertable_types;
  my $types_href = Bric::Biz::Contact->href_alertable_types;
  my $type_ids_href = Bric::Biz::Contact->href_alertable_type_ids;
  my $bool = Bric::Biz::Contact->edit_type($type, $description);
  my $bool = Bric::Biz::Contact->deactivate_type($type);

  # Instance Methods.
  my $id = $c->get_id;
  my $type = $c->get_type;
  $c = $c->set_type($type);
  my $desc = $c->get_description;
  my $value = $c->get_value;
  $c = $c->set_value($value);

  $c = $c->activate;
  $c = $c->deactivate;
  $c = $c->is_active;

  $c = $c->save;

=head1 DESCRIPTION

This class manages contacts. Currently, contacts are only associated with
Bric::Biz::Person objects, but they could conceivabley be associated with other
objects, e.g., Bric::Biz::Org.

A contact is a method (other than snail mail) to contact a person. Default
contact types include "Primary Email," "Secondary Email," "Office Phone,"
"Mobile Phone," "AOL Instant Messenger," etc. These types can be modifed and new
contact types can be added via this class' class methods. Each individual
Bric::Biz::Contact object has an associated type, the types' description, and
a value. Each is also associated with another object, so they will often be
accessed from that object (see Bric::Biz::Person for an example).

=cut

################################################################################
# Dependencies
################################################################################
# Standard Dependencies
use strict;

################################################################################
# Programmatic Dependences
use Bric::Util::DBI qw(:all);
use Bric::Util::Fault qw(throw_dp);

################################################################################
# Inheritance
################################################################################
use base qw(Bric);

################################################################################
# Function and Closure Prototypes
################################################################################
my ($get_em, $get_types);

################################################################################
# Constants
################################################################################
use constant DEBUG => 0;

################################################################################
# Fields
################################################################################
# Public Class Fields
my @val_cols = qw(id value active);
my @val_props = qw(id value _active);
my @type_cols = qw(c.type c.description);
my @type_props = qw(type description);
my @cols = (qw(v.id v.value v.active), @type_cols);
my @props = (@val_props, @type_props);
my $meths;
my @ord = qw(type description value);

################################################################################
# Private Class Fields
# Identifies databse columns and object keys.

################################################################################

################################################################################
# Instance Fields
BEGIN {
    Bric::register_fields({
                         # Public Fields
                         id =>  Bric::FIELD_READ,
                         type => Bric::FIELD_RDWR,
                         description => Bric::FIELD_READ,
                         alertable => Bric::FIELD_READ,
                         value => Bric::FIELD_RDWR,

                         # Private Fields
                         _active => Bric::FIELD_NONE,
                         _retyped => Bric::FIELD_NONE
                        });
}

################################################################################
# Class Methods
################################################################################

=head1 INTERFACE

=head2 Constructors

=over 4

=item my $c = Bric::Biz::Contact->new()

=item my $c = Bric::Biz::Contact->new($init)

Instantiates a Bric::Biz::Contact object. An anonymous hash of initial values may be
passed. The supported initial value keys are:

=over 4

=item *

type

=item *

value

=back

The active property will be set to true by default. Call $c->save() to save the
new object.

B<Throws:>

=over 4

=item *

Incorrect number of args to Bric::_set().

=item *

Bric::set() - Problems setting fields.

=back

B<Side Effects:> NONE.

B<Notes:> NONE.

=cut

sub new {
    my ($pkg, $init) = @_;
    my $self = bless {}, ref $pkg || $pkg;
    $init->{_active} = 1;
    $self->SUPER::new($init);
}

################################################################################

=item my $c = Bric::Biz::Contact->lookup({ id => $id })

Looks up and instantiates a new Bric::Biz::Contact object based on the
Bric::Biz::Contact object ID passed. If $id is not found in the database, lookup()
returns undef.

B<Throws:>

=over

=item *

Too many Bric::Biz::Contact objects found.

=item *

Unable to prepare SQL statement.

=item *

Unable to connect to database.

=item *

Unable to select column into arrayref.

=item *

Unable to execute SQL statement.

=item *

Unable to bind to columns to statement handle.

=item *

Unable to fetch row from statement handle.

=back

B<Side Effects:> If $id is found, populates the new Bric::Biz::Contact object with
data from the database before returning it.

B<Notes:> NONE.

=cut

sub lookup {
    my $pkg = shift;
    my $contact = $pkg->cache_lookup(@_);
    return $contact if $contact;

    $contact = $get_em->($pkg, @_);
    # We want @$contact to have only one value.
    throw_dp(error => 'Too many Bric::Biz::Contact objects found.') if @$contact > 1;
    return @$contact ? $contact->[0] : undef;
}

################################################################################

=item my (@contacts || $contact_aref) = Bric::Biz::Contact->list($params)

Returns a list or anonymous array of Bric::Biz::Contact objects based on the search
parameters passed via an anonymous hash. The supported lookup keys are:

=over 4

=item *

type

=item *

value

=item *

description

=back

B<Throws:>

=over 4

=item *

Unable to prepare SQL statement.

=item *

Unable to connect to database.

=item *

Unable to select column into arrayref.

=item *

Unable to execute SQL statement.

=item *

Unable to bind to columns to statement handle.

=item *

Unable to fetch row from statement handle.

=back

B<Side Effects:> Populates each Bric::Biz::Contact object with data from the
database before returning them all.

B<Notes:> NONE.

=cut

sub list {  wantarray ? @{ &$get_em(@_) } : &$get_em(@_) }

################################################################################

=item my $contacts_href = Bric::Biz::Contact->href($params)

Works the same as list(), with the same arguments, except it returns a hash or
hashref of Bric::Biz::Contact objects, where the keys are the contact IDs, and the
values are the contact objects.

B<Throws:>

=over 4

=item *

Unable to prepare SQL statement.

=item *

Unable to connect to database.

=item *

Unable to select column into arrayref.

=item *

Unable to execute SQL statement.

=item *

Unable to bind to columns to statement handle.

=item *

Unable to fetch row from statement handle.

=back

B<Side Effects:> Populates each Bric::Biz::Contact object with data from the
database before returning them all.

B<Notes:> NONE.

=cut

sub href {  &$get_em(@_, 0, 1) }

=back

=head2 Destructors

=over 4

=item $p->DESTROY

Dummy method to prevent wasting time trying to AUTOLOAD DESTROY.

B<Throws:> NONE.

B<Side Effects:> NONE.

B<Notes:> NONE.

=back

=cut

sub DESTROY {}

################################################################################

=head2 Public Class Methods

=over 4

=item my (@c_ids || $c_ids_aref) = Bric::Biz::Contact->list_ids($params)

Returns a list or anonymous array of Bric::Biz::Contact object IDs based on the
search parameters passed via an anonymous hash. The supported lookup keys are
the same as those for list().

B<Throws:>

=over 4

=item *

Unable to prepare SQL statement.

=item *

Unable to connect to database.

=item *

Unable to select column into arrayref.

=item *

Unable to execute SQL statement.

=item *

Unable to bind to columns to statement handle.

=item *

Unable to fetch row from statement handle.

=back

B<Side Effects:> NONE.

B<Notes:> NONE.

=cut

sub list_ids { wantarray ? @{ &$get_em(@_, 1) } : &$get_em(@_, 1) }

################################################################################

=item $meths = Bric::Biz::Conatact->my_meths

=item (@meths || $meths_aref) = Bric::Biz::Contact->my_meths(TRUE)

=item my (@meths || $meths_aref) = Bric::Biz:::Contact->my_meths(0, TRUE)

Returns an anonymous hash of introspection data for this object. If called
with a true argument, it will return an ordered list or anonymous array of
introspection data. If a second true argument is passed instead of a first,
then a list or anonymous array of introspection data will be returned for
properties that uniquely identify an object (excluding C<id>, which is
assumed).

Each hash key is the name of a property or attribute of the object. The value
for a hash key is another anonymous hash containing the following keys:

=over 4

=item name

The name of the property or attribute. Is the same as the hash key when an
anonymous hash is returned.

=item disp

The display name of the property or attribute.

=item get_meth

A reference to the method that will retrieve the value of the property or
attribute.

=item get_args

An anonymous array of arguments to pass to a call to get_meth in order to
retrieve the value of the property or attribute.

=item set_meth

A reference to the method that will set the value of the property or
attribute.

=item set_args

An anonymous array of arguments to pass to a call to set_meth in order to set
the value of the property or attribute.

=item type

The type of value the property or attribute contains. There are only three
types:

=over 4

=item short

=item date

=item blob

=back

=item len

If the value is a 'short' value, this hash key contains the length of the
field.

=item search

The property is searchable via the list() and list_ids() methods.

=item req

The property or attribute is required.

=item props

An anonymous hash of properties used to display the property or
attribute. Possible keys include:

=over 4

=item type

The display field type. Possible values are

=over 4

=item text

=item textarea

=item password

=item hidden

=item radio

=item checkbox

=item select

=back

=item length

The Length, in letters, to display a text or password field.

=item maxlength

The maximum length of the property or value - usually defined by the SQL DDL.

=back

=item rows

The number of rows to format in a textarea field.

=item cols

The number of columns to format in a textarea field.

=item vals

An anonymous hash of key/value pairs reprsenting the values and display names
to use in a select list.

=back

B<Throws:> NONE.

B<Side Effects:> NONE.

B<Notes:> NONE.

=cut

sub my_meths {
    my ($pkg, $ord, $ident) = @_;
    return if $ident;

    # Return 'em if we got em.
    return !$ord ? $meths : wantarray ? @{$meths}{@ord} : [@{$meths}{@ord}]
      if $meths;

    # We don't got 'em. So get 'em!
    my $types = list_types();
    $meths = {
              type        => {
                              name     => 'type',
                              get_meth => sub { shift->get_type(@_) },
                              get_args => [],
                              set_meth => sub { shift->set_type(@_) },
                              set_args => [],
                              disp     => 'Type',
                              type     => 'short',
                              len      => 32,
                              req      => 0,
                              search   => 1,
                              props    => {   type => 'select',
                                              vals => $types
                                          }
                             },
              description => {
                              name     => 'description',
                              get_meth => sub { shift->get_description(@_) },
                              get_args => [],
                              set_meth => sub { shift->set_description(@_) },
                              set_args => [],
                              disp     => 'Description',
                              search   => 1,
                              len      => 64,
                              req      => 0,
                              type     => 'short',
                              props    => {   type => 'textarea',
                                              rows => 4,
                                              cols => 40
                                          }
                             },
              value      => {
                             name     => 'value',
                             get_meth => sub { shift->get_value(@_) },
                             get_args => [],
                             set_meth => sub { shift->set_value(@_) },
                             set_args => [],
                             disp     => 'Value',
                             search   => 1,
                             len      => 64,
                             req      => 0,
                             type     => 'short',
                             props    => {   type      => 'text',
                                             length    => 32,
                                             maxlength => 256
                                         }
                            }
             };
    return !$ord ? $meths : wantarray ? @{$meths}{@ord} : [@{$meths}{@ord}];
}

################################################################################

=item my (@types || $type_aref) = Bric::Biz::Contact->list_types

Returns a list or anonymous array of all the possible types of contacts. Use
these types to set the type of a contact via $c->set_type().

B<Throws:>

=over 4

=item *

Unable to prepare SQL statement.

=item *

Unable to connect to database.

=item *

Unable to execute SQL statement.

=item *

Unable to bind to columns to statement handle.

=item *

Unable to fetch row from statement handle.

=back

B<Side Effects:> NONE.

B<Notes:> NONE.

=cut

sub list_types { &$get_types() }

################################################################################

=item my $type_href = Bric::Biz::Contact->href_types

Returns a hash list or anonymous hash of all the possible types of contacts. The
hash keys are the type names, and the hash values are the descriptions.

B<Throws:>

=over 4

=item *

Unable to prepare SQL statement.

=item *

Unable to connect to database.

=item *

Unable to execute SQL statement.

=item *

Unable to bind to columns to statement handle.

=item *

Unable to fetch row from statement handle.

=back

B<Side Effects:> NONE.

B<Notes:> NONE.

=cut

sub href_types { &$get_types(1) }

################################################################################

=item my (@types || $type_aref) = Bric::Biz::Contact->list_alertable_types

Returns a list or anonymous array of contact types that are alertable, that is,
contacts of these types may be used for sending alerts.

B<Throws:>

=over 4

=item *

Unable to prepare SQL statement.

=item *

Unable to connect to database.

=item *

Unable to execute SQL statement.

=item *

Unable to bind to columns to statement handle.

=item *

Unable to fetch row from statement handle.

=back

B<Side Effects:> NONE.

B<Notes:> NONE.

=cut

sub list_alertable_types { &$get_types(undef, 1) }

################################################################################

=item my $types_aref = Bric::Biz::Contact->href_alertable_types

Returns a hash list or anonymous hash of contact types that are alertable, that
is, contacts of these types may be used for sending alerts. The hash keys are
the type names and the values are their descriptions.

B<Throws:>

=over 4

=item *

Unable to prepare SQL statement.

=item *

Unable to connect to database.

=item *

Unable to execute SQL statement.

=item *

Unable to bind to columns to statement handle.

=item *

Unable to fetch row from statement handle.

=back

B<Side Effects:> NONE.

B<Notes:> NONE.

=cut

sub href_alertable_types { &$get_types(1, 1) }

################################################################################

=item my $types_aref = Bric::Biz::Contact->href_alertable_type_ids

Returns a hash list or anonymous hash of contact types that are alertable, that
is, contacts of these types may be used for sending alerts. The hash keys are
they type names and the values are theiry IDs. Used by Bric::Util::Alert.

B<Throws:>

=over 4

=item *

Unable to prepare SQL statement.

=item *

Unable to connect to database.

=item *

Unable to execute SQL statement.

=item *

Unable to bind to columns to statement handle.

=item *

Unable to fetch row from statement handle.

=back

B<Side Effects:> NONE.

B<Notes:> NONE.

=cut

sub href_alertable_type_ids { &$get_types(1, 1, 1) }

################################################################################

=item my $success = Bric::Biz::Contact->edit_type($type, $description)

Adds or alters a contact type. If the type exists, it's description will be
updated and it will be activated. If it does not exist, it will be created.

B<Throws:>

=over 4

=item *

Unable to prepare SQL statement.

=item *

Unable to connect to database.

=item *

Unable to execute SQL statement.

=back

B<Side Effects:> NONE.

B<Notes:> NONE.

=cut

sub edit_type {
    my ($pkg, $type, $desc) = @_;
    my $upd = prepare_c(qq{
        UPDATE contact
        SET    description = ?,
               active = ?
        WHERE  type = ?
    }, undef);
    return 1 if execute($upd, $desc, 1, $type) > 0;

    my $ins = prepare_c(qq{
        INSERT INTO contact (id, type, description, active, alertable)
        VALUES (${\next_key('contact')}, ?, ?, ?, 0)
    }, undef);
    execute($ins, $type, $desc, 1);
}

################################################################################

=item my $success = Bric::Biz::Contact->deactivate_type($type)

Deletes a type. All contacts of this type will be automatically deactivated. To
reactivate a type, use edit_type(); all existing contacts of that type will then
be available again.

B<Throws:>

=over 4

=item *

Unable to prepare SQL statement.

=item *

Unable to connect to database.

=item *

Unable to execute SQL statement.

=back

B<Side Effects:> NONE.

B<Notes:> NONE.

=cut

sub deactivate_type {
    my ($pkg, $type) = @_;
    my $upd = prepare_c(qq{
        UPDATE contact
        SET    active = ?
        WHERE  type = ?
    }, undef);
    execute($upd, 0, $type);
    return 1;
}

################################################################################

=back

=head2 Public Instance Methods

=over 4

=item my $id = $c->get_id

Returns the ID of the Bric::Biz::Contact object.

B<Throws:>

=over 4

=item *

Bad AUTOLOAD method format.

=item *

Cannot AUTOLOAD private methods.

=item *

Access denied: READ access for field 'id' required.

=item *

No AUTOLOAD method.

=back

B<Side Effects:> NONE.

B<Notes:> If the Bric::Biz::Contact object has been instantiated via the new()
constructor and has not yet been C<save>d, the object will not yet have an ID,
so this method call will return undef.

=item my $type = $c->get_type

Returns the type of the Bric::Biz::Contact object.

B<Throws:>

=over 4

=item *

Bad AUTOLOAD method format.

=item *

Cannot AUTOLOAD private methods.

=item *

Access denied: READ access for field 'type' required.

=item *

No AUTOLOAD method.

=back

B<Side Effects:> NONE.

B<Notes:> NONE.

=item $self = $c->set_type($type)

Sets the type type of the contact. The type type must be a valid type as
returned by get_types().

B<Throws:>

=over 4

=item *

Incorrect number of args to Bric::_set().

=item *

Bric::set() - Problems setting fields.

=back

B<Side Effects:> NONE.

B<Notes:> NONE.

=cut

sub set_type {
    my $self = shift;
    $self->_set([qw(_retyped description type)],
                [$self->_get('type'), undef, shift]);
}

=item my $description = $c->get_description

Returns the description of the Bric::Biz::Contact object. If the contact has not
been looked up from the database or if it's type has changed, description
will be undef.

B<Throws:>

=over 4

=item *

Bad AUTOLOAD method format.

=item *

Cannot AUTOLOAD private methods.

=item *

Access denied: READ access for field 'description' required.

=item *

No AUTOLOAD method.

=back

B<Side Effects:> NONE.

B<Notes:> NONE.

=item my $value =  $c->get_value

Returns the value of the Bric::Biz::Contact object.

B<Throws:>

=over 4

=item *

Bad AUTOLOAD method format.

=item *

Cannot AUTOLOAD private methods.

=item *

Access denied: READ access for field 'value' required.

=item *

No AUTOLOAD method.

=back

B<Side Effects:> NONE.

B<Notes:> NONE.

=item $self = $c->set_value($value)

Sets the value of the Bric::Biz::Contact object. Returns $self on success and undef
on failure.

B<Throws:>

=over 4

=item *

Bad AUTOLOAD method format.

=item *

Cannot AUTOLOAD private methods.

=item *

Access denied: WRITE access for field 'value' required.

=item *

No AUTOLOAD method.

=back

B<Side Effects:> NONE.

B<Notes:> NONE.

=item $self = $c->activate

Activates the Bric::Biz::Contact object. Call $p->save to make the change
persistent. Bric::Biz::Contact objects instantiated by new() are active by default.

B<Throws:>

=over 4

=item *

Incorrect number of args to Bric::_set().

=item *

Bric::set() - Problems setting fields.

=back

B<Side Effects:> NONE.

B<Notes:> NONE.

=cut

sub activate {
    my $self = shift;
    $self->_set({_active => 1 });
}

=item $self = $c->deactivate

Deactivates (deletes) the Bric::Biz::Contact object. Call $p->save to make the
change persistent.

B<Throws:>

=over 4

=item *

Incorrect number of args to Bric::_set().

=item *

Bric::set() - Problems setting fields.

=back

B<Side Effects:> NONE.

B<Notes:> NONE.

=cut

sub deactivate {
    my $self = shift;
    $self->_set({_active => 0 });
}

=item $self = $c->is_active

Returns $self if the Bric::Biz::Contact object is active, and undef if it is not.

B<Throws:>

=over 4

=item *

Bric::_get() - Problems retrieving fields.

=back

B<Side Effects:> NONE.

B<Notes:> NONE.

=cut

sub is_active {
    my $self = shift;
    $self->_get('_active') ? $self : undef;
}

################################################################################

=item $self = $p->save

Saves any changes to the Bric::Biz::Contact object, including changes to associated
contacts (Bric::Biz::Attribute::Contact::Contact objects) and attributes
(Bric::Biz::Attribute::Contact objects). Returns $self on success and undef on
failure.

B<Throws:>

=over 4

=item *

Bric::_get() - Problems retrieving fields.

=item *

Unable to connect to database.

=item *

Unable to prepare SQL statement.

=item *

Unable to execute SQL statement.

=item *

Unable to select row.

=item *

Incorrect number of args to _set.

=item *

Bric::_set() - Problems setting fields.

=back

B<Side Effects:> Cleans out internal cache of Bric::Biz::Attr::Contact::Contact and
Bric::Biz::Attribute::Contact objects to reflect what is in the database.

B<Notes:> NONE.

=cut

sub save {
    my $self = shift;
    return unless $self->_get__dirty;
    my ($id, $retyped) = $self->_get(qw(id _retyped));

    if ($id) {
        # It's an existing contact. Update it.
        if ($retyped) {
            # The type has been changed. Requires a more sophisticated update.
            my $upd = prepare_c(qq{
                UPDATE contact_value
                SET    value = ?, contact__id = (
                           SELECT id
                           FROM   contact
                           WHERE  type = ?
                       ), active = ?
                WHERE  id = ?
            }, undef);
            execute($upd, $self->_get(qw(value type _active)), $id);
            $self->_set(['_retyped'], [undef]);
        } else {
            local $" = ' = ?, '; # Simple way to create placeholders with an array.
            my $upd = prepare_c(qq{
                UPDATE contact_value
                SET    @val_cols = ?
                WHERE  id = ?
            }, undef);
            execute($upd, $self->_get(@val_props), $id);
        }
    } else {
        # It's a new contact. Insert it.
        local $" = ', ';
        my $ins = prepare_c(qq{
            INSERT INTO contact_value (id, value, active, contact__id)
            VALUES (${ \next_key('contact_value') }, ?, ?, (
                SELECT id
                FROM   contact
                WHERE  type = ?)
            )
        }, undef);
        # Don't try to set ID - it will fail!
        execute($ins, $self->_get(qw(value _active type)));
        # Now grab the ID.
        $self->_set({id => last_key('contact_value')});
    }
    $self->SUPER::save;
    return $self;
}

################################################################################

=back

=head1 PRIVATE

=head2 Private Class Methods

NONE.

=head2 Private Instance Methods

NONE.

=head2 Private Functions

=over 4

=item my $contacts_aref = &$get_em( $pkg, $search_href )

=item my $contacts_ids_aref = &$get_em( $pkg, $search_href, 1 )

Function used by lookup() and list() to return a list of Bric::Biz::Contact objects
or, if called with an optional third argument, returns a listof Bric::Biz::Contact
object IDs (used by list_ids()).

B<Throws:>

=over 4

=item *

Unable to prepare SQL statement.

=item *

Unable to connect to database.

=item *

Unable to select column into arrayref.

=item *

Unable to execute SQL statement.

=item *

Unable to bind to columns to statement handle.

=item *

Unable to fetch row from statement handle.

=back

B<Side Effects:> NONE.

B<Notes:> NONE.

=cut

$get_em = sub {
    my ($pkg, $params, $ids, $href) = @_;
    my (@wheres, @params);
    while (my ($k, $v) = each %$params) {
        if ($k eq 'id') {
            push @wheres, "v.$k = ?";
            push @params, $v;
        } elsif ($k eq 'value') {
            push @wheres, "LOWER(v.$k) LIKE ?";
            push @params, lc $v;
        } elsif ($k eq 'person_id') {
            push @wheres, "v.id in (SELECT contact_value__id from "
              . "person__contact_value where person__id = ?)";
            push @params, $v;
        } else {
            push @wheres, "LOWER(c.$k) LIKE ?";
            push @params, lc $v;
        }
    }

    my $where = defined $params->{id} ? '' : ' AND v.active = 1';
    local $" = ' AND ';
    $where .= " AND @wheres" if @wheres;

    local $" = ', ';
    my @qry_cols = $ids ? ('v.id') : @cols;
    my $sel = prepare_ca(qq{
        SELECT @qry_cols
        FROM   contact c, contact_value v
        WHERE  c.id = v.contact__id
               $where
        ORDER BY c.id
    }, undef);

    # Just return the IDs, if they're what's wanted.
    return col_aref($sel, @params) if $ids;

    execute($sel, @params);
    my (@d, @contacts, %contacts);
    bind_columns($sel, \@d[0..$#cols]);
    $pkg = ref $pkg || $pkg;
    while (fetch($sel)) {
        my $self = bless {}, $pkg;
        $self->SUPER::new;
        $self->_set(\@props, \@d);
        $self->_set__dirty; # Disables dirty flag.
        $href ? $contacts{$d[0]} = $self->cache_me :
          push @contacts, $self->cache_me;
    }
    return $href ? \%contacts : \@contacts;
};

################################################################################

=item my (@types || $types_aref) = &$get_types()

=item my (%types || $types_href) = &$get_types(1)

=item my (@alertable_types || $alertable_types_aref) = &$get_types(undef, 1)

=item my (%alertable_types || $alertable_types_href) = &$get_types(1, 1)

=item my (%alertable_type_ids || $alertable_type_ids_href) = &$get_types(1, 1, 1)

Function used by list_types(), href_types(), list_alertable_types(),
href_alertable_types(), and href_alertable_type_ids() to return an anonymous
array or anonymous hash of contact types.

The arguments are as follows:

=over

=item *

If no arguments are passed, a simple list of contact type names is returned.

=item *

The first arugment requires that a hash list or anonymous hash be returned,
where the hash keys are the contact type names and the values are the contact
type descriptions.

=item *

The second argument specifies that the values returned by the the method reflect
only those contact types that are alertable.

=item *

The third argument specifies that the hash values returned by the inclusion of
the second argument be the contact type IDs, rather than their descriptions.

=back

B<Throws:>

=over 4

=item *

Unable to prepare SQL statement.

=item *

Unable to connect to database.

=item *

Unable to execute SQL statement.

=item *

Unable to bind to columns to statement handle.

=item *

Unable to fetch row from statement handle.

=back

B<Side Effects:> NONE.

B<Notes:> NONE.

=cut

$get_types = sub {
    my ($href, $alert, $ids) = @_;
    my @qry_cols = $href ? ('c.id', @type_cols) : ('c.type');
    my $where = $alert ? 'AND alertable = 1' : '';

    local $" = ', ';
    my $sel = prepare_ca(qq{
        SELECT @qry_cols
        FROM   contact c
        WHERE  active = 1 $where
        ORDER BY c.id
    }, undef);

    # Just return a list of types unless an href is wanted.
    return wantarray ? @{ col_aref($sel) } : col_aref($sel) unless $href;

    # Create the href and then return it.
    execute($sel);
    my ($type, $desc, $id, %types);
    bind_columns($sel, \($id, $type, $desc));
    if ($ids) {
        while (fetch($sel)) { $types{$type} = $id }
    } else {
        while (fetch($sel)) { $types{$type} = $desc }
    }
    return wantarray ? %types : \%types;
};

1;
__END__

=back

=head1 NOTES

NONE.

=head1 AUTHOR

David Wheeler <david@wheeler.net>

=head1 SEE ALSO

L<Bric|Bric>

=cut<|MERGE_RESOLUTION|>--- conflicted
+++ resolved
@@ -6,28 +6,16 @@
 
 =head1 VERSION
 
-<<<<<<< HEAD
-$Revision: 1.12 $
-=======
-$Revision: 1.11.2.2 $
->>>>>>> e450218f
+$Revision: 1.13 $
 
 =cut
 
 # Grab the Version Number.
-<<<<<<< HEAD
-our $VERSION = (qw$Revision: 1.12 $ )[-1];
+our $VERSION = (qw$Revision: 1.13 $ )[-1];
 
 =head1 DATE
 
-$Date: 2003-08-11 09:33:33 $
-=======
-our $VERSION = (qw$Revision: 1.11.2.2 $ )[-1];
-
-=head1 DATE
-
-$Date: 2003-08-14 22:04:06 $
->>>>>>> e450218f
+$Date: 2003-08-14 23:24:10 $
 
 =head1 SYNOPSIS
 
