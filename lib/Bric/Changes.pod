=head1 NAME

Bric::Changes - Bricolage Changes

=head1 DATE

$LastChangedDate$

=head1 DESCRIPTION

This document lists the Changes to Bricolage introduced with each release.

<<<<<<< HEAD
=head1 VERSION 1.11.0 ()

=head2 New Features

=over

=item *

Added pick-a-type dropdown to Job Manager, so you can constrain the jobs
listed to for example only today's job or only failed jobs. [Scott]

=back

=head2 Improvements

=over

=item *

The left nav menu no longer uses an C<< <iframe> >>. Javascript and cookies
are used instead, making the left nav faster. [Scott, Marshall, David]

=back

=head2 Bug Fixes

=over

=item *

Moved the templates in F<comp/widgets/wrappers/sharky/> to 
F<comp/widgets/wrappers/> since "sharky" makes no sense. [Marshall]

=back

=head1 VERSION 1.10.2 ()
=======
=head1 VERSION 1.10.3 (2006-09?)

=head1 VERSION 1.10.2 "Summer" (2006-06-22)
>>>>>>> ac07034d

=head2 Improvements

=over

=item *

Added the C<subelement_id> parameter to the story and media C<list()> methods.
[David]

=item *

Added placeholder for Japanese localization. Expect a translation soon!
[David]

=item *

The "codeselect" field's Perl code can now return an array of array references
or a hash reference, in addition to the previous support for an even-sized
array reference. [David]

=item *

Added a "Republish" checkbox and corresponding "Publish Checked" button to the
Story and Media "Find" pages for stories and media not currently in workflow
and to which the user has PUBLISH permission. Based on a patch from Serge
Sozonoff. [David]

=item *

Added tests for L<Bric::SOAP::Auth|Bric::SOAP::Auth>, although they haven't
yet been integrated into C<make devtest>. [Scott]

=item *

The number of items on a desk can now be displayed next to the desk's name in
the navigation menu, e.g. "Edit (10)". This feature is configurable on a
per-user basis via the new "Show Desk Asset Counts" preference. Based heavily
on a patch from Alex Howarth. [Marshall]

=item *

Updated F<README.MacOSX> with instructions on how to use the built-in version
of Apache instead of compiling everything yourself. Also fixed a broken link
and an outdated warning about L<Apache::SizeLimit|Apache::SizeLimit>.
[Marshall]

=item *

Internationalized the JavaScript messages for the Find/Replace dialog box,
although there are currently no translations. [David]

=item *

Added a close icon to the drag bar of the dialog box. This is useful when the
dialog box is bigger than the browser window and the close button therefore is
off-screen. [David]

=item *

Optimized the C<get_notes()> and C<has_notes()> methods of
L<Bric::Biz::Asset|Bric::Biz::Asset> and therefore of the story, media, and
template classes. [David]

=item *

Aliases are now indicated in Find Stories by an arrow icon just before the
story title. Suggested by Paul Orrock. [David]

=item *

Added C<PUBLISH_RELATED_FAIL_BEHAVIOR> F<bricolage.conf> directive to be used
when C<PUBLISH_RELATED_ASSETS> is enabled. If the automatic publication of a
related story or media document will not be possible then the publish request
will fail. It can be changed to "warn", the previous behaviour, if required.
[Paul Orrock]

=item *

Added the "Remove Frameset" link to the control bar next to the "Repreview"
link in the preview window. [Paul Orrock]

=item *

Deleted all of the outdated and unused F<.use> files from F<sql/Pg>. [David]

=item *

Removed documentation of the C<-t> option of F<bric_pgimport>, which hasn't
actually done anything for a long time, anyway. [David]

=item *

Moved translation-specific JavaScript and CSS files into F<i18n> folders under
their respective folders in F<comp/media/>. [Marshall]

=item *

Slightly tweaked the background color on table rows to make them easier to
read. [Marshall]

=item *

Converted the group permissions editor to XHTML and CSS to fix some rendering
glitches. [Marshall]

=item *

Made word and character counts properly appear read-only, and repositioned the
find/replace and cheat sheet buttons to the top right of the box. [Marshall]

=item *

Object select lists (such as for story element types when creating a new
story) will now display as scrolling lists if there are more than 50 items in
the list, rather than 20 or more items. [David]

=item *

Added a CSS ID to the C<< <body> >> tag in the UI, of the form
"bricolage_C<VHOST_SERVER_NAME>", where C<VHOST_SERVER_NAME> is the value
defined in F<bricolage.conf>.  Use this ID when writing user stylesheets 
to override the look of the Bricolage UI (see SkinningBricolage in the Wiki)
[Marshall]

=back

=head2 Bug Fixes

=over

=item *

Fixed the rarely-used C<DISABLE_NAV_LAYER> F<bricolage.conf> directive.
[Scott]

=item *

Fixed warnings in deprecated methods of
L<Bric::Biz::Element::Container|Bric::Biz::Element::Container> so that they
are no longer fatal. Reported by Nate Perry-Thistle. [David]

=item *

Fixed reverted media that led to the "Too many Bric::Biz::Element::Container
objects found" error. It was supposed to have been fixed in 1.10.1, but that
fix unfortunately only fixed stories. Reported by Tom Kjeldsen. [David]

=item *

Fixed the C<subelement_key_name> parameter to the story and media C<list()>
methods. [David]

=item *

Fixed the "Search by Subelement" feature of story search. Thanks to Nate
Perry-Thistle for the spot. [David]

=item *

Fixed highlighting when sorting by Element on desks (bug 1185). [Brad Harder]

=item *

The "Default Field" select list in Bulk Edit works again. Thanks to Tom
Kjeldsen for uncovering the underlying problem. [David]

=item *

The C<throw_error()> method in L<Bric::Util::Burner|Bric::Util::Burner> works
properly again. Thank to Paul Orrock for the spot and to Scott for revealing
the solution. [David]

=item *

The "Story Type" and "Media Type" options for sorting stories and media,
respectively, on desks and on My Workspace, work again. Reported by Brad
Harder. [David]

=item *

The F<inst/upgrade/1.9.1/xtract_attype2.pl> upgrade script now detects whether
the database has been converted to use boolean columns and casts values moved
from numeric columns accordingly. Reported by Brad Harder. [David]

=item *

Fields that use the "codeselect" widget work again. Reported by Michael
Glaesemann. [David]

=item *

Fixed auto-publishing related media and stories so that relateds of relateds
now correctly pull out all the items to be published, e.g., media related to
story related to published story (bug 1190). [Paul Orrock]

=item *

Updated F<inst/upgrade/1.9.0/no_more_numeric.pl> so that it properly handles
cases where PostgreSQL's dump does not use parentheses for casts. Reported by
George Harrison. [David]

=item *

Aliases no longer show up in the search results of the "New Alias" screen,
since aliases can't be aliased. The "New Alias" screen now also shows the site
a document belongs to if there are multiple sites. [Marshall]

=item *

Fixed the appearance of template diffs. Insertions and deletions now have
color and no longer show underlines and strikethroughs (bug 1171). [Marshall]

=item *

Character counts in Bulk Edit are now properly updated after using
Find/Replace. [Marshall]

=item *

Pulldowns no longer improperly display as 32-items tall in the story/media
profiles (bug 1178, reported by Alex Howarth). [Scott and Marshall]

=item *

Fixed a bug where search results would get "stuck" when pagination is turned
on. Thanks to Nate Perry-Thistle for the spot (bug 1166). [Marshall]

=item *

Fixed a warning from F<bric_republish> when run without a password. Thanks to
John Gillis for the spot (bug 1188). [Marshall]

=item *

Fixed the "Site" dropdown in searches to only require READ permissions
rather than EDIT. Spot and quasi-patch by Chris Sutton. [Marshall]

=item *

New fields now are properly configured with the their C<multiple> attribute
copied from the field type. [Alexey Sheynuk]

=item *

New destinations can now be created via
L<Bric::SOAP::Destination|Bric::SOAP::Destination>. [Christian Niles]

=item *

Fields in an element that are based on field types deleted from the element
type can now still be edited in Bulk Edit. Thanks to Nate Perry-Thistle for
the spot. [David]

=item *

New users can once again be created when using the LDAP authentication engine.
Reported by Christian Niles. [David]

=item *

Using Internet Explorer to create a media document via a the upload field in a
related media element no longer uses a full Windows file system path. Reported
by Tom Kjeldsen. [David]

=item *

Fixed caching issue with reversion of assets to earlier versions. [David]

=item *

The category SOAP interface now allows the C<< <path> >> XML element to not
have a trailing slash, as was the case in Bricolage 1.8 and earlier. [David]

=item *

Aliases are once again identifiable on desks by a different background color
for the title, and now also with an arrow icon that appears just before the
story title. [David]

=item *

A field deleted from the contributor profile no longer continues to appear in
the profile when pressing the "Save and Stay" button. Reported by Marshall.
[David]

=item *

Eliminated an endless loop in prompting for the PostgreSQL user during
installation when the C<INSTALL_VERBOSITY> is set to "QUIET". [Rod Taylor]

=item *

Contributors are no longer sorted by the "Name Format" preference's
representation of the contributors' names in the interface to edit contributor
associations. They are now properly sorted by association order. Reported by
Bret Dawson. [David]

=item *

Documents without cover dates (mainly created via the SOAP interface) will no
longer have broken URIs. Reported by Christian Niles. [David]

=item *

The Help and logo popup buttons works again in Internet Explorer. Reported by
Chris Heiland. [David]

=item *

Autosizing textarea fields now display full size in Internet Explorer when
they have no content, instead of only 1 character wide. Reported by Paul
Orrock. [David]

=item *

The Bulk Edit and template code textarea fields no longer jump around as you
type in IE 6. [David]

=item *

The list of templates deployed is now reported properly after a successful
deploy. [Paul Orrock]

=item *

Searching by URI for related media works again. [David]

=item *

The results when searching for media or stories to relate are no longer tied
to the search for stories and media in general. [David]

=back

=head1 VERSION 1.10.1 (2006-03-20)

=head2 New Features

=over

=item *

Added a guide on how to profile Mason templates. See
F<contrib/template_profiling>. [Scott]

=item *

Added ContribType, Destination, and Preference SOAP modules. [Scott]

=item *

When a page finishes loading, the first text or textarea form field now
automatically gets the focus. [David]

=item *

Added upload and download feature to the template interface, so that templates
can optionally be uploaded or downloaded. Suggested by Chris Sutton. [David]

=back

=head2 Improvements

=over

=item *

When a story is previewed, any related media are distributed to the preview
server only if the C<AUTO_PREVIEW_MEDIA> F<bricolage.conf> directive is
disabled or the media documents need to be previewed. [David]

=item *

Added installation defaults for FreeBSD that will be used when the
C<USE_DEFAULTS> environment variable is set to "freebsd" during installation.
[Rod Taylor]

=item *

Added a C<make devclone> option which does the same as C<make clone> but
removes all of the locally previewed files, the F<data/obj> files, staging and
sandboxes. This means a large saving in download size for cloned production
systems. [Paul Orrock]

=item *

Added C<ALLOW_URIS_WITHOUT_CATEGORIES> F<bricolage.conf> directive to allow
URI formats not to include "%{categories}", which is otherwise rquired. Use
this directive with caution since it is not the recommended behaviour. [Paul
Orrock]

=item *

Added a tooltip to show the underlying Bricolage database ID when hovering
over a UUID in a story profile. This feature complements showing the UUID when
the hovering over the Bricolage ID in a desk view. [Paul Orrock]

=item *

Changed the database columns for the C<name>, C<key_name>, and C<description>
attributes of
L<Bric::Biz::ElementType::Parts::FieldType|Bric::Biz::ElementType::Parts::FieldType>
from C<VARCHAR> to C<TEXT>, since some folks will have field types with names
and key names longer than 32 characters. Reported by Nate Perry-Thistle.
[David]

=item *

Created two new make targets, "install_files" and "install_db", to allow the
files to be installed without doing anything with the database. Useful for
packagers who need to let users manually create the database. [Marshall]

=item *

Updated L<Bric::ElementAdmin|Bric::ElementAdmin> to be conversant in the
merging of element type sets and elements. That is, it now makes sense in the
context of Bricolage 1.10. Reported by Ryan O'Toole. [David]

=item *

The View/Edit link has been restored to stories, media, and templates on desks,
and the title has been returned to its status as a preview link. The URI is no
longer a link. [David]

=item *

Made the "Upload" section of the media profile valid XHTML styled with CSS.
[David]

=back

=head2 Bug Fixes

=over

=item *

Removed call to deleted component F<comp/widgets/qa/qa.mc> from the side
navigation component. This was only an issue when the C<QA_MODE>
F<bricolage.conf> directive was enabled. Reported by Derek Poon. [David]

=item *

Fixed the typo "Distribintion" in the side navigation. Thanks to Christian
Niles for the spot. [David]

=item *

Fixed some errors in and rearranged the SOAP schema in
L<Bric::SOAP|Bric::SOAP>. [Christian Niles]

=item *

Fixed a foreign key constraint on C<media_element.related_story__id> that was
pointing to C<media.id> instead of C<story.id>. Reported by Rod Taylor.
[David]

=item *

Fixed localization errors such as, "Can't use "for Published" as a method name
in bracket group," which appeared in searches and on desks. Thanks to Guido
Bülskämper for the spot! [David]

=item *

The database upgrade script now updates table permissions after executing all
of the scripts for each version to be upgraded, rather than after all of the
upgrade scripts have run, thus allowing later scripts to properly access
tables created by earlier scripts. Reported by Nate Perry-Thistle. [David]

=item *

Fixed some of the 1.8.9 upgrade scripts that run I<after> the 1.9.x upgrade
scripts to that they are properly compatible. [Nate Perry-Thistle, Rod Taylor,
and David]

=item *

L<Bric::Biz::ElementType|Bric::Biz::ElementType> loads again. [Nate
Perry-Thistle]

=item *

The C<MEDIA_UNIQUE_FILENAME> F<bricolage.conf> directive is now fixed so that
the file name creation comes after the ID generation and therefore correctly
saves the renamed file. [Paul Orrock]

=item *

Fixed the UI display in Firefox and IE. Particularly Meta Assets displaying
down the page in IE, stretching out the banner in desks, corrected side menu
position in IE and removed reference to broken images left in from the CSS
reworking. Also fixed textarea which was ignoring cols setting in IE and set
textarea col width for bulk edit to 80 wide, rather than 30 (although it
should expand with the window size in most browsers). [Paul Orrock]

=item *

Fixed the history so that clicking the return button in the UI no longer goes
back to the preview page when the preview page was the last page accessed.
[Paul Orrock]

=item *

The XML generated when exporting element types via SOAP no longer includes
the C<top_level> element twice, thus avoiding mysterious "no sites defined"
errors when attempting to import or update element types from that XML.
Reported by Nate Perry-Thistle. [David]

=item *

Reverting stories and media no longer leads to occasional errors such as,
"Too many Bric::Biz::Element::Container objects found". Reported by Simon
Wilcox. [David]

=item *

Disabled the "sticky" scroll bar in the story profile. It just didn't work
very well. [David]

=item *

The "Allow Multiple" checkbox and "Size" field in the "Add New Field" section
of the element type profile work again. Reported by Rod Taylor and Paul
Orrock. [David]

=item *

Multiple select lists no longer break the story and element profiles, and can
once again have their values properly changed from multiple to single to none.
Spotted by Rod Taylor. [David]

=item *

Desk pagination is now properly styled. [David]

=item *

Assets can once again be properly deleted from desks. [David]

=item *

Silenced status messages when previewing a media document under the
C<AUTO_PREVIEW_MEDIA> F<bricolage.conf> directive. Reported by Rod Taylor.
[David]

=item *

Cancelling the checkout of an media document now deletes any new file that has
been uploaded and, if the C<AUTO_PREVIEW_MEDIA> F<bricolage.conf> directive is
enabled, re-previews the previous version of the media file. [David]

=item *

The autopopulated fields for image element types are now created when a new
image element type is created. This was made possible by moving the selection
of media type (Image, Audio, Video, or Other Media) to the New Element Type
screen, where it is now part of the "Content Type" select list, which also
includes the Story and Subelement options. As a result, one can no longer
change the media type in an existing element type (not that it ever made sense
to do so). Reported by Paul Orrock. [David]

=item *

Fixed the selection of text triggered by the Find dialog box on Mozilla and IE
(although I find IE to be a bit broken in this way). [David]

=item *

Fixed the size of the preview links on desks/My workspace. [David]

=item *

Failed jobs can once again be cancelled. Reported by Rod Taylor. [David]

=item *

Publishing multiple versions of a document before any of the publish jobs for
those versions are executed no longer leads to publishing errors when the
older version is published. Thanks to Rod Taylor for the spot! [David]

=item *

The element trace generated for burn errors (those created by
C<< $burner->throw_error() >>) now use the C<place> attribute of the element
where the error was thrown, rather than the C<object_order>, since C<place>
corresponds to the "Position" select list orderings in the UI, and therefore
makes it much simpler to figure out where the error is. [David]

=item *

Output channels with includes can now be created via the output channel SOAP
interface. [David]

=item *

Fixed the category SOAP interface to support post-1.10 URIs that support paths
ending in a slash. [David]

=item *

Fixed the publication of multiple documents at once from a publish desk so
that documents that are both selected and related to other documents don't get
skipped. [David]

=item *

The "Find Templates" results now display the template URI rather than its file
name, to be consistent with the template profile. Reported by Marshall.
[David]

=back

=head1 VERSION 1.10.0 (2006-01-23)

=head2 Improvements

=over

=item *

Eliminated letter graphics for "Published" and "Deployed" labels in story,
media, and template managers in favor of localizable characters. [David]

=item *

Moved the C<display_pages()> method from subclasses to
L<Bric::Util::Burner|Bric::Util::Burner>. Each subclass must implement a
C<display_element()> method for it to work; this means that it works for all
current burners except the HTML::Template burner, which manages pages
differently. This also fixed pagination issues in the Template Toolkit and PHP
burners. [David]

=item *

Completely updated L<Bric::Templates|Bric::Templates> and
L<Bric::AdvTemplates|Bric::AdvTemplates>, with expanded API documentation and
examples in Mason, Template Toolkit, and PHP. [David]

=item *

Refactored the left navigation code to perform better and be easier to
maintain. It now also sorts the admin menu items in alphabetical order by the
localized name of each. [David]

=item *

Updated the UI to fix Internet Explorer glitches. [Marshall]

=item *

The Element Type profile is now much smarter about displaying site
associations with an element type. If the user has access to only one site and
the element type is associated with no more than one site, then the "Sites"
section won't be displayed, but the primary output channel can be selected via
a radio button among the list of output channels. If the user has access to
more than one site or if the element type is associated with more than one
site, the "Sites" section will be displayed and the primary output channel can
be selected from a select list for each site. [David]

=item *

The Element Type Manager now displays the key name for each element, in
addition to its name, and instead of the its description. [David]

=item *

Added C<RELATED_DOC_POD_TAG> F<bricolage.conf> directive, so that users don't
have to be limited to seeing related stories and related media represented by
C<=related_story_uuid> and C<=related_media_uuid>. Just set it to "uuid",
"uri", "url", or "id" to get a different tag. [David]

=item *

Optimized comparison of new and old attribute values when setting attributes.
Based on an example sent by Curtis "Ovid" Poe. [David]

=item *

Added C<site> parameter for a site name to the list() methods of the story,
media, and template classes. [David]

=item *

Added F<republish_by_uri> contrib script. [David and Mark]

=item *

Field types can now have their widgets changed via the UI as well as via SOAP.
So you can change a "text" widget to "textarea", for example. [David]

=item *

Fixed the options in the "Default Asset Sort" to be more up-to-date. [David]

=item *

Updated the context-sensitive online help avaialable by clicking the
"Help"button at the top of the Bricolage UI. [David]

=back

=cut

##############################################################################

=head1 VERSION 1.9.1 "Peeves" (2005-10-28)

=head2 New Features

=over

=item *

Added support for the C<ANY()> function to pass multiple possible values for a
given parameter to the C<list()>, C<list_ids()>, and, where pertinent,
C<href()> methods in the following classes:

=over

=item L<Bric::Dist::Action|Bric::Dist::Action>

=item L<Bric::Dist::ActionType|Bric::Dist::ActionType>

=item L<Bric::Dist::Resource|Bric::Dist::Resource>

=item L<Bric::Dist::Server|Bric::Dist::Server>

=item L<Bric::Dist::ServerType|Bric::Dist::ServerType>

=item L<Bric::Util::Alert|Bric::Util::Alert>

=item L<Bric::Util::Alerted|Bric::Util::Alerted>

=item L<Bric::Util::AlertType|Bric::Util::AlertType>

=item L<Bric::Util::AlertType::Parts::Rule|Bric::Util::AlertType::Parts::Rule>

=item L<Bric::Util::Event|Bric::Util::Event>

=item L<Bric::Util::EventType|Bric::Util::EventType>

=item L<Bric::Util::Job|Bric::Util::Job>

=item L<Bric::Util::MediaType|Bric::Util::MediaType>

=item L<Bric::Util::Pref|Bric::Util::Pref>

=item L<Bric::Util::Priv|Bric::Util::Priv>

=item L<Bric::Util::UserPref|Bric::Util::UserPref>

=back

[David]

=item *

Added C<serialize_to_pod()> and C<update_from_pod()> methods to the container
element class. These support a pseudo-pod syntax that enables a complete
hierarchy of elements to be edited, including links to related stories and
media, in a single stream of text. [David]

=item *

Converted "Bulk Edit" in the UI to use the new POD syntax supported by the
element classes and eliminated the old "Super Bulk Edit" interface since it
became redundant. [David]

=item *

Added the "Include deleted" checkbox to Advanced Search in "Find Stories,"
"Find Media," and "Find Templates" intefaces; this allows searching for and
reactivating deleted stories, media, and templates. [Scott]

=item *

Added the "Subelement" select list to the "Find Stories" interface, to allow
searching on stories by the types of subelements they contain. [Scott]

=item *

The C<Order> and C<OrderDirection> parameters to the C<list()> methods of the
story, media, and template classes can now be specified as array references so
as to sort on more than one attribute. [David]

=item *

Added C<Order>, C<OrderDirection>, C<Limit>, and C<Offset> parameters to the
C<list()> method of Bric::Util::Event. [David]

=item *

Added diff support to the UI to see changes between versions of templates,
stories, and media documents. [David]

=item *

Added JavaScript-powered Find/Replace dialog box to Bulk Edit in the element
profile and to the template profile. The "Replace All" function should work
very well everywhere, while the "Find" function relies on IE- and
Mozilla-specific features to properly highlight found text in the textarea box
searched. Other browsers will get an alert indicating at what character the
match was found. [David]

=item *

Added new "Code Select" custom field allows you to add arbitrary Perl code to
generate the items in a select list. This is great for dynamically pulling in
choices from another database, LDAP directory, or anything else you can get at
from Perl code. [Scott]

=item *

Added ability to shelve a story from a desk or My Workspace. [David]

=item *

Added C<reset()> method to L<Bric::Util::Job|Bric::Util::Job> and a "Reset"
checkbox in the job profile in the UI so that failed jobs can easily be
re-attempted. [David]

=item *

Added "Cheat Sheet" dialog box to Bulk Edit that displays the entire hierarchy
of available subelements and fields as the pseudo-pod "tags" available for use
in bulk editing content. [David]

=back

=head2 Improvements

=over

=item *

Added C<related_story_id> and C<related_media_id> parameters to the C<list()>
method of the story and media classes to search for stories and media that
have a given story or media ID or list of IDs as relateds. Based on a patch
from Rod Taylor. [David]

=item *

Moved story, media, and template notes into a column in the appropriate
instance table, instead using attributes, and then removed the story, media,
and template attribute objects. This is a much more efficient use of the
database and eliminates a lot of cruft. [David]

=item *

Added C<has_notes()> method to L<Bric::Biz::Asset|Bric::Biz::Asset> (and
therefore its story, media, and template subclasses) as a more efficient way
of determining whether an asset has notes for any of its versions than calling
the C<get_notes()> method. [David]

=item *

Added C<note> parameter to the C<list()> method of the story, media, and
template classes. Unlike most of the parameters, this one will return assets
with C<any> of their versions having a note matching the C<note> parameter.
[David]

=item *

Updated search documentation and wrote tests for:

=over

=item L<Bric::Dist::ActionType|Bric::Dist::ActionType>

=item L<Bric::Util::Alert|Bric::Util::Alert>

=item L<Bric::Util::Alerted|Bric::Util::Alerted>

=item L<Bric::Util::AlertType::Parts::Rule|Bric::Util::AlertType::Parts::Rule>

=item L<Bric::Util::Event|Bric::Util::Event>

=back

[David]

=item *

The new "Repreview" iframe now works for the links in subelements, too.
[David]

=item *

Category and story URIs now all end in a slash. This is so that they all
behave consistently with root categories and home page URIs, and so that they
properly indicate directories. Note that this does not apply if the
C<STORY_URI_WITH_FILENAME> F<bricolage.conf> directive has been enabled.
B<Note to Templaters:> You may need to modify your templates to take into
account that story and category URIS now end in a slash, if you were appending
a slash in your templates or searching on category URIs for related stories.
[David]

=item *

Now require Perl 5.8.0 or newer. Realistically it should only be 5.8.3 or
newer. [David]

=item *

Added support for searching on UUIDs to the story and media classes. [David]

=item *

Added support for searching on URIs in the story class and modified the same
parameter in the media class to search I<all> possible URIs for media, not
just the URI associated with the primary output channel. [David]

=item *

The select list of fields and subelements that can be added to an element now
lists all of the fields and subelements in alphabetical order. [David]

=item *

Improved JavaScript word and character counts in Bulk Edit so that they're
actually accurate, including when POD tags are present. [David]

=item *

The word and character counts in Bulk Edit are now kept up-to-date as you
type. [David]

=item *

Added the current element object to exception object in C<throw_burn_error>
and, by extension the burner C<throw_error()> method. Now a kind of breadcrumb
trail will illustrate where in the element hierarchy of a story a burn error
was thrown. (Note: this only works for exceptions thrown by
C<throw_burn_error>.) [Scott]

=item *

Fixed the C<get_data()> and C<get_container()> element methods so that, in
list context, they return C<undef> instead of an empty list when there is no
corresponding field or element. This will be especially useful in templates,
where it will prevent errors such as Mason's, "Odd number of parameters passed
to component expecting name/value pairs." [David]

=item *

Renamed the C<related_instance_id> attribute of elements to
C<related_story_id>, for parity with C<related_media_id>--not to mention the
C<get_related_story()> method. The C<get_related_instance_id()> and
C<set_related_instance_id()> accessor methods remain in place for purposes of
backwards compatibility. [David]

=item *

Renamed "Element" to "Element Type" and "Element Type" to "Element Type Set".
This is to avoid confusing element types, which define the structure of
elements, and elements, which are contain content and are based on element
types. These are not ideal names, but at least we now have something different
to call them. The old C<get_element()> method and the accessors that get and
set C<element_id> or C<element__id> have also been renamed to
C<get_element_type()> and to access C<element_type_id>. [David]

=item *

Changed the attributes and objects that refer to the
Bric::Biz::ElementType::Parts::FieldType object in
Bric::Biz::Asset::Parts::Tile::Data from C<element_data_id> and
C<get_element_data()> to C<field_type_id> and C<get_field_type()>. [David]

=item *

Made the scroll bar "sticky" in the Story Profile, so that when you save a
story, the reload will scroll back to the same spot in the story profile where
you left odff. [Scott]

=item *

Added a "dialog box" widget for generating JavaScript-driven dialog boxes. The
buttons are nicely styled to match the Bricolage UI, and can be configured to
trigger JavaScript functions. Dialog boxes can also be dragged around the
browser window by grabbing their title bars. Used by the new Find/Replace and
Bulk Edit Cheat Sheet features, but will likely be used in other contexts in
the future. [David]

=item *

Normalized story and media elements and fields so that they no longer store
copies of their names, key names, and descriptions--and, in the case of
fields, the autopopulated and sql_type attributes--since these are actually
element type and field type attributes easily referenced in the element type
and field type tables. This change significantly reduces the size of the
database and has the potential to increase performance when getting and
setting field values, especially during publishes. [David]

=item *

Major refactoring of the field types class,
L<Bric::Biz::ElementType::Parts::FieldType|Bric::Biz::ElementType::Parts::FieldType>.
Attributes that describe how fields should be displayed are no longer stored
in a separate attribute object, but as true attributes of field type objects.
This makes them much more efficient in terms of database access. [David]

=item *

Added fuller management of field types in the Element Type Manager, such as
supporting the setting of a default value in a checkbox field in the field
profile. [David]

=item *

Added much more fine-grained field type management to the Element Type SOAP
interface. More field attributes can now be updated via SOAP. For example, one
can now change the widget type from "text" to "textarea". These improvements
are thanks to the normalization of the element type and field type classes.
Note that there are a number of new XML elements, and some of the existing
ones have changed names, but we have tried to preserve backwards compatibility
as much as possible. [David]

=item *

Added many new tests for the element type, field type, and element classes.
[David]

=item *

Renamed "Element Data" to "Field Type". [David]

=item *

Renamed a number of tables and appropriate foreign key columns, indexes,
constraints, and the like, to better reflect the names used for these things
in general. The tables renamed are:

=over

=item element to element_type

=item at_type to field_type

=item story_container_tile to story_element

=item story_data_tile to story_field

=item media_container_tile to media_element

=item media_data_tile to media_field

=item formatting to template

=back

[David]

=item *

Fixed a bunch of inconsistently named foreign key indexes. [David]

=item *

Renamed the Element and Element Type classes as follows:

=over

=item *

Bric::Biz::AssetType is now L<Bric::Biz::ElementType|Bric::Biz::ElementType>.

=item *

Bric::Biz::AssetType::Parts::Data is now
L<Bric::Biz::ElementType::Parts::FieldType|Bric::Biz::ElementType::Parts::FieldType>.

=item *

Bric::Biz::Asset::Business::Parts::Tile is now
L<Bric::Biz::Element|Bric::Biz::Element>.

=item *

Bric::Biz::Asset::Business::Parts::Tile::Container is now
L<Bric::Biz::Element::Container|Bric::Biz::Element::Container>.

=item *

Bric::Biz::Asset::Business::Parts::Tile::Data is now
L<Bric::Biz::Element::Container|Bric::Biz::Element::Field>.

=back

They now properly reflect what they're called in the UI, in SOAP, and in the
database. The old classes have been changed to simply inherit from the new
classes, so as to maintain backwards compatibility. [David]

=item *

Changed various C<get_data()>, C<set_data()> C<del_data()> and such methods to
C<get_field_types()>, C<get_value()>, C<set_value()>, C<add_field_types()>,
etc., to disambiguate fields from field types more consistently. These changes
are to the interfaces of L<Bric::Biz::ElementType|Bric::Biz::ElementType>,
L<Bric::Biz::ElementType::Parts::FieldType|Bric::Biz::ElementType::Parts::FieldType>,
and L<Bric::Biz::Element::Container|Bric::Biz::Element::Container>. The old
methods are of course left in place for purposes of backwards compatibility.
[David]

=item *

Added C<get_values()> and C<set_values()> methods to the field class
(L<Bric::Biz::Element::Field|Bric::Biz::Element::Field>) to make getting and
setting multivalue fields easier and more centralized. [David]

=item *

Removed the unused and meaningless C<referenced> attribute from
L<Bric::Biz::ElementType|Bric::Biz::ElementType>. [David]

=item *

Removed the unused and meaningless C<publishable> and C<map_type_id>
attributes from
L<Bric::Biz::ElementType::Parts::FieldType|Bric::Biz::ElementType::Parts::FieldType>.
[David]

=item *

Turned Bric::Biz::ATType into an appendix: something that's there, and may
have served a purpose in the past, but isn't needed now. All of its attributes
have been moved to L<Bric::Biz::ElementType|Bric::Biz::ElementType>, and you
should still be able to get the ATType object from existing elements, but new
elements won't need it anymore. It has been removed from the UI, but the SOAP
interface and the class itself remain for now. Bric::Biz::ATType will be
completely removed in a future version of Bricolage. [David]

=item *

The Element Type profile no longer displays the "Sites" section if there is
only one site, and no longer displays the output channel section if there is
only one output channel. [David]

=item *

Renamed Bric::SOAP::ElementType to Bric::SOAP::ATType, Bric::SOAP::Element to
L<Bric:SOAP::ElementType|Bric:SOAP::ElementType>, and
Bric::App::Callback::Profile::ElementData to
L<Bric::App::Callback::Profile::FieldType|Bric::App::Callback::Profile::FieldType>.
[David]

=item *

Added support for typical Windows character encodings. This means that users
can select "Windows Western (CP1252)" as their encoding in order to fix
gremlin characters pasted from Microsoft Word. [David]

=item *

It is now fatal to submit characters in an invalid encoding. For example, if a
user is using UTF-8 (the default) but pastes the contents of a Word document
with an m-dash (a CP1252 character), Bricolage will now throw an exception. It
probably threw an exception from the database in the past, but now we're
throwing one earlier. The solution for such a user is to of course select the
proper encoding in their "Character Set" preference. [David]

=item *

New categories now inherit all group memberships and permissions granted to
access assets in the category from their parent categories. This makes it far
easier for users with CREATE permission to categories to create new categories
without having to then edit group memberships and user group permissions to
make them the same as the parent's permission, which is what is usually
wanted. Of course, existing categories are unaffected, and if user needs
different group memberships or permissions than the parent, she will still
have to edit them. [David]

=item *

F<bric_republish> now uses the C<published_version> Bric::SOAP::Workflow
parameter to always republish the last version of a story to be published.
This means that even if a story is checked out, it can be republished without
interfering with the checkout.

=item *

The User and Contributor managers in the UI now use the List Name Format
preference to display the whole names for users and contributors. This allows
users to easily see whatever name parts they need by simply changing their
List Name Format preferences. [David]

=item *

Alert emails now use an email address, if one can be found, for the user who
triggered the alert event for the From header in the alert email. The
C<ALERT_FROM> F<bricolage.conf> directive is still used as the fallback.
[David]

=item *

The C<pre_path> and C<post_path> attributes of output channels have been
eliminated, since they can now be used directly in the URI formats. [David]

=item *

The admin tools are now listed in alphabetical order in the side navigation of
the UI. [David]

=item *

Added C<get_primary_category()> alias for C<get_category()> in the media
document class so as to make it more like the story class, thus making
dispatch simpler. [David]

=item *

Users creating media documents from within a related media element (because
the C<RELATED_MEDIA_UPLOAD> F<bricolage.conf> directive has been enabled and
they have the proper permissions) are now redirected to the "New Media"
profile when the new file has been uploaded, so that the element type,
category, cover date, priority, etc. can be changed. [David]

=item *

Story and media cover dates are now versioned. [David]

=item *

Output channels are now associated with burners and can only include other
output channels associated with the same burners. Element types are no longer
associated with burners at all. [David]

=item *

Renamed Bric::Biz::Asset::Formatting to
L<Bric::Biz::Asset::Template|Bric::Biz::Asset::Template>. [David]

=item *

Added the C<TT_OPTIONS> F<bricolage.conf> directive to allow Bricolage
administrators to pass template toolkit directive options to the Template
object when it is instantiated by the Template Toolkit burner. [David]

=item *

Added the C<COMPILE_EXT> option to the instantiation of the Template Toolkit
object in the Template Toolkit burner. This will cache compiled versions of
the templates so that they do not have to be parsed and compiled every time a
story is published. This should make the TT burner substantially faster.
[David]

=item *

Publish and distribution jobs are now tied to a specific version of a story or
media document, rather than the media document itself. This will allow a whole
series of publishes for versions of a document to be scheduled for execution
over time, as well as help to protect currently checked-out documents from
being mysteriously removed from workflow by scheduled publishes being
executed. Sponsored by Freerun Technologies. [David]

=item *

Searches now are remembered for each manager in the UI for as long as a
session lasts. So if you perform a search for element types, and then do a
search for stories or output channels, the last results you saw in the element
type manager will be there again when you return to it. [David]

=item *

Eliminated need for HTTP::BrowserDetect, since the UI is now completely
browser-neutral. [David]

=item *

Media files can now be uploaded in the New Media profile. [David]

=item *

Added events for adding subelement element types to element types. [David]

=item *

Any symbols exported by C<PERL_LOADER> code, plus those exported by
C<Bric::Util::DBI qw(:junction)>, are now imported into the Template Toolkit
stash for direct use in Template Toolkit templates, and into the PHP global
context for direct use in PHP templates. For example, the C<ANY> function can
now be used directly in TT templates and as C<$ANY()> in PHP templates. The
burner constants C<PUBLISH_MODE> and C<PREVIEW_MODE> can also be used
C<$PUBLISH_MODE()> and C<$PREVIEW_MODE()> in PHP) if the default
C<PERL_LOADER> in F<bricolage.conf> is left in place. But TT can't have
multiple symbols with the same names, so for each symbol exported, it adds to
the stash the first one it finds in this order: CODE, HASH, ARRAY, IO, GLOB,
FORMAT, and SCALAR. Use of imported functions in PHP templates requires
PHP::Interpreter 1.1.0 or later. [David]

=item *

The story, burner, element, and content variables are now globals in PHP
templates, rather than each being stored in a global $BRIC associative array,
which is now gone. This brings the style of PHP templates more in line with
that of Mason and Template Toolkit templates. [David]

=back

=cut

##############################################################################

=head1 VERSION 1.9.0 "Punkin" (2005-08-19)

=head2 New Features

=over

=item *

Added C<MASON_INTERP_ARGS> F<bricolage.conf> directive to allow arguments to
be passed to the Mason template interpreter. [Scott]

=item *

Added support for sub-second precision to date and time management in
Bricolage. This means that dates can be stored in the database with
microsecond precision. This was done by modifying Bricolage's date and time
handling to use the DateTime module from CPAN under the hood. The upshot is
that you can use the full suite of C<strftime> formats supported by DateTime,
including the formats for milliseconds and microseconds. Sponsored by Alinghi.
[David]

=item *

Added new "Precision" option to DateTime fields added to elements and
contributor types. The supported precisions are "Year", "Month", "Day",
"Hour", "Minute", "Second", "Millisecond", and "Microsecond". For purposes of
backwards compatibility, the default precision for custom DateTime fields is
"Minute". Sponsored by Alinghi. [David]

=item *

Added C<preview_another_all_ocs()> and C<blaze_another()> to
Bric::Util::Burner. The former executes a preview for all of the output
channels a document is associated with. The latter takes a document for its
argument and calls C<publish_another()> in PUBLISH_MODE and
C<preview_another_all_ocs()> in PREVIEW_MODE. [Serge Sozonoff]

=item *

Added C<$INSTALL_VERBOSITY> makefile environment variable that, when set to
"QUIET", eliminates many of the questions asked during installation and
cloning, falling back on the default values. [Rod Taylor & Andrea Rota]

=item *

Added C<$USE_DEFAULTS> makefile environment variable that, when used with
C<$INSTALL_VERBOSITY>, will use platform-specific answers to all of the
installation questions. This allows for completely silent, customizable
installations, which are necessary for packagers. [Marshall]

=item *

Added C<make dev> makefile target for installing a development version straight
out of a Subversion checkout. It performs a standard installation, then
symlinks bin/, comp/ and lib/ back to the Subversion checkout. [Marshall]

=item *

Added C<RELATED_MEDIA_UPLOAD> F<bricolage.conf> directive that allows editors
to upload media files directly into an element profile if they have permission
to create media and to access a media workflow. This makes it a much simpler
process for editors to quickly associate media with story documents. The
uploaded media files will be created based on the media type element selected
from a select list, and given the same category, cover date, and priority as
the current document. Enabled by default. [JoE<atilde>o Pedro and David]

=item *

Added the element type and output channel modules to the SOAP interface.
[Scott]

=item *

Added the C<ENABLE_GZIP> F<bricolage.conf> directive to turn on compression of
the UI pages through C<mod_gzip>. This results in pages as much as fifteen
times smaller, with minimal extra server load. If C<mod_gzip> is found during
installation, the appropriate C<LoadModule/AddModule> lines will be added to
F<httpd.conf>. Disabled by default. Suggested by Rod Taylor. [Marshall]

=item *

Added "Show Alpha Search" preference that determines whether the alpha search
("A | B | C | ... [All]") links should be shown. The alpha search isn't very
useful because you can type the first letter in the textbox (or "%" for "All")
for the same results, and it supports only the ASCII alphabet. Alpha search is
now off by default. [Marshall]

=item *

Added C<MEDIA_UNIQUE_FILENAME> F<bricolage.conf> directive to allow the
file name of media documents to be set to a unique, automatically generated
file name on upload, (off by default). Also added the C<MEDIA_FILENAME_PREFIX>
directive for setting a prefix word, such as "media", to be prepended to the
file name if desired (off by default). [Paul Orrock / Digital Craftsmen]

=item *

Added support for the C<ANY()> function to pass multiple possible values for a
given parameter to the C<list()>, C<list_ids()>, and, where pertinent,
C<href()> methods in the following classes:

=over

=item L<Bric::Biz::ATType|Bric::Biz::ATType>

=item L<Bric::Biz::AssetType|Bric::Biz::AssetType>

=item L<Bric::Biz::AssetType::Parts::Data|Bric::Biz::AssetType::Parts::Data>

=item L<Bric::Biz::Category|Bric::Biz::Category>

=item L<Bric::Biz::Contact|Bric::Biz::Contact>

=item L<Bric::Biz::Keyword|Bric::Biz::Keyword>

=item L<Bric::Biz::Org|Bric::Biz::Org>

=item L<Bric::Biz::Org::Parts::Addr|Bric::Biz::Org::Parts::Addr>

=item L<Bric::Biz::Org::Person|Bric::Biz::Org::Person>

=item L<Bric::Biz::Org::Source|Bric::Biz::Org::Source>

=item L<Bric::Biz::OutputChannel|Bric::Biz::OutputChannel>

=item L<Bric::Biz::OutputChannel::Element|Bric::Biz::OutputChannel::Element>

=item L<Bric::Biz::Person|Bric::Biz::Person>

=item L<Bric::Biz::Person::User|Bric::Biz::Person::User>

=item L<Bric::Biz::Site|Bric::Biz::Site>

=item L<Bric::Biz::Workflow|Bric::Biz::Workflow>

=item L<Bric::Biz::Workflow::Parts::Desk|Bric::Biz::Workflow::Parts::Desk>

=item L<Bric::Util::Grp|Bric::Util::Grp>

=back

More classes will support it soon! [David]

=item *

Added support for associating secondary categories and output channels when
cloning a story. Sponsored by Alinghi. [David]

=item *

Added support for adding secondary output channels to a new clone by selecting
a group of output channels. All output channels in that group that are allowed
by the story element will be associated with the clone. This is an easy and
accurate way to add a bunch of output channels to a clone at once. Users must
have READ access to each listed output channel group. Sponsored by Alinghi.
[David]

=item *

Added C<MEDIA_UPLOAD_LIMIT> F<bricolage.conf> directive for setting a size
limit on uploaded media files. [Scott]

=item *

The URI formats are now more flexible. You can now use many more parts of the
cover date in the URI, and in whatever format you like. So you could have a
format of "/%{categories}/%Y-%m-%d/" and end up with the URI
"/foo/bar/2004-09-22/" if you wanted. Or even "/%{categories}/%Y/%V/" to get
the week number as part of the URI. You can also include your own text,
similar to the URI Prefix and URI Suffix fields, anywhere in the URI (e.g.
foobar in "/%{categories}/%Y/%m/foobar/%{slug}/". Suggested by David.
[Marshall]

=item *

Added a frame on top of the preview window with a "Repreview" link. This is
useful for previewing changes when you're developing templates. Rather than
having to save the template, go back to the workspace, repreview, and then go
back to the template profile, you can preview the story, then edit the
template and click "Repreview" as necessary after each save. [Marshall]

=item *

Added a pluggable authentication system. New authentication engines can be
created by simply implementing a module named C<Bric::Util::Auth*>, where "*"
is the name of the authentication scheme. The new scheme can then be used by
adding it to the new C<AUTH_ENGINES> F<bricolage.conf> directive. By default
only the existing authentication scheme is used. Sponsored by Kineticode.
[David]

=item *

Added support for authentication to Bricolage against an LDAP server. The new
C<LDAP_*> F<bricolage.conf> directives make it simple to configure Bricolage
to authenticate against any LDAP server. Includes support for authenticating
users only if they are members of a specific user group in the LDAP database.
Users must still exist in Bricolage, however. Sponsored by Kineticode. [David]

=item *

Added support for multiple WYSIWYG editors. The C<ENABLE_HTMLAREA>
F<bricolage.conf> directive has been replaced by the C<ENABLE_WYSIWYG> and
C<WYSIWYG_EDITOR> directives. You can now choose between htmlArea 3 and the
new Xinha, a more active fork of htmlArea (recommended). More editors possibly
coming soon. See L<Bric::Admin|Bric::Admin> for details. [Marshall]

=item *

Added C<AUTO_PREVIEW_MEDIA> F<bricolage.conf> directive. Enabling this
directive allows media files uploaded to a media document to be distributed to
all relevant preview servers as soon as the media document is saved. Sponsored
by Alinghi. [David]

=item *

Added a PHP burner. Implemented by George Schlossnagle of Omni TI consulting.
Sponsored by PT.com. [George Schlossnagle]

=item *

Added UUIDs to story and media documents. A UUID is a universally unique
identifier. The format for UUIDs has been described in RFC 4122, ITU-T Rec.
X.667 and ISO/IEC 11578:1996. In Bricolage, they are generated by
L<Data::UUID|Data::UUID>.

=back

=head2 Improvements

=over

=item *

Creating a template that was deactivated now reactivates it instead of just
giving an error message. [Scott]

=item *

The "User Override" screen has been integrated into the "Users" screen since
the two pages are mostly redundant except for a few links. [Marshall]

=item *

User overrides are now recorded in the event log. Suggested by David.
[Marshall]

=item *

The UI now shows which user is logged in and includes a link to the user's
profile at the top of each page, above the log out button. Suggested by Philip
Brown. [Marshall]

=item *

All of the old "NUMERIC" columns have been removed from the database and
replaced with the more appropriate (and faster) "INTEGER", "SMALLINT", and
"BOOLEAN" data types. [Neil Conway & David]

=item *

Added C<exclude_id> parameter to the C<list()> methods of the story, media,
and template classes. This parameter can be used to exclude one or more asset
IDs from the list of objects returned by the call to C<list()> and friends.
Suggested by Curtis Poe. [David]

=item *

The C<get_desk_stamps()> method in the asset classes has been removed (it was
deprecated in Bricolage 1.8.4). The same goes for the C<required_satisfied()>
method in Bric::Biz::Workflow. Thanks to Marshall Roch for the spot! [David]

=item *

Users now must have at least READ permission to sources to add them to
stories. If upgrading from an earlier version of Bricolage, for purposes of
backward compatibility, members of the "All Users" group (that is to say, all
users) will be granted READ access to all sources. Change this permission to
limit access as appropriate. For new installations of Bricolage, the default
"Story Editors" and "User Producers" groups have READ permission to all
sources. Suggested by Simon Wilcox. [David]

=item *

There is now a "Preserve Template" (disabled by default) option in Bulk Edit
that retains leading spaces, trailing spaces, and line breaks. With this
option set, you can, for example, paste in poetry without it all ending up on
one line. [Marshall]

=item *

URI formats now require that the categories be a part of the format. [David]

=item *

When using the command line tools, you can now opt to be prompted for your
password rather than entering it on the command line, which would store your
plain text password in the shell history. [Marshall]

=item *

Added tests for the burners. This was important for thoroughly testing the new
PHP burner, but it will keep the other burners functioning well from here on
in, as well. [David]

=item *

Moved the C<burn_again> attribute from Bric::Util::Burner::Mason to
Bric::Util::Burner, since it could be useful to other burners, and since
Bric::Util::Burner had knowledge of it, anyway. [David]

=item *

The HTML::Template burner now sets parameters for all attributes of a story as
returned by the C<my_meths()> method of the story class, rather than just the
story title. So, for example, you can now use <tmpl_var primary_uri> or
<tmpl_var cover_date> with out creating a F<.pl> template to set them up.
[David]

=item *

Refactored the separate C<_add_resource()> methods in each of the burner
subclasses int Bric::Util::Burner itself. [David]

=item *

Arguments can now be passed to the C<display_element()> method of the Template
Toolkit burner and they will be set up as variables in the stash of the
execution context of the element template.

=item *

Category templates in the HTML::Template burner now cascade just like in all
the other burners, rather than stopping at the first category template found
in the category URI. Users of HTML::Template templates should take note of
this if they have more than one category template in their category URIs.
[David]

=item *

The HTML::Template burner now has access to both the related story and the
related media URIs via the C<rel_story_uri> and C<rel_media_uri> variables.
The old C<link> variable has been deprecated, since it cannot handle an element
that has both a related media and a related story. [David]

=item *

Major interface clean-up. The UI is finally mostly valid XHTML and uses CSS
for all styles. The C<USE_XHTML> directive, added in 1.7.0, is no longer used.
The file sizes of some pages have been reduced by as much as 70%, offering
improved page load times. Also, it will now be much easier to customize
colors, etc. by customizing the CSS stylesheet. [Marshall]

=item *

The desks/My Workspace have been slightly modified to be more usable. Most
notably, the "View" and "Edit" links (depending on checkout status) have been
moved to the asset's title, where the preview link formerly was, the
"Category" line has been replaced with "Primary URI", and the URI itself is
the preview link. Also, the "Site" line now only shows up when there is more
than one site. [Marshall]

=item *

Added C<MASON_STATIC_SOURCE> F<bricolage.conf> directive to enable static
sources in the Mason-powered UI. Enabling this directive can eliminate many
file system stats on every request, thus increasing performance. It's disabled
by default, but you should turn it on now! [David]

=item *

Changed the names of the attributes in Bric::Biz::AssetType and
Bric::Biz::AssetType::Parts::Data that have double underscores to have only
single underscores. The double underscores are still supported for the sake of
backwards compatibility, but are no longer required. [David]

=item *

Updated search documentation and wrote tests for:

=over

=item L<Bric::Biz::Contact|Bric::Biz::Contact>

=item L<Bric::Biz::AssetType::Parts::Data|Bric::Biz::AssetType::Parts::Data>

=item L<Bric::Biz::Org::Parts::Addr|Bric::Biz::Org::Parts::Addr>

[David]

=back

=back

=cut

##############################################################################

=head1 VERSION 1.8.11 (2006-06-19)

=head2 Improvements

=over

=item *

The C<throw_error()> burner method now accepts a list of arguments for an
error message, rather than only a single argument. It will concatenate them
all together so that you don't have to. [David]

=item *

Added check to require C<< Bric::Biz::Asset::Business->add_contributor >>'s
first argument to be a C<Bric::Util::Grp::Parts::Member::Contrib> if it's
an object (it could also be an ID). [Scott]

<<<<<<< HEAD
=======
=item *

Added F<README.Ubuntu>. [Christian Muise]

=item *

Silenced warnings from L<Net::SFTP|Net::SFTP> when distributing via SFTP.
[David]

=item *

The metadata for related media now include preview links. The same goes for
the metadata about a media document when editing a subelement of that media
document in the media profile. [David]

=item *

The status message when a document is published now reports the site with
which the document is associated, to help distinguish documents from their
aliases in the status message. Reported by Marshall. [David]

=item *

Added C<get_site()> to L<Bric::Biz::Asset|Bric::Biz::Asset>, and therefore to
the story, media, and template classes. Suggested by Marshall. [David]

=item *

Added support for the the C<oc_id> parameter to
L<Bric::Dist::Resource|Bric::Dist::Resource> to simplify looking up stale
story and media files for expiration. [David]

>>>>>>> ac07034d
=back

=head2 Bug Fixes

=over

=item *

My Workspace now remembers the sort order of assets just as well as desks do.
[David]

=item *

Added more code to the C<inst/upgrade/1.8.9/fix_publish_status.pl> upgrade
script to better cover the possible variations in publish status inaccuracies.
[Brad Fox, Brad Harder, & David]

=item *

Distribution via any mover other than "File System" now correctly strips off
port numbers from the host name. This is most useful when using FTP, SFTP, or
WebDAV to distribute to a preview server serving content from an alternate
port. Reported by Doug Dawson. [David]

=item *

If run as root, C<make clone> now becomes the PostgreSQL system user before
cloning the database, so that it should work properly where PostgreSQL is
configured to use "ident" authentication. [David]

=item *

The list of desks that appear for a given workflow in the navigation iframe
are now properly updated when a new desk is added to the workflow. [Alexey
Dvoychenkov]

=item *

The side navigation no longer shows the "New Alias" links to users who don't
have the proper permissions (CREATE on the start desk). (bug 1203) [Marshall]

=item *

The code of a template no longer disappears when you click "Trail" in the 
Template Profile. (bug 1204) [Marshall]

<<<<<<< HEAD
=======
=item *

F<bric_soap> is now more intelligent about parsing IDs from XML elements with
either single or double quotes, and from multiple tags. [Christian Niles and
David]

=item *

Failing to fill in either the "To" or "Bcc" fields of an Email distribution
action no longer throws you back a screen, but stays in the Email action
profile. Reported by Scott. [David]

=item *

Fixed media publishing so that when a media document is published to more than
one output channel, I<and> there are differences in the URIs for that media
document between the output channels, that they won't trigger the expiration
of each other's files. Reported by Rod Taylor. [David]

=item *

Fixed bug where users granted CREATE permission were unexpectedly allowed to
PUBLISH items on the Publish Desk. [Christian Niles]

=item *

F<bric_queued> now works with all burners, not just the Mason burner. Reported
by Christian Niles. [Scott]

=item *

A required field deleted from an element definition will now be deletable in
the stories and media in which it appears, instead of remaining required. [Rod
Taylor]

=item *

Adding a new source to a group when you create it no longer causes an error.
Thanks to Alex Howarth for the spot! [David]

=item *

Changing an asset note and then going back to the notes screen before saving
the asset now properly shows the changed note instead of the old note.
Reported by Phillip Smith. [David]

=item *

New categories created via the SOAP interface with underscores in their URIs
no longer end up with backslashes in the URIs. Reported by Ashlee Caul.
[David]

=item *

Users attempting to access the "New Alias" link without permission to create
an alias will now be told so, instead of getting an error. Reported by
Marshall. [David]

=item *

Status messages now properly appear after saving or deleting a contributor
type. Reported by Marshall. [David]

=item *

The C<get_attr_hash()> method of
L<Bric::Util::Attribute|Bric::Util::Attribute> now excludes deleted attributes
from its return value. [David]

>>>>>>> ac07034d
=back

=head1 VERSION 1.8.10 (2006-03-16)

=head2 Improvements

=over

=item *

Changed (hopefully optimized) the buffer size when reading in files on
media upload. [Scott]

=item *

The installer no longer prompts for the PostgreSQL system username if the
PostgreSQL server is not running on the local box. It therefore also no longer
becomes that user in such cases. This will simplify installing Bricolage onto
a remote PostgreSQL server. [David]

=item *

The Jobs manager now sorts pending jobs by scheduled time rather than name.
[David]

=item *

Desks now remember the sort order you selected when you last visited them, for
the duration of a single login to Bricolage. [David]

=item *

When adding contributors based on a type that allows multiple roles, you no
longer have to select the role if the contributor has only one role. Suggested
by Phillip Smith. [David]

=back

=head2 Bug Fixes

=over

=item *

Eliminated errors inserting array references fetched from image info while
uploading and saving new image files. Reported by Michael Holden. Also
documented extra methods not previously documented in
L<Bric::App::MediaFunc|Bric::App::MediaFunc>. [David]

=item *

Fixed typo in the final message after an upgrade completes. Reported by Nate
Perry-Thistle. [David]

=item *

Fixed a 1.8.9 upgrade script that adds a foreign key constraint to the
"element_member" table so that it properly tests for the foreign key
constraint before it tries to add it. Reported by Wayne Slavin. [David]

=item *

Refined a few other upgrade scripts, with thanks to Rod Taylor. [David]

=item *

L<Bric::Biz::Person::User|Bric::Biz::Person::User> loads again under
F<bric_queued>. [David]

=item *

The thumbnail-generating code now tries even harder to determine the media
type of a file, thus more likely supporting files that it might not have been
able to support before. [Rod Taylor]

=item *

F<bric_republish> no longer reverses the meaning of its C<--published-only>
option. [David]

=item *

Publishing via SOAP works again. It was broken in 1.8.9, where it would appear
to succeed, but no story or media would ever actually be distributed. [David]

=item *

Updated the Bricolage users list email address and archive link in
L<Bric::Admin|Bric::Admin>/F<INSTALL>. Reported by Michael Cummings [David]

=item *

Sort ordering on desks is no longer forgotten over multiple pages of assets on
a desk. Thanks to Phillip Smith for the spot! [David]

=item *

Changed the title of the Trail page from "Desk Stamps" to "Trail." Reported by
Scott. [David]

=item *

It is now possible to look up stories, media, and templates by version IDs
other than the current version ID. [David]

=back

=cut

##############################################################################

=head1 VERSION 1.8.9 (2006-01-23)

=head2 Improvements

=over

=item *

Added missing foreign key constraints and indexes on the C<category_keyword>,
C<story_keyword>, C<media_keyword>, C<element_member>, and
C<media_contributor> tables. This should make keyword lookups, at least, much
faster. [David]

=item *

When a story or media document is published with an expiration date earlier
than the publish date, the UI will now properly report that the document has
been "expired", rather than "published". Thanks to Simon Wilcox for the spot.
[David]

=item *

The Bulk Publish interface in the UI now displays the name of the site
alongside the category if there is more than one site, so as to disambiguate
the list of categories. Reported by Marshall Roch. [David]

=item *

Added constraints to the story and media tables in the database to prevent the
publish status from becoming out of sync with the publish date and first
publish date. [David]

=item *

Changed code to show the first displayable data field of a subelement when
viewing or editing an asset as opposed to only text fields. [Paul Orrock]

=item *

L<Bric::SOAP::Workflow|Bric::SOAP::Workflow>'s publish method now schedules a
publish job instead of immediately publishing, thus allowing the
C<publish_date> parameter to actually work, and ensuring that the proper
version is published. [David]

=back

=head2 Bug Fixes

=over

=item *

Fixed misnamed and/or missing keyword foreign keys on the C<category_keyword>,
C<story_keyword>, and C<media_keyword> tables. [David]

=item *

Documents created or updated via SOAP will now set the publish date to the
same value as the first publish date if the latter is set and the former is
not. [David]

=item *

The Burner C<publish()> method now sets the publish date to the current date
and time if it was not specified via an argument. This will hopefully fix
instances of stories and media in the database with the C<first_publish_date>
set but not the C<publish_date>. [David]

=item *

The version 1.8.8 upgrade script that moves media files around no longer fails
when the media directory doesn't exist (because no media documents have been
created). Reported by Wayne Slavin. [David]

=item *

Upgrades no longer fail if $BRICOLAGE_ROOT is not set and the instance of
Bricolage to be upgraded is somewhere other than F</usr/local/bricolage>.
Reported by Nate Perry-Thistle. [David]

=item *

Backported database upgrade permissions changes from Bricolage 1.10 so that
the permissions are set for the super user for upgrade scripts such as
F<inst/upgrade/1.8.7/move_media.pl> and as the PostgreSQL user only when an
upgrade script loads F<inst/upgrade/lib/bric_upgrade.pm>. Thanks to Nate
Perry-Thistle for reporting the permissions bug with the 1.8.7 upgrade script.
[David]

=item *

Fixed file names for files uploaded by MSIE on Windows. Again. Reported by
Wayne Slavin. [David]

=item *

Modified the C<set_publish_status()> and C<set_published_version()> methods of
L<Bric::Biz::Asset::Business|Bric::Biz::Asset::Business> so that they each
make sure that the other is set. This will hopefully prevent only one from
being set. [David]

=item *

A media document that has a file uploaded to it before it is ever saved will
no longer cause it to store the media file in a directory without an ID
mapping it to the media document. This only affected installations where media
were created by some method other than the Bricolage UI or SOAP. Reported by
Rod Taylor. [David]

=item *

Story and Media on the search result page are now correctly sorted by the
"Default Asset Sort" preference, or title if the preference is not set. [Paul
Orrock]

=item *

Removed commented-out SQL that was appearing at the end of F<inst/Pg.sql>. The
comment style, C</* */>, caused problems with PostgreSQL 7.3 and earlier.
Reported by Jerry Franz, with the underlying problem identified by "aander07".
[David]

=item *

Media file names are now URI-escaped for inclusion in the URIs returned by
C<get_uri()> and C<get_primary_uri()>. Reported by Alexey Sheynuk. [David]

=item *

The burner now looks up existing resources (files) by both file system path
and URI, instead of just the file system path, since the combination of the
path and the URI are globally unique, not just the path. Reported by Paul
Hyland. [David]

=item *

Publishing a document with a related document, where the related document is
still at version 0 (because it has never been checked in), now properly
displays a message indicating that the related document cannot be published
because it is checked out. [David]

=item *

Removed testing code from the default F<book_review.mc> template on the file
system (not present in the template in the database) that was put in place
before the release of 1.8.6. [David]

=item *

Eliminated an error in the permissions screen when a site with workflows has
been deleted. Reported by Frank Febbraro. [David]

=item *

Fixed the "help on event logs" link in the Trail help page. Reported by Scott.
[David]

=item *

If a desk or My Workspace does not have assets of a particular type (stories,
media, or templates) on it, it will no longer display buttons for them.
Reported by Scott. [David]

=item *

Fixed the sorting menus for templates on desks. Also fixed them for all assets
on desks so that sorting on categories sorts by URIs (which are displayed)
rather than names. Template sorting issues reported by Scott. [David]

=item *

Adding a variable to the message in an alert type now properly triggers the
update of the message character count. Reported by Scott. [David]

=item *

Changed the media type for the files in the JavaScript directory from
"application/x-javascript", which Safari 2.03 didn't seem to like, to
"text/javascipt", which is what it should have been all along, anyway. [David]

=item *

Fixed sorting of SQL files for concatenation into F<inst/Pg.sql> so that it
should now always be in the right order, regardless of the local system's
locale settings. This issue only applied to those running C<make dist> or
C<make inst/Pg.sql>, since distributions already have F<inst/Pg.sql>. [David]

=item *

URIs are now always constructed with the cover date reflecting the global Time
Zone preference, rather than the setting from a user's overriding Time Zone
preference. This prevents URI conflicts and makes searches for URIs with dates
in them consistent. Reported by Li Li. [David]

=back

=head1 VERSION 1.8.8 (2005-10-27)

=head2 Bug Fixes

=over

=item *

Fixed thumbnail URIs broken in 1.8.7. [David]

=item *

Fixed the "media expire" event. [David]

=item *

Media documents with more than one file version are no longer expired as soon
as they're published. Reported by Wayne Slavin. [David]

=item *

Added upgrade script to adjust the file names of media files in the resource
table in the database to be in sync with the new names on the file system
introduced in 1.8.7. [David]

=back

##############################################################################

=head1 VERSION 1.8.7 (2005-10-24)

=head2 Improvements

=over

=item *

The installer now prefers typical installation paths over those in the
C<$PATH> environment variable when searching for Apache and PostgreSQL
installations. This is to favor servers installed manually over those included
with the operating system. [David]

=item *

Added a partial index on the C<comp_time> column of the job table so as to
speed up lookups of jobs yet to be completed. This was originally in a 1.6.7
upgrade script, but never made it into the SQL for new installations.
Suggested by Mark Jaroski. [David]

=item *

The Bulk Publish feature in the UI now only publishes the previously published
versions of unexpired stories and media, rather than the latest version of
expired and unexpired stories and media, thus avoiding errors when documents
are checked out. [David]

=item *

If a story passed to the C<publish_another()> or C<preview_another()> burner
methods is the same as the story currently being burned, it will no longer be
published or previewed again by C<publish_another()> or C<preview_another()>,
thus mitigating the possibility of infinite loops. [David]

=item *

Added an "Expired" event for when stories and media are expired. Suggested by
Joshua Edelstein. [David]

=back

=head2 Bug Fixes

=over

=item *

The Template Toolkit and HTML::Template burners work again. [David]

=item *

Fixed syntax error in Bric::Util::Trans::SFTP. Reported by Kenneth Marshall.
[David]

=item *

Eliminated "Subroutine Bric::App::Handler::rethrow_exception redefined"
warning during startup with HTML::Mason 1.30. [David]

=item *

Fixed the C<no_site_id> parameter to Bric::Biz::Asset::Formatting when
specified using the C<ANY()> function. [David]

=item *

Fixed an error in F<comp/widgets/wrappers/sharky/header.mc> caused by having a
custom field beginning with a leading underscore. [Scott]

=item *

Errors thrown when setting element field values will now be displayed as error
messages within the context of the element profile, rather than throwing a
fatal exception. This is useful for invalid dates, for example. [David]

=item *

The SOAP interface for categories now properly checks for and sets as
appropriate the C<active> attribute on categories being created or updated.
Reported by Phillip Smith. [David]

=item *

Updated for compatibility with PostgreSQL 8.1. [David]

=item *

Defunct media files are now properly removed from the delivery server whenever
a media document's file name has changed. Reported by Brad Fox. [David]

=item *

Clicking the "Return" button when viewing a subelement in a story or media
document not checked out by the user no longer drops into edit view. Reported
by John Greene. [David]

=item *

Attempting to create a category with the same URI as an existing but
deactivated category once again fails with a useful error message rather than
a database exception. Reported by Marshall. [David]

=item *

New elements and fields will now have any leading or trailing white space
trimmed, rather than converted to underscores. Reported by Scott Lanning.
[David]

=item *

Multiple select list custom fields no longer throw an exception when you
select more than one value for the default value. Reported by Scott. [David]

=item *

In a story or media profile, deleting a subelement with the same ID as a field
(or vice-versa) will no longer delete both. Reported by Scott Lanning. [David]

=back

=cut

##############################################################################

=head1 VERSION 1.8.6 (2005-07-19)

=head2 Improvements

=over

=item *

Added JavaScript code to validate that the username in the user profile does
not have leading or trailing spaces. [David]

=item *

When started by the super user, F<bric_queued> now runs as the same user as
the Bricolage Apache server. This allows it to run as a user that isn't
otherwise available as a login on the system (such as the typical "nobody" or
"www" user). [David]

=item *

Added support for starting F<bric_queued> in the Linux startup script in
F<contrib/start_scripts/>. [David]

=item *

The C<get_related_story()> and get_related_media() methods of the element
class now return C<undef> in a list context when there is no related asset.
[David]

=item *

Events in the event log are now returned (and displayed) in reverse
chronological order. [David]

=item *

The SOAP server now uses a user's template sandbox when executing previews
(such as with C<bric_soap --to-preview workflow publish>). Reported by
Marshall. [David]

=item *

A job no longer throws an exception when it can't get a lock on itself for
execution. This is because the inability to get a lock may well be due to a
race condition with another process. There's no need to throw an exception
when it can't get a lock because another process has a lock. So it generates a
warning, instead. Reported by Bill Cappell. [David]

=item *

Bric::Biz::Workflow now caches calls to C<allowed_desks()>. This will allow
desks to render I<much> Faster, since most assets on a desk will list the same
desks in the "Move to" select lists. [David]

=item *

When the C<PUBLISH_RELATED_ASSETS> F<bricolage.conf> directive is enabled,
aliases are now also republished. Only aliases that have previously been
published will be republished, and only the last published version will be
republished, rather than any versions created since the last publish.
Suggested by Serge Sozonoff. [David]

=item *

Added the C<secret> parameter to the C<list()>, C<list_ids()>, and C<href()>
methods of Bric::Util::Grp. [David]

=item *

The C<set_page_extensions()> method of the burner class now provides a list of
duplicate extensions in the exception thrown when duplicate extensions are
passed to it. [Paul Orrock]

=item *

A story or media document published with an expire date earlier than the
scheduled publish time no longer bothers with the publish but just expires the
story or media document. [David]

=item *

When two events in a list have the same timestamp, they are no longer listed
in order by ID relative to each other, but relative to ID I<descending>, to
ensure that the one logged first will be listed after the one logged next.
[David]

=item *

Media documents without an associated media file will no longer be displayed
in the search results when attempting to relate a media document to an element.
Reported by Adam Rinehart. [David]

=item *

When a template is moved to a new category, its ACL is now properly updated in
the cached copy in the user's session, as well as in the database. [David]

=item *

Changed the C<published_version> parameter to the C<list()> method of
Bric::Biz::Asset::Template (the template class) to C<deployed_version>, but
kept C<published_version> as an alias.

=item *

Optimized C<path> and C<parent> searches in the Category C<list_ids> SOAP
method. [David]

=back

=head2 Bug Fixes

=over

=item *

The SOAP server now properly includes the start desk when it checks CREATE
permissions for creating stories, media, or templates. Reported by Alexandra
Gershman. [David]

=item *

Form validation and group management now properly work in the user profile.
[David]

=item *

Fixed the "story__category" table to use the correct sequence for the id
column's default value (although the default is never used, this is a good
precaution). Reported by Paul Orrock. [David]

=item *

Stories and media documents now better pay attention to the letter case
specification of output channels when returning URIs. Thanks to JosE<eacute>
Castro for the spot. [Marshall]

=item *

Stories now properly set the letter case of file names in URIs when
C<STORY_URI_WITH_FILENAME> is enabled. Reported by JosE<eacute> Castro.
[David]

=item *

The F<bricolage.conf> C<PERL_LOADER> directive now works properly with
F<bric_queued>. [David]

=item *

The SFTP mover now works with C<bric_queued>. [David]

=item *

Fixed misspelled database index name. Spotted by Scott. [David]

=item *

Error messages are now properly localized in C<bric_queued>. [David]

=item *

Stories updated via SOAP to change categories will no longer leave the old
categories associated with the story. [David]

=item *

Media uploads no longer sometimes fail with an SQL error. [Rod Taylor]

=item *

"All Types" now properly shows up at the top of the Types select list in the
Advanced Search. [Marshall]

=item *

Creating media with related stories via the SOAP interface will no longer
cause the bizarre "Could not find httpd.xml" error. Reported by Curtis Poe.
[David]

=item *

Removed possible circular processing of story and media documents when
creating new story or media documents via SOAP. [David]

=item *

Previewing and publishing multipage stories created through F<bric_soap> now
properly burn all of the pages. [Scott]

=item *

Cloned stories now properly set the C<published_version> attribute to C<undef>
rather than the value of the original story, thus preventing the clone from
having a published version number greater than its current version number.
Reported by Nate Perry-Thistle and Joshua Edelstein. [David and Nate
Perry-Thistle]

=item *

The F<bric_media_upload> contrib script now uses the site argument (if there
is one) to search for categories. This will prevent it from finding a category
in one site but not the upload target site. [David]

=item *

Fixed two bugs with C<bric_template_diff>. C<File::Spec::Functions> now
properly exports C<catfile()> and C<--from--site> and C<--to-site> now
properly search on the site rather than the output channel. [Ovid]

=item *

When a category is added to a story that creates a URI conflict, the new
category does not remain associated with the story in the story profile after
the conflict error has been thrown. Reported by Paul Orrock. [David]

=item *

The C<alias_id> parameter to the C<list()> method of the story and media
classes has been documented. [David]

=item *

Usernames are now SQL-escaped before being looked up when a user attempts to
log in. The prevents errors when, for example, there are two users named
"food" and "foo_", and "foo_" attempts to login and gets a failure. [David]

=item *

All calls to C<lookup()> methods by the SOAP server that pass string values to
look up (such as category URIs and site, workflow, and desk names) are SQL
escaped so as to prevent conflicts similar to those noted above for usernames.
Reported by Scott Lanning. [David]

=item *

Contributor groups created in the contributor profile are no longer missing
from the contributor manager search interface. Reported by Rachel Murray and
Scott. [David]

=item *

C<ANY()> now works properly for the C<output_channel_id> parameter to the
list() method of the story and media classes. Reported by Serge Sozonoff.
[David]

=item *

The F<favicon.ico> works again. [David]

=item *

Stories are now properly expired when the C<BRIC_QUEUED> F<bricolage.conf>
directive is enabled. Reported by Scott. [David]

=item *

When a template is checked out of the library and then the checkout is
canceled, it is no longer left on the desk it was moved into upon the
checkout, but properly reshelved. Reported by Marshall. [David]

=item *

Media created with the default "Image" and "Photograph" media type elements
will now properly supply a "Lock val" check box for autopopulated fields.
Reported by Marshall. [David]

=item *

Super Bulk Edit now works for media as well as stories. Reported by Scott.
[David]

=item *

The description attribute of stories, media, and templates is now properly
limited to 1024 characters in the UI. Reported by Scott. [David]

=item *

When a template is moved to a new category, the old version of the template is
undeployed when the new version is deployed to the new category. The versions
in the sandbox are properly synced, as well.

=item *

Eliminated a compile-time warnings from
F<contrib/bric_media_upload/bric_media_upload>. [David]

=back

=cut

##############################################################################

=head1 VERSION 1.8.5 (2005-03-18)

=head2 Improvements

=over

=item *

Added the C<checked_in> parameter to the C<lookup()>, C<list()>, and
C<list_ids()> methods of the story, media, and template classes. If passed a
true value, this parameter causes the checked in version of the most current
version of the story to be returned. When a story is checked out, there are
two instances of the current version: the one checked in last, and the one
currently being edited. When the C<checked_in> parameter is a true value, then
the instance last checked in is returned, rather than the instance currently
checked out. This is useful for users who do not currently have a story
checked out and wish to see the story as of the last check in, rather than as
currently being worked on in the current checkout. If a story is not currently
checked out, this parameter has no effect.

=back

=head2 Bug Fixes

=over

=item *

Previews on non-checked out stories and media work again. [David]

=item *

Preview and views once again preview a story or media document as it was last
checked in, rather than as it might be currently being worked on in a current
checkout. [David]

=back

=cut

##############################################################################

=head1 VERSION 1.8.4 (2005-03-18)

=head2 Improvements

=over

=item *

Made story profile's subelement 'Preview In' output-channel list consistent
with the top level one (e.g. editing a Page shows the same preview OCs as
editing the Story at the top level). [Scott]

=item *

Added Linux startup script F<contrib/start_scripts/linux>. [David]

=item *

Added C<version_id> parameter to the C<list()> methods of the story, media,
and template classes. Oversight reported by Kang-min Liu. [David]

=item *

Distribution via SFTP is now atomic and respects the C<FTP_UNLINK_BEFORE_MOVE>
directive. Spotted by Patrick Michael Kane. [David]

=item *

Related story and media elements managed through the SOAP server can now use a
combination of URI and site ID to identify related assets in addition to the
existing approach of using story and media IDs. [David]

=item *

Email sent by Bricolage now set the send date, since our understanding is
that the MUA is responsible for setting the date and some SPAM filters trigger
on missing Date: headers. [Cameron Miller]

=item *

The media type manager now validates media type names to ensure that they are
of the form "type/subtype" with no spaces. Suggested by Marshall Roch. [David]

=item *

When started up by the super user, the virtual FTP server now runs as the same
user as the Bricolage Apache server. This should prevent malicious users of
the virtual FTP server from being able to do things as the root user that they
shouldn't. [Keith Grennan]

=item *

SQL errors encountered when building the database are now fatal, meaning that
they will cause the entire installation to fail, rather than continuing to
execute SQL statements and build an incomplete database. This prevents the
creation broken databases when people didn't notice errors in the past.
[David]

=item *

A list of subelements is now less likely to mysteriously become out of order
and thus lead to strange action-at-a-distance errors. And even if they do
become out of order, the error message will be more appropriate ("Warning!
State inconsistent" instead of "Can't call method 'get_name' on an undefined
value"). Reported by Curtis Poe. [David]

=item *

Updated mail list information in L<Bric::Hacker|Bric::Hacker>. Reported by
Marshall Roch. [David]

=item *

The SOAP media interface now supports creating relationships between the media
documents elements and other story and media documents, just like the SOAP
story interface does. [David]

=item *

The SOAP interface now supports Related stories and media on story type and
media type elements just as in the UI. This involved the somewhat hackish
necessity for including the "related_story_id" and "related_media_id" (or
"related_story_uri" and "related_media_uri") attributes in the "elements" XML
element, but it does the trick. [David]

=item *

The list of elements to select from when creating a new template is now in
alphabetical order. [David]

=item *

The XML representation of media documents used by the SOAP server now supports
the media type of the file. [David]

=item *

The "multi" install destination is now the default, rather than the "single"
install destination. The two styles ("multi" and "single") are now also better
described during installation. [David]

=item *

When the installer prompts for database passwords, it no longer echoes them to
the terminal. Suggested by Marshall. [David]

=back

=head2 Bug Fixes

=over

=item *

Versions of Perl that disallow the use of the C<-I> argument in a setuid
environment will no longer cause the upgrade to fail. Reported by Serge
Sozonoff. [David]

=item *

The new support for a false value to the C<checked_out> parameter to the
C<list()> methods of the story, media, and template classes is now properly
supported by the SOAP C<list_ids> method, as well. [David]

=item *

Calls to publish documents via SOAP will no longer fail if the
C<published_version> attribute is not specified and the document to be
published has never been published before. [David]

=item *

The Bricolage virtual FTP server will no longer fail to start if Template
Toolkit is installed but its version number is less than 2.14. Reported by
Adam Rinehart. [David]

=item *

Fixed a bug where nothing would ever publish if you had
C<PUBLISH_RELATED_ASSETS> enabled in F<bricolage.conf>. [Mark]

=item *

Added "slug" to the list of attributes specified in the error message for a
non-unique URI in a story. Thanks to Rachel Murray for the spot! [David]

=item *

Fix in the SOAP server code to adjust for changes in Exception::Class 1.20.
[David]

=item *

Stories and Media created or updated via the SOAP interface will now associate
contributors of the appropriate type, instead of "All Contributors". [Scott &
David]

=item *

Deleting an element that has a template no longer causes an error. Thanks to
Susan for the spot! [David]

=item *

Eliminated encoding errors when using the SOAP interface to output stories,
media, or templates with wide characters. Reported by Scott Lanning. [David]

=item *

Fields with a an empty string or 0 (zero) for their values will no longer be
displayed as "Not defined" when viewing a story. [David]

=item *

Reverting (stories, media, templates) no longer gives an error. Reported by
Simon Wilcox, Rachel Murray, and others. [David]

=item *

Publishing a published version of a document that has a later version in
workflow will no longer cause that later version to be mysteriously removed
from workflow. This could be caused by passing a document looked up using the
C<published_version> to C<list()> to C<< $burner->publish_another >> in a
template. [David]

=item *

The SOAP server story and media interfaces now support elements that contain
both related stories and media, rather than one or the other. [David]

=item *

Attempting to preview a story or media document currently checked out to another
user no longer causes an error. Reported by Paul Orrock. [David]

=item *

Desk asset buttons are no longer broken in non-English localizations. Thanks
to Scott Lanning for the spot! [David]

=item *

Subelements will be properly deleted when selecting a "Delete" checkbox and
clicking "Save" or "Save and Stay" in the story or media profile. It always
worked in the element profile, and now it's consistent across document profile
interfaces. Spotted by Scott Lanning. [David]

=item *

Custom fields with default values now have their values included when they are
added to stories and media. Thanks to Clare Parkinson for the spot! [David]

=item *

The C<get_desk_stamps()> method in the asset classes has been deprecated (it
never worked, anyway) and will be removed in Bricolage 1.10.0. The same goes
for the C<required_satisfied()> method in Bric::Biz::Workflow. Thanks to
Marshall Roch for the spot! [David]

=item *

Subclasses of the media class no longer cause errors when distributing files
via C<bric_queued>. Thanks to Jason Edgecombe for the spot! [David]

=item *

Elements created via SOAP now correctly have site IDs associated with them.
[David]

=item *

The "All" alphabetical search now properly escapes the "%" wild card
character. Thanks to Frank Holtz for the spot! [David]

=item *

The C<bric_queued> script now requires a username and password and will
authenticate the user. This user will then be used for logging events. All
events logged when a job is run via the UI are now also logged by
C<bric_queued>. [Mark and David]

=item *

Jobs now get a "Job Created" event logged when they are created. Reported by
Rachel Murray. [David and Mark]

=item *

Eliminated "Use of uninitialized value in pattern match (m//)" warnings when
uploading media files. Reported by Scott Lanning. [David]

=item *

Preview redirections now use the protocol setting of the preview output
channel if it's available, and falls back on using "http://" when it's not,
instead of using the hard-coded "http://". Thanks to Martin Bacovsky for the
spot! [David]

=item *

The C<has_keyword()> method in the Business class (from which the story and
media classes inherit) now works. Thanks to Clare Parkinson for the spot!
[David]

=item *

Templates that abort during calls C<preview_another()> now properly abort
when not using C<PREVIEW_LOCAL>. [Paul Orrock]

=item *

Clicking a link in the left-side navigation after the session has expired now
causes the whole window to show the login form, rather than it showing inside
the nav frame, which was useless. [Marshall]

=item *

The names of media types (a.k.a. MIME types) can now be changed without
encountering an error. Thanks to Marshall Roch for the spot! [David]

=item *

Media type MIME Type names are now properly required in the UI. [David]

=item *

Fixed typo in the virtual FTP server which was causing an error when saving
a template. [Keith Grennan]

=item *

The JavaScript that validates form contents once again works with htmlArea,
provided htmlArea itself is patched. See
L<http://sourceforge.net/tracker/index.php?func=detail&aid=1155712&group_id=69750&atid=525656>
for the htmlArea patch. As of this writing, you must run the version of
htmlArea in CVS. [David & Marshall]

=item *

The JavaScript that handles the double list manager has been vastly optimized.
It should now be able to better handle large lists, such as a list of thousands
of categories. Reported by Scott. [Marshall]

=item *

Logging now works properly with the virtual FTP server. [Keith Grennan]

=item *

Some cases in which it was impossible to add actions to a destination have
been fixed. Reported by Marshall Roch. Thanks to Jason Edgecombe for making
available a server that exhibits the problem. [David]

=item *

The virtual FTP server no longer saves a template for every line in the
template when the FTP client uses ASCII mode. Thanks to Keith Grennan for the
spot! [David]

=item *

Reverting a template to a previous version now properly updates to the
reverted version on the user's sandbox. Also, canceling a checkout now
properly removes a template from a user's sandbox. [David]

=item *

When creating a new workflow, the workflow profile no longer forgets the
selected site when you click the "New Desk" button. [David]

=item *

Changing a template in such a way that it will be deployed to a new location
(by changing the category, for example) once again deletes the previous
version from the previous location when it is deployed. [David]

=item *

Uploading a new image to a media document with a different media type than the
previous image no longer causes an Imager error. [David]

=back

=cut

##############################################################################

=head1 VERSION 1.8.3 (2004-11-09)

=head2 Improvements

=over

=item *

C<make clone> now ignores files in the source directory that start with
"bricolage-". This should prevent copying previous clones into the new
clone. [David]

=item *

Added F<contrib/thumbnails/precreate-thumbs.pl> script to pre-create
thumbnails from images. Useful for upgraders. [Scott]

=item *

Added primary key to the "event_attr", "element__site", "story_uri", and
"media_uri" tables in the database. This will make it easier to do database
replication. [David and Kenneth Marshall]

=item *

Added F<contrib/bric_import_contribs> to import contributors from a
tab-delimited file. Development by Kineticode, sponsored by the RAND
Corporation. [David]

=item *

Added the C<published_version> parameter to the C<list()> methods of the
story, media, and template classes. This parameter forces the search to return
the versions of the assets as they were last published, rather than the most
recent version. This will be most useful to those looking up other documents
in templates and publishing them, as a way of avoiding pulling documents out
from other anyone who might have them checked out! [David]

=item *

For those using the Template Toolkit burner, the required version is now 2.14,
so as to take advantage of the improved Unicode support in that version.
[David]

=item *

All publishing and distribution jobs are now executed in their own
transactions when they are triggered by the user interface. This is to reduce
the chances of a deadlock between long-running publishing transactions.
[David]

=item *

The installer now requires PostgreSQL 7.3 or later. This is because 7.2
hasn't worked properly with Bricolage since 1.8.0. [David]

=item *

Optimized SQL queries for key names or that order by string values to use
indexes in the C<list()> and C<list_ids()> methods of the story, media, and
template classes. [David]

=item *

The installer will now fail to install if the version of Apache is greater
than version 1--that is, it will refuse to install under Apache 2 (for now).
[David]

=item *

Added Russian localization. [Sergey Samoilenko].

=item *

Changed the foreign keys in the story, media, and formatting (template) tables
so that C<DELETE>s do not cascade, but are restricted. This means that before
deleting any source, element, site, workflow, or other related object that has
a foreign key reference in an asset table, those rows must be deleted.
Otherwise, PostgreSQL will throw an exception. Hopefully, this will put a stop
to the mysterious but very rare disappearance of stories from Bricolage.
[David]

=item *

The distribution monitor, F<bric_dist_mon>, no longer populates HTTP headers
with lists of Job IDs for execution. Instead, it simply sends a request to the
distribution handler, and Bric::Dist::Handler looks up the jobs to execute
itself. This fixes an issue with too many headers being put into the request,
and makes the operation of Bric::Dist::Handler more efficient. [David]

=item *

A call to C<< $burner->publish_another >> in a template that passes in a
date/time string in the future now causes a publish job to be scheduled for
that time, rather than immediate burning the document and then scheduling the
distribution to take place in the future. Reported by Ashlee Caul. [David]

=item *

Improved context-sensitive help for the "New Template" profile. [Paul Orrock
and David]

=item *

Make slug actually be required when C<ALLOW_SLUGLESS_NONFIXED> isn't enabled,
in particular on the clone page. Thanks to Dharmender Yadav at Enabling
Dimensions for part of the patch. [Scott]

=item *

Removed the hack that commits a database transaction in the middle of a
request that does a "Check in and Publish", since we now require PostgreSQL
7.3 and the bug that the hacked worked around was fixed in that release.
[David]

=item *

Added missing constraint to the "type" column of the "workflow" table. [David]

=item *

Changing the sort order of a list of items in a search interface now properly
reverses the entire collection of object over the pages, rather than just the
objects for the current page. Thanks to Marshall for the spot! [David]

=back

=head2 Bug Fixes

=over

=item *

The localization libraries load without error again. Added tests to ensure
that this doesn't happen again. [David]

=item *

Publishing stories not in workflow via the SOAP server works again. [David]

=item *

Documents that the SOAP workflow publish finds in workflow but not on a desk
(which shouldn't happen, but sometimes does) are now just published anyway.
[David]

=item *

The Burner object's C<encoding> attribute is now setable as well as readable.
[David]

=item *

The category browser works again. [David]

=item *

Fixed the "event" table to use the correct sequence the for they id column's
default value (although the default is never used, this is a good precaution).
[David]

=item *

Fixed Media Upload bug where the full local path was being used, by adding
a 'winxp' key to Bric::Util::Trans::FS to account for an update to
HTTP::BrowserDetect. [Mark Kennedy]

=item *

A call to C<< $element->get_elements >> in an array context when the element
contains no subelements no longer returns an array reference. Reported by
Clinton Gormley. [David]

=item *

Fix bug 839 so that categories can be deleted. [Scott]

=item *

Instances of a required custom field in story elements is no longer required
once it has been deleted from the element definition in the element manager.
Reported by Rod Taylor. [David]

=item *

A false value passed to the C<checked_out> parameter of the C<list()> and
C<list_ids()> methods of the story, media, and template (formatting) classes
now properly returns only objects or IDs for assets that are not checked out.
[David]

=item *

The cover date select widget now works properly in the clone interface when a
non-ISO style date preference is selected. Thanks to Susan G. for the spot!
[David]

=item *

By forcing the upgrade scripts to execute as the PostgreSQL user, running
C<make upgrade> with PostgreSQL "ident sameuser" security now works properly.
[Keith Grennan]

=item *

The C<LoadModule> and C<AddModule> F<httpd.conf> directives should now be
generated properly during installation. C<LoadModule> will use
C<config_log_module> or C<mod_log_config> depending on the system, but
C<AddModule> will always use F<mod_log_config.c>. Spotted by Dave
Jablonski. [Marshall]

=item *

Deleted sites will no longer be displayed in the site context menu in the
UI. Reported by Ed Stevenson. [David]

=item *

Sorting templates based on Asset Type (Element) no longer causes an error.
[David]

=item *

Events are now logged during the cleanup phase in alphabetical order by event
type key name, to prevent deadlocks between two transactions logging events of
the same types in different orders at the same time. [David]

=item *

Fixed a number of the callbacks in the story, media, and template profiles so
that they didn't clear out the session before other callbacks were done with
it. Most often seen as the error 'Can't call method "get_tiles" on an
undefined value' in the media profile, especially with IE/Windows (for some
unknown reason). Reported by Ed Stevenson. [David]

=item *

Fixed typo in clone page that caused all output channels to be listed
rather than only those associated with the element itself. [Scott]

=item *

Fixed double listing of the "All" group in the group membership double list
manager. [Christian Hauser]

=item *

Mail sent for alerts and the like now has DOS and Macintosh line-endings
converted to Unix so that they are displayed properly in most mail clients.
[Christian Hauser and David]

=item *

Documented required C<user__id> parameter to the C<new()> method in the story
and media classes. Reported by Rod Taylor. [David]

=item *

Image buttons now correctly execute the C<onsubmit()> method for forms that
define an C<onsubmit> attribute. This means that, among other things, changes
to a group profile will persist when you click the "Permissions" button.
[David]

=item *

Media type groups now properly display their members.

=item *

The "Edit" link that showed up for categories associated with a story when the
C<ENABLE_CATEGORY_BROWSER> F<bricolage.conf> directive has been removed. It
didn't belong there in the first place. Reported by Ho Yin Au. [David]

=item *

Simple search now works when it is selected when the "Default Search"
preference is set to "Advanced". Reported by Marshall Roch. [David]

=item *

Multiple alert types set up to trigger alerts for the same event will now all
properly execute. Thanks to Christian Hauser for the spot! [David]

=item *

Publishing stories or media via SOAP with the C<published_only> parameter
(C<--published-only> for F<bric_republish>) now correctly republishes the
published versions of documents even if the current version is in workflow.
Reported by Adam Rinehart. [David]

=item *

Added upgrade script to clean out old records left in the "member" table if
users elected to delete old jobs during the 1.8.2 upgrade. [David]

=item *

Users granted a permission greater than READ to the members of the "All Users"
group no longer get such permission to any members of the "Global Admins"
group unless they have specifically been granted such permission to the
members of the "Global Admins" group. Thanks to Marshall Roch for the spot!
[David]

=back

=cut

##############################################################################

=head1 VERSION 1.8.2 (2004-11-13)

=head2 Improvements

=over

=item *

Added note to the context-sensitive help for the story, media, and template
search pages to search on "/" to return all records, and to use SQL wildcards
such as "%" to generalize the search. [David]

=item *

C<make upgrade> no longer copies the entire installed component root to a new
directory as a way to get rid of old UI component files. We now require that
any deleted component files get removed from an existing installation via an
upgrade script, instead. See F<inst/upgrade/1.7.0/delete_old_components.pl>
for an example. [David]

=item *

Bricolage now runs under a DSO C<mod_perl> as long as it uses a Perl compiled
with C<-Uusemymalloc> I<or> C<-Ubincompat5005>. See
L<http://perl.apache.org/docs/1.0/guide/install.html#When_DSO_can_be_Used> for
details. Thanks to Marshall Roch for finding that link. [David]

=item *

The New Story and New Media profiles by default no longer have a value
selected for the Story Type or Media type (respectively), so as to prevent
the inadvertent creation of documents of the wrong type. [David]

=item *

Alerts triggered to be sent to users who don't have the appropriate contact
information will now be logged for those users so that they can see them and
acknowledge them under "My Alerts". [David]

=item *

Added F<bric_media_dump> script to F<contrib/>. [David]

=item *

The category association interface used in the story profile when the
C<ENABLE_CATEGORY_BROWSER> F<bricolage.conf> directive is enabled now uses
radio buttons instead of a link to select the primary category. Suggested by
Scott Lanning. [David]

=item *

Search by site is now supported in the "Advanced Search" interface of "Find
Stories", "Find Media", and "Find Templates" when there is more than one site
and the "Filter by Site Context" preference is not turned on. [David]

=item *

Removed Bric::FAQ, since it is now maintained on the Website, instead. [David]

=item *

Updated Bric::Admin to suggest that PostgreSQL's C<initdb> be run with
C<--no-locale> so as to avoid collation issues with non-Western characters.
See this discussion for more information:
L<http://archives.postgresql.org/pgsql-general/2004-08/threads.php#01079>

=item *

Added a warning to the story and media profiles for when related stories and
media have been deactivated and a different story or media document should be
related.

=item *

Added output to the Apache log consisting of the 20 most recent events on an
asset that has lost track of what workflow and/or desk it is on. This is to
provide debugging information that might help us to track down when an asset
forgets its workflow and/or desk, so that we might eventually be able to
eliminate the code that picks up on this and corrects it. [David]

=item *

The distribution monitor, F<bric_dist_mon>, now prints error information to
C<STDERR> when there is an error, instead of just printing it to the system
log. [David]

=item *

Existing jobs are now executed within their own transactions, as opposed to no
transaction specification. This means that each job must succeed or fail
independent of any other jobs. New jobs are executed before being inserted
into the database so as to keep them atomic within their surrounding
transaction (generally a UI request). All this means that transactionality is
much more intelligent for jobs and will hopefully eliminate job table
deadlocks. Reported by Mark Jaroski, Serge Sozonoff, Patrick Michael Kane, and
others. [David]

=item *

The workflow, destination, and output channel profiles only display site
information if the user has EDIT access to more than one site. The "Find
Stories" and "Find Media" managers only display the site information for the
listed documents if there is more than one site in Bricolage. Suggested by
Scott Lanning. [David]

=item *

Updated documentation of parameters to the C<list()> method of
Bric::Biz::Asset::Template (the template class). Also documented a few
parameters to the story and media class C<list()> methods that were supported
but previously undocumented. [David]

=item *

Variables are now properly decoded to UTF-8 when they are populated from the
database. [David]

=item *

The strings used in translations are now all properly decoded to UTF-8.
[David]

=item *

All templates now execute with UTF-8 character strings enabled. This means
that any templates that convert content to other character sets might need to
change the way they do so. For example, templates that had used
C<< <%filter> >> blocks to convert content to another encoding using something
like C<Encode::from_to($_, 'utf-8', $encoding)> must now use something like
C<$_ = Encode::encode($encoding, $_)>, instead. Bric::Util::CharTrans should
continue to do the right thing. [David]

=item *

Added C<encoding> attribute to Bric::Util::Burner so that, if templates are
outputting something other than Perl C<utf8> decoded data, they can specify
what they're outputting, and the file opened for output from the templates
will be set to the proper mode. Applies to Perl 5.8.0 and later only. [David]

=item *

Added example use for C<< $burner->display_pages >> to Bric::AdvTemplates.
[Cinly Ooi]

=item *

Added F<README.Mandrake>. [Cameron Miller]

=item *

Added C<SFTP_HOME> F<bricolage.conf> directive to specify the home directory
and location of SSH keys when SSH is enabled. [Cameron Miller]

=item *

Users can no longer implicitly publish related stories and media via the UI
that they don't have PUBLISH access to. [David]

=item *

Users can no longer publish related documents via the UI or SOAP that are in
workflow but not on a publish desk. [David]

=item *

Added search by output channel to "Find Templates". [David]

=item *

Previewing a document with a related media document that's checked out no
longer triggers a "Cannot auto-publish related media because it is checked
out" message. [David]

=back

=head2 Bug Fixes

=over

=item *

The burner C<next_page_file()> and C<next_page_uri()> methods now properly
return a value if the C<burn_again> attribute has been set to a true value in
the Mason burner. [David]

=item *

The C<list()> and C<list_ids()> methods of the story, media, and template
classes no longer return C<undef> in a scalar context when there are no
objects to be returned. They return an empty array reference, instead. [David]

=item *

The C<is_fixed()> method in the story and media classes now works properly.
Reported by Marshall Roch. [David]

=item *

C<make clone> once again properly copies the F<lib/Makefile.PL> and
F<bin/Makefile.PL> files from the source directory. [David]

=item *

Fixed the C<my_meths()> method of Bric::Biz::AssetType::Parts::Data to return
metadata for the the C<key_name> attribute instead of an C<undef> for the
removed C<name> attribute. [Scott]

=item *

Added missing language-specifying HTML attributes so as to properly localize
story titles and the like. Reported by Joshua Edelstein. [David]

=item *

The list of output channels to add to an element in the element profile now
contains the name of the site that each is associated with, since different
sites can have output channels with the same names. [David]

=item *

You can no longer delete a category from a story when you have also marked it
to become the primary category. Reported by Simon Wilcox. [David]

=item *

Editing notes from My Workspace now works properly. Thanks to Simon Wilcox for
the spot! [David]

=item *

The "Advanced Search" interface once again works for searching for related
story and media documents. Reported by Ben Bangert and many others. [David]

=item *

Renaming a site and its domain name now always properly renames the associated
site permission user groups. Reported by Will Trillich. [David]

=item *

The "Alias Story" interface now works properly when the C<USE_THUMBNAILS>
directive is enabled. Reported by Ben Bangert. [David]

=item *

Attempting to create a new source with the same name as an existing but
deactivated source no longer throws an SQL error, but provides a nice error
message. Reported by Marshall Roch. [David]

=item *

Bricolage no longer attempts to email alerts to an empty list of recipients.
This will make your SMTP server happier. [David]

=item *

The version numbering issues of Bricolage modules have all been worked out
after the confusion in 1.8.1. This incidentally allows the HTML::Template and
Template Toolkit burners to be available again. Reported by Mike W. [David]

=item *

Misspelling the name of a key name tag or including a non-repeatable field
more than once in Super Bulk Edit no longer causes all of the changes in that
screen to be lost. [David]

=item *

When a user overrides the global "Date/Time Format" and "Time Zone"
preferences, the affects of the overrides are now properly reflected in the
UI. [David]

=item *

The "Default Asset Sort" preference now actually works. Reported by Simon
Wilcox. [David]

=item *

Publishing a story or media document along with its related story or media
documents from a publish desk again correctly publishes the original asset as
well as the relateds. Reported by Paul Orrock. [David]

=item *

Users can now set their own values for overrideable preferences. [David]

=item *

The C<list()> and C<list_ids()> methods of the Story, Media, and Template
(F<Template.pm>) classes no longer have the side effect of changing values
in the hash references passed to them. This had caused problems for date/time
parameters. Reported by Paul Orrock. [David]

=item *

Auto-generated slugs (enabled via the C<AUTOGENERATE_SLUG> F<bricolage.conf>
directive) no longer convert uppercase characters to underscores. Thanks to
Paul Orrock for the spot! [David]

=item *

Changes made to story content in the story profile are no longer preserved
when clicking the "Cancel" button. Reported by Paul Orrock. [David]

=item *

The story and media profiles now clear out the session cache for the story or
media element when leaving the story or media profile. This is to prevent
perceived caching of changes that were canceled in a profile, noticed only
when one canceled an edit of a story or media document and immediately edited
the same document. [David]

=item *

Clicking the "Add More" button to add more keywords to a new category no
longer causes an error. [David]

=item *

Adding a new category to a group and asking it to cascade that group
membership into subcategories no longer causes an error. Thanks to Adam
Rinehart for the spot! [David]

=item *

Adding an existing publish desk to a workflow no longer unsets its publish
attribute. [David]

=item *

Deleted output channels no longer show up in the select list for story type
and media type elements. [David]

=item *

Deleting a workflow from the workflow manager now properly updates the
workflow cache so that the deleted workflow is removed from the left
navigation without a reboot. [David]

=item *

Creating a story, checking it in, checking it out, and then canceling the
checkout no longer incorrectly removes the story from workflow. [David]

=item *

The source of a story can now be changed. [David]

=item *

Status messages sent to the browser during previews are now hidden if an error
is triggered. [Marshall]

=item *

Publishing a document with deactivated related documents no longer causes
those deactivated documents to be published, too. Reported by Paul Orrock.
[David]

=item *

The Bricolage 404, 403, and 500 error pages now send the appropriate HTTP
header to the browser. Thanks to Marshall Roch for the spot! [David]

=item *

The Output Channel URI Prefix and URI Suffix fields are once again allowed to
include a slash (F</>). Reported by Kevin Elliott. [David]

=item *

An attempt to create a new template with the proper extension as part of the
name (e.g., F<foo.mc> for a Mason template) now keeps the extension instead of
changing the dot to an underscore and adding the extension (e.g., it stays
F<foo.mc> instead of becoming F<foo_mc.mc>). This is especially useful when
creating utility templates and for users of C<bric_dev_sync>. Thanks to Paul
Orrock for the spot! [David]

=item *

When Bricolage notices that a document or template is not in workflow or on a
desk when it should be, it is now more intelligent in trying to select the
correct workflow and/or desk to put it on, based on current workflow context
and user permissions. Reported by Hal Creech. [David]

=item *

Content submitted to Bricolage in the UTF-8 character set is now always has
the C<utf8> flag set on the Perl strings that store it. This allows fields
that have a maximum length to be truncated to that length in characters
instead of bytes. Thanks to Kang-min Liu for the spot! [David]

=item *

C<< Bric::Biz::OutputChannel->list_ids >> no longer returns duplicate
IDs. This incidentally allows output channels that happen to be in groups to
be edited, eliminating the 'name "Web" is already used by another Output
Channel' error. Thanks to John Greene for the spot! [David]

=item *

The media type of media documents now defaults to "none" instead of inserting
a C<NULL> into the database. The column has also be marked C<NOT NULL> in
order to ensure that this remains the pattern. [David]

=item *

Changed the "name" and "error_message" columns in the "job" table in the
database from C<VARCHAR> to <TEXT>. This is so that we don't have to truncate
them before inserting them. [David]

=item *

Elements with autopopulated fields (e.g., for image documents) can now be
created via the SOAP interface. Reported by Todd Tyree. [David]

=item *

Fixed a number of the parameters to the C<list()> method of the Story, Media,
and Template classes to properly handle an argument using the C<ANY>
operator. These include the C<keyword> and C<category_uri> parameters. Passing
an C<ANY> argument to these parameters before this release could cause a
well-populated database to lock up with an impossible query for hours at a
time. [David]

=item *

Restored foreign keys and constraints missing on the "job" table and related
tables since version 1.8.0. [David]

=item *

The error message for failed distribution jobs is now properly displayed in
the UI. [Mark]

=item *

Fixed bug with the execution of jobs in F<bric_queued>. [Mark]

=item *

Attempting to create a new desk with the same name as a deactivated desk
no longer returns an SQL error, but a more informative error.

=item *

Template sandboxes now work for the Template Toolkit burner. [David]

=item *

The output channel and element profiles no longer display deactivated output
channels in their output channel select lists (for output channel includes in
the output channel profile and for primary output channels in the element
profile). [David]

=item *

The side navigation layer now works correctly with Internet Explorer 5.5 for
Windows. [Marshall]

=back

=cut

##############################################################################

=head1 VERSION 1.8.1 (2004-07-08)

=head2 Improvements

=over

=item *

More complete Traditional Chinese and Simplified Chinese localizations. Also,
the Mandarin localization now simply inherits from the Traditional Chinese
localization. [Kang-min Liu]

=item *

C<make clone> now copies the F<lib> directory and all of the F<bin> scripts
from the target to the clone, rather than from the sources. This allows any
changes that have been made to scripts and classes to be properly cloned.
[David]

=item *

When installing Bricolage, it will now allow you to proceed if the database
already exists by asking if you want to create the Bricolage tables in the
existing database. Suggested by Mark Fournier and Marshall Roch. [David]

=item *

Added some missing translations for English. [David]

=item *

The installer is now a bit smarter in how it handles loading the C<log_config>
(or C<config_log>, as the case may be) module. [Marshall Roch]

=item *

Added ID attributes to story, media, and element profiles and "fieldcontent"
class to content field values in the "View" screens so that they can be
used as CSS selectors. [David]

=item *

Added language-specific style sheets. This is especially useful for
right-to-left languages or for languages that require special fonts. [David]

=item *

The "New Alias" search interface now displays thumbnails when searching for
media documents to alias and the C<USE_THUMBNAILS> F<bricolage.conf> directive
is enabled. Reported by Serge Sozonoff. [David]

=item *

The C<has_member()> method of Bric::Util::Grp is now faster when searching for
a specific group member. [David]

=item *

Aliases can now be made to documents within the same site. [Serge Sozonoff]

=item *

When viewing the contents of a document, the contents now have their HTML
escaped. This prevents any broken HTML in the content from breaking the
Bricolage UI. Suggested by Neal Sofge. [David]

=item *

The SOAP interface for importing and exporting elements now properly has
"key_name" XML elements instead of "name" XML elements. The changes are
backwards compatible with XML exported from Bricolage 1.8.0 servers, however.
Reported by Tony Cowderoy. [David]

=item *

Added C<move()> method to the virtual FTP interface. This means that to deploy
a template, rather than having to rename it locally to append ".deploy", one
can simply move in FTP to its new name with ".deploy" on appended to the new
name. [JoE<atilde>o Pedro]

=item *

Document expirations are now somewhat more intelligent. Rather than just
scheduling an expiration job only if there is an expiration date the first
time a document is published, Bricolage will now always schedule an expiration
job for a document provided that one does not already exist (scheduled or
completed) for the same time and for one of the file resources for the
document. This should allow people to more easily and arbitrarily expire
content whenever necessary. Thanks to John Greene for the discussion that
finally motivated this change. [David]

=item *

Improved zh-cn translation. [Gang Luo]

=item *

Burner notes now persist for all sub burns (triggered by C<publish_another()>
and C<preview_another()> in a single burn. [Serge Sozonoff]

=item *

Keyword groups now properly display their members. [David]

=item *

Added ability to create and manage groups of objects for several different
types of objects. Also added the ability manage group membership within the
administrative profiles for those objects. This change makes it possible to
give users permission to administer subsets of objects. The new groupable
objects are:

=over

=item Preferences

=item Groups

=item Alert Types

=item Element Types

=item Keywords

=item Contributors

=back

[David]

=item *

Alert rules are now evaluated within a safe compartment (using Safe.pm) to
prevent security exploits. [David]

=item *

The Bulk Publish admin tool is no longer limited to use only by members of the
Global Admins group. Now anyone can use it. All one needs is READ permission
to the categories of stories, and PUBLISH permission to the stories and media
documents to be published. [David]

=back

=head2 Bug Fixes

=over

=item *

Bulk Publish now ensures that users have at least READ access to categories
they wish to publish from. [Scott]

=item *

Eliminated 'Bareword "ENABLE_HTMLAREA" not allowed while "strict subs" in use'
warning that prevented startup for some installations. [Scott]

=item *

The Mason burner now appends a "/" to the end of the category path it
specifies for burning a story. This removes the ambiguity between a directory
request and a file request, which in rare circumstances could cause unexpected
problems. [David]

=item *

Changes made to user or contributor contacts without changing any other part
of the user or contributor object are now properly saved. [David]

=item *

When cloning a story, the list of output channels to select from is now
limited to the site the current workflow is in. Thanks to Serge Sozonoff for
the spot! [David]

=item *

Attempting to publish a story or media document with brackets in the title no
longer causes an error. Reported by Serge Sozonoff. [David]

=item *

Fixed a F<bric_soap> C<list_ids> bug [712] with the C<no_workflow> option.
[Clive Jones]

=item *

The upgrade to 1.8.0 now correctly updates story URIs that use the URI Suffix
of an output channel instead of using the URI Prefix twice. [John Greene]

=item *

The Advanced Search interface for stories and media now displays only the
top-level elements associated with the site the workflow is in when searching
for stories and media "By Type". [David]

=item *

Improved error logging for more recent versions of Apache, which unfortunately
escape newlines. [David]

=item *

When Bricolage discovers a document or template on a desk but not in a
workflow, it now places it in a workflows associated with the same site as the
document or template is associated with. Thanks to Serge Sozonoff for the
spot! [David]

=item *

Aliases of Image, Audio, or Video media documents no longer remain stuck on
desks. Reported by Serge Sozonoff. [David]

=item *

Related media and story subelements of media documents now work properly.
Thanks to Kang-min Liu for the spot! [David]

=item *

The distribution and SOAP handlers now load a localization object so that any
code that uses localization will work properly. Reported by Clive Jones.
[David]

=item *

The C<set_page_extensions()> method of Bric::Util::Burner now throws an
exception if duplicate page extensions are passed, rather than deferring the
exception to the creation of a distribution job, which was confusing. [Clive
Jones]

=item *

Calls to C<preview_another()> in Bric::Util::Burner will now use any templates
in the current user's sandbox and properly burn them to the preview root
rather than to the staging root used for publishing. Reported by Serge
Sozonoff. [David]

=item *

Contributor fields for roles other than the default role now properly store
and retain their values. [David]

=item *

The virtual FTP server now properly checks out templates when a template is
uploaded and is already in workflow.

=item *

Uploading a non-existent template via the virtual FTP server now correctly
creates a new template. The type of template depends on the name of the
template being uploaded, and for element templates, on whether there is an
element with the appropriate key name. The user must have CREATE permission
to All Templates or to the start desk in the first template workflow in the
relevant site.

=item *

Reverting a document or template to the current version number now properly
reverts all changes to the time the user checked out the document or
template. Reversion is also a bit more efficient in how it looks up the
previous version in the database. [David]

=item *

The SOAP server now rolls back any changes whenever an error is thrown. This
prevents problems when a few objects are created or updated before an
exception is thrown. Now any error will cause the entire SOAP request to
fail. Thanks to Neal Sofge for the spot! [David]

=item *

Changing the "Size" display attribute of a field in the Field profile (a
subprofile of the Element admin profile) now properly causes the field to
actually display in the new size. Reported by Tony Cowderoy. [David]

=item *

The table of contacts in the alert type profile is now more like other tables,
in terms of border colors, etc. [David]

=item *

The Bulk Publish admin tool now only limits the category search to the current
site context if the "Filter by Site Context" preference is checked. [David]

=back

=cut

##############################################################################

=head1 VERSION 1.8.0 "Portland" (2004-05-03)

=head2 Improvements

=over

=item *

The F<inst/upgrade/1.7.0/data_tile_key_name.pl> upgrade script now skips
upgrading "key_name" if it would be no different than "name". This can save a
lot of time during upgrade if your database is large. [Scott]

=item *

For checked-out media, stories, and documents listed in the "Active" and
"Find" interfaces, added the name of the user who has each checked out to the
empty column that would otherwise contain a "Checkout" checkbox. [David]

=item *

Keyword names are now always editable in the keyword manager. [David]

=item *

Added UI for managing organizations, which provide the base data for souces.
[David]

=item *

HTML, CSS, and JavaScript fixes that allow Bricolage to work properly with
most browsers, including Safari 1.2.1, IE 5.2/Mac, Konqueror, Opera 7, and
many others. [Marshall Roch]

=item *

Added stubs for zh-hk localization. [David]

=item *

Added missing localizations to the Language preference. Many of these are not
yet translated, but there they are. [David]

=item *

Selecting a checkbox to delete an output channel in a story or media profile
and then clicking a button other than the output channel "Delete" button or
the "Save" or "Save and Stay" buttons no longer causes an error. Reported by
Delfim Machado. [David]

=item *

If the "Select All" button is clicked to select all the checkboxes on a desk,
and then is clicked again, it will uncheck all of the check boxes. [David]

=item *

Login redirection now works properly with Safari. [David]

=item *

The installation script now provides more information (and questions) when it
attempts to create a database user that already exists. Suggested by Marshall
Roch. [David]

=back

=head2 Bug Fixes

=over

=item *

Added a missing space to the breadcrumb in the header. [Marshall Roch]

=item *

The new C<SFTP_MOVER_CIPHER> F<bricolage.conf> directive now actually works.
[David]

=item *

The group profile works again for element groups [David]

=item *

"Check In To" link misalignment fixed for Konqueror, as well as some other
miscellaneous CSS fixes. [Marshall Roch]

=item *

The "CREATE" permission is now displayed when granting permission to user
groups to access the members an "All" group. [David]

=item *

The "none" media type is no longer editable via the UI. [David]

=item *

Invalid story cover and expire dates now properly trigger an error message.
[David]

=item *

Deactivated keywords are no longer returned by the C<get_keywords()> methods
of the Business asset class (from which Story and Media inherit) or the
Category class. Reported by Paul Orrock. [David]

=item *

Events are now properly logged for keywords managed in the keyword profile.
[David]

=item *

Media URIs are now properly updated when the primary output channel is changed.
Reported by Ben Bangert. [David]

=item *

Bulk publish no longer marks checked-out stories as published when it hasn't
published them. It also is no longer redundant when it reports that
checked-out assets won't be published. Thanks to Serge Sozonoff for the spot!
[David]

=item *

Safari users will no longer be stuck on the login page. [David]

=item *

The CSS directory now has its files always served as "text/css". This should
eliminate problems when Apache sometimes serves the CSS files as "text/html".
[David]

=item *

The C<desk_id> parameter to the C<list()> methods of the story, media, and
template classes now works. [JoE<atilde>o Pedro]

=item *

Stories published via the "Checkin and Publish" select list in the story
profile now correctly publish related stories and media. Reported by
JoE<atilde>o Pedro. [David]

=item *

Stories and media are no longer published twice when published from a publish
desk or via Bulk Publish. [David]

=back

=cut

##############################################################################

=head1 VERSION 1.7.5 "Ashland" (2004-04-11)

=head2 New Features

=over

=item *

Added F<bric_template_dump> to F<contrib>. This script uses the Bricolage SOAP
server to export all of the templates in a single output channel. [David]

=item *

Added C<SFTP_MOVER_CIPHER> F<bricolage.conf> directive to tune the SFTP mover
(if enabled) to the best cipher for good performance on the wire. [David]

=back

=head2 Improvements

=over

=item *

Added site and output channel support to F<bric_template_diff> and
F<bric_template_patch> in F<contrib>. [David]

=item *

When cloning a story, you can now select a new primary output channel, in
addition to category, slug, cover date, etc. Suggested by Serge Sozonoff.
[David]

=item *

Spell checking now works in HTMLArea. [Eric Sellers]

=item *

When creating a new story without a slug, Bricolage will now autogenerate
a slug based on the title. [JoE<atilde>o Pedro]

=item *

Added single underscore parameters to the C<list()> methods of the Story,
Media, and Template classes to complement those that have the awful double
underscores. [David]

=item *

Made SOAP modules more tolerant of lack of sites in 1.6. [Scott]

=item *

The collection API now checks newly added members when deleting members. This
ensures that newly added objects won't be saved to the database if they are
deleted, first. [David]

=item *

Turned off browser autocompletion in the Server and User profiles. This
prevents some browsers (e.g., Camino) from filling in your username and
password where it doesn't belong. [David]

=item *

When the "Filter by Site Context" preference is enabled, it no longer filters
documents when searching for documents to alias. Reported by Patrick Walsh.
[David]

=item *

The "Cancel Checkout" button in the Story, Media, and Template profiles now
tries to do the right thing instead of just leaving the asset on a desk in
workfow every time. If the asset was just created by the user, it will be
deleted. If it was just recalled from the library by the user, it will be
removed from workflow and shelved in the library. Otherwise, clicking the
"Cancel Checkout" button will leave the asset in workflow. Requested by Sara
Wood, Rachel Murray, and others. [David]

C<make clone> now provides the current date and time for the default name for
the cloned package. Suggested by Marshall Roch. [David]

=back

=head2 Bug Fixes

=over

=item *

Bricolage no longer tries to display thumbnails for related stories, since
stories don't have thumbnails and would therefore create an error. [Eric
Sellers]

=item *

Text::Levenshtein is again correctly loaded as an optional module, not a
required module. Reported by Marshall Roch. [David]

=item *

Bric::Util::Burner's C<preview_another()> method now actually works. Thanks to
Serge Sozonoff for the spot. [David]

=item *

Fixed clone interface for IE users. Spotted by Serge Sozonoff. [Scott]

=item *

Some of the supported values for the C<Order> parameter to the Story, Media,
and Template classes, such as C<category_uri>, did not work before. Now they
do. [David]

=item *

Changing categories on a template no longer creates Frankensteinian template
paths. [David]

=item *

Added constant C<HAS_MULTISITE> to the Bric base classe so that all classes
properly declare themselves for UI search results. [JoE<atilde>o Pedro]

=item *

Story and Media SOAP calls now correctly use the element's key name to
identify the element. [JoE<atilde>o Pedro]

=item *

Story, Media, and Template creation via SOAP now correctly look up the
Category by URI and site ID. [JoE<atilde>o Pedro & David]

=item *

The Template SOAP interface now suports the C<site> parameter to
C<list_ids()>. [David]

=item *

The Story, Template, and Media SOAP C<list_ids()> intefaces now properly look
up categories, output channels, and workflows with the C<site> paremeter, if
there is one. [David]

=item *

The C<LOAD_LANGUGES> and C<LOAD_CHAR_SETS> directives are now space delimited,
to better match other F<bricolage.conf> options. [David]

=item *

Aliased media documents now correctly point to the file name for the aliased
media document. Reported by Patrick Walsh. [David]

=item *

Thanks to the improvements to the collection class, cloning stories and
putting them into new output channels to ensure that they have unique URIs now
works properly. Reported by Serge Sozonoff. [David]

=item *

The publish status and version is once again properly set for media when they
are published. Reported by Serge Sozonoff. [David]

=item *

The group manager now properly displays the names of the sites that member
objects are associated with if the class of the objects being managed knows
that its objects are associated with sites. Reported by Ho Yin Au. [David]

=item *

The list of output channels to add to a media or story document in the media
and story profiles now includes only those output channels associated with the
site that the story or media document is in. [David]

=item *

Thanks to the fix to 1.6.13 that prevents deleted groups from affecting
permissions, there is no longer any need to provide a checkbox to get access
to deleted groups in the permissions interface. So it has been removed.
[David]

=back

=cut

##############################################################################

=head1 VERSION 1.7.4 "Sacramento" (2004-03-18)

=head2 New Features

=over

=item *

Added "Bulk Publish" feature in ADMIN->PUBLISHING that lets members of the
Global Admins group publish story and media documents by category. [Scott]

=item *

Added C<notes()> method to Bric::Util::Burner, along with the accompanying
C<clear_notes()>. The C<notes()> method provides a place to store burn data
data, giving template developers a way to share data among multiple burns over
the course of publishing a single story in a single category to a single
output channel. Any data stored here persists for the duration of a call to
C<burn_one()>. [David]

=item *

Added new contributed scripts for Bricolage button generation. These scripts
use the Gimp to generate localized buttons for the Bricolage UI based on the
contents of an input file. See F<contrib/button_gen/README> for details.
[Florian Rossol]

=item *

Added support for icons for all media documents when the C<USE_THUMBNAILS>
F<bricolage.conf> directive is enabled. These rely on the presence of PNG icon
files for each MIME type in F<comp/media/mime>. Only one such icons is
distributed with Bricolage, F<comp/media/mime/none.png> (borrowed from the KDE
project under L<http://artist.kde.org/new/license.html#others>), which is the
default icon when the MIME type of a media file is unknown or when no icon
file exists for the MIME type of the media file. Administrators are free to
add their own icons, and the C<copy_gnome_icons> script in F<contrib> makes it
easy to use GNOME icons. [David]

=item *

Added C<bric_template_diff> and C<bric_template_patch> scripts in
F<contrib/bric_template_diff>. These scripts can be used to sync templates
between two Bricolage servers. [Sam]

=item *

added C<bric_media_load> to C<contrib/>. This script copies media into
Bricolage while accounting for the new to update existing media. [Sam]

=item *

Added HTMLArea support. This adds a new type of field to be added to elements
and contributor types, "WYSIWYG". Such fields are then displayed in the UI
using HTMLArea, a WYSIWYG HTML editor. This can be useful in particular for
simple fields that often need emphasis added or links. It is not currently
available in Bulk Edit or Super Bulk edit. See L<Bric::Admin|Bric::Admin> for
installation and configuration details. [Eric Sellers]

=back

=head2 Improvements

=over

=item *

The list of categories for which permissions can be granted to user groups to
access the documents and templates in the category now displays the categories
for each site separately, so that categories with same URIs (such as for the
root category in each site) can be easily told apart. Reported by Ho Yin Au.
[David]

=item *

The list of workflows for which permissions can be granted in the permissions
page now includes the parenthesized name of the site each workflow is
associated with. [David]

=item *

Modified the indexes on the C<workflow__id> and C<desk__id> columns of the
story, media, and formatting (template) tables to be more efficient, being
indexed only when their IDs are greater than 0 (that is, when a story, media
document, or template is actually on a desk and in a workflow). [David]

=item *

Added a method C<is_fixed> to story and media objects, to determine whether
a business asset has a fixed URL (for example, a Cover page). Refer to
L<Bric::Biz::Asset::Business|Bric::Biz::Asset::Business>. [Scott]

=item *

Added the C<ENABLE_OC_ASSET_ASSOCIATION> F<bricolage.conf> directive
to remove the ability to associate output channels from the story
and media profiles. [Scott]

=item *

The element administration profile now automatically adds the currently
selected site context to new elements, thus generally saving a step when
creating new elements. [JoE<atilde>o Pedro]

=item *

Added an interface to 'Clone' for stories so that you can change the category,
slug, and cover date, because otherwise an identical story is created, which
would cause errors for some stories. Clones are no longer allowed to have URIs
that are identical to the stories they were cloned from. [Scott & David]

=item *

Added the ability to Delete from desks (same as My Workspace). Note however,
that you can't delete from a publish desk. [Scott]

=item *

Completely documented the document element classes:
L<Bric::Biz::Asset::Business::Parts::Tile|Bric::Biz::Asset::Business::Parts::Tile>,
L<Bric::Biz::Asset::Business::Parts::Tile::Data|Bric::Biz::Asset::Business::Parts::Tile::Data>,
and
L<Bric::Biz::Asset::Business::Parts::Tile::Container|Bric::Biz::Asset::Business::Parts::Tile::Container>.
This should make it a bit easier on templators learning their way around the
Bricolage API. [David]

=item *

Refactored quite a bit of the code in the element classes. Renamed the methods
with "tile" in their names to use "element" instead (but kept the old ones
around as aliases, since they're used throughout the UI). Added a few methods
to make the interface more complete. [David]

=item *

Modified the C<get_containers()> method of
Bric::Biz::Asset::Business::Parts::Tile::Container to take an optional list of
key name arguments, and to return only the container subelements with those
key names. This is most useful in templates, where it's fairly common to get a
list of container subelements of only one or two particular types out all at
once. It neatly replaces code such as this:

  for ( my $x = 1; my $quote = $element->get_container('quote', $x); $x++ ) {
      $burner->display_element($quote);
  }

With this:

  for my $quote ($element->get_containers('quote')) {
      $burner->display_element($quote);
  }

And is more efficient, too. [David]

=item *

Modified the C<get_elements()> method of
Bric::Biz::Asset::Business::Parts::Tile::Container to take an optional list of
key name arguments, and to return only the subelements with those key names.
[David]

=item *

Added the C<get_data_elements()> method to
Bric::Biz::Asset::Business::Parts::Tile::Container. This method functions
exactly like C<get_containers()> except that it returns data element objects
that are subelements of the container element. It also takes an optional list
of key name arguments, and, if passed, will return only the subelements with
those key names. [David]

=item *

The C<ANY()> subroutine will now throw an exception if no arguments are passed
to it. Suggested by Dave Rolsky. [David]

=item *

Added the C<unexpired> parameter to the C<list()> method of the story and
media classes. It selects for stories without an expire date, or with an
expire date set in the future. [David]

=item *

The "User Override" admin tool is now available to all users. But a user can
only override another user if she has EDIT permission to that other user. This
makes it easier for user administrators to masquerade as other users without
having to change passwords. [David]

=item *

Eliminated another SQL performance bottleneck with simple searches of media
assets. [JoE<atilde>o Pedro]

=item *

Images with no dimension greater than the C<THUMBNAIL_SIZE> F<bricolage.conf>
directive are no longer expanded to have one side at least C<THUMBNAIL_SIZE>
pixels, but are left alone. [David]

=item *

Thumbnails are now displayed when searching media to relate to an element.
[David]

=item *

Thumbnails are now displayed in related media subelements. [David]

=item *

Added C<preview_another()> method to Bric::Util::Burner. This method is
designed to be the complement of C<publish_another()>, to be used in templates
during previews to burn and distribute related documents so that they'll be
readily available on the preview server within the context of previewing
another document. [Serge Sozonoff]

=item *

Added the C<subelement_key_name> parameter to the C<list()> method of the
story and media classes. This parameter allows searches on the key name for a
container element that's a subelement of a story or media document. [David]

=item *

Added support for all of the parameters to the C<list_ids()> method of the
Story, Media, and Template classes to the C<list_ids()> method of the
corresponding SOAP classes. This allows for much more robust searches via the
SOAP interface. [David & Scott]

=item *

Eliminated C<login_avail()> PostgreSQL function, replacing it with a partial
constraint. This not only makes things simpler code-wise, but it also
eliminates backup and restore problems where the C<usr> table is missing. The
downside is that it requires PostgreSQL 7.2 instead of our traditional minimum
requirement of 7.1. So any PostgreSQL 7.1 users will need to upgrade before
upgrading to this version of Bricolage. Suggested by Josh Berkus. [David]

=back

=head2 Bug Fixes

=over

=item *

C<make clone> will now properly clone a database on a different database
server, provided the host name (and port, if necessary) have been
provided. Thanks to Ho Yin Au for the spot! [David]

=item *

Admin tool lists that include the number "9" in the corner of a table of items
is now properly orange instead of green. Reported by Ho Yin Au. [David]

=item *

Bricolage works with Perl 5.6.x again, although it's pretty strongly
deprecated. Perl 5.8.0 or later is required for character set conversion and
if any content uses characters outside of US ASCII. Thanks to John Greene for
the spot! [David]

=item *

Image files uploaded in formats not recognized by Image::Info no longer
trigger an error. Reported by Alexander Ling. [David]

=item *

Changing the cover date of a media document once again correctly updates the
primary URI of the media document. Reported by Serge Sozonoff. [David]

=item *

Fixed API that was causing no elements to be returned on "Add sub-elements"
page, when "Filter by site context" was turned on. [JoE<atilde>o Pedro]

=item *

When the SOAP server serializes and deserializes element templates, it now
correctly identifies the element by its key name, rather than its name. Thanks
to JoE<atilde>o Pedro for the spot! [David]

=item *

The template profile's "cheat sheet" of the subelements of an element now
correctly display subelement key names instead of munging element names, as
was required before version 1.7.0. [JoE<atilde>o Pedro]

=item *

C<< Bric::SOAP::Category->list_ids >> now converts site names to site IDs.
[JoE<atilde>o Pedro]

=item *

C<< Bric::Util::Burner->preview >> once again defaults to previewing in an
asset's primary output channel instead of using the element's primary output
channel. [JoE<atilde>o Pedro]

=item *

Added C<first_publish_date> attribute to the SOAP input and output for stories
and media. [David]

=item *

The category SOAP class now correctly calls C<lookup()> with the site ID to
prevent multiple categories with the same names but in different sites from
being looked up. [JoE<atilde>o Pedro]

=item *

User overrideable preferences are now properly checked for permissions to
allow users with READ permission to a user to see the permissions. [David]

=item *

Users can now edit their own user-overrideable preferences. [David]

=item *

Group management now works more correctly in user profiles where users have on
READ access to the user object. [David]

=item *

Removed queries added in 1.7.2 that were running at Bricolage startup
time. They could cause DBI to cache a database handle and return it after
Apache forks, leading to strange errors such as "message type 0x49 arrived
from server while idle", and occaisionally a frozen server. [David]

=back

=cut

##############################################################################

=head1 VERSION 1.7.3 (2004-03-01)

=head2 New Features

=over

=item *

The virtual FTP server now moves templates into workflow when they're uploaded
and puts them into the user's sandbox. This behavior allows the user to test
the template changes without imposing possible bugs upon other Bricolage
users. This approach is much safer than the previous behavior, which simply
checked in and deployed a template upon upload. Templates can still be
deployed via the virtual FTP server by appending ".deploy" to their names. The
original behavior of always deploying templates upon upload can be restored by
enabling the C<FTP_DEPLOY_ON_UPLOAD> F<bricolage.conf> directive. [David]

=item *

Added C<ANY> function to be used with select parameters to story, media, and
template (formatting) list. Pass a list of values to this function to have any
of of them match for a given parameter. This is especially useful for matching
on, say, a list of URIs or category IDs. This function is automatically
available in templates. [David]

=item *

Added a feature that counts characters used in a textarea subelement on the
fly. It displays this figure and the number of characters left, immediately
above the textarea. This feature is enabled when the Max size attribute for the
textarea is given a non zero value when adding it to the element profile
stage. The JavaScript will also not allow you to have more than max size
characters in the textarea by truncating the data to that number of characters
every time someone adds another character beyond the maximum. [Paul
Orrock/Digital Craftsmen]

=item *

Added a feature to display image thumbnails in the search results and active
view for media objects that are image objects. This feature uses the Perl
module Imager from CPAN and the relevant image library for each format you
want to display. It can be turned on or off using the C<USE_THUMBNAILS>
F<bricolage.conf> directive. See
L<Bric::Biz::Asset::Business::Media::Image|Bric::Biz::Asset::Business::Media::Image>
for more information. [Paul Orrock/ Digital Craftsmen]

=back

=head2 Improvements

=over

=item *

The F<bric_media_upload> contributed script now provides a more meaningful
error message when it can't find F<bric_soap>. [Dave Rolsky]

=item *

The F<bric_dist_mon> C<-U> option no longer requires that "/dist/" be at the
end of the URL. If "/dist/" is missing, F<bric_dist_mon> will append it.
[David]

=item *

More story, media, and template query optimization. [David]

=item *

The story, media, and template queries now use aggregates to create arrays of
group IDs, instead of returning a separate row for each individual group
ID. Since all story, media, and template objects are now returned in single
rows instead of potentially many rows, this greatly cuts down on the overhead
of fetching data from the database. Suggested by Josh Berkus; implementation
help from David Fetter. [David]

=item *

Thanks to the aggregation of group IDs into a single row for each story, media
and template object, the C<Offset> and C<Limit> parameters to the C<list()>
methods of the story, media, and template (formatting) classes are now handled
by the database back end, instead of in Perl space. This makes using these
parameters much more efficient.

=item *

Added C<-k> option to F<bric_ftpd> to kill a currently running virtual FTP
server. This is made possible by the addition of the new C<FTP_PID_FILE>
F<bricolage.conf> directive. [David]

=item *

Asset groups associated with categories are now activated or deactivated
whenever their corresponding categories are now activated or deactivated.
This prevents them from showing up in the permissions interface. [David]

=item *

Added a check box to the permissions interface to enable the display of
inactive groups. This is primarily so that permissions can be modified on
inactive category groups, since they still affect access to any documents and
templates in those categories, even after they're deactivated. [David]

=item *

Updated documentation to reflect the reality that one should really only use
Perl 5.8.0 and later if one needs to use any characters outside of ASCII.
[Andrea Rota]

=item *

Added C<FTP_UNLINK_BEFORE_MOVE> F<bricolage.conf> directive. This forces the
FTP mover to unlink an older version of a file before renaming the new version
to that name. This is necessary for some FTP servers that won't disallow
renaming a file to replace an existing file. [Andrea Rota]

=item *

Updated zh-cn and zh-tw localizations, translating all untranslated
messages and JavaScript messages. [Kang-min Liu]

=item *

Relabeled the "Pre" and "Post" attributes of output channels as "URI Prefix"
and "URI Suffix", respectively. [Serge Sozonoff]

=item *

Added C<get_element()> method to Bric::Biz::Asset::Business and deprecated the
C<get_tile()> method. This will make things a bit more consistent for template
developers, at least. [David]

=item *

Added C<primary_category_id> parameter to the story class' C<list()>
method. [David]

=item *

Updated the German localization. [Thorsten Biel]

=item *

Users can no longer sneakily add subelements for which they do not have at
least READ permission to the corresponding element via the Super Bulk
Edit. Reported by Patrick Walsh. [David]

=item *

The list of output channels available to be included in an output channel now
has the name of the site with which each is affiliated listed as well. This is
to prevent confusion between output channels with the same names in different
sites. [David]

=item *

Changed the vertical alignment of the labels for textarea fields in the story
profile to be consistent with the labels on the element profile. i.e. top
aligned. [Paul Orrock/Digital Craftsmen]

=item *

Made the default installed "Photograph" and "Illustration" media document
types true image objects, with autopopulated fields for height, width,
etc. Suggested by Simon Wilcox. [David]

=item *

Changed the default value of the C<SMTP_SERVER> F<bricolage.conf> directive to
localhost. This has a much greater chance of working than defaulting to the
value of the C<VHOST_SERVER_NAME> directive. [David]

=item *

Eliminated the term "Asset Type" from the UI, replacing it with "Element",
"Story Type Element", or "Media Type Element", as context demands. [David]

=item *

The Contributor manager no longer presents a "New" link if the Contributor
Type on which the contributor is based has no custom fields. This will prevent
folks from creating new contributor roles in the UI only to find that Bricolage
hasn't created them because there are no custom fields. [David]

=item *

In the formBuilder interface used by the Element and Contributor Type
profiles, the default maximum length of text and textarea fields is now "0",
or unlimited. [David]

=item *

When publishing from a publish desk, you can now uncheck related assets in
order to not publish them. You can also unset the C<PUBLISH_RELATED_ASSETS>
F<bricolage.conf> directive to never publish related assets. [Scott]

=back

=head2 Bug Fixes

=over

=item *

The virtual FTP server now correctly creates a utility template when a
template with an unknown name is uploaded. [David]

=item *

The virtual FTP server now pays proper attention to all permissions. [David]

=item *

A number of upgrade script annoyances were cleared up. [David]

=item *

The C<simple> parameter to the Media class' C<list()> method works again. As a
result, so does "Find Stories" in the UI. [David]

=item *

The de-de localization library has been fixed so that it now works. [David]

=item *

Filter by site context now works. 'All sites' context now returns results from
all sites instead of none. [JoE<atilde>o Pedro]

=item *

Several Alert Type fixes. Rule regular expression matching (=~, !~) now
handles patterns containing slashes (important for URIs, for example).
Attributes no longer show up as stringified hash references in subject or
message variable substitution. C<$trig_password> was removed from the Profile
as it caused an error and was useless anyway. And finally, duplicate and
spurious attributes were removed from the rules and message variable
lists. [Scott & David]

=item *

Fixed Template Element list, where container elements appeared twice.
[JoE<atilde>o Pedro]

=item *

The deletion of a site now properly resets the workflows to be displayed in
the side navigation layer. [David]

=item *

Changes to site settings are now correctly reflected in the UI for all users
as soon as they are made. [David]

=item *

New media documents no longer attempt to validate URI uniqueness until a file
has been uploaded. [David]

=item *

Autopopulated fields in media elements can once again have their values
fetched in templates. This problem was due to bad key names being created for
new image elements created after upgrading to 1.7.0. [David]

=item *

The workflow profile no longer displays deactivated sites in the site select
list. Thanks to Serge Sozonoff for the spot. [David]

=item *

The upgrade script that adds the C<first_publish_date> attribute to the
database now properly sets that date for existing assets, no matter how many
"publish" events have been logged. There should be only one, but some systems
apparently have more. [Thorsten Biel]

=item *

Media, Story, and Template groups now properly display all of the permissions
that can be granted to user groups to access them. [David]

=item *

The "Next" button in the Element Type profile now correctly loads the next
page of the profile instead of returning to the manager. [David]

=item *

Fixed URI uniqueness upgrade scripts, which were having problems with
PostgreSQL permissions. [David]

=item *

C<make clone> works again. [David]

=item *

Fixed database building installer scripts to use the C<$PGHOST> environment
variable when it has been explicitly set to "localhost", both to override
existing instances of that variable on a system, and to allow tunneling
to work properly. [Thorsten Biel]

=item *

Distribution jobs can be edited via the UI again. Thanks to Marshall Roch for
the spot. [David]

=item *

Publishes once again work when the "Date/Time Format" preference is set to
something other than ISO-8601. Reported by Marshall Roch. [David]

=item *

C<bric_dist_mon> now I<correctly> appends "/dist/" to the end of the server
URL if it is not already appended. Reported by Marshall Roch. [David]

=item *

If a desk is in a template workflow and a story or media workflow, and you
attempt to publish a media or story document from that desk in the context of
the template workflow, it will now properly publish the story or media
document instead of throwing an error. Reported by Serge Sozonoff. [David]

=item *

Fixed previewing with multiple OCs. [Serge Sozonoff]

=item *

Fixed a bug in C<bric_soap story create/update> caused by refactoring in
version 1.7.0. Found by David during a demo. [Scott]

=item *

An attempt to preview a story for which no template exists now gives a
friendly error message again. This was broken by the change in 1.7.2 that made
the Mason burner use document templates as true dhandlers. [Dave Rolsky]

=item *

The workflow menus in the side navigation layer no longer disappear after a
server restart. Reported by Ben Bangert. [David]

=item *

The Mason burner's special C<< <%publish> >>, C<< <%preview> >>, and
C<< <%chk_syntax> >> tags now work as advertised. Reported by Ben Bangert.
[David]

=item *

Publication of stories and media that automatically schedule expiration jobs no
longer causes an error. Reported by Marshall Bloch. [David]

=back

=cut

##############################################################################

=head1 VERSION 1.7.2 "Kat" (2004-02-12)

=head2 New Features

=over

=item *

Bricolage now has a much more robust security policy. Users with permission to
edit various objects and groups in the administrative interface can no longer
increase their permissions. Nor can they manage the membership of groups of
which they are not members or do not have EDIT access to the members. All this
is to prevent users from giving themselves higher permissions. [David]

=item *

Added C<publish_another()> method to Bric::Util::Burner. This method publishes
a document other than the one currently being published. This is useful when a
template for one document type needs to trigger the publish of another
document. [David]

=item *

Added new permissions "RECALL" and "PUBLISH". These permissions apply only to
asset groups, including desks, categories, and workflows. Now users must have
RECALL permission to recall assets from the library and bring them into
workflow, and PUBLISH permission to publish assets. This should make it much
easier to create more flexible permissions to manage approval
processes. [David]

=item *

Bricolage now supports per-user preferences. Admins can mark a preference as
overrideable, which allows users to set this preference to their preferred
value. [Dave Rolsky]

=item *

The character set and language preferences have been moved into the database,
so that these can be overridden by individual users if needed. [Dave Rolsky]

=item *

Added C<--published-only> option to F<bric_soap> and F<bric_republish> so that
the last-published version of a document can be republished, rather than the
current version. [Scott]

=item *

Added Bric::Util::Job::Pub. Publication can now be placed into a queue and
deferred until a scheduled time, instead of burning on command and
distributing later, Bricolage will now burn a story at the time of the
scheduled distribution. [Mark]

=item *

Added the C<bric_queued> daemon to take advantage of the new publication
scheduling of Bric::Util::Job::Pub. Together with the use of a carefully tuned
instance of Bricolage, these new features allow the Bricolage administrator
to control the amount of system resources given over to publishing. [Mark]

=item *

German localization completed. [Thorsten Biel]

=item *

Added C<get_parent()> method to Bric::Biz::Asset::Business::Parts::Tile. This
simplifies getting access to a parent element in an element template. [David]

=item *

Added User and Desk (asset) modules to the SOAP API, added asset commands
to the Workflow module, and made corresponding changes to bric_soap. [Scott]

=item *

Added C<burn_again> attribute to the Mason burner. This method can be called
from within a template to force the burner to burn the current page again,
creating a new file. This can be useful for creating multi-file output
without extra paginated subelements. [David]

=item *

Added zh-cn localization, with translation based on zh-tw. [Kang-min Liu]

=back

=head2 Improvements

=over

=item *

A field that is both required and repeatable now allows instances of the field
after the first instance to be deleted. Setting a field to required
essentially means that one must always be present in the UI. [David]

=item *

HTML::Template and Template Toolkit are now optional. If they're not installed
on your system, they won't be loaded by Bricolage. [David]

=item *

The default "Story Editors," "Media Producers," and "Template Developers" user
groups now have READ permission to the members of the "All Sites" group so
that they can properly select a site context and gain access to the workflows
in their site context. [David]

=item *

A number of improvements for the F<bric_media_upload> contrib script:

=over

=item Creates intermediate categories if needed.

=item Added a C<--skip-existing> directive.

=item Added a C<--media-info> directive.

=back

See the script's usage info for details. [Simon Wilcox]

=item *

Fixed upgrade scripts to be more intelligent in their handling of
transactions. They no longer allow SQL errors without failing the upgrade. The
upgrade scripts have also been updated to ensure successful upgrades to
Bricolage installations as far back as 1.4.0. [David]

=item *

C<make upgrade> now suggests that the user run C<make clone> on the existing
installation, and asks the whether to continue or not. This is to encourage
folks to have a good backup before upgrading, in case the upgrade fails.
[David]

=item *

Added C<element_key_name> parameter to the C<list()> method of the story,
media, and formatting classes. This makes it easier to use the name of a story
type element, media type element, or template element to search for assets,
rather than the C<element__id> parameter, which isn't as friendly. [David]

=item *

Added "Filter by Site Context" preference. When active, search results only
return assets relative to the site context instead of all the sites the user
has access to [JoE<atilde>o Pedro]

=item *

The Mason burner now uses document templates as true dhandlers, enabling full
Mason-style inheritance from autohandlers to work properly. [David & Dave
Rolsky]

=item *

"All *" groups can now be accessed via the Group Manager. Their names and
memberships cannot be edited, but their permissions can. Inspired by a bug
report from Patrick Walsh. [David]

=item *

Queries for stories, media, and templates have been greatly optimized. Thanks
to a large database from I<The Register> and query optimization from Josh
Berkus (under sponsorship from WHO) and Simon Myers of GBDirect, searches for
stories in the UI are now 10-40 times faster than they were before (depending
on the version of PostgreSQL you're running). [David]

=item *

Added the C<story.category> parameter to the C<list()> method of
Bric::Biz::Asset::Business::Story. Pass in a story ID, and a list of stories
in the same categories as the story with that ID will be returned, minus the
story with that ID. This parameter triggers a complex join, which can slow the
query time significantly on underpowered servers or systems with a large
number of stories. Still, it can be very useful in templates that want to
create a list of stories in all of the categories the current story is in. But
be sure to use the <Limit> parameter! Thanks to Josh Berkus for his help
figuring out the query syntax. [David]

=back

=head2 Bug Fixes

=over

=item *

The "Checkout" checkbox is no longer missing in the Find interface for documents
and templates that are already in workflow. [David]

=item *

Category groups can be edited again. Reported by Alexander Ling. [David]

=item *

Elements can be edited again. Thanks to Alexander Ling for the spot! [David]

=item *

Element fields can be edited again without encountering the "called the
removed method 'get_name'" error. Reported by Alexander Ling. [David]

=item *

Improved the upgrade script for converting field definitions to use key
names, thanks to reports from Nate Perry-Thistle. [David]

=item *

Made the index on field key names case-insensitively unique. [David]

=item *

Restored category asset group permissions in user group profiles. [David]

=item *

Templates can be deleted again. Thanks to Adeola Awoyemi for the spot! [David]

=item *

Stories and media with non-unique URIs can now be deleted. Reported by Simon
Wilcox. [David]

=item *

Checkin and Publish once again works in the media profile. Thanks to Alexander
Ling for the spot. [David]

=item *

Adding users to any of the default site user permission groups no longer
incorrectly allow those users to select that site for their context. Reported
by Alexander Ling. [David]

=item *

The inline "Bulk Edit" feature in story and media profiles works again. Thanks
to Neal Sofge for the spot! [David]

=item *

Fixed 1.7.0 upgrade scripts that create key names to better handle key name
conflicts. Thanks to Nate Perry-Thistle for having an installation that
generated such conflicts. [David]

=item *

Attempting to create a destination with the same name as an existing or
deleted destination no longer causes an SQL error. Thanks to Simon Wilcox for
the spot! [David]

=item *

Templates are now correctly saved to the user's sandbox when "Save and Stay"
is pressed. [JoE<atilde>o Pedro]

=item *

Select lists now correctly save their states so that, for example, dropdown
menus in New Story remember the element and category that was selected last
time. [Scott]

=item *

Group membership now correctly shows the site name for each object when
there is more than one site in the installation. [JoE<atilde>o Pedro]

=item *

Sites can now be disassociated with elements. Reported by Alexander Ling.
[David]

=item *

Redirects during previews work again. [David]

=item *

The virtual FTP server works again for the first time since before the release
of 1.7.0. Now when you log in to the FTP server, the root directory will
contain a list of sites. When you change directories into one of the site
directories, you'll see a list of the output channels in that site. [David]

=item *

The virtual FTP server no longer displays output channels or categories (or
sites) that the user does not have at least READ permission to access. [David]

=back

=cut

##############################################################################

=head1 VERSION 1.7.1 (2003-11-30)

=head2 Improvements

=over

=item *

The members of the "All" groups are prevented from being changed in the
callbacks now, as well as in the interface, where a JavaScript function had
been preventing it. [David]

=back

=head2 Bug Fixes

=over

=item *

Passwords can be changed again. [Mike Slattery]

=item *

It is now virtually impossible to create media type or story type elements
without site and output channel associations. This should eliminate errors
when users try to create documents based on types without output channel
associations. [David]

=item *

The "Output Channel" item for templates on desks now displays properly.
[David]

=item *

Eliminated bogus "Use of element's 'name' field is deprecated" warnings. Key
names are allowed to have digits and underscores, and we weren't consistent
about that. [David]

=item *

The C<display_element()> method in the Mason burner once again passes
component arguments on to components. And now, so does C<sdisplay_element()>.
[David]

=item *

Fixed F<favicon.ico> code so that the browser and server don't go into an
infinite loop with redirects of redirects. The F<favicon.ico> still doesn't
pop up in the location field in my browser, but it does display properly if I
point my browser at it. [David]

=item *

An attempt to create a document with the same URI as an existing document no
longer litters the database with broken stories. Thanks to Arthur for the
spot. [David]

=item *

Redirection after some publishes and previews works again, instead of
returning a text page to the browser. [David]

=item *

Now displaying the name of the site each story and media document is in in
Find Stories and Find Media. Suggested by Arthur. [David]

=item *

A number of fixes for the F<bric_media_upload> contrib script:

=over

=item Made it work with the 1.7.0 XML Schema.

=item Fixed a bug in its use of File::Find.

=item Fixed problem in calculating category names when given a directory to upload.

=item Added C<--bric_soap> and C<--site> options.

=back

See the script's usage info for details.  [Dave Rolsky]

=item *

Changing a media item's category and then saving caused an error.
[Dave Rolsky]

=item *

Changing a media document's cover date no longer causes the URI to disappear.
Thanks to Dave Rolsky for the spot. [David]

=item *

Attempting to preview a story for which there are no associated destinations
no longer causes the error 'Can't call method "ACCESS" without a package or
object reference'. Thanks to Earle Martin for the spot! [David]

=item *

Added C<output_channel_id> parameter to the C<list()> method of Bric::Biz::Site
in order to prevent sites without output channel associations from being
listed in the select list for story type and media type elements. [David]

=item *

When a document fails to publish because there are no destinations configured,
the UI no longer displays a message saying that it was published. [David]

=item *

Fixed page logging so that redirects to the page before the current page can
work correctly. It was most noticeably broken when trying to associate a
contributor with a document. [David]

=item *

The upgrade process no longer moves media document files to where Bricolage
can't find them. If this happened to you, just
C<mv $BRICOLAGE_ROOT/comp.old/data $BRICOLAGE_ROOT/comp>. [David]

=item *

Performing an action in the contributor and category association interfaces in
the story and media profiles no longer causes an empty search to be performed
and return all contributors or categories. This could be a pain for
organizations with 1000s of contributors or categories. Thanks to Scott for
the report! [David]

=item *

The Key Name field in the element profile is no longer editable. Only new
elements can type in the key name field. Thanks to Arthur for the spot!
[David]

=item *

The Template toolkit burner now correctly uses element key names instead of
names to find corresponding templates. [David]

=item *

Management of user groups in a double list manager UI no longer causes an SQL
error. Spotted by Alexander Ling. [David]

=item *

Sites added to a site group will now be listed as members of the site group in
the site group's profile. Thanks to Alexander Ling for the spot. [David]

=item *

Improved permission checking in the virtual FTP server. [David]

=item *

Uploading a new version of a media file did not change the path to the
media file stored in the database, unless the file name of the media
was also changed. [Dave Rolsky]

=back

=cut

##############################################################################

=head1 VERSION 1.7.0 (2003-10-22)

=head2 New Features

=over

=item *

Added multisite support. Now all stories, media, output channels, templates,
categories, and workflows may be associated with different sites, and even
have the same names in different sites. This simplifies the management of
multiple Web sites with Bricolage. Story type and media type elements may be
shared between sites. Funded by Portugal Telecom Multimedia. [David, Arthur,
Garth, & JoE<atilde>o Pedro]

=item *

Added document aliasing. Stories and media in a site may now be aliased and
published in another site, as long as the elements on which they are based
are shared between sites. Control over the content of aliased documents
remains in the original site, thus ensuring the editorial integrity of the
document for that site. Funded by Portugal Telecom Multimedia. [David]

=item *

Changed element attribute "name" to "key name" to emphasize its uniqueness
within an element. Also changed the "Display Name" to "Label" [Garth]

=item *

Added a "key_name" attribute to elements as the system-wide unique key for
each element, rather than the name. The name is now used as a label. Note that
the key name only allows certain characters, as it is used to name the
template files that format the element. This makes the C<has_name()> method a
bit simpler -- and it can in fact be ignored in favor of
C<< $element->get_key_name eq $key_name >>. Thus there may be some warnings
if older name values are passed to C<has_name()>. [Garth]

=item *

Refactored Bric::Biz::Keyword. It is now more compliant with the standard API
as defined in other classes. Also added support for keyword groups so that we
can create a keyword manager. [David]

=item *

Added C<< $burner->sdisplay_element >> method to Bric::Util::Burner. This is a
C<sprintf>-style version of C<< $burner->display_element >>. [Scott]

=item *

Added C<get_data_element()> method to
Bric::Biz::Asset::Business::Parts::Tile::Container. This allows template
writers to more easily find a single data element object, rather than just the
value of a single data element (as C<get_data()> does). Inspired by a comment
from Bill Cappel. [David]

=item *

Added the C<YEAR_SPAN_BEFORE> and C<YEAR_SPAN_AFTER> F<bricolage.conf>
directives. These directives control how many years before and after
the current year to display in the list of years in the date and time select
widget. The default values are 10 for each, meaning that if the current year
is 2003, then the date span will be from 1993 to 2013.

=item *

Added the C<ENABLE_SFTP_V2> F<bricolage.conf> directive to make
SSH protocol 2 be tried first. [Scott]

=item *

Added "Email" action, which can be used to email the files generated by a
publish to one or more email addresses. Funded by ETonline. [David]

=item *

Callbacks were moved from Mason components to modules based on
Params::Callback and managed by MasonX::Interp::WithCallbacks. This makes the
UI layer more responsive and enhances maintainability. [Scott]

=item *

Optimized performance of URI uniqueness checks by adding database tables to do
the job, rather than constructing the URIs for all other documents in the same
categories as the document being checked. This was the last major bottleneck
affecting SOAP performance, as well as document editing in general. Funded by
Kineticode. [David]

=item *

Added C<instance()> class method to Bric::Util::Language, so that non-OO
functions can get access to the current language handle. [David]

=item *

Added C<output_channel_id> parameter to the C<list()> methods of Story and
Media to enable querying for documents in output channels other than the
primary output channel. Based on a patch from Clive Jones. [David]

=item *

Lots of notification message localization fixes. [Radu Greab]

=item *

Status message localization fixes [David]

=item *

Added "search by element type" to Advanced Search of the Find Stories
and Find Media interfaces. [Scott]

=item *

Added a preference to select Simple or Advanced search in Find Stories/Media
the default search when you go to those screens. [Scott]

=item *

Added "Select all" button to select all the checkboxes on publish desks or My
Workspace. [Scott]

=item *

Added Keyword Management interface to centrally manage keywords. [Scott]

=item *

Added C<--workflow> and C<--desk> options to create and update commands of
C<bric_soap>, so that assets can be moved to a desk at the same time as
creation or updation. [Scott]

=item *

Added Group Membership sections to most of the profiles. [JoE<atilde>o Pedro]

=item *

Some optimizations to Bric::SOAP::(Media|Story|Template) classes. [Scott]

=item *

Added HTML::Mason Custom tags support, allowing template developers to write
code blocks that are context sensitive. See L<Bric::AdvTemplates> for
documentation on this. [JoE<atilde>o Pedro]

=item *

Added new page extension support to the burner, which allows template
developers to set string extensions to use for successive file names, rather
than the traditional use of numeric file name extensions for successive file
names. [Clive Jones]

=item *

Added "Text to search" option in the Advanced search of Media and Stories to
search for documents based on the contents of their field. [JoE<atilde>o
Pedro]

=item *

All preview links are now generated by a single widget. This widget adds the
story or media URI to the "title" attribute of the link tag (which is modern
browsers will automatically work as a roll-over tooltip), makes the story or
media URI copyable (by relying on JavaScript to actually open a new window for
the preview), and manages selecting an output channel in which to preview a
story. [David]

=item *

Made User Group Permissions UI wieldy with larger numbers of users by adding a
select list to choose which type of Permission to look at. [Scott]

=item *

Added ability to preview stories in a selection of output channels in the View
(read-only) story profile. [David]

=item *

Combined the asset "Find" managers into a single component, thus eliminating a
lot of redundant code. [David]

=item *

Added C<contrib_id> parameter to the C<list()> methods of
Bric::Biz::Asset::Business::Story and Bric::Biz::Asset::Business::Media to
return a list of story or media documents associated with a given
contributor. [David]

=item *

Switched Bric::Util::CharTrans from using Text::Iconv to Encode, thus removing
the dependency on a C library (libiconv). Note that this has changed the API
of Bric::Util::CharTrans. Its C<to_utf8()> and C<from_utf8()> methods now
always convert the argument passed in in place. They did this before for
references, but now they do it for plain strings, as well. Also note that use
of character translation also now requires Perl 5.8.0 or later. [Scott &
David]

=item *

Factored out some of the SOAP asset classes into Bric::SOAP::Asset. [Scott]

=item *

Added MediaType, Site, and Keyword SOAP modules. [Scott]

=item *

Changes to a story's slug, cover date, or primary category will now be
displayed before the story is saved. Suggested by a coworker of Andy
Baio. [David]

=item *

The Find Stories, Find Media, and Find Templates interfaces now disallow
searching for and returning all of the stories and media in the database. This
will help prevent thousands or tens of thousands of assets from being
displayed in the UI and sucking up all the resources on the server. [David]

=item *

Added "element" attribute to Bric::Util::Burner so that
C<< $burner->get_element >> should always return the element currently being
burned. [David]

=item *

Added burner-specific exceptions with context information, including current
output channel, current category, and current element. [David]

=item *

Added a C<throw_error()> method to Bric::Util::Burner so that template developers
can easily throw an exception that their users will see in the UI. [David]

=item *

Added C<best_uri()> method to Bric::Util::Burner to return the most
appropriate URI (in Bricolage's opinion) for a document. Mainly useful when
multiple sites and document aliases are used. [David]

=item *

Greatly simplified burner subclassing by adding a new registration method to
Bric::Util::Burner. This cuts down on the number of files that need to be
edited to add a new burner. [David]

=item *

Moved category selection from Media and Story Profiles into their own separate
components so that organizations with hundreds or thousands categories don't
have to load them into a dropdown list every time an asset is edited. The
category "browser" uses an interface similar to 'Associate Contributors',
which has the advantage of being searchable rather than looking through a
"long list of all categories". This feature can be enabled via the new
C<ENABLE_CATEGORY_BROWSER> F<bricolage.conf> directive. [Scott]

=item *

Added list paging to Desks and My Workspace. [Scott]

=item *

XHTML/CSS-ized desk items. This approach is the future of the Bricolage
interface: purely structural HTML, with CSS to create the presentation.
Eventually, we'll be able to have UI preferences to change font sizes or the
entire look and feel just by switching style sheets. But for now, this change
should help with the display of desks with many items on them, and it should
also speed the display of such desks. Turn off the C<USE_XHTML>
F<bricolage.conf> directive to get the old desk views back (useful for older
browsers). [David]

=item *

Added a preference to set the default Story/Media sorting. [Scott]

=item *

Added the ability to test templates without having to deploy them by using
"template sandboxes" for each template developer. [JoE<atilde>o Pedro]

=item *

Added Template Toolkit burner support. [Arthur/Fotango]

=item *

Added a F<bricolage.conf> directive, C<ALLOW_SLUGLESS_NONFIXED>, to prevent
slugless non-fixed (non-Cover) stories. [Scott]

=item *

Added support for installing and upgrading Bricolage with PostgreSQL on a
separate host. [Thorsten Biel]

=item *

Added context-sensitive help for pages that were missing it. [Scott]

=item *

C<make upgrade> no longer simply overwrites the contents of the UI component
root (F<$BRICOLAGE_ROOT/comp>), but renames it F<$BRICOLAGE_ROOT/comp.old> and
writes out a new one. This is both so that deleted UI component files don't
remain behind after an upgrade, and so that users can access any files that
they've changed in the old component root. Most users can just delete it after
upgrading. [David]

=back

=cut

##############################################################################

=head1 VERSION 1.6.14 (2004-05-02)

=head2 Bug Fixes

=over

=item *

C<make upgrade> once again correctly creates F<postgres.db> if the existing
installation doesn't know the installed version of PostgreSQL. [David]

=item *

Adding notes to image, video, or audio media documents no longer causes an
error. Reported by Christian Hauser. [David]

=item *

Errors in the C<PERL_LOADER> F<bricolage.conf> directive no longer silently
fail. [David]

=item *

A successful login no longer redirects back to the login page, thus no longer
forcing a second redirect in such cases. Reported by Marshall Roch. [David]

=item *

The C<$burner> object is now available in Mason template C<< <%once> >> blocks
during the syntax check, although C<$story> and C<$element> are not. All three
are in the C<< <%once> >> block during previews and publishes. This means that
they can all be used in a C<< <%once> >> block like this:

  <%once>;
  unless ($burner->get_mode == SYNTAX_MODE) {
      # Do stuff with $story or $element.
  }
  </%once>

Reported by Serge Sozonoff. [David]

=back

=cut

##############################################################################

=head1 VERSION 1.6.13 "Tripled" (2004-04-10)

=head2 Bug Fixes

=over

=item *

Deactivated groups no longer affect permission checking. Discovered thanks to
a bug report from Serge Sozonoff. [David]

=back

=cut

##############################################################################

=head1 VERSION 1.6.12 "Tov" (2004-04-09)

=head2 Bug Fixes

=over

=item *

Warnings are no longer fatal. This was only the case ouside of mod_perl, and
so was probably quite rare, anyway. [David]

=item *

Upgrades no longer cause an error during the execution of
F<inst/db_grant.pl>. Reported by Abdul Halim Mazahar. [David]

=item *

Alerts once again properly check the attributes of the events that trigger
them. Reported by Patrick Walsh. [David]

=back

=cut

##############################################################################

=head1 VERSION 1.6.11 "Green" (2004-03-17)

=head2 Bug Fixes

=over

=item *

A checkbox that is unchecked in an element no longer reverts to checked when
clicking "Save and Stay". Reported by Scott Lanning. [David]

=item *

Date parameters to the C<list()> methods of the story, media, and template
classes are now properly converted to UTC (and the database internal format)
before being passed to the database. [David]

=item *

Elminated some warnings. Reported by Christian Hauser. [David]

=item *

Simplified error handling in the C<Bric> base class and when running outside
of C<mod_perl>. [David]

=item *

Fixed issue with load order directives in Bricolage dynamic F<httpd.conf>
generation. This had caused the C<PREVIEW_MASON> directive to not work in some
cases. Incidentally, this change also allows dynamic configuration of mod_perl
1.26 and earlier. [David]

=back

=cut

##############################################################################

=head1 VERSION 1.6.10 "Jump" (2004-02-29)

=head2 Bug Fixes

=over

=item *

Added missing index to the C<workflow__id> column of the C<story>, C<media>,
and C<formatting> (template) tables. [David]

=item *

Made index on the C<desk__id> column of the C<story>, C<media>, and
C<formatting> (template) tables a partial index, since the column will usually
be C<NULL>. [David]

=item *

Added an index to the description column of the C<story_instance>,
C<media_instance>, and C<formatting> (template) tables to speed up simple
searches. [David]

=item *

Added missing foreign key constraints for the C<desk_id> column of the
C<story>, C<media>, and C<formatting> (template) tables. [David]

=item *

C<make clone> no longer fails when it can't find F<httpd.conf>, because it
no longer looks for it. [David]

=item *

C<make clone> no longer assumes that the F<conf> directory is in
C<$BRICOLAGE_ROOT>, and prompts the user to find out. [David]

=item *

Bricolage once again works with Perl 5.6.x and Perl 5.8.1. [David]

=item *

Made F<bric_republish> and F<bric_dev_sync> safe to use with C<https://>.
[Geoff Richards]

=item *

The user object is no longer instantiated from the database every time a user
sends a request to Bricolage. It appears that this bit of overhead has
unfortunately been imposed on every request since Bricolage 1.0 due to a very
stupid typo. [David]

=item *

The creation of the Bricolage PostgreSQL user and database during installation
no longer complains about usernames or database names with dashes and other
non-alphanumeric characters in them. Thanks to Marshall Roch for the spot!
[David]

=item *

Fixed ancient bug revealed by the release of DBI 1.41. [David]

=item *

Photoshop-generated images no longer make Bricolage choke when they're
uploaded to a Media profile that autopopulates fields. Reported by Paul
Orrock. [David]

=item *

The C<lookup()> method of the story, media, and template classes will now
correctly return inactive objects. [David]

=item *

Fixed typo of C<CHECK_FREQUENCY> in Bric::Config that made it always use the
default of 1. [Scott]

=item *

The C<lookup()> method of the story, media, and template classes once again
attempt to retrieve objects from the per-request cache before looking them up
in the database. [David]

=item *

Changed the name of the event logged when templates are checked out from
"Template Checked Out Canceled" to the correct "Template Checked Out." [David]

=back

=cut

##############################################################################

=head1 VERSION 1.6.9 (2004-02-06)

=head2 Bug Fixes

=over

=item *

Fixed installation and upgrade scripts to use the same F<perl> binary as was
used to execute F<Makefile.PL>. This ensures that all necessary CPAN modules
will be correctly installed and located. [Simon Wilcox]

=item *

Story profile JavaScript validation works again. Thanks to Simon Wilcox for
the spot! [David]

=item *

Eliminated the need for the Apache::ConfigFile module, and thus some annoying
problems with the CPAN indexer when trying to install it. [David]

=item *

Fixed order of SQL statement execution upon installation so that dependencies
are properly handled. [Mark]

=item *

New file resources created for distribution are now created with the proper
media type. [Mark]

=item *

The German localization module (Bric::Util::Language::de_de) had the wrong
package name, which meant that attempts to use it failed with the error "Can't
locate class method 'Bric::Util::Language::de_de::new' via package
'Bric::Util::Language::de_de'". [Dave Rolsky]

=item *

Added new path to find PostgreSQL installed by some Debian packages. [Cinly
Ooi]

=item *

Workflows with special characters such as "+" and "&" now work properly in the
side navigation. Thanks to Patrick Walsh for the spot! [David]

=item *

Start desks can no longer be removed from workflows. This prevents workflows
from having no desks, thus avoiding problems adding desks to such
workflows. Reported by Patrick Walsh. [David]

=item *

Pushing the cancel button in a desk profile and then in a workflow profile
no longer redirects back to the desk profile. [David]

=item *

Made publish_date not be empty when publish is done through
the SOAP API and no publish_date argument is passed. [Scott]

=item *

Fixed CPAN installer to correctly update the list of modules to be installed
after a module has been successfully installed. Reported by Perrin Harkins.
[David]

=item *

Checkout checkboxes no longer appear for assets that users don't have
permission to check out. Thanks to Alexander Ling for the spot! [David]

=item *

Bric::Biz::AssetType::Parts::Data's C<lookup()> method now returns deactivated
objects, as it should. Thanks to Nuno Barreto for the spot. [David]

=item *

Events with attributes with the same name as attributes of the object the
event was triggered on (a common occurrence) no longer confuses the two. Thanks
to Todd Tyree for the spot. [David]

=item *

Users granted permission to access the members of a group via two user group
associations now always get the highest priority permission, as it should
be. Thanks to Patrick Walsh for the spot. [David]

=item *

Textarea fields in elements no longer lose some of their default data after
editing the field in the element manager. Reported by Todd Tyree. [David]

=item *

Media assets now properly remember their class, which means that autopopulated
fields (such as "height" and "width" for images) are autopopulated when a new
image file is uploaded. Thanks to Patrick Walsh for the spot! [David]

=item *

Updated Chinese Traditional localization. [Kang-min Liu]

=back

=cut

##############################################################################

=head1 VERSION 1.6.8 (2003-11-29)

=head2 Bug Fixes

=over

=item *

Custom select fields now correctly pay attention to the size attribute.
Reported by Dave Rolsky. [David]

=item *

The element type manager now displays "Subelement" instead of "Story" for
subelement element types. Suggested by Dave Rolsky. [David]

=item *

Updated to work with PostgreSQL 7.4. [David]

=item *

Improved error message in Bric::Util::Trans::SFTP. [David]

=item *

It's possible to create new stories again without running into errors saying
that a URI is not unique because the cover date and slug were accidentally
excluded from the URI. [David]

=item *

Mason story templates now inherit from all category templates, thus enabling
the access of C<< <%attr> >>s and calling of C<< <%method> >>s in category
templates from story templates. [David]

=item *

Permission to edit element fields is now based on the permissions granted to
edit the elements they belong to. This means that users other Global Admin
group members can now edit fields. [David]

=item *

Dates are no longer editable if a user doesn't have permission to edit them.
[David]

=item *

Users without EDIT access to an element no longer see a link to Edit fields
of that element, but a link to View them, instead. They will also no longer
see an "Add Subelements" button. [David]

=item *

Fixed bug that triggered an invalid error message when a story URI is non-unique.
Reported by Kevin Elliott. [David]

=item *

Assets with the same IDs but in different classes (media vs. stories vs.
templates) no longer prevent each other from being added to a desk that can
contain different classes of assets. Thanks to Scott for the spot and doing
the research that lead to the replication of the problem. [David]

=item *

The Log page no longer improperly redirects to the preview page after a
preview. Reported by Simon Wilcox. [David]

=back

=cut

##############################################################################

=head1 VERSION 1.6.7 (2003-10-22)

=head2 Bug Fixes

=over

=item *

Fixed C<bric_soap> to accept a C<--server> argument starting with "https",
which is more friendly to an SSI environment. [Geoff Richards]

=item *

The PostgreSQL admin username and password arguments were reversed during
C<make upgrade>. [Thorsten Biel]

=item *

Fixed broken foreign key index on element table. [Dave Rolsky]

=item *

Added partial index to speed queries against the job table, and thus to speed
distribution. [Mark]

=item *

Fixed upgrade module to properly grant the correct Bricolage database user
permission to access new tables and sequences. [David]

=item *

An upgrade script failure will I<really> now cause C<make upgrade> to halt
installation so that any issues are immediately identified and correctable.
[David]

=item *

Updated slug RegExen. They were a bit too strict, and should be better now,
allowing dots, dashes, and underscores. Spotted by Creighton Higgins. [David]

=item *

The C<$name> variable no longer shows up twice in the list of available
content variables for alert types on media documents. Thanks to Scott for the
spot! [David]

=item *

Inactive alert types no longer trigger the sending of alerts. Thanks to Scott
for the spot. [David]

=item *

Added tests for validity of the POD in F<*.pod> files as well as F<*.pm>
files. Fixed a few POD typos found as a result. [David]

=item *

Fixed C<element_data_id> parameter to
Bric::Biz::Asset::Business::Parts::Tile::Data to actually work. Reported by
Eldar Kononov. [David]

=back

=cut

##############################################################################

=head1 VERSION 1.6.6 (2003-10-03)

=head2 New Features

=over

=item *

Added F<README.Solaris>, with thanks to Oscar Sodani and Thorsten Biel.

=back

=head2 Bug Fixes

=over

=item *

When an asset is published or deployed directly from the asset profile, it is
now properly removed from the publish or deploy desk. Reported by Andy Baio's
coworker. [David]

=item *

The "desk_id" attribute of assets is now properly cleared when an asset is
removed from workflow. [David]

=item *

Fixed 1.6.5 upgrade script to look for Bric::Config in the proper location.
[David]

=item *

Templates now display their output channel associations instead of their
element associations on desks. This seems to be more useful, since the element
association is usually obvious from the name. [David]

=item *

The category URI is now displayed for assets on desks, rather than the
name. This is consistent with the display of the category elsewhere. [David]

=item *

Elements to which no subelements can be added will no longer display an empty
select list and "Add Element" button. [Geoff Richards]

=item *

C<< Bric::Biz::Asset::Business::Story->get_secondary_categories() >> will no
longer return categories deleted from the story. Thanks to Scott for the
spot. [David]

=item *

Removed some unnecessary JavaScript validation. [David]

=item *

Bug fix when deploying to multiple output channels. If the output channel IDs
matched each other partly, it could cause a file to be removed after it just
had been uploaded. [Arthur/Fotango]

=item *

Users with CREATE access to a start desk can once again create stories on that
desk even when they don't have CREATE access to "All Stories." Reported by
Simon Wilcox. [David]

=item *

Each upgrade script is now run within the confines of a single database
transaction. If any database changes within an upgrade script encounter an
error, all of the changes in that script will be rolled back. Suggested by
Arthur. [David]

=item *

An upgrade script failure will now cause C<make upgrade> to halt installation
so that any issues are immediately identified and correctable. [David]

=item *

An invalid date in a date element field no longer causes an error. Thanks to
Arthur for the spot! [David]

=item *

With C<(STORY_URI_WITH_FILENAME> enabled and when there is no defined file
extension Bricolage now doesn't insert an ending '.' (dot). [Arthur/Fotango]

=item *

Slight fix to virtual FTP server to handle bad FTP clients that try and use
directories as files. [Arthur]

=back

=cut

##############################################################################

=head1 VERSION 1.6.5 (2003-09-10)

=head2 Bug Fixes

=over

=item *

Previewing stories with related media that have no associated file no longer
causes an error. Reported by Kevin Elliott. [David]

=item *

Switched to using C<< DBI->connect_cached() >> from using our own database
connection caching. This change does bump up the minimum required version of
DBI to 1.18, though the latest version is always recommended. It's also the
right thing to do. Thanks to Perrin Harkins for the suggestion. [David]

=item *

Fixed issue that could cause Bric::Util::DBI to create inconsistent
transaction states. Spotted by Rudy Lippan. [David]

=item *

Removed passing of DEBUG argument to C<prepare()>, C<prepare_c()> and
C<prepare_ca()>, since it hasn't actually worked in some time, and could
potentially change the behavior of the prepare. [David]

=item *

Bric::SOAP::Workflow no longer throws an error when its C<publish_date>
parameter is undefined. Reported by Kevin Elliott. [David]

=item *

Passing an undef via the C<workflow__id> parameters to the C<list()> method of
Story, Media, or Template really does again cause Bricolage to correctly
return only those assets that are not in workflow. It wasn't as fixed in 1.6.3
as I had thought. Reported by Kevin Elliott. [David]

=item *

Vastly improved the speed of the query that lists events, and added an index
to help it along, as well. [Mark]

=item *

The list of categories associated with a story is now presented in
alphabetical order by URI in the story profile. Suggested by Geoff
Richards. [David]

=item *

The FTP mover now properly deletes files rather than erroring out. [Clive
Jones]

=item *

Fixed installer to use PostgreSQL 7.1 syntax to update statistics. [David]

=item *

Now setting C<$PGDATESTYLE> environment variable so that PostgreSQL isn't
confused about the date style Bricolage is using. Suggested by Chris Riddoch.
[David]

=item *

Users without EDIT access to the start desk in a workflow can no longer create
assets in that workflow. Nor can they check out assets from the library, as
there's no start desk for them to check them in to. But they can still check
them out from other desks that they have EDIT access to. Reported by Rachel
Murray. [David]

=item *

Time zone issues have been fixed to be more portable. Some platforms that
experienced Bricolage unexpectedly shifting cover dates and other dates and
times by several hours should no longer see this problem. [David]

=item *

Non-existent methods no longer throw "permission denied" exceptions, but the
standard Perl "Can't locate object method" exception. This is to eliminate
confusion with permission to access Bricolage objects. [David]

=item *

Adding a new element type with the same name as an existing or deleted element
type no longer causes an SQL error. Thanks to Gary Gilchrist for the spot.
[David]

=back

=cut

##############################################################################

=head1 VERSION 1.6.4 (2003-08-12)

=head2 Bug Fixes

=over

=item *

Preview works again. [David]

=back

=cut

##############################################################################

=head1 VERSION 1.6.3 (2003-08-12)

=head2 Bug Fixes

=over

=item *

Document and contributor type field information (label, options) is no longer
pushed through Locale::Maketext, thus preventing errors when element and
contributor type administrators create field options with brackets in
them. Reported by Kevin Elliott. [David]

=item *

Documents associated with categories that have been deleted will once again
work properly. Even though a category may be deactivated, any documents
previously put into that category should still work, and still treat the
category as a working category. And so they do. Thanks to Kevin Elliott for
the spot! [David]

=item *

Renamed events for adding fields to elements and contributor types. They were
mentioning "attributes," and now they mention "fields," instead. [David]

=item *

Updated Bric::Admin (F<INSTALL>) to instruct users encountering installation
problems to first check the list archives and post to the mailing list before
filing a bug. [Cinly Ooi]

=item *

Permissions granted on the "All" groups work again. Reported by Kevin Elliott.
[David]

=item *

Resize now works in super bulk edit. Thanks to Michael G. Kaiser for the spot.
[David]

=item *

Documented that the C<list_ids()> methods in Bric::Biz::Asset's subclasses
ignore the C<Order> and C<OrderDiretion> parameters and return an unordered
list of IDs. Reported by Clive Jones. [David]

=item *

The "Add Element" select list in story, media profiles now lists the fields
that can be added in the order specified in the element profile, and then the
subelements that can be added, instead of mixing up fields and subelements in
alphabetical order. Thanks to JoE<atilde>o Pedro for the spot! [David]

=item *

When a template is deployed, Bricolage now checks to see if its file name has
changed since it was last deployed, and if it has, it deletes the old
file. Reported by Kevin Elliott. [David]

=item *

Optimized performance of Bric::Dist::Resource queries and wrote lots of tests
for them. [David]

=item *

When a story or media document is published, Bricolage now looks to see if any
files distributed for previous versions of the document are no longer
associated with the document, and expires them if they are. It does so on a
per-output channel basis, so note that if output channel settings have changed
since the document was last published, the expiration may miss some stale
files. The same goes for when destinations are changed. But this should cover
the vast majority of cases.

=item *

Fixed error looking up alert types in the database, which affected the alert
type manager on some platforms. Reported by Radu Greab. [David]

=item *

Deactivated alert types are once again available via the UI. [David]

=item *

Text input fields no longer impose a default maximum field length. This is so
that element fields that have their maximum length set to 0 can truly be
unlimited in length. Reported by Kevin Elliott. [David]

=item *

Template output channel associations no longer trigger an error when importing
templates via the SOAP interface. [Clive Jones]

=item *

Passing an undef via the C<workflow__id> parameters to the C<list()> method of
Story, Media, or Template once again causes Bricolage to correctly return only
those assets that are not in workflow. Reported by Kevin Elliott. [David]

=item *

Extra blank lines between subelement tags in super bulk edit no longer causes
an error. Thanks to Kevin Elliott for the spot! [David]

=item *

Searches no longer return unexpected results or all objects when pagination is
enabled. Thanks to Kevin Elliott for the spot! [David]

=item *

The searches for documents by beginning and ending cover dates were not
inclusive of the end date. Now they are! Reported by Kevin Elliott. [David]

=item *

Fixed spelling of "contributor" in the description of the contributor type
class in the database. Noticed by Radu Greab. [David]

=back

=cut

##############################################################################

=head1 VERSION 1.6.2 (2003-07-28)

=head2 New Features

=over

=item *

German localization started. [Gerfried Fuchs]

=item *

New help pages for the destination, server, and action profiles. [Geoff
Richards]

=back

=head2 Bug Fixes

=over

=item *

Fixed a bug in Bric::SOAP::Media which was causing all media files uploaded
with that module to be placed in C<comp/data/media/$version/> rather than
C<comp/data/media/$id/$version/>. [Mark]

=item *

Fixed SQL bug that might in rare situations cause element output channel
associations to become confused. [David]

=item *

Fixed issue where new output channels added to a document type element were
not always actually saved as a part of that element. [David]

=item *

Fixed side navigation spacer graphic to the same width as other such
graphics. Helps Chinese Traditional to display more nicely. [Kang-min Liu]

=item *

The media simple search now searches by URI again. [Mark]

=item *

Now HTML-escaping the contents of the context content displayed for
subelements so as to prevent HTML in fields from messing up the display.
[Mark]

=item *

Fixed installer to again work with versions of PostgreSQL prior to 7.3. Thanks
to Marc Hawson for the spot. [David]

=item *

Fix for 'Can't call method "out_method" on an undefined value' generated
during a burn. [Mark]

=item *

Many minor HTML corrections. [Gerfried Fuchs]

=item *

Fix for SQL error when searching for media by file name. [David]

=item *

Eliminated 'Can't locate object method "redirect" via package
"HTML::Mason::Request"' error that caused Bricolage to actually display a
generic error page, instead of its custom error page. [David]

=item *

Alert types can once again be deleted from the alert type profile. [David]

=item *

Users can now only add subelements to a story if they have at least READ
permission to those subelements. Thanks to Mark for the spot. [David]

=item *

If the installer notices that you're attempting to install Bricolage in a
directory with an existing installation, it will suggest that you consider
running C<make upgrade>, instead. Suggested by Bruce Albrecht. [David]

=item *

The list manager now sorts version numbers as numbers rather than strings.
[JoE<atilde>o Pedro]

=item *

The media type profile again allows extensions to be added and removed.
Reported by Tobias Kremer. [David]

=item *

Added the C<CHAR_SET> directive's value to Bricolage's Apache configuration
via the F<httpd.conf> directive C<AddDefaultCharset>. Might help with some
Unicode issues. [David]

=item *

Distribution error handling is better now, with errors passed back to the
client and an error when F<bric_dist_mon> attempts to connect to a server or
URL that's not a Bricolage distribution server. [David]

=item *

Eliminated installation error 'Failed to create database: parser: parse error
at or near "template0"', which occurred with versions of PostgreSQL prior to
7.3. [Scott]

=item *

Enabled the C<PERL_LOADER> F<bricolage.conf> configuration directive and gave
it a default value that's actually useful. [David]

=item *

Perl 5.8.0 or later is now strongly recommended for better Unicode support.

=item *

Fixed deleting an Alert Type Rule. Also fixed Editing Alert Type Recipients.
[Scott]

=item *

Notes are once again saved with a document. Thanks to Scott for the spot!
[David]

=item *

Fixed an issue with FTP distribution where the incorrect FTP root was used an
invalid path. [Clive Jones]

=item *

The title and description of a story or media document are now properly
reverted when the document is reverted to an earlier version. Thanks to Scott
for the spot. [David]

=item *

Pagination now works properly when searching for groups by type in the group
manager. [Scott]

=item *

Pagination now works properly when searching for elements by element type in
the element manager and when searching for contributors by contributor type in
the contributor manager. [David]

=item *

Creating a new story that has a URI that conflicts with an existing story no
longer creates an extra story. Reported by Clive Jones. [David]

=item *

Changed "Cannot publish asset because there are no Destinations associated
with its output channels" to instead include the name of the output channel
missing Destination associations so that the user can tell which output
channels need a Destination association. [Clive Jones]

=item *

When an document's primary output channel has been changed to something other
than that defined by its document type element, preview will now correctly
use the document's primary output channel instead of the element's primary
output channel. [David]

=item *

Returning to a desk from editing an asset that was selected for editing from
that desk no longer triggers an error. Thanks to Clive Jones for the spot!
[David]

=item *

An attempt to preview a story where its templates output no content no longer
results in an error. Reported by Eldar Kononov. [David]

=item *

Clicking "Cancel" in an element no longer saves the changes in that element
before going up to the parent element. Thanks to Andrew Baio for the spot!
[David]

=item *

Changes made to the default values of fields in the contributor type profile
are now properly saved. Reported by Scott. [David]

=item *

Adding Extensions to a Bric::Util::MediaType object when creating it via that
class' C<new()> constructor works again. Reported by Clive Jones. [David]

=item *

Added Localization support to widgets that were missing it. Added pt_pt
localized images. [JoE<atilde>o Pedro]

=item *

Documents are no longer distributed to deleted (deactivated) destinations.
Reported by Mark. [David]

=item *

Eliminated several error log authentication message such as "No cookie found."
This tended only to confuse users when they were just starting to use
Bricolage. I've left in a few error messages, however, so that system
administrators can see in the log when it looks like someone is trying to hack
into Bricolage. The remaining authentication error log messages are:

=over

=item *

Invalid username or password. Please try again.

=item *

User does not exist or is disabled.

=item *

Malformed cookie.

=item *

Cookie hash mismatch from [IP address] (Hostname '[hostname]') for user
'[username].'

=back

=item *

Elements added with the same name as an existing, active or inactive element
no longer trigger an SQL error to be displayed. Thanks to Clive Jones for the
spot! [David]

=item *

Fixed issue where adding an output channel to a document type element removed
that output channel from another document type element. Thanks to Clive Jones
for the spot! [David]

=item *

Adding a server to a new destination before saving the destination or adding
an action no longer causes an SQL error. [David]

=item *

C<make clone> now properly clones F<bricolage.conf>, C<httpd.conf>, and all of
the contents of F<conf/>. [David]

=back

=cut

##############################################################################

=head1 VERSION 1.6.1 (2003-06-12)

=head2 New Features

=over

=item *

Added F<bric_xfer_grps> and F<bric_xfer_users> to F<contrib/bric_xfer>. They
use the Bric API to transfer users and groups between Bricolage Installations.
[Scott]

=item *

Added Traditional Chinese localization. [Kang-min Liu]

=back

=head2 Bug Fixes

=over

=item *

C<make clone> now properly creates F<inst/Pg.sql> instead of
F<inst/bricolage.sql>. It also once again properly resolves the circular
dependency between the "usr" table and the C<login_avail()> PostgreSQL
function. [David]

=item *

The FTP distributor now deletes existing copies of files before renaming a
temporary file when connecting to Win32 servers. This is because the IIS FTP
server doesn't seem to support renaming a file to the same name as an existing
file. [David]

=item *

Creating the database during C<make install> no longer fails if someone
is already connected to template1. [Scott]

=item *

A preview link is no longer in the "Find Media," "Active Media," desk, or "My
Workspace" views for media that have no associated file. [David]

=item *

C<make upgrade> now uses the correct PostgreSQL root username and password,
instead of the default "postgres" username and empty password. Thanks to Paul
Cory for the spot! [David]

=item *

Burn-time exceptions are once again properly displayed in the error
page. [David]

=item *

When the C<STORY_URI_WITH_FILENAME> F<bricolage.conf> directive is enabled,
stories are now written to the proper file when previewed or published. Thanks
to Kevin White for the spot! [David]

=item *

Fix issue that came up with the release of Mason 1.20. Reported by Jeff
Steele. [David]

=item *

Fixed typo in Media Type manager that broke it. Reported by Lari Huttunen.
[Scott]

=item *

Fixed problem where an attempt to add new output channels to a new element
before saving that element cause errors. Mainly noticeable when creating
elements via SOAP. Thanks to Mark for the spot. [David]

=item *

Various localization fixes. [Scott]

=item *

Fixed event logging for element fields. [David]

=item *

Media assets that are based on "Image", "Audio", and "Video" element types now
properly show up on desks. Note that existing media assets missing from desks
should be checked out via "Active Media" and moved to a new desk. [David]

=item *

Documented the support for passing C<%ARGS> to C<< $burner->display_element() >>
in templates. It was added to Bric::Util::Burner::Mason a while ago, but I
forgot to document it! Thanks to Mike Slattery for the spot. [David]

=item *

Added Crypt::SSLeay to the list of optional modules to be installed. This
module is required for SOAP communications over SSL. So if you use SSL and you
use the SOAP server, you'll want to install it. [David]

=item *

Fixed alerts so that alerts are once again sent to the members of groups.
Reported by Paul Cory. [David]

=item *

Deleted alert types are no longer displayed in the Alert Type Manager. Thanks
to Paul Cory for the spot! [David]

=item *

Added more intelligent code using HTTP headers instead of HTML to prevent
browsers [IE] from caching pages. [David]

=item *

Bricolage no correctly sets the HTTP headers for the content language and
character set. Thanks to Nathan Ollerenshaw for the spot! [David]

=item *

C<make clone> now changes the user and group ownership on the cloned files to
the values for the current user (root). This is to avoid problems when
C<tar>ing up those files. [David]

=item *

Added code to Apache configuration to force JavaScript files to be served with
the proper character set HTTP header. Those who use manual Apache configuration
along with Bric::App::ApacheStartup will want to add the following configuration
directive to your F<httpd.conf>:

  <Location /media/js>
    ForceType => "application/x-javascript; charset=utf-8"
  </Location>

=item *

The virtual FTP server no longer displays templates in subcategories of the
current subcategory directory. Thanks to George Harrison for the spot! [David]

=item *

Output channel associations in story type and media type elements can now be
deleted again. Thanks to Arthur Bergman for the spot! [David]

=item *

Added listing of emeritus developers. Otherwise Sam was simply listed as a
patcher, which is hardly accurate. [David]

=item *

The element profile no longer displays deleted fields after clicking the "Save
and Stay" button. [David]

=item *

The element profile now correctly issues a warning when a field is selected to
be deleted. [David]

=item *

Made unlocalized JavaScript message localized. [David]

=back

=cut

##############################################################################

=head1 VERSION 1.6.0 (2003-04-29)

=head2 New Features

=over

=item *

Added the C<STORY_URI_WITH_FILENAME> F<bricolage.conf> directive, which, when
enabled, allows story URIs to include the file name. This is especially useful
in output channels where "Use Slug as File name" is enabled, since it allows
stories to essentially have identical URIs except for the file name. Off by
default. [David]

=item *

Added F<bric_media_upload>, a media file bulk import utility, into
F<contrib>. Thanks to Matt Vella for the contribution.

=item *

New help pages for the event log and the workflow trail. Thanks to Geoff
Richards for the contribution.

=item *

Some unnecessary JavaScript was removed from the side navigation layer. Thanks
to Eldar Kononov for the suggestion. [David]

=item *

Added keyword support for media assets to SOAP interface. [David]

=item *

Neatened the "Find Stories," "Active Stories," "Find Media," and "Active
Media" screens and added the ability to preview stories and media by clicking
their titles. [David]

=item *

Added Field Profile, so that element Fields can be edited. This is a marked
improvement over the old interface, which required that fields be deleted and
recreated if users wanted to change them. [Scott]


=back

=head2 Bug Fixes

=over

=item *

Granting of permission to database objects during installation has been moved
to its own make target. This is to allow it to be run by C<make upgrade>, too,
thus ensuring that the Bricolage database user always has the appropriate
permissions to access the database. [David]

=item *

Assets can once again be removed from workflow. [David]

=item *

The published version attribute is now set on templates when they're
deployed. Thanks to Geoff Richards for the spot. [David]

=item *

The F<bricolage.conf> and F<httpd.conf> files are now created during C<make>
rather than C<make install> so that C<make test> can take advantage of them.
[David]

=item *

Bric::App::Session and Bric::App::Cache no longer C<chown> their files and
directories during C<make test>. [David]

=item *

Super Bulk Edit no longer joins lines together without a space, so that words
should now be properly separated. [David]

=item *

Deleting a story or media subelement no longer results in an error. [David]

=item *

Help has been restored. [David]

=item *

A value of "0" (zero) can now be given to element fields. This bug has been in
Bricolage since the beginning! Thanks to Mark for the spot. [David]

=item *

Stories with subelements containing no field elements no longer cause an
error when the container profile is looking for contextual information to
display about a a subelement. Thanks to Chris Jantzen for the spot. [David]

=item *

Bulk editing a field without first going through the element profile and
without adding or removing or reordering field elements now preserves the
data. This is another bug that has been in the code since the beginning of
time, and was only recently identified. Thanks to Rachel Murray for the spot.
[David]

=item *

Fixed an obscure bug where an element with a field element and a container
element with the same ID could cause an error when one tries to edit the
container element and Bricolage tries to load the field element,
instead. Embarrassingly discovered in the middle of a presentation to the
London Perl M[ou]ngers. [David]

=item *

Minor JavaScript fix for Opera users, thanks to Kevin White. [David]

=item *

The "multi" installation method now defaults the "Bricolage Root Directory"
setting to F</usr/local/bricolage> instead of "NONE". This seems to be less
annoying to people. [David]

=item *

The F<inst/upgrade/1.5.1/asset_desk.pl> script, which is run by
C<make upgrade>, now correctly checks to see if the upgrade has already been
performed. [David]

=item *

The F<inst/upgrade/1.5.1/webdav_mover.pl> script, which is run by
C<make upgrade>, now correctly checks for the existence of the correct record
in the "class" table before inserting a new record. [David]

=item *

During C<make upgrade>, the upgrade scripts are now run I<before> the new APIs
are installed, so that there are no conflicts when using the existing API to
make changes. [David]

=item *

Creation and installation of man pages can now be avoided during
C<make upgrade> as well as during C<make>. [David]

=item *

Man pages will now be installed in the correct subdirectory of
C<$BRICOLAGE_ROOT> when using the "multi" install method. [David]

=item *

Fixed issue where asset groups and desk groups were conflated in workflow
objects, leading to errors on the permissions page. Thanks to JoE<atilde>o
Pedro for the spot. [David]

=item *

The URI of new stories is once again properly formed when the stories are
created. [David]

=item *

The list of events no longer displays attributes for events that have no
attributes. [David]

=item *

Attempting to add more keywords to the root category no longer results in the
error "Cannot change the directory of the root category." [David]

=item *

In lists of objects a cell with a value of "0" (zero) will now be displayed.
[David]

=item *

In "Find Templates," the list of templates in the search results will now be
sorted by the file name, instead of not at all. [David]

=item *

C<make distclean> now properly deletes F<inst/Pg.sql>. [David]

=back

=cut

##############################################################################

=head1 VERSION 1.5.2 (2003-04-02)

=head2 New Features

=over

=item *

Out of the box, the Story Editors, Media Producers, and Template Developers
groups now have READ permission to access members of the "All Categories" and
"All Elements" groups, which allow them to actually create assets based on
elements and within categories. [David]

=item *

Workflow and Desk permissions are a little more sensible now. CREATE
permission can be granted for the start desk in each workflow, instead of for
the entire workflow. This allows a lower permission to be set on the workflow
(e.g., READ), and then higher permissions on the individual desks in the
workflow. [David]

=item *

New "Tuning" sections have been added to L<Bric::DBA>. [Mark]

=back

=head2 Bug Fixes

=over

=item *

The default required length for usernames and passwords has been changed from
6 to 5. This is to make dealing with the default "admin" login easier.

=item *

It is once again possible to delete elements when they are not associated with
any story or media asset. [David]

=item *

The output channel profile once again only complains that the name of an
output channel is already in use if it happens to be true. [David]

=item *

Bric::Config now does its best to find a workable F<httpd.conf> file during
C<make test>. [David]

=item *

Subclasses of Bric::Biz::Asset::Business::Media work again, and can have
keywords associated with them, too. [David]

=item *

The "Access Denied" message is back for when someone tries to access an object
to which they don't have adequate permission. [David]

=item *

Previews of assets that are not checked out work again. [David]

=item *

Workflow and desk permissions relative to the assets they contain are now
restored to their previous behavior. Desks no longer simply inherit the
permission granted on any of the workflows they're in. This issue was resolved
by creating a new secret asset group ID for each workflow. [David]

=item *

The primary output channel is now always enabled by default in top-level
elements. This is to make it much harder to create documents without output
channel associations, an event that can lead to database exceptions. [David]

=item *

The root category now lists itself as being in the "All Categories" group only
once in the category profile. [David]

=item *

Assets will no longer appear to randomly disappear from workflow. [David]

=item *

Added constraints to the "media_type_member" group that were inadvertently
left out of 1.5.1. [David]

=item *

Permissions are now once again properly checked for assets in categories,
workflows, and on desks. [Mark]

=back

=cut

##############################################################################

=head1 VERSION 1.5.1 (2003-03-23)

=head2 New Features

=over

=item *

Lots of group-related optimizations. These should greatly improve the speed
with which permissions are checked. [David]

=item *

Improved testing support with lots more tests. Many more remain to be
written. See the new testing documentation in L<Bric::Hacker|Bric::Hacker> for
details. [David]

=item *

Added ability to publish assets at a future time to Bric::SOAP::Workflow.
Includes addition of new C<--publish-date> option to F<bric_soap>. [David]

=item *

Added WebDAV mover. [JoE<atilde>o Pedro]

=item *

FTP and File System movers now atomically copy files to their destination
servers. [JoE<atilde>o Pedro]

=item *

Added "All Desks" group for managing the permission to access all desks.
[David]

=item *

Refactored and optimized the code used in the C<lookup()>, C<list()>,
C<list_ids()>, and, where pertinent, C<href()> methods in the following
classes:

=over

=item Bric::Biz::Asset

=item Bric::Biz::Asset::Business

=item Bric::Biz::Asset::Business::Story

=item Bric::Biz::Asset::Business::Media

=item Bric::Biz::Asset::Template

=item Bric::Biz::AssetType

=item Bric::Biz::ATType

=item Bric::Biz::Category

=item Bric::Biz::Org

=item Bric::Biz::Org::Person

=item Bric::Biz::Org::Source

=item Bric::Biz::OutputChannel

=item Bric::Biz::OutputChannel::Element

=item Bric::Biz::Person

=item Bric::Biz::Person::User

=item Bric::Biz::Workflow

=item Bric::Biz::Workflow::Parts::Desk

=item Bric::Dist::Job

=item Bric::Dist::ServerType

=item Bric::Util::AlertType

=item Bric::Util::Event

=item Bric::Util::Grp

=item Bric::Util::MediaType

=item Bric::Util::Pref

=back

This work will allow permission checking to be much faster for objects of
these classes, as the relevant group IDs are now looked up for each object
when the object is looked up, rather than by a separate select for each
object, one-at-a-time. The changes also include support for a C<grp_id>
parameter to be passed to the C<list()> method of these classes as a way of
allowing a group to return a list of the objects in the group en masse, rather
than one-at-a-time from the member objects of each group. Once similar
optimizations have been made to the Bric::Biz::Assest classes, the necessary
change will be made to Bric::Util::Grp to allow this functionality. [David and
Mark]

=item *

Added object caching to the base class, and calls to it from all classes with
a C<lookup()> method to take advantage of it. The caching is only for the
duration of a request for now, but can be expanded later. [David]

=item *

Updated F<INSTALL.MacOSX> to reflect changes thanks to the new Mac OS X
support included in libapreq 1.1. [David]

=item *

Added "Super Bulk Edit", which is a bulk edit interface allowing users to
edit all of the fields in an element at once using POD-like tags, rather than
just a single repeatable field. [Garth]

=item *

Added help topic for new "Super Bulk Edit" feature. [David]

=item *

Localization and Internationalization support introduced, with a Portuguese
library to complement the default English. Most message strings have been
replaced with calls to the proper localization method. Still to be done are
strings fetched from the database (e.g. events). [ClE<aacute>udio Valente]

=item *

Localization of text images (buttons), Help, and JavaScript message added.
These still need translation, however. [David]

=item *

Added Italian translation. [Marco Ghezzi]

=item *

Documented F<bric_dist_mon> and F<bric_ftpd>. [David]

=item *

Optimized and added tests for Bric::Util::Priv's C<get_acl()> and
C<get_acl_mtime()> methods. These should make the looking up of a user's
access control list faster. [David]

=item *

Added preview link to every element profile of a story profile. [Scott]

=item *

Pared down number of default User groups by eliminating those that relate to
only a single admin menu item. [David]

=item *

Fixed code in Bric::Util::Grp where the C<has_member()> method would fail to
look up an object with an ID of 0. [JoE<atilde>o Pedro]

=item *

Switched exceptions from home-grown to using Exception::Class. [Scott]

=item *

The installer now offers a more meaningful message when it encounters an
existing database and the user doesn't want to drop that existing database.
[David]

=item *

Added category group association, including ability to cascade membership
assignments into subcategories, to category profile. [JoE<atilde>o Pedro]

=item *

The installer will no longer try to load CPAN.pm if all modules are already
installed. Thanks to Ilia Chipitsine for the prodding. [David]

=item *

The "Content" section of story, media, and subelement profiles now attempts to
display a bit of text from the first text field in each listed subelement so
that it's easier to see at a glance which subelement is which. [JoE<atilde>o
Pedro]

=item *

Switched POD testing from Pod::Checker to Test::Pod (using Pod::Simple). Fixed
the POD errors it found, too. [David]

=item *

Test suite now runs all tests with warnings enabled. [David]

=item *

Modified C<< Grp->get_objects() >> to use use the C<grp_id> parameter to
C<list()>, now that support for that parameter has been added to all groupable
classes. Also went through all existing code to make sure that it uses this
approach, rather than constructing the relevant objects one-at-a-time from
each Member object. This should provide a dramatic speedup in many
operations.

=item *

Bric::App::Session now has an C<instance()> public class method to return the
current C<%session> hash. [Scott]

=item *

Subelements can now nest. That is, they can contain themselves. Not in a story,
of course, but in the document model (element administration). [David]

=item *

Keywords can now be associated with media assets. [David]

=item *

Templates now have a C<published_version> attribute that properly reflects the
version of a template that was last deployed. This matches what Story and
Media have done since around version 1.3.2, and eliminates some warnings from
the error log. The UI has also been updated to properly show the deploy status
of templates. [David]

=item *

The installer should now properly detect that the Apache "log_config" module
is installed even when it's called "config_log". Thanks to Ilia Chipitsine for
the spot and the diagnostics needed to solve the problem. [David]

=back

=head2 Bug Fixes

=over

=item *

The publish attribute of desks can now be unset. Thanks to Sean Greathouse for
the catch! [David]

=item *

Fixed asset class date parameters to list(). The asset classes were neglecting
to change the dates passed in to list() to database dates before querying the
database. This lead to the wrong stories being returned for everyone not using
UTC as their local time zone. Thanks to Bill Cappel for the spot! [David]

=item *

Fixed bug where expired cookie resulted in a Bric::App::Session
error. [JoE<atilde>o Pedro]

=item *

A number of default groups where not properly added to the "All Groups"
group. Now they are. [David]

=item *

Bricolage now does more to determine the media type of uploaded media by using
both the Apache media type determination and, failing that, a file name
extension. Thanks to Todd Tyree for the spot. [David]

=item *

Fixed the description of the root category in the permissions profile for user
groups so that it properly displays its URI instead of its name. This only
affects the display of the root category in the permissions profile for people
who installed (rather than upgraded to) Bricolage 1.4.5 or later. [David]

=item *

An attempt to create a template with the same name and output channel as a
deactivated template now properly tells the user that the template already
exists. [David]

=item *

Fixed indexes for person objects so that they're case-insensitive. [David]

=item *

Fixed problem creating new business assets with SOAP where Bricolage was
trying to associate them with output channels twice, resulting in an SQL
Error. [David]

=item *

Fixed broken index on media type extensions. It was duplicating the index on
the media type names. It has been changed to uniquely index the media type
file name extensions. [David]

=item *

C<< Bric::Biz::Category->get_children >> now properly returns the children for
the root category. Thanks to Sam for the spot! [David]

=item *

Removed C<< Bric::Biz::AssetType->remove >>. It shouldn't be used anywhere,
and might be responsible for the mysterious disappearance of elements in
general. Thanks to JoE<atilde>o Pedro for the spot. [David]

=item *

Assigned appropriate permissions to allow the default "Story Editors," "Media
Producers," and "Template Developers" to access the default workflow and desks
relevant to them. They hadn't had that access by default before. [David]

=item *

Changed the plural name of the "Category Group" class from "Category Group" to
"Category Groups". [David]

=item *

Fixed bug introduced in 1.5.0 where stories where checked for duplicate URIs
for output channels that they weren't actually in. Thanks to Bill Cappel for
the spot. [David]

=item *

Fixed duplicate URI checking for media assets so that all output channels a
media asset is in will be checked for duplicate URIs instead of just the
primary URI. [David]

=item *

Fixed bug where all sources were being deactivated from their groups every
time they were saved. [David]

=item *

Fixed bug where the SOAP server would throw an exception when it attempted to
handle elements without subelements. Thanks to Sam Tregar for the report.
[David]

=item *

It is no longer possible to create a story type or media type element without
a primary output channel. [David]

=item *

Deleted output channels no longer show up in the list of output channels to
associate with a destination. Thanks to Alex Epshteyn for the spot! [David]

=item *

The installer now collects Apache configuration data from any C<Include>d
files, as well. Thanks to Alex Wheeler for the spot! [David]

=item *

Media types now can be added to groups. This means that permissions can be set
so that users can administer media types. Previously, only members of the
"Global Admins" group could administer media types. [David]

=back

=cut

##############################################################################

=head1 VERSION 1.5.0 (2003-01-09)

=head2 New Features

=over

=item *

Added unit testing framework based on L<Test::Class|Test::Class> and executed
by L<Test::Harness|Test::Harness>. Tests can be run after C<make install> by
running C<make test> or C<make devtest>. The former runs tests that access
database data but execute no C<INSERT>, C<UPDATE>, or C<DELETE> commands. The
latter runs tests that can make changes to the database, and are intended to be
a full testing of Bricolage's API. Both make targets can be executed in
verbose mode by passing C<TEST_VERBOSE=1> to the make command. From now on,
all tests will be expected to pass before changes are committed to the
repository. [David]

=item *

Added F<Makefile.PL>. This is mainly a dummy script designed to mimic the
usual way in which Perl modules are installed. It doesn't actually create a
F<Makefile>, but processes the existing one, setting it up to use whatever
Perl was used to execute F<Makefile.PL> itself. The advantage to this is that
the Perl that executes F<Makefile.PL> will be used throughout Bricolage. [David]

=item *

Migrated tests in F<lib/Bric/Util/Grp.pl> to F<t/lib/Bric/Util/Grp/Test.pm>
and F<t/lib/Bric/Util/Grp/DevTest.pm>. [David]

=item *

Added F<t/Bric/Test/PodTest.pm>, which uses L<Pod::Checker|Pod::Checker> to
examine the POD in all the Bricolage modules, scripts, and test modules and
report errors. Currently, all the errors are "TODO" tests, which means that,
technically, they'll pass. But as soon as all existing POD errors are cleaned
out, errors will turn into test failures. This will help us to keep all of our
POD valid. These tests run as a part of C<make devtest>. [David]

=item *

Removed all old-style test scripts. Their contents have been copied into new
unit testing classes. These classes each execute a single test, and the old
testing contents are at the end of the file, after the C<__END__> symbol. Thus
we'll be able to use the old tests to write the new tests. [David]

=item *

Added documentation on merging CVS branches to
L<Bric::Hacker|Bric::Hacker>. [David]

=item *

Removed the URI Format and URI Case preferences and put them into Output
Channel objects, instead. They are now output channel-specific. [David]

=item *

URI format and URI case settings now properly format the URIs of media
objects, too. [David]

=item *

The slug can now be used in the Fixed URI Format. [David]

=item *

The slug can now be used for story file names. The option is supported on an
output channel basis, and will only work for stories that have a slug. [David]

=item *

Added a "and Shelve" option to the "Check In" select list in the button bar on
story, media, and asset pages. When this option is selected, the asset is
checked in and then removed from workflow without publishing. [David]

=item *

Removed the "Checkin/Publish" and "Checkin/Deploy" buttons in asset profiles
and replaced them with new "and Publish" or "and Deploy" options in the "Check
In" select list in the button bar. Doing this collects all the usual Check In
actions in one place and saves us screen real estate! [David]

=item *

Changed the way the "Checkin and Publish" and "Checkin and Deploy" callbacks
work to use existing code in the desk and publish widgets to do the dirty
work. This greatly reduces code duplication. [David]

=item *

Created a new class,
L<Bric::Biz::OutputChannel::Element|Bric::Biz::OutputChannel::Element>, which
is a subclass of L<Bric::Biz::OutputChannel|Bric::Biz::OutputChannel>. This
new class better manages the mapping of output channels to elements than the
old approach did. It also adds a new property, C<enabled>, which will be put
to use shortly. [David]

=item *

Replaced all the custom handling of output channel objects in
L<Bric::Biz::AssetType|Bric::Biz::AssetType> with a new
L<Bric::Util::Coll|Bric::Util::Coll> subclass that does it all. This is a lot
more efficient in terms of programmer time (and probably performance,
too). [David]

=item *

Modified Bric::Biz::Asset::Business to manage the association between business
assets and output channels by making use of the
Bric::Util::Coll::OutputChannel class. It also automatically adds all of the
"enabled" output channels of the element object as initial output channel
associations for new business assets. [David]

=item *

Added a new property to templates: template types. This property can have one
of three value that correspond to different template types: "Element
Templates" (those associated with elements); Category Templates" (autohandlers
in Mason parlance, category templates to HTML::Template users, and until now
"generic templates" in the UI); and "Utility Templates" (those not associated
with anything, but can be used as includes). [David]

=item *

Templates are now guaranteed to have unique file name/output channel
combinations at the API and database levels. [David]

=item *

For stories on My Workspace, replaced "Trail" with "Clone". Clicking this link
will make an exact copy of the story with the words "Clone of " prepended to
the story title. [David]

=item *

Got rid of the popup window. Now when the toolbar-less window isn't the
current window, the browser will be redirected to a a Welcome page where users
can click a link to open the new window with the Bricolage UI. [David]

=item *

Improved the interface for the association of output channels in Element
Profile. It now uses a list of output channels rather than a double list, and
a radio button to select the primary output channel. Also, each associated
output channel can be marked as "Enabled" or not, indicating whether a new
asset based on the element will by default be associated with that output
channel for publishing. [David]

=item *

On a related note, Stories and Media can now select which output channels to
be published to on a per-story basis as well as which is the primary output
channel, and the selection sticks with each version of a an asset. The list of
available output channels comes from the output channels associated with the
element on which the story or media asset is based. [David]

=item *

Bric::Util::Burner objects have a new property, C<mode>. This property
contains an integer value indicating whether a burner object is currently
publishing, previewing, or checking syntax. The value maps to the
conveniently-named constants "PUBLISH_MODE", "PREVIEW_MODE", and
"SYNTAX_MODE". [David]

=item *

The documentation in the Bric::Util::Burner class has been updated and
improved. [David]

=item *

Arguments can now be passed to the C<display_pages()>, C<display_element()>,
and C<chain_next()> methods of the C<$burner> object in Mason templates. These
arguments are passed to the templates that are executed just as they are if
you'd called C<< $m->comp >>, meaning that you can access their values via the
C<%ARGS> global and in C<< <%args> >> blocks in Mason templates. [David]

=item *

Changed the C<display_pages()> method of Bric::Util::Burner::Mason so that its
first argument can be an anonymous array of the names of different paginated
elements, and then all of those different paginated elements will be burned in
order. This allows a story to have more than one type of paginated
element. [David]

=item *

Added the methods C<prev_page_file()>, C<prev_page_uri()>,
C<next_page_file()>, and C<next_page_uri()> to Bric::Util::Burner. These
methods return the strings representing the file names or URIs of the previous
and next pages of a story, relative to the page that is currently being
burned and, in the case of the C<*_uri()> methods, appropriate to the
currently-burning Output Channel. Also updated the
L<Bric::Templates|Bric::Templates> and
L<Bric::AdvTemplates|Bric::AdvTemplates> documents to reflect these
additions. [David]

=item *

Added C<source__id> to list of criteria by which stories can be searched via
the Bric::Biz::Asset::Business::Story C<list()> and C<list_ids()>
methods. [David]

=item *

The Bricolage CSS document is now a static file served by Apache rather than a
Mason component processed by mod_perl. This allows the style sheet to be
cached by the browser so that it doesn't have to request it for every page in
Bricolage. It also cuts down on processing time, since it doesn't have to be
managed dynamically as a Mason component anymore. Also, all font sizes are now
specified in pixels instead of points, in order to maximize the consistency of
cross-browser font rendering. [David]

=item *

Added a new style for the template profile, so that template code is now
displayed in its textarea box in a monospaced font. [David]

=item *

The main Bricolage JavaScript library has had several other JavaScript
libraries rolled into it, and is now a static file served by Apache rather
than a Mason component processed by mod_perl. This allows the JS to be cached
by the browser so that it doesn't have to request it for every page in
Bricolage. It also cuts down on processing time, since it doesn't have to be
managed dynamically as a Mason component anymore. [David]

=item *

Added F<bricolage.conf> directive "ALLOW_WORKFLOW_TRANSFER" to allow assets on
shared desks to be able to be transferred across workflows via that shared
desk. [David]

=item *

Changed Bric::Util::Burner to set C<publish_status> after publishing, rather
than before. Thus it is only set if the publish is successful, while at the
same time templates can check C<publish_status> to determine if a story is
being published for the first time. [David]

=item *

Added C<get_more_pages()> method to Bric::Util::Burner::Mason. It returns true
if more pages remain to be burned, and false if not. However it's only
enumerated when C<display_pages()> is being used to output pages. [David]

=item *

Optimized Bric::Biz::Category to get a list of Group IDs for each category as
it is selected from the database. This prevents the C<get_grp_ids()> method
from having to query the database, which was happening for every category
object for which permissions are checked. [Mark & David]

=item *

Added event logging for keywords. [David]

=item *

Changed the code in Bric::Util::Burner::Mason to allow for new Mason burners
to be constructed and used to publish stories from within templates. This is
useful for generating tables of contents and such. [David]

=item *

Added support for the association between business assets and output channels
to the SOAP interface. [David]

=item *

Removed IO::String dependence. [Scott]

=item *

Added a FAQ. [Scott]

=item *

Added a preference for naming the Bricolage instance. [Scott]

=item *

Added search by Category URI to Find Stories. Although one could use the
search by URI feature for this before, it didn't allow for search by secondary
categories. Now stories can be searched for in both primary and secondary
categories. [David]

=item *

Added the methods C<page_file()> and C<page_uri()> to Bric::Util::Burner. When
passed a page number argument, these methods return the strings representing
the file names or URIs of the given page in the currently-burning story and, in
the case of the C<page_uri()> method, appropriate to the currently-burning
Output Channel. These methods are best used in burners that don't burn one
page at a time, such as Burner::Template. [David]

=item *

Ported to HTML::Mason versions 1.15 and higher. [Scott]

=item *

Added C<make uninstall> support to installation system. [Scott]

=item *

Added C<page_filepath()> method to Bric::Util::Burner. This method allows
burner subclasses to get the name of a file to write to the file system
without needing to figure out the file name themselves. [David]

=item *

Optimized behavior of collections (internal API). Now when an object is
deleted from a collection (for example, when a member is deleted from a
group), all the existing objects in the collection won't first be looked up in
the database. The upshot is that certain parts of Bricolage that rely on
collections, such as desks, should be more responsive. [David]

=back

=cut

##############################################################################

=head1 VERSION 1.4.6 (2003-01-06)

=head2 Bug Fixes

=over

=item *

Bric::SAOP::Handler now properly logs fatal errors that are strings rather than
exceptions. [David]

=item *

Updated Bric::DBA documentation to better reflect PostgreSQL standards.
[Neil Conway]

=item *

Minor documentation correction in Bric::Util::Grp::Parts::Member. [Mark]

=item *

Fixed bug in SOAP interface where container subelements added to a story or
media asset were logged as if the story type element or media type element was
added instead of the appropriate subelement. [David]

=item *

Fixed bug in publish code that was attempting to use the Apache request object
as a media asset. Thanks to John Greene for the spot. [David]

=item *

Fixed bug where an empty or non-numeric <size> element in an imported
media object would cause an SQL error. [Sam]

=item *

The F<bric_apachectl>, F<bric_clean_tmp>, F<bric_dist_mon>, and F<bric_ftpd>
scripts are now smarter about loading Bricolage libraries and reporting
relevant errors when they can't load Bricolage libraries. Thanks to Geoff
Richards for the patch. [David]

=item *

Category permissions are now properly checked on assets when they're not in
workflow as well as when they are in workflow. This means that if a group of
users is granted permission to access stories in a category, they can now
access those stories even if they're not in workflow. [David]

=item *

The search interface for locating media and story assets to relate to a story
now checks the permissions of the assets found and only displays the assets
for which the user has at least READ permission. Thanks to Sean Greathouse for
the spot. [David]

=item *

Reverting a media asset now properly reverts the media file itself, as well.
[David]

=item *

The "Last" field is now properly highlighted as the default order field when
displaying a list of contributors in the Contributor Manager. [David]

=item *

Contributor Association now includes search options and only
currently-associated contributors are displayed before searching. [David]

=item *

The ability to select different fields by which to sort a list of objects now
works again. [David]

=item *

The installer now checks to make sure that mod_perl is statically compiled
into Apache, since weird things tend to happen when Bricolage uses a DSO
mod_perl. [David]

=item *

Fixed reordering code for subelements. The select list for subelements should
now always have an appropriate value. [David]

=item *

The URI is now properly updated in media assets when some part of the URI is
changed in the UI. Thanks to Sean Greathouse for the spot. [David]

=item *

The Add More widget no longer throws an exception when "Add More" is clicked
and only one field currently exists. This had affected Keywords entry in
stories. Thanks to Sam for the spot. [David]

=item *

Fixed bug where a user could create two assets with the same URI as long as
they were both checked out by that user. Thanks to Shannon Brown for the spot!
[David]

=item *

Date fields can now be unset. That is, if each of the select fields is set to
its label, rather than a value, it'll stay that way. This was first noticed
with the "Expire Date" in stories. Thanks to Philip Fibiger for the spot.
[David]

=item *

Modified installation C<CREATE DATABASE> command to always create the database
with the encoding set to UTF-8 (UNICODE). [David]

=item *

Added instructions for installing readline library to README.MacOSX. [David]

=item *

Fixed some inaccurate image sizes. [Geoff Richards]

=item *

Added missing C<uri> parameter to the possible search options in
C<< Bric::SOAP::Category->list_ids >>. [David]

=back

=cut

##############################################################################

=head1 VERSION 1.4.5 (2002-11-13)

=head2 Changes

=over

=item *

Categories are now displayed by their URIs instead of their names wherever
possible. [David]

=item *

Added "Order" and "OrderDirection" parameters to C<< Bric::Util::Grp->list >>
in order to be able to specify a different column and sort order for getting a
list of groups. [David]

=item *

Improved error handling by the SOAP server. Full errors will now be printed to
the Apache error log, error messages sent back to the client are properly
escaped, and all database transactions for a single request will be rolled
back in the event of an error. [David]

=back

=head2 Bug Fixes

=over

=item *

Fixed error message generated from Bric::SOAP::Template->update() to
properly display the category name, rather than "ARRAY(0x9cf43bc)". [Sam]

=item *

The Bricolage SOAP interface will no longer allow the creation of
stories and media with duplicate URIs. [Sam]

=item *

Fixed circular dependency issues when Bricolage modules are used in the
C<PERL_LOADER> F<bricolage.conf> directive. [David]

=item *

Added the root category to the "All Categories" group. It should have been in
that group all along. [David]

=item *

Documentation for C<< Bric::Biz::Workflow->list >> has been improved, and the
method used for finding workflows and desks to put imported assets on in
Bric::SOAP has been simplified. [David]

=item *

Added printing of a message regarding the filenames being processed by
F<bric_soap>'s C<create> and C<update> commands when its C<--verbose> option
is set. [David]

=item *

Setting a story's cover date to a date that causes one of its URIs to conflict
with an existing story's URIs no longer causes an error. Thanks to Sam for the
spot! [David]

=item *

Display of the source was missing from the view Story and Media profiles, but
no longer. [David]

=item *

The correct source is now displayed in the Story and Media edit profiles.
[David]

=item *

An attempt to install Bricolage to use an existing PostgreSQL user no longer
causes an installation error when you decline drop the user. [David]

=item *

The burner no longer fails when it publishes an asset that's not on a
desk. [David]

=item *

SOAP now does the proper thing when deleting assets, removing them from desks
and workflow only if they're on desks and in workflow. [David]

=item *

Added support for the missing C<publish_status> parameter to
C<< Bric::Biz::Asset::Business::Media->list >>. [David]

=item *

Setting permissions on the assets in a category works again. [David]

=item *

Fixed a bug where exporting a story via SOAP containing a date field
would output the formatted date rather than the expected ISO 8601
format.  Systems with a modified date format pref would then refuse to
accept the story on import, producing an "Unable to unpack date"
error. [Sam]

=item *

Stories, media, and templates created but not saved no longer disappear into
the void. They are instead moved into workflow, put on a desk, and saved as
soon as they were created. [David]

=item *

Permissions are now properly checked for category and workflow settings when
new stories, media, and template assets are created. [David]

=item *

New templates are now active by default. [David]

=item *

Fixed bug where the "Checkin/Publish" (and "Checkin/Deploy") button wasn't
provided to users who had EDIT access to a the assets on a desk. Permissions
are now properly checked and the button displayed for those who can publish
from a desk. [David]

=item *

Added missing debugging statement to Bric::Util::DBI. Thanks to Mark for the
spot. [David]

=item *

The SOAP interface now properly logs events for its activities. [David]

=item *

Previewing a story while searching for a related story to link to an element
no longer replaces the Bricolage UI with the preview, as was happening with
some browsers. Instead, a separate preview window is opened. [David]

=item *

When publishing a media asset, its name will not be properly added to the UI
message, without causing an error. [Petar Bojkov]

=item *

Fixed exception class name in Handler.pm. [Scott]

=item *

Fixed installation system bug caused by inst/conf.pl loading
Bric::Config during "make install".  Thanks to Louis Moore for the
report. [Sam]

=item *

Added missing C<list_ids()> method to Bric::Biz::Category. [David]

=back

=cut

##############################################################################

=head1 VERSION 1.4.4 (2002-10-27)

=head2 Bug Fixes

=over

=item *

Empty listManager lists no longer have a gap in them. [David]

=item *

Made the table around the formBuilder radio buttons prettier. [David]

=item *

Fixed numbering of sections in Media profile so that the numbers don't
skip. [David]

=item *

Updated display of existing contributors in the "Edit Contributors" screen of
the story and media asset profiles to use listManager. This makes them look
like they do everywhere else (and uses less code, to boot!). [David]

=item *

Improved error messages thrown in exceptions in Bric::Util::Trans::FTP.
[David]

=item *

Removed code and documentation for PostgreSQL 7.3 compatibility. With the
release of 7.3b2, it's no longer needed. [David]

=item *

Fixed "make clone" to properly include database contents in clone
distribution. [Sam]

=item *

Added C<< <meta http-equiv="Content-Type"> >> tag to the C<< <head> >> to
F<header.mc> so that the browser knows to send text back to Bricolage in the
expected character set. [Mark]

=item *

Changed the default character set from ISO-8859-1 to UTF-8. With this setting,
Bricolage does no character set translation, so it's faster. Furthermore, most
users I<should> be outputting UTF-8 in their templates, anyway. If you're not,
then you're likely finding doing charset translation in all of your templates
to be a big PITA. And if you're not doing charset translation, then you really
I<are> outputting UTF-8 in your templates, and just haven't realized it.
[David]

=item *

Fixed bug when reverting stories and media with no associated contributors.
[Mark]

=item *

"Check In and Publish" now works again for Media assets. Thanks to Matt Vella
for the spot. [David]

=item *

Deleting assets on My Workspace now prompts the user to make sure s/he really
wants to do that. Not sure how we missed this all this time! Thanks to Andrew
Baio for the spot. [David]

=item *

Assets on Desks and My Workspace that are checked out to the the user whose
viewing them will now always preview the version as currently edited by the
user, rather than the last checked-in version. Other users still can only
preview the last checked-in version. [David]

=item *

Clicking the "Check In" or "Check In/Deploy" buttons in a template profile now
properly updates the template with any new data entered into the template
profile before attempting a syntax check. This ensures that the latest data
you've entered gets its syntax checked before the template is checked in or
deployed. [David]

=item *

Fixed a bug in Bric::Util::Class where classes couldn't be looked up by
package name. This affected the "Access Denied" page. [David]

=item *

Made Bric::Util::Burner::Mason a little smarter handling exceptions. [David]

=item *

Fixed bug where Bric::SOAP::Category would fail to import ad strings. [David]

=item *

Fixed bug in C<< Bric::Util::Grp->has_member >> where an already-added member
wasn't always found. [Mark]

=item *

Conflicting URI messages for media assets no longer suggest changing the value
of the slug, since media assets have no slug. [David]

=item *

The friendly messages confirming publishes are back. [David]

=item *

Fixed bug where selecting a large number of list options in the story profile
would cause an SQL error. [Matt]

=item *

Fixed bug where Bric::SOAP would accept story element types for media and vice
versa. Thanks to Evan Prodromou for the spot. [Sam]

=item *

Added code to installation scripts to delete existing Mason object files when
upgrading. This hasn't been a problem thus far, but this step will help to
ensure that users are always running the latest UI components. [David]

=item *

Fixed bug where deactivated element types weren't checked before creating a
new element type with the same name as a deactivated element type. Thanks to
Geoff Richards for the spot. [David]

=back

=cut

##############################################################################

=head1 VERSION 1.4.3 (2002-09-28)

=head2 Bug Fixes

=over

=item *

Fixed inconsistency between container element methods and their convenience
accessors in Bric::Biz::Asset::Business. Thanks to Philip Fibiger for the
spot. [David]

=item *

Assets can once again be recalled from the library and put on a desk. [David]

=item *

The C<get_all_keywords()> method of Bric::Biz::Asset::Business works
again. [David]

=back

=cut

##############################################################################

=head1 VERSION 1.4.2 (2002-09-27)

=head2 Bug Fixes

=over

=item *

Can once again check out multiple assets at once. Thanks to Andrew Baio for
the spot. [David]

=item *

Templates once again behave themselves. There were some circumstances where
they couldn't be checked in, generating "Cannot checkin non checked out
versions" errors. These have been fixed. [David]

=item *

Some assets on My Workspace were getting "Cannot checkin non checked out
versions" errors when they were checked in using the "Check in to" select
list. This has been fixed. [David]

=item *

When templates are deployed, they now get a "Template removed from Workflow"
event logged. [David]

=item *

Using the "Check in to" select list on My Workspace to check assets into the
desk they're already on will no longer remove them from all desks
altogether. [David]

=back

=cut

##############################################################################

=head1 VERSION 1.4.1 (2002-09-25)

=head2 Bug Fixes

=over

=item *

Upgrading from from a version prior to 1.3.3 no longer tries to create an
index that already exists (and that will be dropped, anyway). [David]

=item *

Removed documentation for installing mod_proxy with Apache. [David]

=item *

Improved documentation for upgrading from older versions of Bricolage that
were not installed by C<make install>. Thanks to Andrew Baio for helping to
identify the problems. [David]

=item *

Added C<use Bric::Util::Grp::Keyword;> back into Bric::Biz::Keyword. This
prevents some upgraded Bricolage installations from breaking. [David]

=item *

Added Net::FTPServer and Net::SFTP to the list of optional modules. [David]

=item *

Fixed some SQL errors uncovered by the release of PostgreSQL 7.3b1. [David]

=item *

Added code and documentation for compatibility with PostgreSQL 7.3. [David]

=item *

Media assets can now be distributed to more than one output channel at a
time. [David]

=item *

Files are now distributed on a per-output channel basis, to ensure that the
proper file is distributed to the proper destinations. [David]

=item *

Assets are now properly removed from workflow when they're deactivated
(deleted in the UI). [David]

=item *

Template syntax is now properly checked when using the "Checkin/Deploy"
button. [JoE<atilde>o Pedro]

=item *

The example generic template (autohandler) included in the database is now
included in the burn root, too, since it's marked as "Deployed" in the
database. [David]

=item *

Deleted output channels no longer show up in the "New Template" output channel
select list. Thanks to Daniel Fisher for the spot. [David]

=item *

The root category ("/") no longer returns itself as its own parent. [David]

=item *

Assets not in workflow are now properly logged as being checked out when
someone checks them out. [David]

=item *

The "Or Pick a Type" menus in the Group manager, the Contributor manager, and
the Element manager all work again. [David]

=item *

Changing category names now updates the name of the category asset group
object, which appears in the user group permissions page. [David]

=item *

Hitting the "enter" key after filling in a search field now properly submits
the search as if the "Search" button had been clicked. [David]

=item *

Changed libapreq requirement in Bric::Admin to read "Apache::Request
1.0". This should make the installer install the most recent version of
libapreq, instead of relying on whatever the OS provides. [David]

=item *

Changed value of autopopulated media asset data fields to an empty string when
the value returned by the autopopulation method is C<undef>. [David]

=item *

Fixed bug where autopopulated media asset data fields weren't properly
autopopulated. [David]

=item *

Fixed problem with category upgrade script failing on category data
created with 1.3.2. [Sam]

=item *

During installation, entering a directory name when prompted for the "PID File
Location" now results in Bricolage using a file called "httpd.pid" in that
directory, rather than trying (and failing) to use the directory itself as the
PID file. [David]

=item *

The side navigation layer is now better aware of its context, and changes the
colors of some of its graphics depending on the context. Also recreated the
"WORKFLOW" tab graphics. It looks like this has been broken for over a year,
and I only just noticed it! [David]

=item *

Slightly improved handling of assets that have forgotten where they
are. [David]

=item *

Checked-out templates are now displayed only once (instead of twice) in the
"Find Templates" manager. [David]

=item *

Added C<get_new_objs()> method to Bric::Util::Coll so that Bric::Util::Grp's
C<has_member()> method can see a member even if it hasn't been saved to the
database. Also changed Bric::Util::Grp to check for members in this way, of
course. [David]

=item *

Assets retrieved from the library now appear on the desk they're checked out
into only once (instead of twice). This thanks to the above-noted changes to
Bric::Util::Grp. [David]

=item *

Added upgrade script F<inst/upgrade/1.4.1/clean_desks.pl> to clean up existing
duplicate listings of assets on desks. [David]

=item *

Removed the C<checkin()> method from Bric::Biz::Asset::Template and
Bric::Biz::Asset::Business and put it into Bric::Biz::Asset, instead, since
it's exactly the same for all assets. [David]

=item *

Fixed the display of permissions settings to be more consistent with the
design and layout of the rest of the application. Also neatened listManager
display a bit. [David]

=item *

Fixed misnamed database constraint. [David]

=item *

Templates can once again be retrieved from the library and checked out for
revising. [David]

=item *

Assets on a desk now no longer have the current desk listed in the "Move to"
select list. Even if they did, selecting the current desk would no longer
remove an asset from workflow! Thanks to Andrew Baio for the spot. [David]

=item *

The installer is now much more intelligent about prompting for SSL
information. It won't ask if you want to use SSL if it can't find mod_ssl or
apache_ssl, and will only prompt you to pick one or the other if it can find
both. [David]

=back

=cut

##############################################################################

=head1 VERSION 1.4.0 (2002-09-02)

=head2 New Features

=over

=item *

Fetching objects from Bric::Biz::Asset::Business::Media has been optimized for
greater speed. [JoE<atilde>o Pedro]

=item *

PostgreSQL "NOTICE" messages are now suppressed during installation. Instead,
a series of dots will be displayed to indicate progress loading the
database. [David]

=item *

Added README.MacOSX. [David]

=item *

You can now pass a date format string argument to the C<get_data()> method of
container elements in templates (and elsewhere, for that matter). This is
useful if the data you're retrieving is of the "date" type, and you don't want
the date to be formatted in the format specified in the "Date Format"
preference. [David]

=back

=head2 Bug Fixes

=over

=item *

The Element Type manager now displays properly again without errors. [David]

=item *

Assets are now properly removed from desks when they are published or moved
from one desk to another. More generally, any time a single object is removed
from a group, it will be properly removed. [David]

=item *

Media profile now display the proper category in the Category select
list. [David]

=item *

Media assets with no associated media file now generate a message indicating
that no file will be distributed, and are properly removed from workflow when
published. [David]

=item *

Some media asset events weren't getting logged properly Now they are. [David]

=item *

Database transactions are now properly maintained when publishing
assets. Everything was working, but DBI C<AutoCommit> was getting turned on,
and this likely slowed some things down a bit. [David]

=item *

Assets can once again be found via the "Find" pages and recalled into a
workflow without error. [David]

=item *

Module man pages are now properly installed under Perl 5.8.0. Thanks to
Michael Schwern for helping to diagnose the problem and come up with a
solution. [David]

=item *

The select list of desks to transfer an asset to on My Workspace now includes
all possible desks, including the one for which there is a link. [JoE<atilde>o
Pedro]

=item *

All Bricolage F<.pod> files are now installed and converted to C<man> pages
along with all of the F<.pm> files. [David]

=item *

Corrected a bunch of spelling errors in this file. [David]

=item *

Calling C<get_data()> on a container element in templates (or elsewhere, for
that matter) now properly ignores container subelements. Likewise for
C<get_container()>, which how properly ignores data subelements. [David]

=item *

All of the F<.pl> and F<.tst> files in F<lib/> no longer clutter up the
distribution created by C<make dist>. [David]

=item *

Much of the POD documentation in the API classes has been cleaned up, and
converting them to man pages no longer generates any error messages. [David]

=item *

The install process will now find Apache modules in
/usr/lib/apache/modules, which is where they are in OpenBSD. Thanks to
Mark Johnson for his help tracking this one down.  [Sam]

=item *

The install process will no longer install an incompatible version of
HTML::Mason (>1.09). [Sam]

=item *

The F<bric_dist_mon> program works again. [David]

=back

=cut

##############################################################################

=head1 VERSION 1.3.3 (2002-08-24)

=head2 New Features

=over

=item *

Revised Bric::Biz::Keyword implementation to improve performance. The new
implementation no longer relies on the Bric::Util::Grp system. Also
implemented API and database support for Media keywords. [Sam]

=item *

Added support for search Media by category and file name through the SOAP
interface and standard API. [Sam]

=item *

Added new C<--save-cookie-file> and C<--use-cookie-file> options to
F<bric_soap> to allow authentication to span F<bric_soap> calls. This can
result in significant time savings across multiple invocations. [Matt]

=item *

Added new C<--chunks> option to the F<bric_soap> tool to avoid problems with
timeouts on large workloads. Currently only supports the workflow commands
(C<publish>, C<deploy>, C<checkin>, C<checkout>, C<move>), but it will be
expanded to other long-running commands in the future. [Sam]

=item *

Improved performance of search paging. ListManager now only builds the output
rows that will actually be shown on the screen. For large data sets this
results in a huge gain in search speed. [Adam and Sam]

=item *

Revised category implementation to use explicit C<uri> and C<parent_id> fields
rather than relying on the Bric::Util::Grp system. This improves performance
tremendously for larger numbers of categories. [Jeff Pinyan]

=item *

Added new C<--continue-on-errors> option to F<bric_soap> to prevent non-fatal
errors from ending the process. [Sam]

=item *

Beautified the list paging interface. [David]

=item *

Added new Media Type manager. [Scott]

=item *

Added list reverse feature. [Scott]

=item *

Added SFTP mover. [Scott]

=item *

Add support for Apache-SSL. This required a change to the context of the
F<bricolage.conf> C<ENABLE_SSL> directive to indicate the type of SSL support:
none, apache_ssl, or mod_ssl. [Michael Robinton]

=item *

Added support for manual httpd configuration. Split out dynamic configuration
from ApacheConfig.pm and move to a new module, ApacheStartup.pm, that sets no
Apache configuration directives. ApacheConfig.pm calls this module. [Michael
Robinton]

=item *

Added F<bricolage.conf> configuration directive to force the start up process
to always write out a F<C<$TEMP_DIR>/bricolage/bric_httpd.conf> as an
F<httpd.conf> include file. [Michael Robinton]

=item *

Moved SSL key and certificate configuration from global F<httpd.conf> settings
to per virtual host via F<bricolage.conf> configuration directives. [Michael
Robinton]

=item *

Added a C<bricolage.conf> directive to force the user to always use SSL.
[Michael Robinton]

=item *

Added C<get_data()> method to Bric::Util::Grp::Parts::Member::Contrib. This
method takes a simpler scalar argument and returns the relevant attribute.
This bit of syntactic sugar makes contributor objects behave a bit more like
C<$element> objects in templates, thus simplifying things for template
developers. [David]

=item *

Categories now default to sorting by URI, and the URI is the searchable field,
rather than name. [David]

=item *

Vastly improved the speed at which categories can be imported via SOAP.
[David]

=item *

Makefile now confirms location of Apache and PostgreSQL to allow for
systems with multiple versions of each available. [Sam]

=item *

Added "make clone" command to the installation system to create
distributions based on existing Bricolage systems.  [Sam]

=item *

Added F<bricolage.conf> directive to enable/disable the browser toolbar for
debugging and development. Documented in L<Bric::Hacker|Bric::Hacker>.
[Michael Robinton]

=item *

Added support for running Bricolage with SSL support on arbitrary ports.
Previous versions required https support to use only port 80 for http and port
443 for https. With this release, Bricolage fully supports http and https
service on any ports. This allows the Apache daemon supporting Bricolage to be
run with a minimum number of children while still allowing normal http and
https service on the standard ports with a light-weight Apache daemon. See the
F<INSTALL> file (or L<Bric::Admin|Bric::Admin>) for full details and an
example installation procedure. [Michael Robinton]

=item *

Added new F<bric_apachectl> command "single". This command will start
Bricolage in single-process mode. This mode is principally useful for
debugging. [Michael Robinton]

=item *

The size of the database column that stores custom field options (such as for
select lists) has been changed to the TEXT PostgreSQL type, so that the number
of options isn't arbitrarily limited. [Matt Vella]

=item *

The group API has been approximately 75% rewritten. The goal was to optimize
its performance, since group activity proved to be a serious bottleneck to
Bricolage performance. Those interested in the nitty-gritty details of the
rewrite can read about them here:
L<http://sourceforge.net/mailarchive/forum.php?thread_id=967943&forum_id=561>.

=back

=head2 Bug Fixes

=over

=item *

Added constraint to the group table to keep a group from having itself as a
parent. Thanks to JoE<atilde>o Pedro GonE<ccedil>alves for the patch. [David]

=item *

Fixed bug in side navigation where an HTML table was opened but not closed.
[Charles Albrecht]

=item *

Fixed bug where installation system would chown all of the chosen TEMP_DIR to
SYS_USER. Thanks to Dave Rolsky for the report. [Sam]

=item *

Fixed a bug in the installation system that was creating empty comp/comp and
data/data directories BRICOLAGE_ROOT. Thanks to Michael for the spot. [Sam]

=item *

Fixed remote previews to redirect to a better URL. [Mark]

=item *

Fixed a bug where trying to create a story through the SOAP interface
containing a contributor with an empty middle name would fail.  [Sam]

=item *

Changed strftime instances of '%G' to '%Y' in URI preference, as this seems to
be more portable. [David]

=item *

Fixed bug that was preventing 'make upgrade' from running database upgrade
scripts. [Sam]

=item *

Fixed broken "Log" link on Media Search results screen. [Sam]

=item *

Fixed bug where deleted output channels were showing up in list of available
output channels in the element profile. [David]

=item *

Fixed conflict in list manager that prevented some lists from working
properly. Probably never showed up before, as we only noticed it with the new
Media Type manager. Thanks to Scott for the heads-up. [David]

=item *

The C<PREVIEW_MASON> configuration directive no longer is no longer defaulting
to on in one context and off in another. It is now off by default. Thanks to
Michael Slattery for the spot! [David]

=item *

Eliminated the password field type from the formBuilder interface used for
contributor types and elements. Its inclusion up to now may be considered a
bug. [David]

=item *

Fixed cover date editing to repopulate correctly on the Story profile screens.
[Matt]

=item *

Fixed bug where previewing a story assigned to multiple categories would
preview to a random category. Now the primary category is always chosen. [Sam]

=item *

Fixed display and editing of dates more than one year in the past. [Matt]

=item *

Fixed bug where setting CHAR_SET to UTF-8 in bricolage.conf would result in
blank output. [Sam]

=item *

Changed Category manager to display no categories by default, only display
them after a search. This is because some folks have a I<lot> of categories.
[David]

=item *

Fixed bug where when C<SYS_USER> and/or C<SYS_GROUP> wasn't in
F<bricolage.conf>, Bric::Config would use the username "nobody" instead of the
UID for the user "nobody". [David]

=item *

Adding a note to a story that has not yet been saved no longer causes an
error. [David]

=item *

Fixed "make dist" to work on Mac OS/X and FreeBSD. [Sam]

=item *

Fixed a problem in Bric::Util::Burner::Template where a newly added
template wouldn't be picked up by <tmpl_include>.  This was due to
caching being turned on.  HTML::Template's cache doesn't know that a
new compilation would turn up a difference <tmpl_include> so it
continues to use the old one.  [Sam]

=item *

Fixed installer to not require unneeded Apache modules (mod_proxy and
mod_rewrite). [Sam]

=item *

Fixed installer to first ask whether SSL support is desired before asking for a
specific SSL module. [Sam]

=item *

Fixed documentation bug in Bric::Admin concerning PostgreSQL paths. Thanks to
Vicki Brown for the catch. [Sam]

=item *

Fixed installation system to fail if there are errors importing the database.
Also added test for missing or empty bricolage.sql. [Sam]

=item *

Fixed installation system to support optional modules and not force users to
install them. [Sam]

=item *

Fixed bug that prevented the contents of fields to be updated through
Bric::SOAP. [Sam]

=item *

Fixed "Checkin and Publish" button to only appear if the user has permissions
to publish. [Matt]

=item *

Fixed bug where text pasted into Bulk Edit textarea box was getting words
smooshed together. Thanks to Rachel Murray for the spot. [David]

=item *

Fixed bug where date field elements weren't getting properly converted between
the local time zone and UTC, which is the time zone of all the dates in the
database. Thanks to Matt Vella for the spot. [David]

=item *

Fixed issue where Bric::Util::Grp was adding every member of a group whenever
a new member was added. This was very wasteful, and slowed performance a great
deal for groups with thousands of members. Thanks to Mark for the spot.
[David]

=item *

Added check for Category "Directory" string to make sure that no non-URL
characters are added. [Matt Vella]

=item *

Clicking "Cancel" when editing keywords in a new story now properly returns to
the story profile, rather than to the last screen before the story was
created. [David]

=item *

Deleting a a contributor immediately after adding one no longer causes all of
the contributors to be deleted on check-in. [David]

=item *

Contributors are now properly reverted when stories and media are
reverted. [David]

=back

=cut

##############################################################################

=head1 VERSION 1.3.2 (2002-06-09)

=head2 New Features

=over

=item *

Added --chunks option to bric_republish to publish stories in batches.
This is useful to avoid timing out on long runs. [Sam]

=item *

Added [Check In / Publish] button to Story Profile to checkin and
publish in one step. [Matt]

=item *

Added needs_publish() method and associated published_version database
field to Bric::Biz::Asset.  This method is now used by the publisher
to determine if something needs republishing.  Added new graphics to
display this information on the desks.  [Matt]

=item *

Moved repeated publish and preview functionality into
Bric::Util::Burner.  Updated Mason code and Bric::SOAP::Workflow
accordingly.  [Matt]

=item *

Added C<DBI_PROFILE> bricolage.conf option and C<bric_dbprof> script
to allow profiling of Bricolage database performance.  [Sam]

=item *

Added C<bric_apachectl debug> command to run Bricolage under the Perl
debugger using Apache::DB.  [Sam]

=item *

Added checks to make sure Story and Media URIs are unique within the
system.  [Matt]

=item *

Added search paging preference to break search results into multiple
pages.  [Adam]

=item *

Added support for running Bricolage under Devel::Profiler with the new
PROFILE configuration option.  [Sam]

=item *

Added support for Apache::SizeLimit to keep Apache process size under
control.  [Adam]

=item *

Revised Bric::App::Cache to improve performance.  The new system is a
two-level cache with Cache:Mmap and Cache::Cache.  This results in a
2x speedup on some cache-sensitive operations.  [Sam]

=back

=head2 Bug Fixes

=over

=item *

Clicking "Add More" when editing contributor contacts now retains any changes
made to the contributor profile. This matches the functionality of the user
profile. Thanks to JoE<atilde>o Pedro GonE<ccedil>alves for the spot. [David]

=item *

Fixed bug in Bric::SOAP::Element where deleting an element or field
could cause SQL errors due to overflowing the name field. [Sam]

=item *

Removed Bric::SOAP::Element->delete(force => 1) which could cause data
corruption in existing stories.  Also removed dependent options in
bric_dev_sync (--delete-existing) and bric_soap (--force). [Sam]

=item *

Fixed bug in Bric::SOAP::Element where updating an element could cause
Stories using that element to lose track of their field data. [Sam]

=item *

Fixed bug in Bric::Util::Burner::Template where <tmpl_include>s caused
syntax errors. [Sam]

=item *

The Bric::Biz::Category class method get_attr() now returns attributes for
category ID 0 as well as all other categories. [JoE<atilde>o Pedro
GonE<ccedil>alves]

=item *

Fixed bug in DBI_DEBUG and DBI_CALL_TRACE options where non-prepared queries
(row_aref(), all_aref(), etc.) were not being logged. [Sam]

=item *

Fixed bug in Bric::Dist::Resource that was causing publish to run very
slowly by executing a bad database query. [Sam]

=item *

Related to the last item, fixed a bug in Bric::Util::Coll that would call
the href() method on a class and pass in undefined values as parameters.
This will happen if a collection is created for a new object that does not
yet have an ID. The fix thus prevents the "= NULL" SQL syntax, which always
matches nothing. The new syntax for constructing a collection has been
implemented across the API. [David]

=item *

Fixed bug where the root category wasn't able to be added to a category
group. Actually, this fixes a problem where any object with an id of 0
couldn't be added to a group. Thanks to Mark for the spot. [David]

=item *

Changed mover list to be sorted in alphabetical order in the Destination
profile. This has the benefit of forcing "FTP" to be listed before "File
System" -- Hurray for case-sensitive ordering! Thanks to Sam for the
complaint. [David]

=item *

The OS for a destination server now defaults to the OS of the server on
which Bricolage is installed instead of "Mac". Thanks to Sam for the spot.
[David]

=item *

Deleted destinations will now be dissociated from output channels when
they're deleted. This prevents stories from being published to deleted
destinations. Thanks to Mark for the heads-up. [David]

=item *

Fixed bug where attribute metadata wasn't getting deleted when it was
supposed to. [JoE<atilde>o Pedro GonE<ccedil>alves]

=item *

Fixed bug where some browsers submit an image button with a value stored in
the image button's name as well as in the name with ".x" and ".y" appended
to it. This caused callbacks to be triggered twice for a single field! I
noticed this with Mozilla on Mac OS X, and presume it would happen
elsewhere, too. [David]

=item *

Fixed bug in navigation bar HTML that caused the bar to disappear on
certain browsers. [Rachel Murray]

=item *

Fixed bug in Bric::SOAP where Bricolage exceptions resulted in an
uninformative "Application error" message. Now the full exception message is
displayed. [Sam]

=item *

Fixed installation to work under Debian Linux 3.0 (testing). Thanks to Mark
Jaroski for a helpful patch. [Sam]

=item *

Changed length of Bric::Dist::Job name attribute from 64 characters to 256.
This allows long asset names to be used. Also added code to Bric::Dist::Job
to ensure that the name property is truncated if it's longer than 256
characters. Thanks to Josh Cox for the spot. [David]

=item *

Fixed bug where dumber browsers would submit a new template without any
Element selected. Thanks to Michael Robinton for reporting the bug. [David]

=item *

All stories and media are now required to be associated with a category. For
stories, the primary category cannot be deleted. If you want to change the
primary category, add a new category, change it to the primary, and then
delete the old primary category. This fix prevents previews and publishes
from breaking on stories and media that had no categories. Thanks to Mark for
the heads-up. [David]

=item *

An overhaul of the burn system had regressed the Output Channel preview
functionality. I've put it back now. [Mark]

=item *

Fixed button JavaScript to work correctly in Mozilla. [Matt]

=item *

Fixed bug in HTML::Template burner that prevented <tmpl_include>s from
working in some cases.  [Sam]

=item *

Numerous spelling errors were fixed by Scott Lanning. Thanks!

=item *

In the Element manager, doing a search after selecting an Element Type from
which to display elements no longer causes an error. Thanks to Adam Robinson
for the spot. [David]

=item *

Made the parent category field in the Category Profile a required field.
[Mark]

=item *

Fix Bric::Util::FTP::FileHandle to work with a modified date-formatting
preference. [Matt]

=item *

Fixed section numbering in the Contributor Type profile. [Scott Lanning]

=back

=cut

##############################################################################

=head1 VERSION 1.3.1 (2002-04-03)

=head2 New Features

=over

=item *

Bricolage SOAP interface fully implemented.  The command-line clients
bric_soap, bric_dev_sync and bric_republish are all complete. [Sam]

=item *

Bricolage now comes with a configure script and a Makefile for easier
installation and configuration. [Mark Jaroski]

=item *

Removed MD5 Perl module requirement by requiring Apache::Session 1.54 or higher.
[David]

=item *

Added new FTP distribution move method. Now you can distribute files either via
a file system copy or via FTP. [David]

=item *

Added a preference to change the way URIs are formatted. [Adam]

=item *

Added a URI case preference to force URIs to lowercase, uppercase, or
allow mixed case URIs.  [Adam]

=item *

Categories are now all listed and sorted by URI in select lists. [Sam]

=item *

The cache is now cleared when the Apache server is started or
restarted.  This avoids potential problems with stale data in the
cache. [Sam]

=back

=head2 Bug Fixes

=over

=item *

Fixed numerous cases where user_ids were being used as booleans.
Since user_id 0 is the Administrator's user_id this can cause problems. [Sam]

=item *

Fixed problem where deleting an asset would fail with the "cannot
check-in non checked-out version" error. [Sam]

=item *

Fixed bug in HTML::Template burner when an element name had more than
one space in it. [Sam]

=item *

Fixed bug in database that prevented element names over 32 characters
from working properly. [Sam]

=item *

Fixed bug where trying to preview a story without a Preview
destination and PREVIEW_LOCAL off would result in a Mason error. [Sam]

=item *

Fixed bug in Bric::SOAP::Story->create() where data element order was
getting lost. Thanks to Mike Slattery for the spot. [Sam]

=item *

Fixed bug in HTML::Template burner where templates in non-root categories
could not be found. Thanks to Marlon Bermas for the spot. [Sam]

=item *

Fixed Bric::Util::FTP::FileHandle to create new revisions on PUT. [Sam]

=item *

Deleting a contributor will no longer break stories with which the contributor
is associated. Thanks to Rachel Murray for the spot. [David]

=item *

Invalid configuration directives in bricolage.conf will now be caught and keep
Bricolage from starting. [Sam]

=item *

The view button in the element profile now works correctly. Thanks to
JoE<atilde>o Pedro GonE<ccedil>alves for the spot. [David]

=item *

Changed all strftime instances of '%G' to '%Y', as this seems to be
more portable. [David]

=item *

Checking in a template from a template profile now performs a syntax check of
the template just as saving the template does. [JoE<atilde>o Pedro
GonE<ccedil>alves]

=item *

Notes attached to stories and media are now once again editable from
the desk and profile views if they're checked out to the current user,
and only viewable otherwise. Thanks to Tracey Largay for the
spot. [David]

=item *

Fixed a few poorly-named time zones in the time zone preference. More
still needs to be done here, actually. [David]

=item *

Implemented the chk_syntax() method in Bric::Util::Burner::Template.
[Sam]

=back

=cut

##############################################################################

=head1 VERSION 1.3.0 (2002-02-10)

=head2 New Features

=over

=item *

Bricolage SOAP interface partially implemented. Bric::SOAP::Story and
Bric::SOAP::Media are fully implemented and tested. The command-line client -
bric_soap - is complete. [Sam]

=back

=head2 Bug Fixes

=over

=item *

Fixed numerous cases where user_ids were being used as booleans. Since user_id
0 is the Administrator's user_id this can cause problems. [Sam]

=item *

Fixed problem where deleting an asset would fail with the "cannot check-in non
checked-out version" error. [Sam]

=item *

Fixed bug in HTML::Template burner when an element name had more than one
space in it. [Sam]

=item *

Fixed bug in database that prevented element names over 32 characters from
working properly. [Sam]

=item *

All fixes in the soon-to-be-released 1.2.1 version. See below for details.

=back

=cut

##############################################################################

=head1 VERSION 1.2.3 (2002-03-17)

Functionally equivalent to 1.2.2, but includes required files missing from the
1.2.2 distribution.

=cut

##############################################################################

=head1 VERSION 1.2.2 (2002-03-15)

=head2 New Features

=over

=item *

Added chk_syntax() methods to Bric::Util::Burner and its subclasses. This method
will takes a template asset object and make sure that it compiles.
Bric::Util::Burner::chk_syntax() delegates to the proper subclass.

=back

=head2 Bug Fixes

=over

=item *

Some misspellings were corrected in Bric::Admin. Thanks to Ask Bjoern Hansen for
the spot. [David]

=item *

Fixed broken "Return" buttons on related media and related story pages. [David]

=item *

Fixed bug where assets weren't activated when they were created and then checked
in without clicking the "Save" button. [David]

=item *

Fixed bug where a fixed story's slug was getting used in its URI. [David]

=item *

Fixed broken image autopopulation fields (compression, height, width, etc.)
[David]

=item *

Fixed broken support for audio and video files. These can be set up by the Media
Type menu in Element Types. Eventually these should arrange for some fields to
be auto-populated (e.g., bit rate, frame size, length, encoding, etc.). [David]

=item *

Fixed bug where Categories with the same directory name could not be created.
Thanks to Andrew Baio for the spot. [David]

=item *

Fixed a bug where a user couldn't look at her own event log if she didn't have
permission. Thank to Michael Alan Dorman for the spot. [David]

=item *

Fixed a bug where permissions set to access workflows and desks had no affect on
the display of workflows and desks. Thanks to Rachel Murray for the spot.
[David]

=item *

Fixed bug where attempting to create a destination with the same name as an
existing but deactivated destination triggered an SQL error. Thanks to Michael
Alan Dorman for the spot. [David]

=item *

Fixed bug where Workflows with spaces in their names would not create proper
submenus in the left navigation bar. Thanks to the WHO for the spot [David]

=item *

Fixed bug where the wrong story might be previewed when clicking the title of a
story in My Workspace or on a desk. [David]

=item *

Changing the category a media asset is in now correctly updates the underlying
category object and the URI without the media asset needing to be checked in.
[Matt Vella]

=item *

Eliminated "Template compile failed" errors for templates with <%init> sections.
[David]

=item *

Field elements now show up with their display names in the bulk edit select
lists, instead of with their names (which are really keys). [David]

=item *

Eliminated "Use of uninitialized value in bitwise or (|)" warnings when checking
permissions. Thanks to Sam Tregar for the spot. [David]

=item *

Custom fields in elements and contributor types now remember their "size"
setting. Thanks to Sam Tregar for the spot. [David]

=item *

The Element select list on the new Template profile no longer lists media
elements, since media assets don't use templates. [David]

=item *

Removed old XML::Writer stuff from Bric::Util::Burner, since I moved it to
Bric::Util::Burner::Mason a while ago and it was causing some problems. Thanks
to Michael Robinton for the spot. [David]

=item *

Fixed typo in Bric::Hacker spotted by Axel Beckert. [Sam]

=item *

The CREATE permission works properly now. Thanks to Rachel Murray for the spot.
[David]

=back

=cut

##############################################################################

=head1 VERSION 1.2.1 (2002-02-25)

=head2 New Features

=over

=item *

Created new method of configuring Bricolage in Apache. For mod_perl 1.26 and
earlier, a custom config file will be written to the bricolage temp directory
every time Bricolage is started or restarted. For mod_perl 1.27 and later, no
temp file will be written. [David]

=item *

Added support for Mozilla (and there was much rejoicing!). [David]

=item *

Changed password for the default "admin" user to "change me now!" [David]

=item *

The slug is stored in the database for both fixed and non-fixed stories. This is
in anticipation of adding the ability to use the slug for fixed story URIs later
on. Thanks to Darren Graves for the patch.

=item *

Added DISABLE_NAV_LAYER directive. It's off by default, but if you turn it on in
bricolage.conf, the side navigation layer will be rendered as plain HTML in
every page instead of as a separate layer. [David]

=item *

Documented PERL_LOADER directive in Bric::AdvTemplates. [David]

=back

=head2 Bug Fixes

=over

=item *

Turned off the PREVIEW_MASON configuration directive in bricolage.conf. It should
be off by default. [David]

=item *

Deleted Output Channels now properly don't show up in the Output Channel manager
again. Thanks to Sara for the spot! [David]

=item *

All previews now preview assets in the primary Output Channel only. Previously,
the previews were in the Output Channel whose name came first alphabetically.
Thanks to Sara Wood for catching this bug. [David]

=item *

Fixed bug where templates often couldn't be found by the Mason burner if the
output channel had a post_path. [David]

=item *

Fixed bug where templates often couldn't be found by the HTML::Template burner
if the output channel had a post_path. [Sam]

=item *

Fixed some problems with the sideNav menus under Netscape. [David]

=item *

Fixed broken "Preview" button in Read-only story profile and in related story
elements. [Matt Vella]

=item *

Updated debugging code to accommodate new syntax in Cache::Cache. Thanks to Sam
Tregar for the spot. [David]

=item *

Fixed problem with Element names containing non-alphanumeric characters. [Sam]

=item *

Checking out media assets from "Find Media" now redirects you to the media
profile if you've checked out one media asset, or My Workspace if you've checked
out more than one. This puts it in line with how "Find Stories" and "Find
Templates" work. Thanks to Sam for the report. [David]

=item *

Fixed bulk edit functionality for Media assets. Thanks to Sam for the spot.
[David]

=item *

In Bric::Biz::Asset::Business, the source get_meth key in my_meths() now works
properly. Also, get_all_keywords() now also returns the category keywords as
well as the story keywords. Thanks to Darren Graves for the patch.

=item *

Removed quotation marks from DEF_MEDIA_TYPE setting in F<bricolage.conf>.
Thanks to Darren Graves for the spot. [David]

=item *

Sorting assets by ID in "Find X" and Workspace/Desk view now properly does a
numeric sort rather than an alphanumeric sort. Thanks to Sam Tregar for the
spot. [David]

=item *

Fixed an obscure bug where, for files uploaded as part of a Media file,
Bricolage attempted to create a path on its own file system using path
delimiters for another file system. Thanks to Mike Slattery for the spot.
[David]

=item *

Required content fields in stories and elements are now displayed in the order
specified in the Element profile. Thanks to Sam Tregar for the spot. [David]

=item *

All assets now start with the version number 0 until the first time they are
checked in. Also, they will show up on desks and in the Find views after the
first time they are saved. It was inconsistent before, and some items could not
be seen in the desk and Find views until they were checked in. Thanks to Sam for
spotting the inconsistency. [David]

=item *

The bric_clean_tmp script has been changed to avoid deleting the Bricolage
cache file.  [Sam]

=item *

Fixed typo that broke Bric::Dist::Client. [Mike Slattery]

=item *

Fixed multiple select custom fields for Elements and Contributors. Thanks to
Mike Slattery for the spot. [David]

=item *

Fixed ugly bug where deleting a "Media Type" Element would delete all the media
objects of that type. Thanks to Sam for the spot (though not for the bug!).
[David]

=item *

Fixed bric_pgimport so that it uses DBI to drop and create the database, rather
than relying on a hard-coded location for pgsql binaries. [David]

=item *

Fixed permission granting in bric_pgimport so that the Bricolage database use
has DELETE permissions on all objects in the Bricolage database. It looks like
this permission was ignored in PostgreSQL 7.1 and earlier, or problems would have
shown up a long time ago! [David]

=item *

Fixed a bug where the time a distribution job is scheduled was not properly
converted to UTC for storage in the database. Thanks to Mike Slattery for the
great code archaeology! [David]

=item *

Fixed the spelling of "contributor" in several spots. [Andrew Baio]

=item *

Fixed bug where changing a story's primary category left it with B<no> primary
category. [Matt Vella]

=back

=cut

##############################################################################

=head1 VERSION 1.2.0 (2002-01-10)

=head2 New Features

=over

=item *

Added Context-sensitive, online help. [Sam]

=item *

Added separate interface for editing templates (via FTP). [Sam]

=item *

Added the ability to use HTML::Template Templates. [Sam]

=item *

Added ability for different Output Channels to function as different component
roots for in Mason templates. This will allow for templates that can't be found
in the current Output Channel to be searched for in other Output Channels.
[David]

=item *

Added link to Event log to Find Story, Find Template, and Find Media screens.
[David]

=item *

Added true previewing for media assets. Now, when you click their URIs to
preview them, they will be distributed to the preview server(s) before
redirecting the user to them, rather than just serving them up from where they
live on the Bricolage file system. The latter can still be accessed under
"Download" in the Media Asset profile. This will continue to be the preferred
way to grab media files for editing and such, as it will not incur the overhead
of distributing the media file. [David]

=item *

Allow only one template with a given name for a given category, element, burner
and output channel. [Sam]

=item *

Added a Maintainer section to the About page. [David]

=item *

Updated About page to mimic the layout of the help pages. [David]

=back

=head2 Bug Fixes

=over

=item *

Fixed a bug with local previews where a preview page could show up instead of
the Bricolage UI. Thanks to Sara for the spot. [David]

=item *

Fixed a bug where Mason component calls failed in previews when the
PREVIEW_MASON directive was enabled. [David]

=item *

Changed default value for text area fields added via the form builder (i.e., in
Contributor Type and Element profiles) to 0. The values 0 and "" always make the
the new field unlimited in length. [David]

=item *

Fixed a couple of buttons to be proper case rather than upper case. [David]

=item *

Separated the filesystem destinations for assets burned for publication and for
assets burned for previewing. This will prevent someone previewing and stomping
all over a published version of an asset before the published version is
distributed. [David]

=item *

Removed hard-coding of the local preview directory in httpd.conf and
httpd-ssl.conf. Now using the values stored in PREVIEW_LOCAL, instead, to
determine the proper directory. [David]

=item *

Added the DEF_MEDIA_TYPE directive. Bricolage will use the value in this
directive to assign a Media Type to all file resources if Bricolage can't
figure it out from their file extensions. This fixes a bug where Bricolage would
choke if it couldn't figure out the MediaType itself. [David]

=back

=cut

##############################################################################

=head1 VERSION 1.0.2 (2001-12-10)

=head2 New Features

=over

=item *

Added "File Name" and "File Extension" properties to OutputChannels. These
properties will now be used to name files burned to the file system on
preview and publish. [David]

=item *

Added DEFAULT_FILENAME and DEFAULT_FILE_EXT configuration directives to set
default values on the "File Name" and "File Extension" Output Channel
properties. [David]

=item *

Changed Bric::Util::Burner->display_element() so that it doesn't paginate. All
paginated pages are now treated instead as regular elements. This is useful for
things like printer-friendly pages. Bric::Util::Burner->display_element()
continues to work as before. Use this method to output a separate file for each
paginated element. [David]

=item *

When errors occur while previewing stories, the leftNav is now turned off.
[David]

=item *

Browser buttons and menus are now disabled. [David]

=item *

Added ability to set permissions on assets based on the categories they're in.
[David]

=item *

Moved all session and session locking files into the "bricolage" subdirectory of
the local file system's tmp directory. You'll want to rm -rf /tmp/bricolage_*
upon upgrading. [David]

=item *

Moved the location of cache files to the "bricolage/cache" subdirectory of the
local file system's tmp directory. You'll want to rm -rf /tmp/FileCache upon
upgrading. Together with the above change, this means that all Bricolage
temporary files are stored in the "bricolage" subdirectory of the local tmp,
e.g., /tmp/bricolage. [David]

=item *

Added new program, bric_clean_tmp, that can be used in a cron job to delete
stale temporary files. [Sam]

=item *

Added an "About" page, linked from the logo graphic, that explains the name
"Bricolage" and offers the license and credits. [David]

=item *

Added PERL_LOADER configuration directive. Pass a line of Perl to this
directive, and on startup, it'll execute it in the same namespace as your
templates execute in. [David]

=item *

Added INCLUDE_XML_WRITER and XML_WRITER_ARGS configuration parameters. If
INCLUDE_XML_WRITER is turned on, then all templates will include a new global,
$writer, that is an XML::Writer object. This object is provided as a convenience
for creating XML in your templates. XML_WRITER_ARGS allows certain arguments to
be passed to the XML::Writer. [David]

=item *

Fixed bug where data fields deleted from Elements were deleting them from
existing stories, too. [David]

=item *

Fixed bug where stories with related media associated with them were displaying
the story as an Element rather than as a story after editing the related media.
[David]

=item *

Removed all file system location dependencies for the operation of Bricolage.
Bricolage will still assume that everything's in /usr/local/bricolage, but any
location is fine as long as the BRICOLAGE_ROOT environment variable is set to
the proper location. [David]

=item *

Added code to force all preview pages to be re-requested from the server every
time they're viewed. This prevents the browser from loading older versions from
its cache, and allows users to always see the most recently-burned output of a
story. [David]

=item *

Removed debugging information from URLs for when debugging is turned off --
which should be always in production code (e.g., releases). [David]

=item *

Elements are now displayed with their display names rather than their attribute
names. Thanks to Sam Tregar for the spot. [David]

=item *

Fixed bug where fields (attributes) added to an Element with the name of an
existing but deactivated field triggered an error. Thanks to Sam for the
heads-up. [David]

=item *

Fixed a bug where data fields sometimes were not properly retrieved from the
database in Bric::Biz::AssetType. [David]

=item *

Fixed a bug where clicking "Save and Stay" in the Element profile wouldn't
delete attributes (fields) marked as such, or even delete the Element itself, if
the "Delete this profile" checkbox was checked.

=item *

Fixed a bug where, for Story and Media assets, editors were given Edit access to
notes, even when they didn't have the asset checked out. [David]

=item *

Changed the misleading and inaccurate "Two blank lines" label in the Bulk Edit
interface to the more accurate "One blank line". Thanks to Sam Tregar for the
heads-up.

=back

=cut

##############################################################################

=head1 VERSION 1.0.1 (2001-09-28)

=over

=item *

Initial public release.

=back

=cut

##############################################################################

=head1 AUTHOR

David Wheeler <david@justatheory.com>

=head1 SEE ALSO

L<Bric|Bric>

=cut<|MERGE_RESOLUTION|>--- conflicted
+++ resolved
@@ -10,7 +10,6 @@
 
 This document lists the Changes to Bricolage introduced with each release.
 
-<<<<<<< HEAD
 =head1 VERSION 1.11.0 ()
 
 =head2 New Features
@@ -46,12 +45,7 @@
 
 =back
 
-=head1 VERSION 1.10.2 ()
-=======
-=head1 VERSION 1.10.3 (2006-09?)
-
 =head1 VERSION 1.10.2 "Summer" (2006-06-22)
->>>>>>> ac07034d
 
 =head2 Improvements
 
@@ -1771,8 +1765,6 @@
 first argument to be a C<Bric::Util::Grp::Parts::Member::Contrib> if it's
 an object (it could also be an ID). [Scott]
 
-<<<<<<< HEAD
-=======
 =item *
 
 Added F<README.Ubuntu>. [Christian Muise]
@@ -1805,7 +1797,6 @@
 L<Bric::Dist::Resource|Bric::Dist::Resource> to simplify looking up stale
 story and media files for expiration. [David]
 
->>>>>>> ac07034d
 =back
 
 =head2 Bug Fixes
@@ -1852,8 +1843,6 @@
 The code of a template no longer disappears when you click "Trail" in the 
 Template Profile. (bug 1204) [Marshall]
 
-<<<<<<< HEAD
-=======
 =item *
 
 F<bric_soap> is now more intelligent about parsing IDs from XML elements with
@@ -1923,7 +1912,6 @@
 L<Bric::Util::Attribute|Bric::Util::Attribute> now excludes deleted attributes
 from its return value. [David]
 
->>>>>>> ac07034d
 =back
 
 =head1 VERSION 1.8.10 (2006-03-16)
