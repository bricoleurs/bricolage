=head1 NAME

Bric::Changes - Bricolage Changes

=head1 VERSION

$LastChangedRevision$

=head1 DATE

$LastChangedDate$

=head1 DESCRIPTION

This document lists the Changes to Bricolage introduced with each release.

<<<<<<< HEAD
=head1 VERSION 1.9.1 "Cupcake" ()

=head2 New Features

=over

=item *

Added support for the C<ANY()> function to pass multiple possible values for a
given parameter to the C<list()>, C<list_ids()>, and, where pertinent,
C<href()> methods in the following classes:

=over

=item L<Bric::Dist::Action|Bric::Dist::Action>

=item L<Bric::Dist::ActionType|Bric::Dist::ActionType>

=item L<Bric::Dist::Resource|Bric::Dist::Resource>

=item L<Bric::Dist::Server|Bric::Dist::Server>

=item L<Bric::Dist::ServerType|Bric::Dist::ServerType>

=item L<Bric::Util::Alert|Bric::Util::Alert>

=item L<Bric::Util::Alerted|Bric::Util::Alerted>

=item L<Bric::Util::AlertType|Bric::Util::AlertType>

=item L<Bric::Util::AlertType::Parts::Rule|Bric::Util::AlertType::Parts::Rule>

=item L<Bric::Util::Event|Bric::Util::Event>

=item L<Bric::Util::EventType|Bric::Util::EventType>

=item L<Bric::Util::Job|Bric::Util::Job>

=item L<Bric::Util::MediaType|Bric::Util::MediaType>

=item L<Bric::Util::Pref|Bric::Util::Pref>

=item L<Bric::Util::Priv|Bric::Util::Priv>

=item L<Bric::Util::UserPref|Bric::Util::UserPref>

=back

[David]

=item *

Added C<serialize_to_pod()> and C<update_from_pod()> methods to the container
element class. These support a pseudo-pod syntax that enable a complete
hierrachy of elements to be edited, including links to related stories and
media, in a single stream of text. [David]

=item *

Converted "Bulk Edit" in the UI to use the new POD syntax supported by the
element classes and eliminated the old "Super Bulk Edit" interface since it
became redundant. [David]

=item *

Added the 'Include deleted' checkbox to Advanced Search in 'Find Stories',
'Find Media', and 'Find Templates'; this allows searching for and reactivating
deleted stories, media, and templates. [Scott]

=item *

Added the 'Subelement' dropdown, to allow searching on Stories by the
subelements they contain. [Scott]

=item *

The C<Order> and C<OrderDirection> parameters to the C<list()> methods of the
story, media, and template classes can now be specified as array references so
as to sort on more than one attribute. [David]

=item *

Added C<Order>, C<OrderDirection>, C<Limit>, and C<Offset> parameters to the
C<list()> method of Bric::Util::Event. [David]

=item *

Added diff support to the UI to see changes between versions of templates,
stories, and media documents. [David]

=item *

Added JavaScript-powered Find/Replace dialog box to Bulk Edit in the element
profile and to the template profile. The "Replace All" function should work
very well everywhere, while the "Find" function relies on IE- and
Mozilla-specific features to properly highlight found text in the textarea box
searched. Other browsers will get an alert indicating at what character the
match was found. [David]

=item *

Added new "Code Select" custom field allows you to add arbitrary Perl code to
generate the items in a select list. [Scott]

=item *

Added ability to shelve a story from a desk or My Workspace. [David]

=item *

Added C<reset()> method to Bric::Util::Job and a "Reset" checkbox in the job
profile in the UI so that failed jobs can easily be re-attempted. [David]

=back

=head2 Improvements

=over

=item *

Added C<related_story_id> and C<related_media_id> parameters to the C<list()>
method of the story and media classes to search for stories and media that
have a given story or media ID or list of IDs as relateds. Based on a patch
from Rod Taylor. [David]

=item *

Moved story, media, and template notes into a column in the appropriate
instance table, instead using attributes. This is a much more efficient use of
the database and eliminates a lot of cruft. [David]

=item *

Added C<has_notes()> method to Bric::Biz::Asset (and therefore its story,
media, and template subclasses) as a more efficient way of determining whether
an asset has notes for any of its versions than calling the C<get_notes()>
method. [David]

=item *

Added C<note> parameter to the list method of the story, media, and template
classes. Unlike most of the parameters, this one will return assets with
C<any> of their versions having a note matching the C<note> parameter. [David]

=item *

Updated search documentation and wrote tests for:

=over

=item L<Bric::Dist::ActionType|Bric::Dist::ActionType>

=item L<Bric::Util::Alert|Bric::Util::Alert>

=item L<Bric::Util::Alerted|Bric::Util::Alerted>

=item L<Bric::Util::AlertType::Parts::Rule|Bric::Util::AlertType::Parts::Rule>

=item L<Bric::Util::Event|Bric::Util::Event>

=back

[David]

=item *

The new "Repreview" iframe now works for the links in subelements, too.
[David]

=item *

Category and story URIs now all end in a slash. This is so that they all
behave consistently with root categories and home page URIs, and so that they
properly indicate directories. Note that this does not apply if the
C<STORY_URI_WITH_FILENAME> F<bricolage.conf> directive has been enabled.
B<Note to Templaters:> You may need to modify your templates to take into
account that stories now end in a slash, if you were appending a slash in your
templates. [David]

=item *

Now require Perl 5.8.0 or newer. Realistically it should only be 5.8.3 or
newer. [David]

=item *

Added support for searching on UUIDs to the story and media classes. [David]

=item *

Added suport for searching on URIs in the story class and modified the same
parameter in the media class to search I<all> possible URIs for media, not
just the URI associated with the primary output channel. [David]

=item *

The select list of fields and subelements that can be added to an element now
lists all of the fields and subelements in alphabetical order. [David]

=item *

Improved JavaScript word and character counts in Bulk Edit so that they're
actually accurate, including when POD tags are present. [David]

=item *

The word and character counts in Bulk Edit are now kept up-to-date as you
type. [David]

=item *

Added $element object to exception object in C<throw_burn_error>. Now a kind
of breadcrumb trail will illustrate where in the element hierarchy of a story
a burn error was thrown. (Note: this only works for exceptions thrown by
C<throw_burn_error>.) [Scott]


=item *

Fixed the C<get_data()> and C<get_container()> element objects so that, in
list context, they return C<undef> instead of an empty list when there is no
corresponding field or element. This will be especially useful in templates,
where it will prevent errors such as Mason's, "Odd number of parameters passed
to component expecting name/value pairs." [David]

=item *

Renamed the C<related_instance_id> attribute of elements to
C<related_story_id>, for parity with C<related_media_id> not to mention the
C<get_related_story()> method. The C<get_related_instance_id()> and
C<set_related_instance_id()> accessor methods remain in place for purposes of
backwards compatibility. [David]

=item *

Renamed "Element" to "Element Type" and "Element Type" to "Element Type Set".
This is to avoid confusing element types, which define the structure of
elements, and elements, which are contain content and are based on element
types. These are not ideal names, but at least we now have something different
to call them. The old C<get_element()> method and the accessors that get and
set C<element_id> or C<element__id> have also been renamed to
C<get_element_type()> and to access C<element_type_id>. [David]

=item *

Changed the attributes and objects that refer to the
Bric::Biz::ElementType::Parts::FieldType object in
Bric::Biz::Asset::Parts::Tile::Data from C<element_data_id> and
C<get_element_data()> to C<field_type_id> and C<get_field_type()>. [David]

=item *

Made the scrollbar "sticky" in the Story Profile. [Scott]

=item *

Added a "dialog box" widget for generating JavaScript-driven dialog boxes. The
buttons are nicely styled to match the Bricolage UI, and can be configured to
trigger JavaScript functions. Dialog boxes can also be dragged around the
browser window by grabbing their title bars. Used by the new Find/Replace
feature, but will likely be used in other contexts in the future. [David]

=item *

Normalized story and media elements and fields so that they no longer store
copies of their names, key names, and descriptions--and, in the case of
fields, the autopopulated and sql_type attributes--since these are actually
element type and field type attributes easily referenced in the element type
and field type tables. This change significantly reduces the size of the
database and has the potential to increase performance when getting and
setting field values, especially during publishes. [David]

=item *

Major refactoring of the field types class,
Bric::Biz::ElementType::Parts::FieldType. Attributes that describe how fields
should be displayed are no longer stored in a separate attribute object, but
as true attributes of field type objects. This makes them much more efficient
in terms of database access. [David]

=item *

Added fuller management of field types in the Element Type Manager, such as
supporting the setting of a default value in a checkbox field in the field
profile. [David]

=item *

Added much more fine-grained field type management to the Element Type SOAP
interface. More field attributes can now be updated via SOAP. For example, one
can now change the widget type from "text" to "textarea". These improvments
are thanks to the normalization of the element type and field type classes.
Note that there are a number of new XML elements, and some of the existing
ones have changed names, but we have tried to preserve backwards compatibility
as much as possible. [David]

=item *

Added many new tests for the element type, field type, and element classes.
[David]

=item *

Renamed "Element Data" to "Field Type". [David]

=item *

Renamed a number of tables and appropriate foreign key columns, indexes,
constraints, and the like, to better reflect the names used for these things
in general. The tables renamed are:

=over

=item element to element_field

=item at_type to field_type

=item story_container_tile to story_element

=item story_data_tile to story_field

=item media_container_tile to media_element

=item media_data_tile to media_field

=item formatting to template

=back

[David]

=item *

Fixed a bunch of inconsistently named foreign key indexes. [David]

=item *

Renamed the Element and Element Type classes as follows:

=over

=item *

Bric::Biz::AssetType is now L<Bric::Biz::ElementType|Bric::Biz::ElementType>.

=item *

Bric::Biz::AssetType::Parts::Data is now
L<Bric::Biz::ElementType::Parts::FieldType|Bric::Biz::ElementType::Parts::FieldType>.

=item *

Bric::Biz::Asset::Busines::Parts::Tile is now
L<Bric::Biz::Element|Bric::Biz::Element>.

=item *

Bric::Biz::Asset::Busines::Parts::Tile::Container is now
L<Bric::Biz::Element::Container|Bric::Biz::Element::Container>.

=item *

Bric::Biz::Asset::Busines::Parts::Tile::Data is now
L<Bric::Biz::Element::Container|Bric::Biz::Element::Field>.

=back

They now properly reflect what they're called in the UI, in SOAP, and in the
database. The old classes have been changed to simply inherit from the new
classes, so as to maintain backwards compatibility. [David]

=item *

Changed various C<get_data()>, C<set_data()> C<del_data()> and such methods to
C<get_field_types()>, C<get_value()>, C<set_value()>, C<add_field_types()>,
etc., to disambiguate fields from field types more consistently. These changes
are to the interfaces of L<Bric::Biz::ElementType|Bric::Biz::ElementType>,
L<Bric::Biz::ElementType::Parts::FieldType|Bric::Biz::ElementType::Parts::FieldType>,
and L<Bric::Biz::Element::Container|Bric::Biz::Element::Container>. The old
methods are of course left in place for purposes of backwards compatibility.
[David]

=item *

Added C<get_values()> and C<set_values()> methods to the field class
(Bric::Biz::Element::Field) to make getting and setting multivalue fields
easier and more centralized. [David]

=item *

Removed the unused and meaningless C<referenced> attribute from
L<Bric::Biz::ElementType|Bric::Biz::ElementType>. [David]

=item *

Removed the unused and meaningless C<publishable> and C<map_type_id>
attributes from
L<Bric::Biz::ElementType::Parts::FieldType|Bric::Biz::ElementType::Parts::FieldType>.
[David]

=item *

Turned Bric::Biz::ATType into an appendix: something that's there, and may
have served a purpose in the past, but isn't needed now. All of its attributes
have been moved to L<Bric::Biz::ElementType|Bric::Biz::ElementType>, and you
should still be able to get the ATType object from existing elements, but new
elements won't need it anymore. It has been removed from the UI, but the SOAP
interface and the class itself remain for now. ATType will be completely
removed in a future version of Bricolage. [David]

=item *

The Element Type profile no longer displays the "Sites" section if there is
only one site, and no longer displays the output channel section if there is
only one output channel. [David]

=item *

Renamed Bric::SOAP::ElementType to Bric::SOAP::ATType, Bric::SOAP::Element to
L<Bric:SOAP::ElementType|Bric:SOAP::ElementType>, and
Bric::App::Callback::Profile::ElementData to
L<Bric::App::Callback::Profile::FieldType|Bric::App::Callback::Profile::FieldType>.
[David]

=item *

Added support for typical Windows character encodings. This means that users
can select "Windows Western (CP1252)" as their encoding in order to fix
gremlin characters pasted from Microsoft Word. [David]

=item *

It is now fatal to submit characters in an invalid encoding. For example, if a
user is using UTF-8 (the defult) but pastes the contents of a Word document
with an m-dash (a CP1252 character), Bricolage will now throw an exception. It
probably threw an exception from the database in the past, but now we're
throwing one earlier. The solution for such a user is to of course select the
proper encoding in their "Character Set" preference. [David]

=item *

New categories now inherit all group memberships and permissions granted to
access assets in the category from their parent categories. This makes it far
easier for users with CREATE permission to categories to create new categories
without having to then edit group memberships and user group permissions to
make them the same as the parent's permission, which is what is usually
wanted. Of course, existing categories are unaffected, and if user needs
different group memberships or permissions than the parent, she will still
have to edit them. [David]

=item *

F<bric_republish> now uses the C<published_version> search parameter to always
republish the last version of a story to be published. This means that even if
a story is checked out, it can be republished without interfering with the
checkout.

=item *

The User and Contributor managers in the UI now use the List Name Format
preference to display the whole names for users and contributors. This allows
users to easily see whatever name parts they need by simply changing their
List Name Format preferences. [David]

=item *

Alert emails now use an email address, it it can find one, for the user who
triggered the alert event for the From header in the alert email. The
C<ALERT_FROM> F<bricolage.conf> directive is used as the fallback. [David]

=item *

The C<pre_path> and C<post_path> attributes of output channels have been
eliminated, since they can now be used directly in the URI formats. [David]

=item *

The admin tools are now listed in alphabetical order in the side navigation of
the UI. [David]

=item *

Added C<get_primary_category()> alias for C<get_category()> in the media
document class so as to make it more like the story class, thus making
dispatch simpler. [David]

=item *

Users creating media documents from within a related media element (becuase
the C<RELATED_MEDIA_UPLOAD> F<bricolage.conf> directive has been enabled and
they have the proper permissions) are now redirected to the "New Media"
profile when the new file has been uploaded, so that the element type,
category, cover date, priority, etc. can be changed. [David]

=item *

Story and media cover dates are now versioned. [David]

=item *

Output channels are now associated with burners and can only include other
output channels associated with the same burners. Element types are no longer
associated with burners at all. [David]

=item *

Renamed Bric::Biz::Asset::Template to
L<Bric::Biz::Asset::Formatting|Bric::Biz::Asset::Template>. [David]

=item *

Added the C<TT_OPTIONS> F<bricolage.conf> directive to allow Bricolage
administrators to pass template toolkit directive options to the Template
object when it is instantiated by the Template Toolkit burner. [David]

=item *

Added the C<COMPILE_EXT> option to the instantiation of the Template Toolkit
object in the Template Toolkit burner. This will cache compiled versions of
the templates so that they do not have to be parsed and compiled every time a
story is published. This should make the TT burner substantially faster.
[David]

=item *

Publish and distribution jobs are now tied to a specific version of a story or
media document, rather than the media document itself. This will allow a whole
series of publishes for versions of a document to be scheuled for execution
over time, as well as help to protect currently checked-out documents from
being mysteriously removed from workflow by scheduled publishes being
executed. Sponsored by Freerun Technologies. [David]

=item *

Searches now are remembered for each manager in the UI for as long as a
session lasts. So if you performa a search for element types, and then do a
search for stories or output channels, the last results you saw in the element
type manager will be there again when you return to it. [David]

=item *

Elminated need for HTTP::BrowserDetect, since the UI is now completely
browser-neutral. [David]

=item *

Media files can now be uploaded in the New Media profile. [David]

=item *

Added events for adding subelement element types to element types. [David]

=item *

Any symbols exported by C<PERL_LOADER> code, plus those exported by
C<Bric::Util::DBI qw(:junction)>, are now imported into the Template Toolkit
stash for direct use in Template Toolkit templates. For example, the C<ANY>
function can now be used directly in TT templates, as can the burner constants
C<PUBLISH_MODE> and C<PREVIEW_MODE> if the default C<PERL_LOADER> in
F<bricolage.conf> is left in place. But TT can't have multiple symbols with
the same names, so for each symbol exported, it adds to the stash the first
one it finds in this order: CODE HASH ARRAY IO GLOB FORMAT, an SCALAR. [David]

=back

=cut

##############################################################################

=head1 VERSION 1.9.0 "Punkin" (2005-08-19)

=head2 New Features

=over

=item *

Added C<MASON_INTERP_ARGS> F<bricolage.conf> directive to allow arguments to
be passed to the Mason template interpreter. [Scott]

=item *

Added support for sub-second precision to date and time management in
Bricolage. This means that dates can be stored in the database with
microsecond precision. This was done by modifying Bricolage's date and time
handling to use the DateTime module from CPAN under the hood. The upshot is
that you can use the full suite of C<strftime> formats supported by DateTime,
including the formats for milliseconds and microseconds. Sponsored by Alinghi.
[David]

=item *

Added new "Precision" option to DateTime fields added to elements and
contributor types. The supported precisions are "Year", "Month", "Day",
"Hour", "Minute", "Second", "Millisecond", and "Microsecond". For purposes of
backwards compatibility, the default precision for custom DateTime fields is
"Minute". Sponsored by Alinghi. [David]

=item *

Added C<preview_another_all_ocs()> and C<blaze_another()> to
Bric::Util::Burner. The former executes a preview for all of the output
channels a document is associated with. The latter takes a document for its
argument and calls C<publish_another()> in PUBLISH_MODE and
C<preview_another_all_ocs()> in PREVIEW_MODE. [Serge Sozonoff]

=item *

Added C<$INSTALL_VERBOSITY> makefile environment variable that, when set to
"QUIET", eliminates many of the questions asked during installation and
cloning, falling back on the default values. [Rod Taylor & Andrea Rota]

=item *

Added C<$USE_DEFAULTS> makefile environment variable that, when used with
C<$INSTALL_VERBOSITY>, will use platform-specific answers to all of the
installation questions. This allows for completely silent, customizable
installations, which are necessary for packagers. [Marshall]

=item *

Added C<make dev> makefile target for installing a development version straight
out of a Subversion checkout. It performs a standard installation, then
symlinks bin/, comp/ and lib/ back to the Subversion checkout. [Marshall]

=item *

Added C<RELATED_MEDIA_UPLOAD> F<bricolage.conf> directive that allows editors
to upload media files directly into an element profile if they have permission
to create media and to access a media workflow. This makes it a much simpler
process for editors to quickly associate media with story documents. The
uploaded media files will be created based on the media type element selected
from a select list, and given the same category, cover date, and priority as
the current document. Enabled by default. [JoE<atilde>o Pedro and David]

=item *

Added the element type and output channel modules to the SOAP interface.
[Scott]

=item *

Added the C<ENABLE_GZIP> F<bricolage.conf> directive to turn on compression of
the UI pages through C<mod_gzip>. This results in pages as much as fifteen
times smaller, with minimal extra server load. If C<mod_gzip> is found during
installation, the appropriate C<LoadModule/AddModule> lines will be added to
F<httpd.conf>. Disabled by default. Suggested by Rod Taylor. [Marshall]

=item *

Added "Show Alpha Search" preference that determines whether the alpha search
("A | B | C | ... [All]") links should be shown. The alpha search isn't very
useful because you can type the first letter in the textbox (or "%" for "All")
for the same results, and it supports only the ASCII alphabet. Alpha search is
now off by default. [Marshall]

=item *

Added C<MEDIA_UNIQUE_FILENAME> F<bricolage.conf> directive to allow the
file name of media documents to be set to a unique, automatically generated
file name on upload, (off by default). Also added the C<MEDIA_FILENAME_PREFIX>
directive for setting a prefix word, such as "media", to be prepended to the
file name if desired (off by default). [Paul Orrock / Digital Craftsmen]

=item *

Added support for the C<ANY()> function to pass multiple possible values for a
given parameter to the C<list()>, C<list_ids()>, and, where pertinent,
C<href()> methods in the following classes:

=over

=item L<Bric::Biz::ATType|Bric::Biz::ATType>

=item L<Bric::Biz::AssetType|Bric::Biz::AssetType>

=item L<Bric::Biz::AssetType::Parts::Data|Bric::Biz::AssetType::Parts::Data>

=item L<Bric::Biz::Category|Bric::Biz::Category>

=item L<Bric::Biz::Contact|Bric::Biz::Contact>

=item L<Bric::Biz::Keyword|Bric::Biz::Keyword>

=item L<Bric::Biz::Org|Bric::Biz::Org>

=item L<Bric::Biz::Org::Parts::Addr|Bric::Biz::Org::Parts::Addr>

=item L<Bric::Biz::Org::Person|Bric::Biz::Org::Person>

=item L<Bric::Biz::Org::Source|Bric::Biz::Org::Source>

=item L<Bric::Biz::OutputChannel|Bric::Biz::OutputChannel>

=item L<Bric::Biz::OutputChannel::Element|Bric::Biz::OutputChannel::Element>

=item L<Bric::Biz::Person|Bric::Biz::Person>

=item L<Bric::Biz::Person::User|Bric::Biz::Person::User>

=item L<Bric::Biz::Site|Bric::Biz::Site>

=item L<Bric::Biz::Workflow|Bric::Biz::Workflow>

=item L<Bric::Biz::Workflow::Parts::Desk|Bric::Biz::Workflow::Parts::Desk>

=item L<Bric::Util::Grp|Bric::Util::Grp>

=back

More classes will support it soon! [David]

=item *

Added support for associating secondary categories and output channels when
cloning a story. Sponsored by Alinghi. [David]

=item *

Added support for adding secondary output channels to a new clone by selecting
a group of output channels. All output channels in that group that are allowed
by the story element will be associated with the clone. This is an easy and
accurate way to add a bunch of output channels to a clone at once. Users must
have READ access to each listed output channel group. Sponsored by Alinghi.
[David]

=item *

Added C<MEDIA_UPLOAD_LIMIT> F<bricolage.conf> directive for setting a size
limit on uploaded media files. [Scott]

=item *

The URI formats are now more flexible. You can now use many more parts of the
cover date in the URI, and in whatever format you like. So you could have a
format of "/%{categories}/%Y-%m-%d" and end up with the URI
"/foo/bar/2004-09-22" if you wanted. Or even "/%{categories}/%Y/%V" to get the
week number as part of the URI. You can also include your own text, similar to
the URI Prefix and URI Suffix fields, anywhere in the URI (e.g. foobar in
/%{categories}/%Y/%m/foobar/%{slug}". Suggested by David. [Marshall]

=item *

Added a frame on top of the preview window with a "Repreview" link. This is
useful for previewing changes when you're developing templates. Rather than
having to save the template, go back to the workspace, repreview, and then go
back to the template profile, you can preview the story, then edit the
template and click "Repreview" as necessary after each save. [Marshall]

=item *

Added a pluggable authentication system. New authentication engines can be
created by simply implementing a module named C<Bric::Util::Auth*>, where "*"
is the name of the authentication scheme. The new scheme can then be used by
adding it to the new C<AUTH_ENGINES> F<bricolage.conf> directive. By default
only the existing authentication scheme is used. Sponsored by Kineticode.
[David]

=item *

Added support for authentication to Bricolage against an LDAP server. The new
C<LDAP_*> F<bricolage.conf> directives make it simple to configure Bricolage
to authenticate against any LDAP server. Includes support for authenticating
users only if they are members of a specific user group in the LDAP database.
Users must still exist in Bricolage, however. Sponsored by Kineticode. [David]

=item *

Added support for multiple WYSIWYG editors. The C<ENABLE_HTMLAREA>
F<bricolage.conf> directive has been replaced by the C<ENABLE_WYSIWYG> and
C<WYSIWYG_EDITOR> directives. You can now choose between htmlArea 3 and the
new Xinha, a more active fork of htmlArea (recommended). More editors possibly
coming soon. See L<Bric::Admin|Bric::Admin> for details. [Marshall]

=item *

Added C<AUTO_PREVIEW_MEDIA> F<bricolage.conf> directive. Enabling this
directive allows media files uploaded to a media document to be distributed to
all relevant preview servers as soon as the media document is saved. Sponsored
by Alinghi. [David]

=item *

Added a PHP burner. Implemented by George Schlossnagle of Omni TI consulting.
Sponsored by PT.com. [George Schlossnagle]

=item *

Added UUIDs to story and media documents. A UUID is a universally unique
identifiers.  The format for UUIDs has been described in RFC 4122, ITU-T
Rec. X.667 and ISO/IEC 11578:1996. In Bricolage, they are generated by
L<Data::UUID|Data::UUID>.

=back

=head2 Improvements

=over

=item *

Creating a template that was deactivated now reactivates it instead of just
giving an error message. [Scott]

=item *

The "User Override" screen has been integrated into the "Users" screen since
the two pages are mostly redundant except for a few links. [Marshall]

=item *

User overrides are now recorded in the event log. Suggested by David.
[Marshall]

=item *

The UI now shows which user is logged in and includes a link to the user's
profile at the top of each page, above the log out button. Suggested by Philip
Brown. [Marshall]

=item *

All of the old "NUMERIC" columns have been removed from the database and
replaced with the more appropriate (and faster) "INTEGER", "SMALLINT", and
"BOOLEAN" data types. [Neil Conway & David]

=item *

Added C<exclude_id> parameter to the C<list()> methods of the story, media,
and template classes. This parameter can be used to exclude one or more asset
IDs from the list of objects returned by the call to C<list()> and friends.
Suggested by Curtis Poe. [David]

=item *

The C<get_desk_stamps()> method in the asset classes has been removed (it was
deprecated in Bricolage 1.8.4). The same goes for the C<required_satisfied()>
method in Bric::Biz::Workflow. Thanks to Marshall Roch for the spot! [David]

=item *

Users now must have at least READ permission to sources to add them to
stories. If upgrading from an earlier version of Bricolage, for purposes of
backward compatibility, members of the "All Users" group (that is to say, all
users) will be granted READ access to all sources. Change this permission to
limit access as appropriate. For new installations of Bricolage, the default
"Story Editors" and "User Producers" groups have READ permission to all
sources. Suggested by Simon Wilcox. [David]

=item *

There is now a "Preserve Template" (disabled by default) option in Bulk Edit
that retains leading spaces, trailing spaces, and line breaks. With this
option set, you can, for example, paste in poetry without it all ending up on
one line. [Marshall]

=item *

URI formats now require that the categories be a part of the format. [David]

=item *

When using the command line tools, you can now opt to be prompted for your
password rather than entering it on the command line, which would store your
plain text password in the shell history. [Marshall]

=item *

Added tests for the burners. This was important for thoroughly testing the new
PHP burner, but it will keep the other burners functioning well from here on
in, as well. [David]

=item *

Moved the C<burn_again> attribute from Bric::Util::Burner::Mason to
Bric::Util::Burner, since it could be useful to other burners, and since
Bric::Util::Burner had knowledge of it, anyway. [David]

=item *

The HTML::Template burner now sets parameters for all attributes of a story as
returned by the C<my_meths()> method of the story class, rather than just the
story title. So, for example, you can now use <tmpl_var primary_uri> or
<tmpl_var cover_date> with out creating a F<.pl> template to set them up.
[David]

=item *

Refactored the separate C<_add_resource()> methods in each of the burner
subclasses int Bric::Util::Burner itself. [David]

=item *

Arguments can now be passed to the C<display_element()> method of the Template
Toolkit burner and they will be set up as variables in the stash of the
execution context of the element template.

=item *

Category templates in the HTML::Template burner now cascade just like in all
the other burners, rather than stopping at the first category template found
in the category URI. Users of HTML::Template templates should take note of
this if they have more than one category template in their category URIs.
[David]

=item *

The HTML::Template burner now has access to both the related story and the
related media URIs via the C<rel_story_uri> and C<rel_media_uri> variables.
The old C<link> variable has been deprecated, since it cannot handle an element
that has both a related media and a related story. [David]

=item *

Major interface clean-up. The UI is finally mostly valid XHTML and uses CSS
for all styles. The C<USE_XHTML> directive, added in 1.7.0, is no longer used.
The file sizes of some pages have been reduced by as much as 70%, offering
improved page load times. Also, it will now be much easier to customize
colors, etc. by customizing the CSS stylesheet. [Marshall]

=item *

The desks/My Workspace have been slightly modified to be more usable. Most
notably, the "View" and "Edit" links (depending on checkout status) have been
moved to the asset's title, where the preview link formerly was, the
"Category" line has been replaced with "Primary URI", and the URI itself is
the preview link. Also, the "Site" line now only shows up when there is more
than one site. [Marshall]

=item *

Added C<MASON_STATIC_SOURCE> F<bricolage.conf> directive to enable static
sources in the Mason-powered UI. Enabling this directive can eliminate many
file system stats on every request, thus increasing performance. It's disabled
by default, but you should turn it on now! [David]

=item *

Changed the names of the attributes in Bric::Biz::AssetType and
Bric::Biz::AssetType::Parts::Data that have double underscores to have only
single underscores. The double underscores are still supported for the sake of
backwards compatibility, but are no longer required. [David]

=item *

Updated search documentation and wrote tests for:

=over

=item L<Bric::Biz::Contact|Bric::Biz::Contact>

=item L<Bric::Biz::AssetType::Parts::Data|Bric::Biz::AssetType::Parts::Data>

=item L<Bric::Biz::Org::Parts::Addr|Bric::Biz::Org::Parts::Addr>

[David]

=back

=back

=cut

##############################################################################

=head1 VERSION 1.8.7 ()
=======
=head1 VERSION 1.8.8 ()

=head1 VERSION 1.8.7 (2005-10-24)
>>>>>>> 071a08c7

=head2 Improvements

=over

=item *

The installer now prefers typical installation paths over those in the
C<$PATH> environment variable when searching for Apache and PostgreSQL
installations. This is to favor servers installed manually over those included
with the operating system. [David]

=item *

Added a partial index on the C<comp_time> column of the job table so as to
speed up lookups of jobs yet to be completed. This was originally in a 1.6.7
upgrade script, but never made it into the SQL for new installations.
Suggested by Mark Jaroski. [David]

=item *

The Bulk Publish feature in the UI now only publishes the previously published
versions of unexpired stories and media, rather than the latest version of
expired and unexpired stories and media, thus avoiding errors when documents
are checked out. [David]

<<<<<<< HEAD
=======
=item *

If a story passed to the C<burn_another()> or C<preview_another()> burner
methods is the same as the story currently being burned, it will no longer be
published or previewed again by C<burn_another()> or C<preview_another()>,
thus mitigating the possibility of infinite loops. [David]

=item *

Added an "Expired" event for when stories and media are expired. Suggested by
Joshua Edelstein. [David]

>>>>>>> 071a08c7
=back

=head2 Bug Fixes

=over

=item *

The Template Toolkit and HTML::Template burners work again. [David]

=item *

Fixed syntax error in Bric::Util::Trans::SFTP. Reported by Kenneth Marshall.
[David]

=item *

Eliminated "Subroutine Bric::App::Handler::rethrow_exception redefined"
warning during startup with HTML::Mason 1.30. [David]

=item *

Fixed the C<no_site_id> parameter to Bric::Biz::Asset::Formatting when
specified using the C<ANY()> function. [David]

=item *

Fixed an error in F<comp/widgets/wrappers/sharky/header.mc> caused by having a
custom field beginning with a leading underscore. [Scott]

=item *

Errors thrown when setting element field values will now be displayed as error
messages within the context of the element profile, rather than throwing a
fatal exception. This is useful for invalid dates, for example. [David]

=item *

The SOAP interface for categories now properly checks for and sets as
appropriate the C<active> attribute on categories being created or updated.
Reported by Phillip Smith. [David]

=item *

Updated for compatibility with PostgreSQL 8.1. [David]

<<<<<<< HEAD
=======
=item *

Defunct media files are now properly removed from the delivery server whenever
a media document's file name has changed. Reported by Brad Fox. [David]

=item *

Clicking the "Return" button when viewing a subelement in a story or media
document not checked out by the user no longer drops into edit view. Reported
by John Greene. [David]

=item *

Attempting to create a category with the same URI as an existing but
deactivated category once again fails with a useful error message rather than
a database exception. Reported by Marshall. [David]

=item *

New elements and fields will now have any leading or trailing white space
trimmed, rather than converted to underscores. Reported by Scott Lanning.
[David]

=item *

Multiple select list custom fields no longer throw an exception when you
select more than one value for the default value. Reported by Scott. [David]

=item *

In a story or media profile, deleting a subelement with the same ID as a field
(or vice-versa) will no longer delete both. Reported by Scott Lanning. [David]

>>>>>>> 071a08c7
=back

=cut

##############################################################################

=head1 VERSION 1.8.6 (2005-07-19)

=head2 Improvements

=over

=item *

Added JavaScript code to validate that the username in the user profile does
not have leading or trailing spaces. [David]

=item *

When started by the super user, F<bric_queued> now runs as the same user as
the Bricolage Apache server. This allows it to run as a user that isn't
otherwise available as a login on the system (such as the typical "nobody" or
"www" user). [David]

=item *

Added support for starting F<bric_queued> in the Linux startup script in
F<contrib/start_scripts/>. [David]

=item *

The C<get_related_story()> and get_related_media() methods of the element
class now return C<undef> in a list context when there is no related asset.
[David]

=item *

Events in the event log are now returned (and displayed) in reverse
chronological order. [David]

=item *

The SOAP server now uses a user's template sandbox when executing previews
(such as with C<bric_soap --to-preview workflow publish>). Reported by
Marshall. [David]

=item *

A job no longer throws an exception when it can't get a lock on itself for
execution. This is because the inability to get a lock may well be due to a
race condition with another process. There's no need to throw an exception
when it can't get a lock because another process has a lock. So it generates a
warning, instead. Reported by Bill Cappell. [David]

=item *

Bric::Biz::Workflow now caches calls to C<allowed_desks()>. This will allow
desks to render I<much> Faster, since most assets on a desk will list the same
desks in the "Move to" select lists. [David]

=item *

When the C<PUBLISH_RELATED_ASSETS> F<bricolage.conf> directive is enabled,
aliases are now also republished. Only aliases that have previously been
published will be republished, and only the last published version will be
republished, rather than any versions created since the last publish.
Suggested by Serge Sozonoff. [David]

=item *

Added the C<secret> parameter to the C<list()>, C<list_ids()>, and C<href()>
methods of Bric::Util::Grp. [David]

=item *

The C<set_page_extensions()> method of the burner class now provides a list of
duplicate extensions in the exception thrown when duplicate extensions are
passed to it. [Paul Orrock]

=item *

A story or media document published with an expire date earlier than the
scheduled publish time no longer bothers with the publish but just expires the
story or media document. [David]

=item *

When two events in a list have the same timestamp, they are no longer listed
in order by ID relative to each other, but relative to ID I<descending>, to
ensure that the one logged first will be listed after the one logged next.
[David]

=item *

Media documents without an associated media file will no longer be displayed
in the search results when attempting to relate a media document to an element.
Reported by Adam Rinehart. [David]

=item *

When a template is moved to a new category, its ACL is now properly updated in
the cached copy in the user's session, as well as in the database. [David]

=item *

Changed the C<published_version> parameter to the C<list()> method of
Bric::Biz::Asset::Template (the template class) to C<deployed_version>, but
kept C<published_version> as an alias.

=item *

Optimized C<path> and C<parent> searches in the Category C<list_ids> SOAP
method. [David]

=back

=head2 Bug Fixes

=over

=item *

The SOAP server now properly includes the start desk when it checks CREATE
permissions for creating stories, media, or templates. Reported by Alexandra
Gershman. [David]

=item *

Form validation and group management now properly work in the user profile.
[David]

=item *

Fixed the "story__category" table to use the correct sequence for the id
column's default value (although the default is never used, this is a good
precaution). Reported by Paul Orrock. [David]

=item *

Stories and media documents now better pay attention to the letter case
specification of output channels when returning URIs. Thanks to JosE<eacute>
Castro for the spot. [Marshall]

=item *

Stories now properly set the letter case of file names in URIs when
C<STORY_URI_WITH_FILENAME> is enabled. Reported by JosE<eacute> Castro.
[David]

=item *

The F<bricolage.conf> C<PERL_LOADER> directive now works properly with
F<bric_queued>. [David]

=item *

The SFTP mover now works with C<bric_queued>. [David]

=item *

Fixed misspelled database index name. Spotted by Scott. [David]

=item *

Error messages are now properly localized in C<bric_queued>. [David]

=item *

Stories updated via SOAP to change categories will no longer leave the old
categories associated with the story. [David]

=item *

Media uploads no longer sometimes fail with an SQL error. [Rod Taylor]

=item *

"All Types" now properly shows up at the top of the Types select list in the
Advanced Search. [Marshall]

=item *

Creating media with related stories via the SOAP interface will no longer
cause the bizarre "Could not find httpd.xml" error. Reported by Curtis Poe.
[David]

=item *

Removed possible circular processing of story and media documents when
creating new story or media documents via SOAP. [David]

=item *

Previewing and publishing multipage stories created through F<bric_soap> now
properly burn all of the pages. [Scott]

=item *

Cloned stories now properly set the C<published_version> attribute to C<undef>
rather than the value of the original story, thus preventing the clone from
having a published version number greater than its current version number.
Reported by Nate Perry-Thistle and Joshua Edelstein. [David and Nate
Perry-Thistle]

=item *

The F<bric_media_upload> contrib script now uses the site argument (if there
is one) to search for categories. This will prevent it from finding a category
in one site but not the upload target site. [David]

=item *

Fixed two bugs with C<bric_template_diff>. C<File::Spec::Functions> now
properly exports C<catfile()> and C<--from--site> and C<--to-site> now
properly search on the site rather than the output channel. [Ovid]

=item *

When a category is added to a story that creates a URI conflict, the new
category does not remain associated with the story in the story profile after
the conflict error has been thrown. Reported by Paul Orrock. [David]

=item *

The C<alias_id> parameter to the C<list()> method of the story and media
classes has been documented. [David]

=item *

Usernames are now SQL-escaped before being looked up when a user attempts to
log in. The prevents errors when, for example, there are two users named
"food" and "foo_", and "foo_" attempts to login and gets a failure. [David]

=item *

All calls to C<lookup()> methods by the SOAP server that pass string values to
look up (such as category URIs and site, workflow, and desk names) are SQL
escaped so as to prevent conflicts similar to those noted above for usernames.
Reported by Scott Lanning. [David]

=item *

Contributor groups created in the contributor profile are no longer missing
from the contributor manager search interface. Reported by Rachel Murray and
Scott. [David]

=item *

C<ANY()> now works properly for the C<output_channel_id> parameter to the
list() method of the story and media classes. Reported by Serge Sozonoff.
[David]

=item *

The F<favicon.ico> works again. [David]

=item *

Stories are now properly expired when the C<BRIC_QUEUED> F<bricolage.conf>
directive is enabled. Reported by Scott. [David]

=item *

When a template is checked out of the library and then the checkout is
canceled, it is no longer left on the desk it was moved into upon the
checkout, but properly reshelved. Reported by Marshall. [David]

=item *

Media created with the default "Image" and "Photograph" media type elements
will now properly supply a "Lock val" check box for autopopulated fields.
Reported by Marshall. [David]

=item *

Super Bulk Edit now works for media as well as stories. Reported by Scott.
[David]

=item *

The description attribute of stories, media, and templates is now properly
limited to 1024 characters in the UI. Reported by Scott. [David]

=item *

When a template is moved to a new category, the old version of the template is
undeployed when the new version is deployed to the new category. The versions
in the sandbox are properly synced, as well.

=item *

Eliminated a compile-time warnings from
F<contrib/bric_media_upload/bric_media_upload>. [David]

=back

=cut

##############################################################################

=head1 VERSION 1.8.5 (2005-03-18)

=head2 Improvements

=over

=item *

Added the C<checked_in> parameter to the C<lookup()>, C<list()>, and
C<list_ids()> methods of the story, media, and template classes. If passed a
true value, this parameter causes the checked in version of the most current
version of the story to be returned. When a story is checked out, there are
two instances of the current version: the one checked in last, and the one
currently being edited. When the C<checked_in> parameter is a true value, then
the instance last checked in is returned, rather than the instance currently
checked out. This is useful for users who do not currently have a story
checked out and wish to see the story as of the last check in, rather than as
currently being worked on in the current checkout. If a story is not currently
checked out, this parameter has no effect.

=back

=head2 Bug Fixes

=over

=item *

Previews on non-checked out stories and media work again. [David]

=item *

Preview and views once again preview a story or media document as it was last
checked in, rather than as it might be currently being worked on in a current
checkout. [David]

=back

=cut

##############################################################################

=head1 VERSION 1.8.4 (2005-03-18)

=head2 Improvements

=over

=item *

Made story profile's subelement 'Preview In' output-channel list consistent
with the top level one (e.g. editing a Page shows the same preview OCs as
editing the Story at the top level). [Scott]

=item *

Added Linux startup script F<contrib/start_scripts/linux>. [David]

=item *

Added C<version_id> parameter to the C<list()> methods of the story, media,
and template classes. Oversight reported by Kang-min Liu. [David]

=item *

Distribution via SFTP is now atomic and respects the C<FTP_UNLINK_BEFORE_MOVE>
directive. Spotted by Patrick Michael Kane. [David]

=item *

Related story and media elements managed through the SOAP server can now use a
combination of URI and site ID to identify related assets in addition to the
existing approach of using story and media IDs. [David]

=item *

Email sent by Bricolage now set the send date, since our understanding is
that the MUA is responsible for setting the date and some SPAM filters trigger
on missing Date: headers. [Cameron Miller]

=item *

The media type manager now validates media type names to ensure that they are
of the form "type/subtype" with no spaces. Suggested by Marshall Roch. [David]

=item *

When started up by the super user, the virtual FTP server now runs as the same
user as the Bricolage Apache server. This should prevent malicious users of
the virtual FTP server from being able to do things as the root user that they
shouldn't. [Keith Grennan]

=item *

SQL errors encountered when building the database are now fatal, meaning that
they will cause the entire installation to fail, rather than continuing to
execute SQL statements and build an incomplete database. This prevents the
creation broken databases when people didn't notice errors in the past.
[David]

=item *

A list of subelements is now less likely to mysteriously become out of order
and thus lead to strange action-at-a-distance errors. And even if they do
become out of order, the error message will be more appropriate ("Warning!
State inconsistent" instead of "Can't call method 'get_name' on an undefined
value"). Reported by Curtis Poe. [David]

=item *

Updated mail list information in L<Bric::Hacker|Bric::Hacker>. Reported by
Marshall Roch. [David]

=item *

The SOAP media interface now supports creating relationships between the media
documents elements and other story and media documents, just like the SOAP
story interface does. [David]

=item *

The SOAP interface now supports Related stories and media on story type and
media type elements just as in the UI. This involved the somewhat hackish
necessity for including the "related_story_id" and "related_media_id" (or
"related_story_uri" and "related_media_uri") attributes in the "elements" XML
element, but it does the trick. [David]

=item *

The list of elements to select from when creating a new template is now in
alphabetical order. [David]

=item *

The XML representation of media documents used by the SOAP server now supports
the media type of the file. [David]

=item *

The "multi" install destination is now the default, rather than the "single"
install destination. The two styles ("multi" and "single") are now also better
described during installation. [David]

=item *

When the installer prompts for database passwords, it no longer echoes them to
the terminal. Suggested by Marshall. [David]

=back

=head2 Bug Fixes

=over

=item *

Versions of Perl that disallow the use of the C<-I> argument in a setuid
environment will no longer cause the upgrade to fail. Reported by Serge
Sozonoff. [David]

=item *

The new support for a false value to the C<checked_out> parameter to the
C<list()> methods of the story, media, and template classes is now properly
supported by the SOAP C<list_ids> method, as well. [David]

=item *

Calls to publish documents via SOAP will no longer fail if the
C<published_version> attribute is not specified and the document to be
published has never been published before. [David]

=item *

The Bricolage virtual FTP server will no longer fail to start if Template
Toolkit is installed but its version number is less than 2.14. Reported by
Adam Rinehart. [David]

=item *

Fixed a bug where nothing would ever publish if you had
C<PUBLISH_RELATED_ASSETS> enabled in F<bricolage.conf>. [Mark]

=item *

Added "slug" to the list of attributes specified in the error message for a
non-unique URI in a story. Thanks to Rachel Murray for the spot! [David]

=item *

Fix in the SOAP server code to adjust for changes in Exception::Class 1.20.
[David]

=item *

Stories and Media created or updated via the SOAP interface will now associate
contributors of the appropriate type, instead of "All Contributors". [Scott &
David]

=item *

Deleting an element that has a template no longer causes an error. Thanks to
Susan for the spot! [David]

=item *

Eliminated encoding errors when using the SOAP interface to output stories,
media, or templates with wide characters. Reported by Scott Lanning. [David]

=item *

Fields with a an empty string or 0 (zero) for their values will no longer be
displayed as "Not defined" when viewing a story. [David]

=item *

Reverting (stories, media, templates) no longer gives an error. Reported by
Simon Wilcox, Rachel Murray, and others. [David]

=item *

Publishing a published version of a document that has a later version in
workflow will no longer cause that later version to be mysteriously removed
from workflow. This could be caused by passing a document looked up using the
C<published_version> to C<list()> to C<< $burner->publish_another >> in a
template. [David]

=item *

The SOAP server story and media interfaces now support elements that contain
both related stories and media, rather than one or the other. [David]

=item *

Attempting to preview a story or media document currently checked out to another
user no longer causes an error. Reported by Paul Orrock. [David]

=item *

Desk asset buttons are no longer broken in non-English localizations. Thanks
to Scott Lanning for the spot! [David]

=item *

Subelements will be properly deleted when selecting a "Delete" checkbox and
clicking "Save" or "Save and Stay" in the story or media profile. It always
worked in the element profile, and now it's consistent across document profile
interfaces. Spotted by Scott Lanning. [David]

=item *

Custom fields with default values now have their values included when they are
added to stories and media. Thanks to Clare Parkinson for the spot! [David]

=item *

The C<get_desk_stamps()> method in the asset classes has been deprecated (it
never worked, anyway) and will be removed in Bricolage 1.10.0. The same goes
for the C<required_satisfied()> method in Bric::Biz::Workflow. Thanks to
Marshall Roch for the spot! [David]

=item *

Subclasses of the media class no longer cause errors when distributing files
via C<bric_queued>. Thanks to Jason Edgecombe for the spot! [David]

=item *

Elements created via SOAP now correctly have site IDs associated with them.
[David]

=item *

The "All" alphabetical search now properly escapes the "%" wild card
character. Thanks to Frank Holtz for the spot! [David]

=item *

The C<bric_queued> script now requires a username and password and will
authenticate the user. This user will then be used for logging events. All
events logged when a job is run via the UI are now also logged by
C<bric_queued>. [Mark and David]

=item *

Jobs now get a "Job Created" event logged when they are created. Reported by
Rachel Murray. [David and Mark]

=item *

Eliminated "Use of uninitialized value in pattern match (m//)" warnings when
uploading media files. Reported by Scott Lanning. [David]

=item *

Preview redirections now use the protocol setting of the preview output
channel if it's available, and falls back on using "http://" when it's not,
instead of using the hard-coded "http://". Thanks to Martin Bacovsky for the
spot! [David]

=item *

The C<has_keyword()> method in the Business class (from which the story and
media classes inherit) now works. Thanks to Clare Parkinson for the spot!
[David]

=item *

Templates that abort during calls C<preview_another()> now properly abort
when not using C<PREVIEW_LOCAL>. [Paul Orrock]

=item *

Clicking a link in the left-side navigation after the session has expired now
causes the whole window to show the login form, rather than it showing inside
the nav frame, which was useless. [Marshall]

=item *

The names of media types (a.k.a. MIME types) can now be changed without
encountering an error. Thanks to Marshall Roch for the spot! [David]

=item *

Media type MIME Type names are now properly required in the UI. [David]

=item *

Fixed typo in the virtual FTP server which was causing an error when saving
a template. [Keith Grennan]

=item *

The JavaScript that validates form contents once again works with htmlArea,
provided htmlArea itself is patched. See
L<http://sourceforge.net/tracker/index.php?func=detail&aid=1155712&group_id=69750&atid=525656>
for the htmlArea patch. As of this writing, you must run the version of
htmlArea in CVS. [David & Marshall]

=item *

The JavaScript that handles the double list manager has been vastly optimized.
It should now be able to better handle large lists, such as a list of thousands
of categories. Reported by Scott. [Marshall]

=item *

Logging now works properly with the virtual FTP server. [Keith Grennan]

=item *

Some cases in which it was impossible to add actions to a destination have
been fixed. Reported by Marshall Roch. Thanks to Jason Edgecombe for making
available a server that exhibits the problem. [David]

=item *

The virtual FTP server no longer saves a template for every line in the
template when the FTP client uses ASCII mode. Thanks to Keith Grennan for the
spot! [David]

=item *

Reverting a template to a previous version now properly updates to the
reverted version on the user's sandbox. Also, canceling a checkout now
properly removes a template from a user's sandbox. [David]

=item *

When creating a new workflow, the workflow profile no longer forgets the
selected site when you click the "New Desk" button. [David]

=item *

Changing a template in such a way that it will be deployed to a new location
(by changing the category, for example) once again deletes the previous
version from the previous location when it is deployed. [David]

=item *

Uploading a new image to a media document with a different media type than the
previous image no longer causes an Imager error. [David]

=back

=cut

##############################################################################

=head1 VERSION 1.8.3 (2004-11-09)

=head2 Improvements

=over

=item *

C<make clone> now ignores files in the source directory that start with
"bricolage-". This should prevent copying previous clones into the new
clone. [David]

=item *

Added F<contrib/thumbnails/precreate-thumbs.pl> script to pre-create
thumbnails from images. Useful for upgraders. [Scott]

=item *

Added primary key to the "event_attr", "element__site", "story_uri", and
"media_uri" tables in the database. This will make it easier to do database
replication. [David and Kenneth Marshall]

=item *

Added F<contrib/bric_import_contribs> to import contributors from a
tab-delimited file. Development by Kineticode, sponsored by the RAND
Corporation. [David]

=item *

Added the C<published_version> parameter to the C<list()> methods of the
story, media, and template classes. This parameter forces the search to return
the versions of the assets as they were last published, rather than the most
recent version. This will be most useful to those looking up other documents
in templates and publishing them, as a way of avoiding pulling documents out
from other anyone who might have them checked out! [David]

=item *

For those using the Template Toolkit burner, the required version is now 2.14,
so as to take advantage of the improved Unicode support in that version.
[David]

=item *

All publishing and distribution jobs are now executed in their own
transactions when they are triggered by the user interface. This is to reduce
the chances of a deadlock between long-running publishing transactions.
[David]

=item *

The installer now requires PostgreSQL 7.3 or later. This is because 7.2
hasn't worked properly with Bricolage since 1.8.0. [David]

=item *

Optimized SQL queries for key names or that order by string values to use
indexes in the C<list()> and C<list_ids()> methods of the story, media, and
template classes. [David]

=item *

The installer will now fail to install if the version of Apache is greater
than version 1--that is, it will refuse to install under Apache 2 (for now).
[David]

=item *

Added Russian localization. [Sergey Samoilenko].

=item *

Changed the foreign keys in the story, media, and formatting (template) tables
so that C<DELETE>s do not cascade, but are restricted. This means that before
deleting any source, element, site, workflow, or other related object that has
a foreign key reference in an asset table, those rows must be deleted.
Otherwise, PostgreSQL will throw an exception. Hopefully, this will put a stop
to the mysterious but very rare disappearance of stories from Bricolage.
[David]

=item *

The distribution monitor, F<bric_dist_mon>, no longer populates HTTP headers
with lists of Job IDs for execution. Instead, it simply sends a request to the
distribution handler, and Bric::Dist::Handler looks up the jobs to execute
itself. This fixes an issue with too many headers being put into the request,
and makes the operation of Bric::Dist::Handler more efficient. [David]

=item *

A call to C<< $burner->burn_another >> in a template that passes in a
date/time string in the future now causes a publish job to be scheduled for
that time, rather than immediate burning the document and then scheduling the
distribution to take place in the future. Reported by Ashlee Caul. [David]

=item *

Improved context-sensitive help for the "New Template" profile. [Paul Orrock
and David]

=item *

Make slug actually be required when C<ALLOW_SLUGLESS_NONFIXED> isn't enabled,
in particular on the clone page. Thanks to Dharmender Yadav at Enabling
Dimensions for part of the patch. [Scott]

=item *

Removed the hack that commits a database transaction in the middle of a
request that does a "Check in and Publish", since we now require PostgreSQL
7.3 and the bug that the hacked worked around was fixed in that release.
[David]

=item *

Added missing constraint to the "type" column of the "workflow" table. [David]

=item *

Changing the sort order of a list of items in a search interface now properly
reverses the entire collection of object over the pages, rather than just the
objects for the current page. Thanks to Marshall for the spot! [David]

=back

=head2 Bug Fixes

=over

=item *

The localization libraries load without error again. Added tests to ensure
that this doesn't happen again. [David]

=item *

Publishing stories not in workflow via the SOAP server works again. [David]

=item *

Documents that the SOAP workflow publish finds in workflow but not on a desk
(which shouldn't happen, but sometimes does) are now just published anyway.
[David]

=item *

The Burner object's C<encoding> attribute is now setable as well as readable.
[David]

=item *

The category browser works again. [David]

=item *

Fixed the "event" table to use the correct sequence the for they id column's
default value (although the default is never used, this is a good precaution).
[David]

=item *

Fixed Media Upload bug where the full local path was being used, by adding
a 'winxp' key to Bric::Util::Trans::FS to account for an update to
HTTP::BrowserDetect. [Mark Kennedy]

=item *

A call to C<< $element->get_elements >> in an array context when the element
contains no subelements no longer returns an array reference. Reported by
Clinton Gormley. [David]

=item *

Fix bug 839 so that categories can be deleted. [Scott]

=item *

Instances of a required custom field in story elements is no longer required
once it has been deleted from the element definition in the element manager.
Reported by Rod Taylor. [David]

=item *

A false value passed to the C<checked_out> parameter of the C<list()> and
C<list_ids()> methods of the story, media, and template (formatting) classes
now properly returns only objects or IDs for assets that are not checked out.
[David]

=item *

The cover date select widget now works properly in the clone interface when a
non-ISO style date preference is selected. Thanks to Susan G. for the spot!
[David]

=item *

By forcing the upgrade scripts to execute as the PostgreSQL user, running
C<make upgrade> with PostgreSQL "ident sameuser" security now works properly.
[Keith Grennan]

=item *

The C<LoadModule> and C<AddModule> F<httpd.conf> directives should now be
generated properly during installation. C<LoadModule> will use
C<config_log_module> or C<mod_log_config> depending on the system, but
C<AddModule> will always use F<mod_log_config.c>. Spotted by Dave
Jablonski. [Marshall]

=item *

Deleted sites will no longer be displayed in the site context menu in the
UI. Reported by Ed Stevenson. [David]

=item *

Sorting templates based on Asset Type (Element) no longer causes an error.
[David]

=item *

Events are now logged during the cleanup phase in alphabetical order by event
type key name, to prevent deadlocks between two transactions logging events of
the same types in different orders at the same time. [David]

=item *

Fixed a number of the callbacks in the story, media, and template profiles so
that they didn't clear out the session before other callbacks were done with
it. Most often seen as the error 'Can't call method "get_tiles" on an
undefined value' in the media profile, especially with IE/Windows (for some
unknown reason). Reported by Ed Stevenson. [David]

=item *

Fixed typo in clone page that caused all output channels to be listed
rather than only those associated with the element itself. [Scott]

=item *

Fixed double listing of the "All" group in the group membership double list
manager. [Christian Hauser]

=item *

Mail sent for alerts and the like now has DOS and Macintosh line-endings
converted to Unix so that they are displayed properly in most mail clients.
[Christian Hauser and David]

=item *

Documented required C<user__id> parameter to the C<new()> method in the story
and media classes. Reported by Rod Taylor. [David]

=item *

Image buttons now correctly execute the C<onsubmit()> method for forms that
define an C<onsubmit> attribute. This means that, among other things, changes
to a group profile will persist when you click the "Permissions" button.
[David]

=item *

Media type groups now properly display their members.

=item *

The "Edit" link that showed up for categories associated with a story when the
C<ENABLE_CATEGORY_BROWSER> F<bricolage.conf> directive has been removed. It
didn't belong there in the first place. Reported by Ho Yin Au. [David]

=item *

Simple search now works when it is selected when the "Default Search"
preference is set to "Advanced". Reported by Marshall Roch. [David]

=item *

Multiple alert types set up to trigger alerts for the same event will now all
properly execute. Thanks to Christian Hauser for the spot! [David]

=item *

Publishing stories or media via SOAP with the C<published_only> parameter
(C<--published-only> for F<bric_republish>) now correctly republishes the
published versions of documents even if the current version is in workflow.
Reported by Adam Rinehart. [David]

=item *

Added upgrade script to clean out old records left in the "member" table if
users elected to delete old jobs during the 1.8.2 upgrade. [David]

=item *

Users granted a permission greater than READ to the members of the "All Users"
group no longer get such permission to any members of the "Global Admins"
group unless they have specifically been granted such permission to the
members of the "Global Admins" group. Thanks to Marshall Roch for the spot!
[David]

=back

=cut

##############################################################################

=head1 VERSION 1.8.2 (2004-11-13)

=head2 Improvements

=over

=item *

Added note to the context-sensitive help for the story, media, and template
search pages to search on "/" to return all records, and to use SQL wildcards
such as "%" to generalize the search. [David]

=item *

C<make upgrade> no longer copies the entire installed component root to a new
directory as a way to get rid of old UI component files. We now require that
any deleted component files get removed from an existing installation via an
upgrade script, instead. See F<inst/upgrade/1.7.0/delete_old_components.pl>
for an example. [David]

=item *

Bricolage now runs under a DSO C<mod_perl> as long as it uses a Perl compiled
with C<-Uusemymalloc> I<or> C<-Ubincompat5005>. See
L<http://perl.apache.org/docs/1.0/guide/install.html#When_DSO_can_be_Used> for
details. Thanks to Marshall Roch for finding that link. [David]

=item *

The New Story and New Media profiles by default no longer have a value
selected for the Story Type or Media type (respectively), so as to prevent
the inadvertent creation of documents of the wrong type. [David]

=item *

Alerts triggered to be sent to users who don't have the appropriate contact
information will now be logged for those users so that they can see them and
acknowledge them under "My Alerts". [David]

=item *

Added F<bric_media_dump> script to F<contrib/>. [David]

=item *

The category association interface used in the story profile when the
C<ENABLE_CATEGORY_BROWSER> F<bricolage.conf> directive is enabled now uses
radio buttons instead of a link to select the primary category. Suggested by
Scott Lanning. [David]

=item *

Search by site is now supported in the "Advanced Search" interface of "Find
Stories", "Find Media", and "Find Templates" when there is more than one site
and the "Filter by Site Context" preference is not turned on. [David]

=item *

Removed Bric::FAQ, since it is now maintained on the Website, instead. [David]

=item *

Updated Bric::Admin to suggest that PostgreSQL's C<initdb> be run with
C<--no-locale> so as to avoid collation issues with non-Western characters.
See this discussion for more information:
L<http://archives.postgresql.org/pgsql-general/2004-08/threads.php#01079>

=item *

Added a warning to the story and media profiles for when related stories and
media have been deactivated and a different story or media document should be
related.

=item *

Added output to the Apache log consisting of the 20 most recent events on an
asset that has lost track of what workflow and/or desk it is on. This is to
provide debugging information that might help us to track down when an asset
forgets its workflow and/or desk, so that we might eventually be able to
eliminate the code that picks up on this and corrects it. [David]

=item *

The distribution monitor, F<bric_dist_mon>, now prints error information to
C<STDERR> when there is an error, instead of just printing it to the system
log. [David]

=item *

Existing jobs are now executed within their own transactions, as opposed to no
transaction specification. This means that each job must succeed or fail
independent of any other jobs. New jobs are executed before being inserted
into the database so as to keep them atomic within their surrounding
transaction (generally a UI request). All this means that transactionality is
much more intelligent for jobs and will hopefully eliminate job table
deadlocks. Reported by Mark Jaroski, Serge Sozonoff, Patrick Michael Kane, and
others. [David]

=item *

The workflow, destination, and output channel profiles only display site
information if the user has EDIT access to more than one site. The "Find
Stories" and "Find Media" managers only display the site information for the
listed documents if there is more than one site in Bricolage. Suggested by
Scott Lanning. [David]

=item *

Updated documentation of parameters to the C<list()> method of
Bric::Biz::Asset::Template (the template class). Also documented a few
parameters to the story and media class C<list()> methods that were supported
but previously undocumented. [David]

=item *

Variables are now properly decoded to UTF-8 when they are populated from the
database. [David]

=item *

The strings used in translations are now all properly decoded to UTF-8.
[David]

=item *

All templates now execute with UTF-8 character strings enabled. This means
that any templates that convert content to other character sets might need to
change the way they do so. For example, templates that had used
C<< <%filter> >> blocks to convert content to another encoding using something
like C<Encode::from_to($_, 'utf-8', $encoding)> must now use something like
C<$_ = Encode::encode($encoding, $_)>, instead. Bric::Util::CharTrans should
continue to do the right thing. [David]

=item *

Added C<encoding> attribute to Bric::Util::Burner so that, if templates are
outputting something other than Perl C<utf8> decoded data, they can specify
what they're outputting, and the file opened for output from the templates
will be set to the proper mode. Applies to Perl 5.8.0 and later only. [David]

=item *

Added example use for C<< $burner->display_pages >> to Bric::AdvTemplates.
[Cinly Ooi]

=item *

Added F<README.Mandrake>. [Cameron Miller]

=item *

Added C<SFTP_HOME> F<bricolage.conf> directive to specify the home directory
and location of SSH keys when SSH is enabled. [Cameron Miller]

=item *

Users can no longer implicitly publish related stories and media via the UI
that they don't have PUBLISH access to. [David]

=item *

Users can no longer publish related documents via the UI or SOAP that are in
workflow but not on a publish desk. [David]

=item *

Added search by output channel to "Find Templates". [David]

=item *

Previewing a document with a related media document that's checked out no
longer triggers a "Cannot auto-publish related media because it is checked
out" message. [David]

=back

=head2 Bug Fixes

=over

=item *

The burner C<next_page_file()> and C<next_page_uri()> methods now properly
return a value if the C<burn_again> attribute has been set to a true value in
the Mason burner. [David]

=item *

The C<list()> and C<list_ids()> methods of the story, media, and template
classes no longer return C<undef> in a scalar context when there are no
objects to be returned. They return an empty array reference, instead. [David]

=item *

The C<is_fixed()> method in the story and media classes now works properly.
Reported by Marshall Roch. [David]

=item *

C<make clone> once again properly copies the F<lib/Makefile.PL> and
F<bin/Makefile.PL> files from the source directory. [David]

=item *

Fixed the C<my_meths()> method of Bric::Biz::AssetType::Parts::Data to return
metadata for the the C<key_name> attribute instead of an C<undef> for the
removed C<name> attribute. [Scott]

=item *

Added missing language-specifying HTML attributes so as to properly localize
story titles and the like. Reported by Joshua Edelstein. [David]

=item *

The list of output channels to add to an element in the element profile now
contains the name of the site that each is associated with, since different
sites can have output channels with the same names. [David]

=item *

You can no longer delete a category from a story when you have also marked it
to become the primary category. Reported by Simon Wilcox. [David]

=item *

Editing notes from My Workspace now works properly. Thanks to Simon Wilcox for
the spot! [David]

=item *

The "Advanced Search" interface once again works for searching for related
story and media documents. Reported by Ben Bangert and many others. [David]

=item *

Renaming a site and its domain name now always properly renames the associated
site permission user groups. Reported by Will Trillich. [David]

=item *

The "Alias Story" interface now works properly when the C<USE_THUMBNAILS>
directive is enabled. Reported by Ben Bangert. [David]

=item *

Attempting to create a new source with the same name as an existing but
deactivated source no longer throws an SQL error, but provides a nice error
message. Reported by Marshall Roch. [David]

=item *

Bricolage no longer attempts to email alerts to an empty list of recipients.
This will make your SMTP server happier. [David]

=item *

The version numbering issues of Bricolage modules have all been worked out
after the confusion in 1.8.1. This incidentally allows the HTML::Template and
Template Toolkit burners to be available again. Reported by Mike W. [David]

=item *

Misspelling the name of a key name tag or including a non-repeatable field
more than once in Super Bulk Edit no longer causes all of the changes in that
screen to be lost. [David]

=item *

When a user overrides the global "Date/Time Format" and "Time Zone"
preferences, the affects of the overrides are now properly reflected in the
UI. [David]

=item *

The "Default Asset Sort" preference now actually works. Reported by Simon
Wilcox. [David]

=item *

Publishing a story or media document along with its related story or media
documents from a publish desk again correctly publishes the original asset as
well as the relateds. Reported by Paul Orrock. [David]

=item *

Users can now set their own values for overrideable preferences. [David]

=item *

The C<list()> and C<list_ids()> methods of the Story, Media, and Template
(F<Template.pm>) classes no longer have the side effect of changing values
in the hash references passed to them. This had caused problems for date/time
parameters. Reported by Paul Orrock. [David]

=item *

Auto-generated slugs (enabled via the C<AUTOGENERATE_SLUG> F<bricolage.conf>
directive) no longer convert uppercase characters to underscores. Thanks to
Paul Orrock for the spot! [David]

=item *

Changes made to story content in the story profile are no longer preserved
when clicking the "Cancel" button. Reported by Paul Orrock. [David]

=item *

The story and media profiles now clear out the session cache for the story or
media element when leaving the story or media profile. This is to prevent
perceived caching of changes that were canceled in a profile, noticed only
when one canceled an edit of a story or media document and immediately edited
the same document. [David]

=item *

Clicking the "Add More" button to add more keywords to a new category no
longer causes an error. [David]

=item *

Adding a new category to a group and asking it to cascade that group
membership into subcategories no longer causes an error. Thanks to Adam
Rinehart for the spot! [David]

=item *

Adding an existing publish desk to a workflow no longer unsets its publish
attribute. [David]

=item *

Deleted output channels no longer show up in the select list for story type
and media type elements. [David]

=item *

Deleting a workflow from the workflow manager now properly updates the
workflow cache so that the deleted workflow is removed from the left
navigation without a reboot. [David]

=item *

Creating a story, checking it in, checking it out, and then canceling the
checkout no longer incorrectly removes the story from workflow. [David]

=item *

The source of a story can now be changed. [David]

=item *

Status messages sent to the browser during previews are now hidden if an error
is triggered. [Marshall]

=item *

Publishing a document with deactivated related documents no longer causes
those deactivated documents to be published, too. Reported by Paul Orrock.
[David]

=item *

The Bricolage 404, 403, and 500 error pages now send the appropriate HTTP
header to the browser. Thanks to Marshall Roch for the spot! [David]

=item *

The Output Channel URI Prefix and URI Suffix fields are once again allowed to
include a slash (F</>). Reported by Kevin Elliott. [David]

=item *

An attempt to create a new template with the proper extension as part of the
name (e.g., F<foo.mc> for a Mason template) now keeps the extension instead of
changing the dot to an underscore and adding the extension (e.g., it stays
F<foo.mc> instead of becoming F<foo_mc.mc>). This is especially useful when
creating utility templates and for users of C<bric_dev_sync>. Thanks to Paul
Orrock for the spot! [David]

=item *

When Bricolage notices that a document or template is not in workflow or on a
desk when it should be, it is now more intelligent in trying to select the
correct workflow and/or desk to put it on, based on current workflow context
and user permissions. Reported by Hal Creech. [David]

=item *

Content submitted to Bricolage in the UTF-8 character set is now always has
the C<utf8> flag set on the Perl strings that store it. This allows fields
that have a maximum length to be truncated to that length in characters
instead of bytes. Thanks to Kang-min Liu for the spot! [David]

=item *

C<< Bric::Biz::OutputChannel->list_ids >> no longer returns duplicate
IDs. This incidentally allows output channels that happen to be in groups to
be edited, eliminating the 'name "Web" is already used by another Output
Channel' error. Thanks to John Greene for the spot! [David]

=item *

The media type of media documents now defaults to "none" instead of inserting
a C<NULL> into the database. The column has also be marked C<NOT NULL> in
order to ensure that this remains the pattern. [David]

=item *

Changed the "name" and "error_message" columns in the "job" table in the
database from C<VARCHAR> to <TEXT>. This is so that we don't have to truncate
them before inserting them. [David]

=item *

Elements with autopopulated fields (e.g., for image documents) can now be
created via the SOAP interface. Reported by Todd Tyree. [David]

=item *

Fixed a number of the parameters to the C<list()> method of the Story, Media,
and Template classes to properly handle an argument using the C<ANY>
operator. These include the C<keyword> and C<category_uri> parameters. Passing
an C<ANY> argument to these parameters before this release could cause a
well-populated database to lock up with an impossible query for hours at a
time. [David]

=item *

Restored foreign keys and constraints missing on the "job" table and related
tables since version 1.8.0. [David]

=item *

The error message for failed distribution jobs is now properly displayed in
the UI. [Mark]

=item *

Fixed bug with the execution of jobs in F<bric_queued>. [Mark]

=item *

Attempting to create a new desk with the same name as a deactivated desk
no longer returns an SQL error, but a more informative error.

=item *

Template sandboxes now work for the Template Toolkit burner. [David]

=item *

The output channel and element profiles no longer display deactivated output
channels in their output channel select lists (for output channel includes in
the output channel profile and for primary output channels in the element
profile). [David]

=item *

The side navigation layer now works correctly with Internet Explorer 5.5 for
Windows. [Marshall]

=back

=cut

##############################################################################

=head1 VERSION 1.8.1 (2004-07-08)

=head2 Improvements

=over

=item *

More complete Traditional Chinese and Simplified Chinese localizations. Also,
the Mandarin localization now simply inherits from the Traditional Chinese
localization. [Kang-min Liu]

=item *

C<make clone> now copies the F<lib> directory and all of the F<bin> scripts
from the target to the clone, rather than from the sources. This allows any
changes that have been made to scripts and classes to be properly cloned.
[David]

=item *

When installing Bricolage, it will now allow you to proceed if the database
already exists by asking if you want to create the Bricolage tables in the
existing database. Suggested by Mark Fournier and Marshall Roch. [David]

=item *

Added some missing translations for English. [David]

=item *

The installer is now a bit smarter in how it handles loading the C<log_config>
(or C<config_log>, as the case may be) module. [Marshall Roch]

=item *

Added ID attributes to story, media, and element profiles and "fieldcontent"
class to content field values in the "View" screens so that they can be
used as CSS selectors. [David]

=item *

Added language-specific style sheets. This is especially useful for
right-to-left languages or for languages that require special fonts. [David]

=item *

The "New Alias" search interface now displays thumbnails when searching for
media documents to alias and the C<USE_THUMBNAILS> F<bricolage.conf> directive
is enabled. Reported by Serge Sozonoff. [David]

=item *

The C<has_member()> method of Bric::Util::Grp is now faster when searching for
a specific group member. [David]

=item *

Aliases can now be made to documents within the same site. [Serge Sozonoff]

=item *

When viewing the contents of a document, the contents now have their HTML
escaped. This prevents any broken HTML in the content from breaking the
Bricolage UI. Suggested by Neal Sofge. [David]

=item *

The SOAP interface for importing and exporting elements now properly has
"key_name" XML elements instead of "name" XML elements. The changes are
backwards compatible with XML exported from Bricolage 1.8.0 servers, however.
Reported by Tony Cowderoy. [David]

=item *

Added C<move()> method to the virtual FTP interface. This means that to deploy
a template, rather than having to rename it locally to append ".deploy", one
can simply move in FTP to its new name with ".deploy" on appended to the new
name. [JoE<atilde>o Pedro]

=item *

Document expirations are now somewhat more intelligent. Rather than just
scheduling an expiration job only if there is an expiration date the first
time a document is published, Bricolage will now always schedule an expiration
job for a document provided that one does not already exist (scheduled or
completed) for the same time and for one of the file resources for the
document. This should allow people to more easily and arbitrarily expire
content whenever necessary. Thanks to John Greene for the discussion that
finally motivated this change. [David]

=item *

Improved zh-cn translation. [Gang Luo]

=item *

Burner notes now persist for all sub burns (triggered by C<publish_another()>
and C<preview_another()> in a single burn. [Serge Sozonoff]

=item *

Keyword groups now properly display their members. [David]

=item *

Added ability to create and manage groups of objects for several different
types of objects. Also added the ability manage group membership within the
administrative profiles for those objects. This change makes it possible to
give users permission to administer subsets of objects. The new groupable
objects are:

=over 8

=item Preferences

=item Groups

=item Alert Types

=item Element Types

=item Keywords

=item Contributors

=back

[David]

=item *

Alert rules are now evaluated within a safe compartment (using Safe.pm) to
prevent security exploits. [David]

=item *

The Bulk Publish admin tool is no longer limited to use only by members of the
Global Admins group. Now anyone can use it. All one needs is READ permission
to the categories of stories, and PUBLISH permission to the stories and media
documents to be published. [David]

=back

=head2 Bug Fixes

=over

=item *

Bulk Publish now ensures that users have at least READ access to categories
they wish to publish from. [Scott]

=item *

Eliminated 'Bareword "ENABLE_HTMLAREA" not allowed while "strict subs" in use'
warning that prevented startup for some installations. [Scott]

=item *

The Mason burner now appends a "/" to the end of the category path it
specifies for burning a story. This removes the ambiguity between a directory
request and a file request, which in rare circumstances could cause unexpected
problems. [David]

=item *

Changes made to user or contributor contacts without changing any other part
of the user or contributor object are now properly saved. [David]

=item *

When cloning a story, the list of output channels to select from is now
limited to the site the current workflow is in. Thanks to Serge Sozonoff for
the spot! [David]

=item *

Attempting to publish a story or media document with brackets in the title no
longer causes an error. Reported by Serge Sozonoff. [David]

=item *

Fixed a F<bric_soap> C<list_ids> bug [712] with the C<no_workflow> option.
[Clive Jones]

=item *

The upgrade to 1.8.0 now correctly updates story URIs that use the URI Suffix
of an output channel instead of using the URI Prefix twice. [John Greene]

=item *

The Advanced Search interface for stories and media now displays only the
top-level elements associated with the site the workflow is in when searching
for stories and media "By Type". [David]

=item *

Improved error logging for more recent versions of Apache, which unfortunately
escape newlines. [David]

=item *

When Bricolage discovers a document or template on a desk but not in a
workflow, it now places it in a workflows associated with the same site as the
document or template is associated with. Thanks to Serge Sozonoff for the
spot! [David]

=item *

Aliases of Image, Audio, or Video media documents no longer remain stuck on
desks. Reported by Serge Sozonoff. [David]

=item *

Related media and story subelements of media documents now work properly.
Thanks to Kang-min Liu for the spot! [David]

=item *

The distribution and SOAP handlers now load a localization object so that any
code that uses localization will work properly. Reported by Clive Jones.
[David]

=item *

The C<set_page_extensions()> method of Bric::Util::Burner now throws an
exception if duplicate page extensions are passed, rather than deferring the
exception to the creation of a distribution job, which was confusing. [Clive
Jones]

=item *

Calls to C<preview_another()> in Bric::Util::Burner will now use any templates
in the current user's sandbox and properly burn them to the preview root
rather than to the staging root used for publishing. Reported by Serge
Sozonoff. [David]

=item *

Contributor fields for roles other than the default role now properly store
and retain their values. [David]

=item *

The virtual FTP server now properly checks out templates when a template is
uploaded and is already in workflow.

=item *

Uploading a non-existent template via the virtual FTP server now correctly
creates a new template. The type of template depends on the name of the
template being uploaded, and for element templates, on whether there is an
element with the appropriate key name. The user must have CREATE permission
to All Templates or to the start desk in the first template workflow in the
relevant site.

=item *

Reverting a document or template to the current version number now properly
reverts all changes to the time the user checked out the document or
template. Reversion is also a bit more efficient in how it looks up the
previous version in the database. [David]

=item *

The SOAP server now rolls back any changes whenever an error is thrown. This
prevents problems when a few objects are created or updated before an
exception is thrown. Now any error will cause the entire SOAP request to
fail. Thanks to Neal Sofge for the spot! [David]

=item *

Changing the "Size" display attribute of a field in the Field profile (a
subprofile of the Element admin profile) now properly causes the field to
actually display in the new size. Reported by Tony Cowderoy. [David]

=item *

The table of contacts in the alert type profile is now more like other tables,
in terms of border colors, etc. [David]

=item *

The Bulk Publish admin tool now only limits the category search to the current
site context if the "Filter by Site Context" preference is checked. [David]

=back

=cut

##############################################################################

=head1 VERSION 1.8.0 "Portland" (2004-05-03)

=head2 Improvements

=over

=item *

The F<inst/upgrade/1.7.0/data_tile_key_name.pl> upgrade script now skips
upgrading "key_name" if it would be no different than "name". This can save a
lot of time during upgrade if your database is large. [Scott]

=item *

For checked-out media, stories, and documents listed in the "Active" and
"Find" interfaces, added the name of the user who has each checked out to the
empty column that would otherwise contain a "Checkout" checkbox. [David]

=item *

Keyword names are now always editable in the keyword manager. [David]

=item *

Added UI for managing organizations, which provide the base data for souces.
[David]

=item *

HTML, CSS, and JavaScript fixes that allow Bricolage to work properly with
most browsers, including Safari 1.2.1, IE 5.2/Mac, Konqueror, Opera 7, and
many others. [Marshall Roch]

=item *

Added stubs for zh-hk localization. [David]

=item *

Added missing localizations to the Language preference. Many of these are not
yet translated, but there they are. [David]

=item *

Selecting a checkbox to delete an output channel in a story or media profile
and then clicking a button other than the output channel "Delete" button or
the "Save" or "Save and Stay" buttons no longer causes an error. Reported by
Delfim Machado. [David]

=item *

If the "Select All" button is clicked to select all the checkboxes on a desk,
and then is clicked again, it will uncheck all of the check boxes. [David]

=item *

Login redirection now works properly with Safari. [David]

=item *

The installation script now provides more information (and questions) when it
attempts to create a database user that already exists. Suggested by Marshall
Roch. [David]

=back

=head2 Bug Fixes

=over

=item *

Added a missing space to the breadcrumb in the header. [Marshall Roch]

=item *

The new C<SFTP_MOVER_CIPHER> F<bricolage.conf> directive now actually works.
[David]

=item *

The group profile works again for element groups [David]

=item *

"Check In To" link misalignment fixed for Konqueror, as well as some other
miscellaneous CSS fixes. [Marshall Roch]

=item *

The "CREATE" permission is now displayed when granting permission to user
groups to access the members an "All" group. [David]

=item *

The "none" media type is no longer editable via the UI. [David]

=item *

Invalid story cover and expire dates now properly trigger an error message.
[David]

=item *

Deactivated keywords are no longer returned by the C<get_keywords()> methods
of the Business asset class (from which Story and Media inherit) or the
Category class. Reported by Paul Orrock. [David]

=item *

Events are now properly logged for keywords managed in the keyword profile.
[David]

=item *

Media URIs are now properly updated when the primary output channel is changed.
Reported by Ben Bangert. [David]

=item *

Bulk publish no longer marks checked-out stories as published when it hasn't
published them. It also is no longer redundant when it reports that
checked-out assets won't be published. Thanks to Serge Sozonoff for the spot!
[David]

=item *

Safari users will no longer be stuck on the login page. [David]

=item *

The CSS directory now has its files always served as "text/css". This should
eliminate problems when Apache sometimes serves the CSS files as "text/html".
[David]

=item *

The C<desk_id> parameter to the C<list()> methods of the story, media, and
template classes now works. [JoE<atilde>o Pedro]

=item *

Stories published via the "Checkin and Publish" select list in the story
profile now correctly publish related stories and media. Reported by
JoE<atilde>o Pedro. [David]

=item *

Stories and media are no longer published twice when published from a publish
desk or via Bulk Publish. [David]

=back

=cut

##############################################################################

=head1 VERSION 1.7.5 "Ashland" (2004-04-11)

=head2 New Features

=over

=item *

Added F<bric_template_dump> to F<contrib>. This script uses the Bricolage SOAP
server to export all of the templates in a single output channel. [David]

=item *

Added C<SFTP_MOVER_CIPHER> F<bricolage.conf> directive to tune the SFTP mover
(if enabled) to the best cipher for good performance on the wire. [David]

=back

=head2 Improvements

=over

=item *

Added site and output channel support to F<bric_template_diff> and
F<bric_template_patch> in F<contrib>. [David]

=item *

When cloning a story, you can now select a new primary output channel, in
addition to category, slug, cover date, etc. Suggested by Serge Sozonoff.
[David]

=item *

Spell checking now works in HTMLArea. [Eric Sellers]

=item *

When creating a new story without a slug, Bricolage will now autogenerate
a slug based on the title. [JoE<atilde>o Pedro]

=item *

Added single underscore parameters to the C<list()> methods of the Story,
Media, and Template classes to complement those that have the awful double
underscores. [David]

=item *

Made SOAP modules more tolerant of lack of sites in 1.6. [Scott]

=item *

The collection API now checks newly added members when deleting members. This
ensures that newly added objects won't be saved to the database if they are
deleted, first. [David]

=item *

Turned off browser autocompletion in the Server and User profiles. This
prevents some browsers (e.g., Camino) from filling in your username and
password where it doesn't belong. [David]

=item *

When the "Filter by Site Context" preference is enabled, it no longer filters
documents when searching for documents to alias. Reported by Patrick Walsh.
[David]

=item *

The "Cancel Checkout" button in the Story, Media, and Template profiles now
tries to do the right thing instead of just leaving the asset on a desk in
workfow every time. If the asset was just created by the user, it will be
deleted. If it was just recalled from the library by the user, it will be
removed from workflow and shelved in the library. Otherwise, clicking the
"Cancel Checkout" button will leave the asset in workflow. Requested by Sara
Wood, Rachel Murray, and others. [David]

C<make clone> now provides the current date and time for the default name for
the cloned package. Suggested by Marshall Roch. [David]

=back

=head2 Bug Fixes

=over

=item *

Bricolage no longer tries to display thumbnails for related stories, since
stories don't have thumbnails and would therefore create an error. [Eric
Sellers]

=item *

Text::Levenshtein is again correctly loaded as an optional module, not a
required module. Reported by Marshall Roch. [David]

=item *

Bric::Util::Burner's C<preview_another()> method now actually works. Thanks to
Serge Sozonoff for the spot. [David]

=item *

Fixed clone interface for IE users. Spotted by Serge Sozonoff. [Scott]

=item *

Some of the supported values for the C<Order> parameter to the Story, Media,
and Template classes, such as C<category_uri>, did not work before. Now they
do. [David]

=item *

Changing categories on a template no longer creates Frankensteinian template
paths. [David]

=item *

Added constant C<HAS_MULTISITE> to the Bric base classe so that all classes
properly declare themselves for UI search results. [JoE<atilde>o Pedro]

=item *

Story and Media SOAP calls now correctly use the element's key name to
identify the element. [JoE<atilde>o Pedro]

=item *

Story, Media, and Template creation via SOAP now correctly look up the
Category by URI and site ID. [JoE<atilde>o Pedro & David]

=item *

The Template SOAP interface now suports the C<site> parameter to
C<list_ids()>. [David]

=item *

The Story, Template, and Media SOAP C<list_ids()> intefaces now properly look
up categories, output channels, and workflows with the C<site> paremeter, if
there is one. [David]

=item *

The C<LOAD_LANGUGES> and C<LOAD_CHAR_SETS> directives are now space delimited,
to better match other F<bricolage.conf> options. [David]

=item *

Aliased media documents now correctly point to the file name for the aliased
media document. Reported by Patrick Walsh. [David]

=item *

Thanks to the improvements to the collection class, cloning stories and
putting them into new output channels to ensure that they have unique URIs now
works properly. Reported by Serge Sozonoff. [David]

=item *

The publish status and version is once again properly set for media when they
are published. Reported by Serge Sozonoff. [David]

=item *

The group manager now properly displays the names of the sites that member
objects are associated with if the class of the objects being managed knows
that its objects are associated with sites. Reported by Ho Yin Au. [David]

=item *

The list of output channels to add to a media or story document in the media
and story profiles now includes only those output channels associated with the
site that the story or media document is in. [David]

=item *

Thanks to the fix to 1.6.13 that prevents deleted groups from affecting
permissions, there is no longer any need to provide a checkbox to get access
to deleted groups in the permissions interface. So it has been removed.
[David]

=back

=cut

##############################################################################

=head1 VERSION 1.7.4 "Sacramento" (2004-03-18)

=head2 New Features

=over

=item *

Added "Bulk Publish" feature in ADMIN->PUBLISHING that lets members of the
Global Admins group publish story and media documents by category. [Scott]

=item *

Added C<notes()> method to Bric::Util::Burner, along with the accompanying
C<clear_notes()>. The C<notes()> method provides a place to store burn data
data, giving template developers a way to share data among multiple burns over
the course of publishing a single story in a single category to a single
output channel. Any data stored here persists for the duration of a call to
C<burn_one()>. [David]

=item *

Added new contributed scripts for Bricolage button generation. These scripts
use the Gimp to generate localized buttons for the Bricolage UI based on the
contents of an input file. See F<contrib/button_gen/README> for details.
[Florian Rossol]

=item *

Added support for icons for all media documents when the C<USE_THUMBNAILS>
F<bricolage.conf> directive is enabled. These rely on the presence of PNG icon
files for each MIME type in F<comp/media/mime>. Only one such icons is
distributed with Bricolage, F<comp/media/mime/none.png> (borrowed from the KDE
project under L<http://artist.kde.org/new/license.html#others>), which is the
default icon when the MIME type of a media file is unknown or when no icon
file exists for the MIME type of the media file. Administrators are free to
add their own icons, and the C<copy_gnome_icons> script in F<contrib> makes it
easy to use GNOME icons. [David]

=item *

Added C<bric_template_diff> and C<bric_template_patch> scripts in
F<contrib/bric_template_diff>. These scripts can be used to sync templates
between two Bricolage servers. [Sam]

=item *

added C<bric_media_load> to C<contrib/>. This script copies media into
Bricolage while accounting for the new to update existing media. [Sam]

=item *

Added HTMLArea support. This adds a new type of field to be added to elements
and contributor types, "WYSIWYG". Such fields are then displayed in the UI
using HTMLArea, a WYSIWYG HTML editor. This can be useful in particular for
simple fields that often need emphasis added or links. It is not currently
available in Bulk Edit or Super Bulk edit. See L<Bric::Admin|Bric::Admin> for
installation and configuration details. [Eric Sellers]

=back

=head2 Improvements

=over

=item *

The list of categories for which permissions can be granted to user groups to
access the documents and templates in the category now displays the categories
for each site separately, so that categories with same URIs (such as for the
root category in each site) can be easily told apart. Reported by Ho Yin Au.
[David]

=item *

The list of workflows for which permissions can be granted in the permissions
page now includes the parenthesized name of the site each workflow is
associated with. [David]

=item *

Modified the indexes on the C<workflow__id> and C<desk__id> columns of the
story, media, and formatting (template) tables to be more efficient, being
indexed only when their IDs are greater than 0 (that is, when a story, media
document, or template is actually on a desk and in a workflow). [David]

=item *

Added a method C<is_fixed> to story and media objects, to determine whether
a business asset has a fixed URL (for example, a Cover page). Refer to
L<Bric::Biz::Asset::Business|Bric::Biz::Asset::Business>. [Scott]

=item *

Added the C<ENABLE_OC_ASSET_ASSOCIATION> F<bricolage.conf> directive
to remove the ability to associate output channels from the story
and media profiles. [Scott]

=item *

The element administration profile now automatically adds the currently
selected site context to new elements, thus generally saving a step when
creating new elements. [JoE<atilde>o Pedro]

=item *

Added an interface to 'Clone' for stories so that you can change the category,
slug, and cover date, because otherwise an identical story is created, which
would cause errors for some stories. Clones are no longer allowed to have URIs
that are identical to the stories they were cloned from. [Scott & David]

=item *

Added the ability to Delete from desks (same as My Workspace). Note however,
that you can't delete from a publish desk. [Scott]

=item *

Completely documented the document element classes:
L<Bric::Biz::Asset::Business::Parts::Tile|Bric::Biz::Asset::Business::Parts::Tile>,
L<Bric::Biz::Asset::Business::Parts::Tile::Data|Bric::Biz::Asset::Business::Parts::Tile::Data>,
and
L<Bric::Biz::Asset::Business::Parts::Tile::Container|Bric::Biz::Asset::Business::Parts::Tile::Container>.
This should make it a bit easier on templators learning their way around the
Bricolage API. [David]

=item *

Refactored quite a bit of the code in the element classes. Renamed the methods
with "tile" in their names to use "element" instead (but kept the old ones
around as aliases, since they're used throughout the UI). Added a few methods
to make the interface more complete. [David]

=item *

Modified the C<get_containers()> method of
Bric::Biz::Asset::Business::Parts::Tile::Container to take an optional list of
key name arguments, and to return only the container subelements with those
key names. This is most useful in templates, where it's fairly common to get a
list of container subelements of only one or two particular types out all at
once. It neatly replaces code such as this:

  for ( my $x = 1; my $quote = $element->get_container('quote', $x); $x++ ) {
      $burner->display_element($quote);
  }

With this:

  for my $quote ($element->get_containers('quote')) {
      $burner->display_element($quote);
  }

And is more efficient, too. [David]

=item *

Modified the C<get_elements()> method of
Bric::Biz::Asset::Business::Parts::Tile::Container to take an optional list of
key name arguments, and to return only the subelements with those key names.
[David]

=item *

Added the C<get_data_elements()> method to
Bric::Biz::Asset::Business::Parts::Tile::Container. This method functions
exactly like C<get_containers()> except that it returns data element objects
that are subelements of the container element. It also takes an optional list
of key name arguments, and, if passed, will return only the subelements with
those key names. [David]

=item *

The C<ANY()> subroutine will now throw an exception if no arguments are passed
to it. Suggested by Dave Rolsky. [David]

=item *

Added the C<unexpired> parameter to the C<list()> method of the story and
media classes. It selects for stories without an expire date, or with an
expire date set in the future. [David]

=item *

The "User Override" admin tool is now available to all users. But a user can
only override another user if she has EDIT permission to that other user. This
makes it easier for user administrators to masquerade as other users without
having to change passwords. [David]

=item *

Eliminated another SQL performance bottleneck with simple searches of media
assets. [JoE<atilde>o Pedro]

=item *

Images with no dimension greater than the C<THUMBNAIL_SIZE> F<bricolage.conf>
directive are no longer expanded to have one side at least C<THUMBNAIL_SIZE>
pixels, but are left alone. [David]

=item *

Thumbnails are now displayed when searching media to relate to an element.
[David]

=item *

Thumbnails are now displayed in related media subelements. [David]

=item *

Added C<preview_another()> method to Bric::Util::Burner. This method is
designed to be the complement of C<publish_another()>, to be used in templates
during previews to burn and distribute related documents so that they'll be
readily available on the preview server within the context of previewing
another document. [Serge Sozonoff]

=item *

Added the C<subelement_key_name> parameter to the C<list()> method of the
story and media classes. This parameter allows searches on the key name for a
container element that's a subelement of a story or media document. [David]

=item *

Added support for all of the parameters to the C<list_ids()> method of the
Story, Media, and Template classes to the C<list_ids()> method of the
corresponding SOAP classes. This allows for much more robust searches via the
SOAP interface. [David & Scott]

=item *

Eliminated C<login_avail()> PostgreSQL function, replacing it with a partial
constraint. This not only makes things simpler code-wise, but it also
eliminates backup and restore problems where the C<usr> table is missing. The
downside is that it requires PostgreSQL 7.2 instead of our traditional minimum
requirement of 7.1. So any PostgreSQL 7.1 users will need to upgrade before
upgrading to this version of Bricolage. Suggested by Josh Berkus. [David]

=back

=head2 Bug Fixes

=over

=item *

C<make clone> will now properly clone a database on a different database
server, provided the host name (and port, if necessary) have been
provided. Thanks to Ho Yin Au for the spot! [David]

=item *

Admin tool lists that include the number "9" in the corner of a table of items
is now properly orange instead of green. Reported by Ho Yin Au. [David]

=item *

Bricolage works with Perl 5.6.x again, although it's pretty strongly
deprecated. Perl 5.8.0 or later is required for character set conversion and
if any content uses characters outside of US ASCII. Thanks to John Greene for
the spot! [David]

=item *

Image files uploaded in formats not recognized by Image::Info no longer
trigger an error. Reported by Alexander Ling. [David]

=item *

Changing the cover date of a media document once again correctly updates the
primary URI of the media document. Reported by Serge Sozonoff. [David]

=item *

Fixed API that was causing no elements to be returned on "Add sub-elements"
page, when "Filter by site context" was turned on. [JoE<atilde>o Pedro]

=item *

When the SOAP server serializes and deserializes element templates, it now
correctly identifies the element by its key name, rather than its name. Thanks
to JoE<atilde>o Pedro for the spot! [David]

=item *

The template profile's "cheat sheet" of the subelements of an element now
correctly display subelement key names instead of munging element names, as
was required before version 1.7.0. [JoE<atilde>o Pedro]

=item *

C<< Bric::SOAP::Category->list_ids >> now converts site names to site IDs.
[JoE<atilde>o Pedro]

=item *

C<< Bric::Util::Burner->preview >> once again defaults to previewing in an
asset's primary output channel instead of using the element's primary output
channel. [JoE<atilde>o Pedro]

=item *

Added C<first_publish_date> attribute to the SOAP input and output for stories
and media. [David]

=item *

The category SOAP class now correctly calls C<lookup()> with the site ID to
prevent multiple categories with the same names but in different sites from
being looked up. [JoE<atilde>o Pedro]

=item *

User overrideable preferences are now properly checked for permissions to
allow users with READ permission to a user to see the permissions. [David]

=item *

Users can now edit their own user-overrideable preferences. [David]

=item *

Group management now works more correctly in user profiles where users have on
READ access to the user object. [David]

=item *

Removed queries added in 1.7.2 that were running at Bricolage startup
time. They could cause DBI to cache a database handle and return it after
Apache forks, leading to strange errors such as "message type 0x49 arrived
from server while idle", and occaisionally a frozen server. [David]

=back

=cut

##############################################################################

=head1 VERSION 1.7.3 (2004-03-01)

=head2 New Features

=over

=item *

The virtual FTP server now moves templates into workflow when they're uploaded
and puts them into the user's sandbox. This behavior allows the user to test
the template changes without imposing possible bugs upon other Bricolage
users. This approach is much safer than the previous behavior, which simply
checked in and deployed a template upon upload. Templates can still be
deployed via the virtual FTP server by appending ".deploy" to their names. The
original behavior of always deploying templates upon upload can be restored by
enabling the C<FTP_DEPLOY_ON_UPLOAD> F<bricolage.conf> directive. [David]

=item *

Added C<ANY> function to be used with select parameters to story, media, and
template (formatting) list. Pass a list of values to this function to have any
of of them match for a given parameter. This is especially useful for matching
on, say, a list of URIs or category IDs. This function is automatically
available in templates. [David]

=item *

Added a feature that counts characters used in a textarea subelement on the
fly. It displays this figure and the number of characters left, immediately
above the textarea. This feature is enabled when the Max size attribute for the
textarea is given a non zero value when adding it to the element profile
stage. The JavaScript will also not allow you to have more than max size
characters in the textarea by truncating the data to that number of characters
every time someone adds another character beyond the maximum. [Paul
Orrock/Digital Craftsmen]

=item *

Added a feature to display image thumbnails in the search results and active
view for media objects that are image objects. This feature uses the Perl
module Imager from CPAN and the relevant image library for each format you
want to display. It can be turned on or off using the C<USE_THUMBNAILS>
F<bricolage.conf> directive. See
L<Bric::Biz::Asset::Business::Media::Image|Bric::Biz::Asset::Business::Media::Image>
for more information. [Paul Orrock/ Digital Craftsmen]

=back

=head2 Improvements

=over

=item *

The F<bric_media_upload> contributed script now provides a more meaningful
error message when it can't find F<bric_soap>. [Dave Rolsky]

=item *

The F<bric_dist_mon> C<-U> option no longer requires that "/dist/" be at the
end of the URL. If "/dist/" is missing, F<bric_dist_mon> will append it.
[David]

=item *

More story, media, and template query optimization. [David]

=item *

The story, media, and template queries now use aggregates to create arrays of
group IDs, instead of returning a separate row for each individual group
ID. Since all story, media, and template objects are now returned in single
rows instead of potentially many rows, this greatly cuts down on the overhead
of fetching data from the database. Suggested by Josh Berkus; implementation
help from David Fetter. [David]

=item *

Thanks to the aggregation of group IDs into a single row for each story, media
and template object, the C<Offset> and C<Limit> parameters to the C<list()>
methods of the story, media, and template (formatting) classes are now handled
by the database back end, instead of in Perl space. This makes using these
parameters much more efficient.

=item *

Added C<-k> option to F<bric_ftpd> to kill a currently running virtual FTP
server. This is made possible by the addition of the new C<FTP_PID_FILE>
F<bricolage.conf> directive. [David]

=item *

Asset groups associated with categories are now activated or deactivated
whenever their corresponding categories are now activated or deactivated.
This prevents them from showing up in the permissions interface. [David]

=item *

Added a check box to the permissions interface to enable the display of
inactive groups. This is primarily so that permissions can be modified on
inactive category groups, since they still affect access to any documents and
templates in those categories, even after they're deactivated. [David]

=item *

Updated documentation to reflect the reality that one should really only use
Perl 5.8.0 and later if one needs to use any characters outside of ASCII.
[Andrea Rota]

=item *

Added C<FTP_UNLINK_BEFORE_MOVE> F<bricolage.conf> directive. This forces the
FTP mover to unlink an older version of a file before renaming the new version
to that name. This is necessary for some FTP servers that won't disallow
renaming a file to replace an existing file. [Andrea Rota]

=item *

Updated zh-cn and zh-tw localizations, translating all untranslated
messages and JavaScript messages. [Kang-min Liu]

=item *

Relabeled the "Pre" and "Post" attributes of output channels as "URI Prefix"
and "URI Suffix", respectively. [Serge Sozonoff]

=item *

Added C<get_element()> method to Bric::Biz::Asset::Business and deprecated the
C<get_tile()> method. This will make things a bit more consistent for template
developers, at least. [David]

=item *

Added C<primary_category_id> parameter to the story class' C<list()>
method. [David]

=item *

Updated the German localization. [Thorsten Biel]

=item *

Users can no longer sneakily add subelements for which they do not have at
least READ permission to the corresponding element via the Super Bulk
Edit. Reported by Patrick Walsh. [David]

=item *

The list of output channels available to be included in an output channel now
has the name of the site with which each is affiliated listed as well. This is
to prevent confusion between output channels with the same names in different
sites. [David]

=item *

Changed the vertical alignment of the labels for textarea fields in the story
profile to be consistent with the labels on the element profile. i.e. top
aligned. [Paul Orrock/Digital Craftsmen]

=item *

Made the default installed "Photograph" and "Illustration" media document
types true image objects, with autopopulated fields for height, width,
etc. Suggested by Simon Wilcox. [David]

=item *

Changed the default value of the C<SMTP_SERVER> F<bricolage.conf> directive to
localhost. This has a much greater chance of working than defaulting to the
value of the C<VHOST_SERVER_NAME> directive. [David]

=item *

Eliminated the term "Asset Type" from the UI, replacing it with "Element",
"Story Type Element", or "Media Type Element", as context demands. [David]

=item *

The Contributor manager no longer presents a "New" link if the Contributor
Type on which the contributor is based has no custom fields. This will prevent
folks from creating new contributor roles in the UI only to find that Bricolage
hasn't created them because there are no custom fields. [David]

=item *

In the formBuilder interface used by the Element and Contributor Type
profiles, the default maximum length of text and textarea fields is now "0",
or unlimited. [David]

=item *

When publishing from a publish desk, you can now uncheck related assets in
order to not publish them. You can also unset the C<PUBLISH_RELATED_ASSETS>
F<bricolage.conf> directive to never publish related assets. [Scott]

=back

=head2 Bug Fixes

=over

=item *

The virtual FTP server now correctly creates a utility template when a
template with an unknown name is uploaded. [David]

=item *

The virtual FTP server now pays proper attention to all permissions. [David]

=item *

A number of upgrade script annoyances were cleared up. [David]

=item *

The C<simple> parameter to the Media class' C<list()> method works again. As a
result, so does "Find Stories" in the UI. [David]

=item *

The de-de localization library has been fixed so that it now works. [David]

=item *

Filter by site context now works. 'All sites' context now returns results from
all sites instead of none. [JoE<atilde>o Pedro]

=item *

Several Alert Type fixes. Rule regular expression matching (=~, !~) now
handles patterns containing slashes (important for URIs, for example).
Attributes no longer show up as stringified hash references in subject or
message variable substitution. C<$trig_password> was removed from the Profile
as it caused an error and was useless anyway. And finally, duplicate and
spurious attributes were removed from the rules and message variable
lists. [Scott & David]

=item *

Fixed Template Element list, where container elements appeared twice.
[JoE<atilde>o Pedro]

=item *

The deletion of a site now properly resets the workflows to be displayed in
the side navigation layer. [David]

=item *

Changes to site settings are now correctly reflected in the UI for all users
as soon as they are made. [David]

=item *

New media documents no longer attempt to validate URI uniqueness until a file
has been uploaded. [David]

=item *

Autopopulated fields in media elements can once again have their values
fetched in templates. This problem was due to bad key names being created for
new image elements created after upgrading to 1.7.0. [David]

=item *

The workflow profile no longer displays deactivated sites in the site select
list. Thanks to Serge Sozonoff for the spot. [David]

=item *

The upgrade script that adds the C<first_publish_date> attribute to the
database now properly sets that date for existing assets, no matter how many
"publish" events have been logged. There should be only one, but some systems
apparently have more. [Thorsten Biel]

=item *

Media, Story, and Template groups now properly display all of the permissions
that can be granted to user groups to access them. [David]

=item *

The "Next" button in the Element Type profile now correctly loads the next
page of the profile instead of returning to the manager. [David]

=item *

Fixed URI uniqueness upgrade scripts, which were having problems with
PostgreSQL permissions. [David]

=item *

C<make clone> works again. [David]

=item *

Fixed database building installer scripts to use the C<$PGHOST> environment
variable when it has been explicitly set to "localhost", both to override
existing instances of that variable on a system, and to allow tunneling
to work properly. [Thorsten Biel]

=item *

Distribution jobs can be edited via the UI again. Thanks to Marshall Roch for
the spot. [David]

=item *

Publishes once again work when the "Date/Time Format" preference is set to
something other than ISO-8601. Reported by Marshall Roch. [David]

=item *

C<bric_dist_mon> now I<correctly> appends "/dist/" to the end of the server
URL if it is not already appended. Reported by Marshall Roch. [David]

=item *

If a desk is in a template workflow and a story or media workflow, and you
attempt to publish a media or story document from that desk in the context of
the template workflow, it will now properly publish the story or media
document instead of throwing an error. Reported by Serge Sozonoff. [David]

=item *

Fixed previewing with multiple OCs. [Serge Sozonoff]

=item *

Fixed a bug in C<bric_soap story create/update> caused by refactoring in
version 1.7.0. Found by David during a demo. [Scott]

=item *

An attempt to preview a story for which no template exists now gives a
friendly error message again. This was broken by the change in 1.7.2 that made
the Mason burner use document templates as true dhandlers. [Dave Rolsky]

=item *

The workflow menus in the side navigation layer no longer disappear after a
server restart. Reported by Ben Bangert. [David]

=item *

The Mason burner's special C<< <%publish> >>, C<< <%preview> >>, and
C<< <%chk_syntax> >> tags now work as advertised. Reported by Ben Bangert.
[David]

=item *

Publication of stories and media that automatically schedule expiration jobs no
longer causes an error. Reported by Marshall Bloch. [David]

=back

=cut

##############################################################################

=head1 VERSION 1.7.2 "Kat" (2004-02-12)

=head2 New Features

=over

=item *

Bricolage now has a much more robust security policy. Users with permission to
edit various objects and groups in the administrative interface can no longer
increase their permissions. Nor can they manage the membership of groups of
which they are not members or do not have EDIT access to the members. All this
is to prevent users from giving themselves higher permissions. [David]

=item *

Added C<publish_another()> method to Bric::Util::Burner. This method publishes
a document other than the one currently being published. This is useful when a
template for one document type needs to trigger the publish of another
document. [David]

=item *

Added new permissions "RECALL" and "PUBLISH". These permissions apply only to
asset groups, including desks, categories, and workflows. Now users must have
RECALL permission to recall assets from the library and bring them into
workflow, and PUBLISH permission to publish assets. This should make it much
easier to create more flexible permissions to manage approval
processes. [David]

=item *

Bricolage now supports per-user preferences. Admins can mark a preference as
overrideable, which allows users to set this preference to their preferred
value. [Dave Rolsky]

=item *

The character set and language preferences have been moved into the database,
so that these can be overridden by individual users if needed. [Dave Rolsky]

=item *

Added C<--published-only> option to F<bric_soap> and F<bric_republish> so that
the last-published version of a document can be republished, rather than the
current version. [Scott]

=item *

Added Bric::Util::Job::Pub. Publication can now be placed into a queue and
deferred until a scheduled time, instead of burning on command and
distributing later, Bricolage will now burn a story at the time of the
scheduled distribution. [Mark]

=item *

Added the C<bric_queued> daemon to take advantage of the new publication
scheduling of Bric::Util::Job::Pub. Together with the use of a carefully tuned
instance of Bricolage, these new features allow the Bricolage administrator
to control the amount of system resources given over to publishing. [Mark]

=item *

German localization completed. [Thorsten Biel]

=item *

Added C<get_parent()> method to Bric::Biz::Asset::Business::Parts::Tile. This
simplifies getting access to a parent element in an element template. [David]

=item *

Added User and Desk (asset) modules to the SOAP API, added asset commands
to the Workflow module, and made corresponding changes to bric_soap. [Scott]

=item *

Added C<burn_again> attribute to the Mason burner. This method can be called
from within a template to force the burner to burn the current page again,
creating a new file. This can be useful for creating multi-file output
without extra paginated subelements. [David]

=item *

Added zh-cn localization, with translation based on zh-tw. [Kang-min Liu]

=back

=head2 Improvements

=over

=item *

A field that is both required and repeatable now allows instances of the field
after the first instance to be deleted. Setting a field to required
essentially means that one must always be present in the UI. [David]

=item *

HTML::Template and Template Toolkit are now optional. If they're not installed
on your system, they won't be loaded by Bricolage. [David]

=item *

The default "Story Editors," "Media Producers," and "Template Developers" user
groups now have READ permission to the members of the "All Sites" group so
that they can properly select a site context and gain access to the workflows
in their site context. [David]

=item *

A number of improvements for the F<bric_media_upload> contrib script:

=over 8

=item Creates intermediate categories if needed.

=item Added a C<--skip-existing> directive.

=item Added a C<--media-info> directive.

=back

See the script's usage info for details. [Simon Wilcox]

=item *

Fixed upgrade scripts to be more intelligent in their handling of
transactions. They no longer allow SQL errors without failing the upgrade. The
upgrade scripts have also been updated to ensure successful upgrades to
Bricolage installations as far back as 1.4.0. [David]

=item *

C<make upgrade> now suggests that the user run C<make clone> on the existing
installation, and asks the whether to continue or not. This is to encourage
folks to have a good backup before upgrading, in case the upgrade fails.
[David]

=item *

Added C<element_key_name> parameter to the C<list()> method of the story,
media, and formatting classes. This makes it easier to use the name of a story
type element, media type element, or template element to search for assets,
rather than the C<element__id> parameter, which isn't as friendly. [David]

=item *

Added "Filter by Site Context" preference. When active, search results only
return assets relative to the site context instead of all the sites the user
has access to [JoE<atilde>o Pedro]

=item *

The Mason burner now uses document templates as true dhandlers, enabling full
Mason-style inheritance from autohandlers to work properly. [David & Dave
Rolsky]

=item *

"All *" groups can now be accessed via the Group Manager. Their names and
memberships cannot be edited, but their permissions can. Inspired by a bug
report from Patrick Walsh. [David]

=item *

Queries for stories, media, and templates have been greatly optimized. Thanks
to a large database from I<The Register> and query optimization from Josh
Berkus (under sponsorship from WHO) and Simon Myers of GBDirect, searches for
stories in the UI are now 10-40 times faster than they were before (depending
on the version of PostgreSQL you're running). [David]

=item *

Added the C<story.category> parameter to the C<list()> method of
Bric::Biz::Asset::Business::Story. Pass in a story ID, and a list of stories
in the same categories as the story with that ID will be returned, minus the
story with that ID. This parameter triggers a complex join, which can slow the
query time significantly on underpowered servers or systems with a large
number of stories. Still, it can be very useful in templates that want to
create a list of stories in all of the categories the current story is in. But
be sure to use the <Limit> parameter! Thanks to Josh Berkus for his help
figuring out the query syntax. [David]

=back

=head2 Bug Fixes

=over

=item *

The "Checkout" checkbox is no longer missing in the Find interface for documents
and templates that are already in workflow. [David]

=item *

Category groups can be edited again. Reported by Alexander Ling. [David]

=item *

Elements can be edited again. Thanks to Alexander Ling for the spot! [David]

=item *

Element fields can be edited again without encountering the "called the
removed method 'get_name'" error. Reported by Alexander Ling. [David]

=item *

Improved the upgrade script for converting field definitions to use key
names, thanks to reports from Nate Perry-Thistle. [David]

=item *

Made the index on field key names case-insensitively unique. [David]

=item *

Restored category asset group permissions in user group profiles. [David]

=item *

Templates can be deleted again. Thanks to Adeola Awoyemi for the spot! [David]

=item *

Stories and media with non-unique URIs can now be deleted. Reported by Simon
Wilcox. [David]

=item *

Checkin and Publish once again works in the media profile. Thanks to Alexander
Ling for the spot. [David]

=item *

Adding users to any of the default site user permission groups no longer
incorrectly allow those users to select that site for their context. Reported
by Alexander Ling. [David]

=item *

The inline "Bulk Edit" feature in story and media profiles works again. Thanks
to Neal Sofge for the spot! [David]

=item *

Fixed 1.7.0 upgrade scripts that create key names to better handle key name
conflicts. Thanks to Nate Perry-Thistle for having an installation that
generated such conflicts. [David]

=item *

Attempting to create a destination with the same name as an existing or
deleted destination no longer causes an SQL error. Thanks to Simon Wilcox for
the spot! [David]

=item *

Templates are now correctly saved to the user's sandbox when "Save and Stay"
is pressed. [JoE<atilde>o Pedro]

=item *

Select lists now correctly save their states so that, for example, dropdown
menus in New Story remember the element and category that was selected last
time. [Scott]

=item *

Group membership now correctly shows the site name for each object when
there is more than one site in the installation. [JoE<atilde>o Pedro]

=item *

Sites can now be disassociated with elements. Reported by Alexander Ling.
[David]

=item *

Redirects during previews work again. [David]

=item *

The virtual FTP server works again for the first time since before the release
of 1.7.0. Now when you log in to the FTP server, the root directory will
contain a list of sites. When you change directories into one of the site
directories, you'll see a list of the output channels in that site. [David]

=item *

The virtual FTP server no longer displays output channels or categories (or
sites) that the user does not have at least READ permission to access. [David]

=back

=cut

##############################################################################

=head1 VERSION 1.7.1 (2003-11-30)

=head2 Improvements

=over

=item *

The members of the "All" groups are prevented from being changed in the
callbacks now, as well as in the interface, where a JavaScript function had
been preventing it. [David]

=back

=head2 Bug Fixes

=over

=item *

Passwords can be changed again. [Mike Slattery]

=item *

It is now virtually impossible to create media type or story type elements
without site and output channel associations. This should eliminate errors
when users try to create documents based on types without output channel
associations. [David]

=item *

The "Output Channel" item for templates on desks now displays properly.
[David]

=item *

Eliminated bogus "Use of element's 'name' field is deprecated" warnings. Key
names are allowed to have digits and underscores, and we weren't consistent
about that. [David]

=item *

The C<display_element()> method in the Mason burner once again passes
component arguments on to components. And now, so does C<sdisplay_element()>.
[David]

=item *

Fixed F<favicon.ico> code so that the browser and server don't go into an
infinite loop with redirects of redirects. The F<favicon.ico> still doesn't
pop up in the location field in my browser, but it does display properly if I
point my browser at it. [David]

=item *

An attempt to create a document with the same URI as an existing document no
longer litters the database with broken stories. Thanks to Arthur for the
spot. [David]

=item *

Redirection after some publishes and previews works again, instead of
returning a text page to the browser. [David]

=item *

Now displaying the name of the site each story and media document is in in
Find Stories and Find Media. Suggested by Arthur. [David]

=item *

A number of fixes for the F<bric_media_upload> contrib script:

=over 8

=item Made it work with the 1.7.0 XML Schema.

=item Fixed a bug in its use of File::Find.

=item Fixed problem in calculating category names when given a directory to upload.

=item Added C<--bric_soap> and C<--site> options.

=back

See the script's usage info for details.  [Dave Rolsky]

=item *

Changing a media item's category and then saving caused an error.
[Dave Rolsky]

=item *

Changing a media document's cover date no longer causes the URI to disappear.
Thanks to Dave Rolsky for the spot. [David]

=item *

Attempting to preview a story for which there are no associated destinations
no longer causes the error 'Can't call method "ACCESS" without a package or
object reference'. Thanks to Earle Martin for the spot! [David]

=item *

Added C<output_channel_id> parameter to the C<list()> method of Bric::Biz::Site
in order to prevent sites without output channel associations from being
listed in the select list for story type and media type elements. [David]

=item *

When a document fails to publish because there are no destinations configured,
the UI no longer displays a message saying that it was published. [David]

=item *

Fixed page logging so that redirects to the page before the current page can
work correctly. It was most noticeably broken when trying to associate a
contributor with a document. [David]

=item *

The upgrade process no longer moves media document files to where Bricolage
can't find them. If this happened to you, just
C<mv $BRICOLAGE_ROOT/comp.old/data $BRICOLAGE_ROOT/comp>. [David]

=item *

Performing an action in the contributor and category association interfaces in
the story and media profiles no longer causes an empty search to be performed
and return all contributors or categories. This could be a pain for
organizations with 1000s of contributors or categories. Thanks to Scott for
the report! [David]

=item *

The Key Name field in the element profile is no longer editable. Only new
elements can type in the key name field. Thanks to Arthur for the spot!
[David]

=item *

The Template toolkit burner now correctly uses element key names instead of
names to find corresponding templates. [David]

=item *

Management of user groups in a double list manager UI no longer causes an SQL
error. Spotted by Alexander Ling. [David]

=item *

Sites added to a site group will now be listed as members of the site group in
the site group's profile. Thanks to Alexander Ling for the spot. [David]

=item *

Improved permission checking in the virtual FTP server. [David]

=item *

Uploading a new version of a media file did not change the path to the
media file stored in the database, unless the file name of the media
was also changed. [Dave Rolsky]

=back

=cut

##############################################################################

=head1 VERSION 1.7.0 (2003-10-22)

=head2 New Features

=over

=item *

Added multisite support. Now all stories, media, output channels, templates,
categories, and workflows may be associated with different sites, and even
have the same names in different sites. This simplifies the management of
multiple Web sites with Bricolage. Story type and media type elements may be
shared between sites. Funded by Portugal Telecom Multimedia. [David, Arthur,
Garth, & JoE<atilde>o Pedro]

=item *

Added document aliasing. Stories and media in a site may now be aliased and
published in another site, as long as the elements on which they are based
are shared between sites. Control over the content of aliased documents
remains in the original site, thus ensuring the editorial integrity of the
document for that site. Funded by Portugal Telecom Multimedia. [David]

=item *

Changed element attribute "name" to "key name" to emphasize its uniqueness
within an element. Also changed the "Display Name" to "Label" [Garth]

=item *

Added a "key_name" attribute to elements as the system-wide unique key for
each element, rather than the name. The name is now used as a label. Note that
the key name only allows certain characters, as it is used to name the
template files that format the element. This makes the C<has_name()> method a
bit simpler -- and it can in fact be ignored in favor of
C<< $element->get_key_name eq $key_name >>. Thus there may be some warnings
if older name values are passed to C<has_name()>. [Garth]

=item *

Refactored Bric::Biz::Keyword. It is now more compliant with the standard API
as defined in other classes. Also added support for keyword groups so that we
can create a keyword manager. [David]

=item *

Added C<< $burner->sdisplay_element >> method to Bric::Util::Burner. This is a
C<sprintf>-style version of C<< $burner->display_element >>. [Scott]

=item *

Added C<get_data_element()> method to
Bric::Biz::Asset::Business::Parts::Tile::Container. This allows template
writers to more easily find a single data element object, rather than just the
value of a single data element (as C<get_data()> does). Inspired by a comment
from Bill Cappel. [David]

=item *

Added the C<YEAR_SPAN_BEFORE> and C<YEAR_SPAN_AFTER> F<bricolage.conf>
directives. These directives control how many years before and after
the current year to display in the list of years in the date and time select
widget. The default values are 10 for each, meaning that if the current year
is 2003, then the date span will be from 1993 to 2013.

=item *

Added the C<ENABLE_SFTP_V2> F<bricolage.conf> directive to make
SSH protocol 2 be tried first. [Scott]

=item *

Added "Email" action, which can be used to email the files generated by a
publish to one or more email addresses. Funded by ETonline. [David]

=item *

Callbacks were moved from Mason components to modules based on
Params::Callback and managed by MasonX::Interp::WithCallbacks. This makes the
UI layer more responsive and enhances maintainability. [Scott]

=item *

Optimized performance of URI uniqueness checks by adding database tables to do
the job, rather than constructing the URIs for all other documents in the same
categories as the document being checked. This was the last major bottleneck
affecting SOAP performance, as well as document editing in general. Funded by
Kineticode. [David]

=item *

Added C<instance()> class method to Bric::Util::Language, so that non-OO
functions can get access to the current language handle. [David]

=item *

Added C<output_channel_id> parameter to the C<list()> methods of Story and
Media to enable querying for documents in output channels other than the
primary output channel. Based on a patch from Clive Jones. [David]

=item *

Lots of notification message localization fixes. [Radu Greab]

=item *

Status message localization fixes [David]

=item *

Added "search by element type" to Advanced Search of the Find Stories
and Find Media interfaces. [Scott]

=item *

Added a preference to select Simple or Advanced search in Find Stories/Media
the default search when you go to those screens. [Scott]

=item *

Added "Select all" button to select all the checkboxes on publish desks or My
Workspace. [Scott]

=item *

Added Keyword Management interface to centrally manage keywords. [Scott]

=item *

Added C<--workflow> and C<--desk> options to create and update commands of
C<bric_soap>, so that assets can be moved to a desk at the same time as
creation or updation. [Scott]

=item *

Added Group Membership sections to most of the profiles. [JoE<atilde>o Pedro]

=item *

Some optimizations to Bric::SOAP::(Media|Story|Template) classes. [Scott]

=item *

Added HTML::Mason Custom tags support, allowing template developers to write
code blocks that are context sensitive. See L<Bric::AdvTemplates> for
documentation on this. [JoE<atilde>o Pedro]

=item *

Added new page extension support to the burner, which allows template
developers to set string extensions to use for successive file names, rather
than the traditional use of numeric file name extensions for successive file
names. [Clive Jones]

=item *

Added "Text to search" option in the Advanced search of Media and Stories to
search for documents based on the contents of their field. [JoE<atilde>o
Pedro]

=item *

All preview links are now generated by a single widget. This widget adds the
story or media URI to the "title" attribute of the link tag (which is modern
browsers will automatically work as a roll-over tooltip), makes the story or
media URI copyable (by relying on JavaScript to actually open a new window for
the preview), and manages selecting an output channel in which to preview a
story. [David]

=item *

Made User Group Permissions UI wieldy with larger numbers of users by adding a
select list to choose which type of Permission to look at. [Scott]

=item *

Added ability to preview stories in a selection of output channels in the View
(read-only) story profile. [David]

=item *

Combined the asset "Find" managers into a single component, thus eliminating a
lot of redundant code. [David]

=item *

Added C<contrib_id> parameter to the C<list()> methods of
Bric::Biz::Asset::Business::Story and Bric::Biz::Asset::Business::Media to
return a list of story or media documents associated with a given
contributor. [David]

=item *

Switched Bric::Util::CharTrans from using Text::Iconv to Encode, thus removing
the dependency on a C library (libiconv). Note that this has changed the API
of Bric::Util::CharTrans. Its C<to_utf8()> and C<from_utf8()> methods now
always convert the argument passed in in place. They did this before for
references, but now they do it for plain strings, as well. Also note that use
of character translation also now requires Perl 5.8.0 or later. [Scott &
David]

=item *

Factored out some of the SOAP asset classes into Bric::SOAP::Asset. [Scott]

=item *

Added MediaType, Site, and Keyword SOAP modules. [Scott]

=item *

Changes to a story's slug, cover date, or primary category will now be
displayed before the story is saved. Suggested by a coworker of Andy
Baio. [David]

=item *

The Find Stories, Find Media, and Find Templates interfaces now disallow
searching for and returning all of the stories and media in the database. This
will help prevent thousands or tens of thousands of assets from being
displayed in the UI and sucking up all the resources on the server. [David]

=item *

Added "element" attribute to Bric::Util::Burner so that
C<< $burner->get_element >> should always return the element currently being
burned. [David]

=item *

Added burner-specific exceptions with context information, including current
output channel, current category, and current element. [David]

=item *

Added a C<throw_error()> method to Bric::Util::Burner so that template developers
can easily throw an exception that their users will see in the UI. [David]

=item *

Added C<best_uri()> method to Bric::Util::Burner to return the most
appropriate URI (in Bricolage's opinion) for a document. Mainly useful when
multiple sites and document aliases are used. [David]

=item *

Greatly simplified burner subclassing by adding a new registration method to
Bric::Util::Burner. This cuts down on the number of files that need to be
edited to add a new burner. [David]

=item *

Moved category selection from Media and Story Profiles into their own separate
components so that organizations with hundreds or thousands categories don't
have to load them into a dropdown list every time an asset is edited. The
category "browser" uses an interface similar to 'Associate Contributors',
which has the advantage of being searchable rather than looking through a
"long list of all categories". This feature can be enabled via the new
C<ENABLE_CATEGORY_BROWSER> F<bricolage.conf> directive. [Scott]

=item *

Added list paging to Desks and My Workspace. [Scott]

=item *

XHTML/CSS-ized desk items. This approach is the future of the Bricolage
interface: purely structural HTML, with CSS to create the presentation.
Eventually, we'll be able to have UI preferences to change font sizes or the
entire look and feel just by switching style sheets. But for now, this change
should help with the display of desks with many items on them, and it should
also speed the display of such desks. Turn off the C<USE_XHTML>
F<bricolage.conf> directive to get the old desk views back (useful for older
browsers). [David]

=item *

Added a preference to set the default Story/Media sorting. [Scott]

=item *

Added the ability to test templates without having to deploy them by using
"template sandboxes" for each template developer. [JoE<atilde>o Pedro]

=item *

Added Template Toolkit burner support. [Arthur/Fotango]

=item *

Added a F<bricolage.conf> directive, C<ALLOW_SLUGLESS_NONFIXED>, to prevent
slugless non-fixed (non-Cover) stories. [Scott]

=item *

Added support for installing and upgrading Bricolage with PostgreSQL on a
separate host. [Thorsten Biel]

=item *

Added context-sensitive help for pages that were missing it. [Scott]

=item *

C<make upgrade> no longer simply overwrites the contents of the UI component
root (F<$BRICOLAGE_ROOT/comp>), but renames it F<$BRICOLAGE_ROOT/comp.old> and
writes out a new one. This is both so that deleted UI component files don't
remain behind after an upgrade, and so that users can access any files that
they've changed in the old component root. Most users can just delete it after
upgrading. [David]

=back

=cut

##############################################################################

=head1 VERSION 1.6.14 (2004-05-02)

=head2 Bug Fixes

=over

=item *

C<make upgrade> once again correctly creates F<postgres.db> if the existing
installation doesn't know the installed version of PostgreSQL. [David]

=item *

Adding notes to image, video, or audio media documents no longer causes an
error. Reported by Christian Hauser. [David]

=item *

Errors in the C<PERL_LOADER> F<bricolage.conf> directive no longer silently
fail. [David]

=item *

A successful login no longer redirects back to the login page, thus no longer
forcing a second redirect in such cases. Reported by Marshall Roch. [David]

=item *

The C<$burner> object is now available in Mason template C<< <%once> >> blocks
during the syntax check, although C<$story> and C<$element> are not. All three
are in the C<< <%once> >> block during previews and publishes. This means that
they can all be used in a C<< <%once> >> block like this:

  <%once>;
  unless ($burner->get_mode == SYNTAX_MODE) {
      # Do stuff with $story or $element.
  }
  </%once>

Reported by Serge Sozonoff. [David]

=back

=cut

##############################################################################

=head1 VERSION 1.6.13 "Tripled" (2004-04-10)

=head2 Bug Fixes

=over

=item *

Deactivated groups no longer affect permission checking. Discovered thanks to
a bug report from Serge Sozonoff. [David]

=back

=cut

##############################################################################

=head1 VERSION 1.6.12 "Tov" (2004-04-09)

=head2 Bug Fixes

=over

=item *

Warnings are no longer fatal. This was only the case ouside of mod_perl, and
so was probably quite rare, anyway. [David]

=item *

Upgrades no longer cause an error during the execution of
F<inst/db_grant.pl>. Reported by Abdul Halim Mazahar. [David]

=item *

Alerts once again properly check the attributes of the events that trigger
them. Reported by Patrick Walsh. [David]

=back

=cut

##############################################################################

=head1 VERSION 1.6.11 "Green" (2004-03-17)

=head2 Bug Fixes

=over

=item *

A checkbox that is unchecked in an element no longer reverts to checked when
clicking "Save and Stay". Reported by Scott Lanning. [David]

=item *

Date parameters to the C<list()> methods of the story, media, and template
classes are now properly converted to UTC (and the database internal format)
before being passed to the database. [David]

=item *

Elminated some warnings. Reported by Christian Hauser. [David]

=item *

Simplified error handling in the C<Bric> base class and when running outside
of C<mod_perl>. [David]

=item *

Fixed issue with load order directives in Bricolage dynamic F<httpd.conf>
generation. This had caused the C<PREVIEW_MASON> directive to not work in some
cases. Incidentally, this change also allows dynamic configuration of mod_perl
1.26 and earlier. [David]

=back

=cut

##############################################################################

=head1 VERSION 1.6.10 "Jump" (2004-02-29)

=head2 Bug Fixes

=over

=item *

Added missing index to the C<workflow__id> column of the C<story>, C<media>,
and C<formatting> (template) tables. [David]

=item *

Made index on the C<desk__id> column of the C<story>, C<media>, and
C<formatting> (template) tables a partial index, since the column will usually
be C<NULL>. [David]

=item *

Added an index to the description column of the C<story_instance>,
C<media_instance>, and C<formatting> (template) tables to speed up simple
searches. [David]

=item *

Added missing foreign key constraints for the C<desk_id> column of the
C<story>, C<media>, and C<formatting> (template) tables. [David]

=item *

C<make clone> no longer fails when it can't find F<httpd.conf>, because it
no longer looks for it. [David]

=item *

C<make clone> no longer assumes that the F<conf> directory is in
C<$BRICOLAGE_ROOT>, and prompts the user to find out. [David]

=item *

Bricolage once again works with Perl 5.6.x and Perl 5.8.1. [David]

=item *

Made F<bric_republish> and F<bric_dev_sync> safe to use with C<https://>.
[Geoff Richards]

=item *

The user object is no longer instantiated from the database every time a user
sends a request to Bricolage. It appears that this bit of overhead has
unfortunately been imposed on every request since Bricolage 1.0 due to a very
stupid typo. [David]

=item *

The creation of the Bricolage PostgreSQL user and database during installation
no longer complains about usernames or database names with dashes and other
non-alphanumeric characters in them. Thanks to Marshall Roch for the spot!
[David]

=item *

Fixed ancient bug revealed by the release of DBI 1.41. [David]

=item *

Photoshop-generated images no longer make Bricolage choke when they're
uploaded to a Media profile that autopopulates fields. Reported by Paul
Orrock. [David]

=item *

The C<lookup()> method of the story, media, and template classes will now
correctly return inactive objects. [David]

=item *

Fixed typo of C<CHECK_FREQUENCY> in Bric::Config that made it always use the
default of 1. [Scott]

=item *

The C<lookup()> method of the story, media, and template classes once again
attempt to retrieve objects from the per-request cache before looking them up
in the database. [David]

=item *

Changed the name of the event logged when templates are checked out from
"Template Checked Out Canceled" to the correct "Template Checked Out." [David]

=back

=cut

##############################################################################

=head1 VERSION 1.6.9 (2004-02-06)

=head2 Bug Fixes

=over

=item *

Fixed installation and upgrade scripts to use the same F<perl> binary as was
used to execute F<Makefile.PL>. This ensures that all necessary CPAN modules
will be correctly installed and located. [Simon Wilcox]

=item *

Story profile JavaScript validation works again. Thanks to Simon Wilcox for
the spot! [David]

=item *

Eliminated the need for the Apache::ConfigFile module, and thus some annoying
problems with the CPAN indexer when trying to install it. [David]

=item *

Fixed order of SQL statement execution upon installation so that dependencies
are properly handled. [Mark]

=item *

New file resources created for distribution are now created with the proper
media type. [Mark]

=item *

The German localization module (Bric::Util::Language::de_de) had the wrong
package name, which meant that attempts to use it failed with the error "Can't
locate class method 'Bric::Util::Language::de_de::new' via package
'Bric::Util::Language::de_de'". [Dave Rolsky]

=item *

Added new path to find PostgreSQL installed by some Debian packages. [Cinly
Ooi]

=item *

Workflows with special characters such as "+" and "&" now work properly in the
side navigation. Thanks to Patrick Walsh for the spot! [David]

=item *

Start desks can no longer be removed from workflows. This prevents workflows
from having no desks, thus avoiding problems adding desks to such
workflows. Reported by Patrick Walsh. [David]

=item *

Pushing the cancel button in a desk profile and then in a workflow profile
no longer redirects back to the desk profile. [David]

=item *

Made publish_date not be empty when publish is done through
the SOAP API and no publish_date argument is passed. [Scott]

=item *

Fixed CPAN installer to correctly update the list of modules to be installed
after a module has been successfully installed. Reported by Perrin Harkins.
[David]

=item *

Checkout checkboxes no longer appear for assets that users don't have
permission to check out. Thanks to Alexander Ling for the spot! [David]

=item *

Bric::Biz::AssetType::Parts::Data's C<lookup()> method now returns deactivated
objects, as it should. Thanks to Nuno Barreto for the spot. [David]

=item *

Events with attributes with the same name as attributes of the object the
event was triggered on (a common occurrence) no longer confuses the two. Thanks
to Todd Tyree for the spot. [David]

=item *

Users granted permission to access the members of a group via two user group
associations now always get the highest priority permission, as it should
be. Thanks to Patrick Walsh for the spot. [David]

=item *

Textarea fields in elements no longer lose some of their default data after
editing the field in the element manager. Reported by Todd Tyree. [David]

=item *

Media assets now properly remember their class, which means that autopopulated
fields (such as "height" and "width" for images) are autopopulated when a new
image file is uploaded. Thanks to Patrick Walsh for the spot! [David]

=item *

Updated Chinese Traditional localization. [Kang-min Liu]

=back

=cut

##############################################################################

=head1 VERSION 1.6.8 (2003-11-29)

=head2 Bug Fixes

=over

=item *

Custom select fields now correctly pay attention to the size attribute.
Reported by Dave Rolsky. [David]

=item *

The element type manager now displays "Subelement" instead of "Story" for
subelement element types. Suggested by Dave Rolsky. [David]

=item *

Updated to work with PostgreSQL 7.4. [David]

=item *

Improved error message in Bric::Util::Trans::SFTP. [David]

=item *

It's possible to create new stories again without running into errors saying
that a URI is not unique because the cover date and slug were accidentally
excluded from the URI. [David]

=item *

Mason story templates now inherit from all category templates, thus enabling
the access of C<< <%attr> >>s and calling of C<< <%method> >>s in category
templates from story templates. [David]

=item *

Permission to edit element fields is now based on the permissions granted to
edit the elements they belong to. This means that users other Global Admin
group members can now edit fields. [David]

=item *

Dates are no longer editable if a user doesn't have permission to edit them.
[David]

=item *

Users without EDIT access to an element no longer see a link to Edit fields
of that element, but a link to View them, instead. They will also no longer
see an "Add Subelements" button. [David]

=item *

Fixed bug that triggered an invalid error message when a story URI is non-unique.
Reported by Kevin Elliott. [David]

=item *

Assets with the same IDs but in different classes (media vs. stories vs.
templates) no longer prevent each other from being added to a desk that can
contain different classes of assets. Thanks to Scott for the spot and doing
the research that lead to the replication of the problem. [David]

=item *

The Log page no longer improperly redirects to the preview page after a
preview. Reported by Simon Wilcox. [David]

=back

=cut

##############################################################################

=head1 VERSION 1.6.7 (2003-10-22)

=head2 Bug Fixes

=over

=item *

Fixed C<bric_soap> to accept a C<--server> argument starting with "https",
which is more friendly to an SSI environment. [Geoff Richards]

=item *

The PostgreSQL admin username and password arguments were reversed during
C<make upgrade>. [Thorsten Biel]

=item *

Fixed broken foreign key index on element table. [Dave Rolsky]

=item *

Added partial index to speed queries against the job table, and thus to speed
distribution. [Mark]

=item *

Fixed upgrade module to properly grant the correct Bricolage database user
permission to access new tables and sequences. [David]

=item *

An upgrade script failure will I<really> now cause C<make upgrade> to halt
installation so that any issues are immediately identified and correctable.
[David]

=item *

Updated slug RegExen. They were a bit too strict, and should be better now,
allowing dots, dashes, and underscores. Spotted by Creighton Higgins. [David]

=item *

The C<$name> variable no longer shows up twice in the list of available
content variables for alert types on media documents. Thanks to Scott for the
spot! [David]

=item *

Inactive alert types no longer trigger the sending of alerts. Thanks to Scott
for the spot. [David]

=item *

Added tests for validity of the POD in F<*.pod> files as well as F<*.pm>
files. Fixed a few POD typos found as a result. [David]

=item *

Fixed C<element_data_id> parameter to
Bric::Biz::Asset::Business::Parts::Tile::Data to actually work. Reported by
Eldar Kononov. [David]

=back

=cut

##############################################################################

=head1 VERSION 1.6.6 (2003-10-03)

=head2 New Features

=over

=item *

Added F<README.Solaris>, with thanks to Oscar Sodani and Thorsten Biel.

=back

=head2 Bug Fixes

=over

=item *

When an asset is published or deployed directly from the asset profile, it is
now properly removed from the publish or deploy desk. Reported by Andy Baio's
coworker. [David]

=item *

The "desk_id" attribute of assets is now properly cleared when an asset is
removed from workflow. [David]

=item *

Fixed 1.6.5 upgrade script to look for Bric::Config in the proper location.
[David]

=item *

Templates now display their output channel associations instead of their
element associations on desks. This seems to be more useful, since the element
association is usually obvious from the name. [David]

=item *

The category URI is now displayed for assets on desks, rather than the
name. This is consistent with the display of the category elsewhere. [David]

=item *

Elements to which no subelements can be added will no longer display an empty
select list and "Add Element" button. [Geoff Richards]

=item *

C<< Bric::Biz::Asset::Business::Story->get_secondary_categories() >> will no
longer return categories deleted from the story. Thanks to Scott for the
spot. [David]

=item *

Removed some unnecessary JavaScript validation. [David]

=item *

Bug fix when deploying to multiple output channels. If the output channel IDs
matched each other partly, it could cause a file to be removed after it just
had been uploaded. [Arthur/Fotango]

=item *

Users with CREATE access to a start desk can once again create stories on that
desk even when they don't have CREATE access to "All Stories." Reported by
Simon Wilcox. [David]

=item *

Each upgrade script is now run within the confines of a single database
transaction. If any database changes within an upgrade script encounter an
error, all of the changes in that script will be rolled back. Suggested by
Arthur. [David]

=item *

An upgrade script failure will now cause C<make upgrade> to halt installation
so that any issues are immediately identified and correctable. [David]

=item *

An invalid date in a date element field no longer causes an error. Thanks to
Arthur for the spot! [David]

=item *

With C<(STORY_URI_WITH_FILENAME> enabled and when there is no defined file
extension Bricolage now doesn't insert an ending '.' (dot). [Arthur/Fotango]

=item *

Slight fix to virtual FTP server to handle bad FTP clients that try and use
directories as files. [Arthur]

=back

=cut

##############################################################################

=head1 VERSION 1.6.5 (2003-09-10)

=head2 Bug Fixes

=over

=item *

Previewing stories with related media that have no associated file no longer
causes an error. Reported by Kevin Elliott. [David]

=item *

Switched to using C<< DBI->connect_cached() >> from using our own database
connection caching. This change does bump up the minimum required version of
DBI to 1.18, though the latest version is always recommended. It's also the
right thing to do. Thanks to Perrin Harkins for the suggestion. [David]

=item *

Fixed issue that could cause Bric::Util::DBI to create inconsistent
transaction states. Spotted by Rudy Lippan. [David]

=item *

Removed passing of DEBUG argument to C<prepare()>, C<prepare_c()> and
C<prepare_ca()>, since it hasn't actually worked in some time, and could
potentially change the behavior of the prepare. [David]

=item *

Bric::SOAP::Workflow no longer throws an error when its C<publish_date>
parameter is undefined. Reported by Kevin Elliott. [David]

=item *

Passing an undef via the C<workflow__id> parameters to the C<list()> method of
Story, Media, or Template really does again cause Bricolage to correctly
return only those assets that are not in workflow. It wasn't as fixed in 1.6.3
as I had thought. Reported by Kevin Elliott. [David]

=item *

Vastly improved the speed of the query that lists events, and added an index
to help it along, as well. [Mark]

=item *

The list of categories associated with a story is now presented in
alphabetical order by URI in the story profile. Suggested by Geoff
Richards. [David]

=item *

The FTP mover now properly deletes files rather than erroring out. [Clive
Jones]

=item *

Fixed installer to use PostgreSQL 7.1 syntax to update statistics. [David]

=item *

Now setting C<$PGDATESTYLE> environment variable so that PostgreSQL isn't
confused about the date style Bricolage is using. Suggested by Chris Riddoch.
[David]

=item *

Users without EDIT access to the start desk in a workflow can no longer create
assets in that workflow. Nor can they check out assets from the library, as
there's no start desk for them to check them in to. But they can still check
them out from other desks that they have EDIT access to. Reported by Rachel
Murray. [David]

=item *

Time zone issues have been fixed to be more portable. Some platforms that
experienced Bricolage unexpectedly shifting cover dates and other dates and
times by several hours should no longer see this problem. [David]

=item *

Non-existent methods no longer throw "permission denied" exceptions, but the
standard Perl "Can't locate object method" exception. This is to eliminate
confusion with permission to access Bricolage objects. [David]

=item *

Adding a new element type with the same name as an existing or deleted element
type no longer causes an SQL error. Thanks to Gary Gilchrist for the spot.
[David]

=back

=cut

##############################################################################

=head1 VERSION 1.6.4 (2003-08-12)

=head2 Bug Fixes

=over

=item *

Preview works again. [David]

=back

=cut

##############################################################################

=head1 VERSION 1.6.3 (2003-08-12)

=head2 Bug Fixes

=over

=item *

Document and contributor type field information (label, options) is no longer
pushed through Locale::Maketext, thus preventing errors when element and
contributor type administrators create field options with brackets in
them. Reported by Kevin Elliott. [David]

=item *

Documents associated with categories that have been deleted will once again
work properly. Even though a category may be deactivated, any documents
previously put into that category should still work, and still treat the
category as a working category. And so they do. Thanks to Kevin Elliott for
the spot! [David]

=item *

Renamed events for adding fields to elements and contributor types. They were
mentioning "attributes," and now they mention "fields," instead. [David]

=item *

Updated Bric::Admin (F<INSTALL>) to instruct users encountering installation
problems to first check the list archives and post to the mailing list before
filing a bug. [Cinly Ooi]

=item *

Permissions granted on the "All" groups work again. Reported by Kevin Elliott.
[David]

=item *

Resize now works in super bulk edit. Thanks to Michael G. Kaiser for the spot.
[David]

=item *

Documented that the C<list_ids()> methods in Bric::Biz::Asset's subclasses
ignore the C<Order> and C<OrderDiretion> parameters and return an unordered
list of IDs. Reported by Clive Jones. [David]

=item *

The "Add Element" select list in story, media profiles now lists the fields
that can be added in the order specified in the element profile, and then the
subelements that can be added, instead of mixing up fields and subelements in
alphabetical order. Thanks to JoE<atilde>o Pedro for the spot! [David]

=item *

When a template is deployed, Bricolage now checks to see if its file name has
changed since it was last deployed, and if it has, it deletes the old
file. Reported by Kevin Elliott. [David]

=item *

Optimized performance of Bric::Dist::Resource queries and wrote lots of tests
for them. [David]

=item *

When a story or media document is published, Bricolage now looks to see if any
files distributed for previous versions of the document are no longer
associated with the document, and expires them if they are. It does so on a
per-output channel basis, so note that if output channel settings have changed
since the document was last published, the expiration may miss some stale
files. The same goes for when destinations are changed. But this should cover
the vast majority of cases.

=item *

Fixed error looking up alert types in the database, which affected the alert
type manager on some platforms. Reported by Radu Greab. [David]

=item *

Deactivated alert types are once again available via the UI. [David]

=item *

Text input fields no longer impose a default maximum field length. This is so
that element fields that have their maximum length set to 0 can truly be
unlimited in length. Reported by Kevin Elliott. [David]

=item *

Template output channel associations no longer trigger an error when importing
templates via the SOAP interface. [Clive Jones]

=item *

Passing an undef via the C<workflow__id> parameters to the C<list()> method of
Story, Media, or Template once again causes Bricolage to correctly return only
those assets that are not in workflow. Reported by Kevin Elliott. [David]

=item *

Extra blank lines between subelement tags in super bulk edit no longer causes
an error. Thanks to Kevin Elliott for the spot! [David]

=item *

Searches no longer return unexpected results or all objects when pagination is
enabled. Thanks to Kevin Elliott for the spot! [David]

=item *

The searches for documents by beginning and ending cover dates were not
inclusive of the end date. Now they are! Reported by Kevin Elliott. [David]

=item *

Fixed spelling of "contributor" in the description of the contributor type
class in the database. Noticed by Radu Greab. [David]

=back

=cut

##############################################################################

=head1 VERSION 1.6.2 (2003-07-28)

=head2 New Features

=over

=item *

German localization started. [Gerfried Fuchs]

=item *

New help pages for the destination, server, and action profiles. [Geoff
Richards]

=back

=head2 Bug Fixes

=over

=item *

Fixed a bug in Bric::SOAP::Media which was causing all media files uploaded
with that module to be placed in C<comp/data/media/$version/> rather than
C<comp/data/media/$id/$version/>. [Mark]

=item *

Fixed SQL bug that might in rare situations cause element output channel
associations to become confused. [David]

=item *

Fixed issue where new output channels added to a document type element were
not always actually saved as a part of that element. [David]

=item *

Fixed side navigation spacer graphic to the same width as other such
graphics. Helps Chinese Traditional to display more nicely. [Kang-min Liu]

=item *

The media simple search now searches by URI again. [Mark]

=item *

Now HTML-escaping the contents of the context content displayed for
subelements so as to prevent HTML in fields from messing up the display.
[Mark]

=item *

Fixed installer to again work with versions of PostgreSQL prior to 7.3. Thanks
to Marc Hawson for the spot. [David]

=item *

Fix for 'Can't call method "out_method" on an undefined value' generated
during a burn. [Mark]

=item *

Many minor HTML corrections. [Gerfried Fuchs]

=item *

Fix for SQL error when searching for media by file name. [David]

=item *

Eliminated 'Can't locate object method "redirect" via package
"HTML::Mason::Request"' error that caused Bricolage to actually display a
generic error page, instead of its custom error page. [David]

=item *

Alert types can once again be deleted from the alert type profile. [David]

=item *

Users can now only add subelements to a story if they have at least READ
permission to those subelements. Thanks to Mark for the spot. [David]

=item *

If the installer notices that you're attempting to install Bricolage in a
directory with an existing installation, it will suggest that you consider
running C<make upgrade>, instead. Suggested by Bruce Albrecht. [David]

=item *

The list manager now sorts version numbers as numbers rather than strings.
[JoE<atilde>o Pedro]

=item *

The media type profile again allows extensions to be added and removed.
Reported by Tobias Kremer. [David]

=item *

Added the C<CHAR_SET> directive's value to Bricolage's Apache configuration
via the F<httpd.conf> directive C<AddDefaultCharset>. Might help with some
Unicode issues. [David]

=item *

Distribution error handling is better now, with errors passed back to the
client and an error when F<bric_dist_mon> attempts to connect to a server or
URL that's not a Bricolage distribution server. [David]

=item *

Eliminated installation error 'Failed to create database: parser: parse error
at or near "template0"', which occurred with versions of PostgreSQL prior to
7.3. [Scott]

=item *

Enabled the C<PERL_LOADER> F<bricolage.conf> configuration directive and gave
it a default value that's actually useful. [David]

=item *

Perl 5.8.0 or later is now strongly recommended for better Unicode support.

=item *

Fixed deleting an Alert Type Rule. Also fixed Editing Alert Type Recipients.
[Scott]

=item *

Notes are once again saved with a document. Thanks to Scott for the spot!
[David]

=item *

Fixed an issue with FTP distribution where the incorrect FTP root was used an
invalid path. [Clive Jones]

=item *

The title and description of a story or media document are now properly
reverted when the document is reverted to an earlier version. Thanks to Scott
for the spot. [David]

=item *

Pagination now works properly when searching for groups by type in the group
manager. [Scott]

=item *

Pagination now works properly when searching for elements by element type in
the element manager and when searching for contributors by contributor type in
the contributor manager. [David]

=item *

Creating a new story that has a URI that conflicts with an existing story no
longer creates an extra story. Reported by Clive Jones. [David]

=item *

Changed "Cannot publish asset because there are no Destinations associated
with its output channels" to instead include the name of the output channel
missing Destination associations so that the user can tell which output
channels need a Destination association. [Clive Jones]

=item *

When an document's primary output channel has been changed to something other
than that defined by its document type element, preview will now correctly
use the document's primary output channel instead of the element's primary
output channel. [David]

=item *

Returning to a desk from editing an asset that was selected for editing from
that desk no longer triggers an error. Thanks to Clive Jones for the spot!
[David]

=item *

An attempt to preview a story where its templates output no content no longer
results in an error. Reported by Eldar Kononov. [David]

=item *

Clicking "Cancel" in an element no longer saves the changes in that element
before going up to the parent element. Thanks to Andrew Baio for the spot!
[David]

=item *

Changes made to the default values of fields in the contributor type profile
are now properly saved. Reported by Scott. [David]

=item *

Adding Extensions to a Bric::Util::MediaType object when creating it via that
class' C<new()> constructor works again. Reported by Clive Jones. [David]

=item *

Added Localization support to widgets that were missing it. Added pt_pt
localized images. [JoE<atilde>o Pedro]

=item *

Documents are no longer distributed to deleted (deactivated) destinations.
Reported by Mark. [David]

=item *

Eliminated several error log authentication message such as "No cookie found."
This tended only to confuse users when they were just starting to use
Bricolage. I've left in a few error messages, however, so that system
administrators can see in the log when it looks like someone is trying to hack
into Bricolage. The remaining authentication error log messages are:

=over

=item *

Invalid username or password. Please try again.

=item *

User does not exist or is disabled.

=item *

Malformed cookie.

=item *

Cookie hash mismatch from [IP address] (Hostname '[hostname]') for user
'[username].'

=back

=item *

Elements added with the same name as an existing, active or inactive element
no longer trigger an SQL error to be displayed. Thanks to Clive Jones for the
spot! [David]

=item *

Fixed issue where adding an output channel to a document type element removed
that output channel from another document type element. Thanks to Clive Jones
for the spot! [David]

=item *

Adding a server to a new destination before saving the destination or adding
an action no longer causes an SQL error. [David]

=item *

C<make clone> now properly clones F<bricolage.conf>, C<httpd.conf>, and all of
the contents of F<conf/>. [David]

=back

=cut

##############################################################################

=head1 VERSION 1.6.1 (2003-06-12)

=head2 New Features

=over

=item *

Added F<bric_xfer_grps> and F<bric_xfer_users> to F<contrib/bric_xfer>. They
use the Bric API to transfer users and groups between Bricolage Installations.
[Scott]

=item *

Added Traditional Chinese localization. [Kang-min Liu]

=back

=head2 Bug Fixes

=over

=item *

C<make clone> now properly creates F<inst/Pg.sql> instead of
F<inst/bricolage.sql>. It also once again properly resolves the circular
dependency between the "usr" table and the C<login_avail()> PostgreSQL
function. [David]

=item *

The FTP distributor now deletes existing copies of files before renaming a
temporary file when connecting to Win32 servers. This is because the IIS FTP
server doesn't seem to support renaming a file to the same name as an existing
file. [David]

=item *

Creating the database during C<make install> no longer fails if someone
is already connected to template1. [Scott]

=item *

A preview link is no longer in the "Find Media," "Active Media," desk, or "My
Workspace" views for media that have no associated file. [David]

=item *

C<make upgrade> now uses the correct PostgreSQL root username and password,
instead of the default "postgres" username and empty password. Thanks to Paul
Cory for the spot! [David]

=item *

Burn-time exceptions are once again properly displayed in the error
page. [David]

=item *

When the C<STORY_URI_WITH_FILENAME> F<bricolage.conf> directive is enabled,
stories are now written to the proper file when previewed or published. Thanks
to Kevin White for the spot! [David]

=item *

Fix issue that came up with the release of Mason 1.20. Reported by Jeff
Steele. [David]

=item *

Fixed typo in Media Type manager that broke it. Reported by Lari Huttunen.
[Scott]

=item *

Fixed problem where an attempt to add new output channels to a new element
before saving that element cause errors. Mainly noticeable when creating
elements via SOAP. Thanks to Mark for the spot. [David]

=item *

Various localization fixes. [Scott]

=item *

Fixed event logging for element fields. [David]

=item *

Media assets that are based on "Image", "Audio", and "Video" element types now
properly show up on desks. Note that existing media assets missing from desks
should be checked out via "Active Media" and moved to a new desk. [David]

=item *

Documented the support for passing C<%ARGS> to C<< $burner->display_element() >> 
in templates. It was added to Bric::Util::Burner::Mason a while ago, but I
forgot to document it! Thanks to Mike Slattery for the spot. [David]

=item *

Added Crypt::SSLeay to the list of optional modules to be installed. This
module is required for SOAP communications over SSL. So if you use SSL and you
use the SOAP server, you'll want to install it. [David]

=item *

Fixed alerts so that alerts are once again sent to the members of groups.
Reported by Paul Cory. [David]

=item *

Deleted alert types are no longer displayed in the Alert Type Manager. Thanks
to Paul Cory for the spot! [David]

=item *

Added more intelligent code using HTTP headers instead of HTML to prevent
browsers [IE] from caching pages. [David]

=item *

Bricolage no correctly sets the HTTP headers for the content language and
character set. Thanks to Nathan Ollerenshaw for the spot! [David]

=item *

C<make clone> now changes the user and group ownership on the cloned files to
the values for the current user (root). This is to avoid problems when
C<tar>ing up those files. [David]

=item *

Added code to Apache configuration to force JavaScript files to be served with
the proper character set HTTP header. Those who use manual Apache configuration
along with Bric::App::ApacheStartup will want to add the following configuration
directive to your F<httpd.conf>:

  <Location /media/js>
    ForceType => "application/x-javascript; charset=utf-8"
  </Location>

=item *

The virtual FTP server no longer displays templates in subcategories of the
current subcategory directory. Thanks to George Harrison for the spot! [David]

=item *

Output channel associations in story type and media type elements can now be
deleted again. Thanks to Arthur Bergman for the spot! [David]

=item *

Added listing of emeritus developers. Otherwise Sam was simply listed as a
patcher, which is hardly accurate. [David]

=item *

The element profile no longer displays deleted fields after clicking the "Save
and Stay" button. [David]

=item *

The element profile now correctly issues a warning when a field is selected to
be deleted. [David]

=item *

Made unlocalized JavaScript message localized. [David]

=back

=cut

##############################################################################

=head1 VERSION 1.6.0 (2003-04-29)

=head2 New Features

=over

=item *

Added the C<STORY_URI_WITH_FILENAME> F<bricolage.conf> directive, which, when
enabled, allows story URIs to include the file name. This is especially useful
in output channels where "Use Slug as File name" is enabled, since it allows
stories to essentially have identical URIs except for the file name. Off by
default. [David]

=item *

Added F<bric_media_upload>, a media file bulk import utility, into
F<contrib>. Thanks to Matt Vella for the contribution.

=item *

New help pages for the event log and the workflow trail. Thanks to Geoff
Richards for the contribution.

=item *

Some unnecessary JavaScript was removed from the side navigation layer. Thanks
to Eldar Kononov for the suggestion. [David]

=item *

Added keyword support for media assets to SOAP interface. [David]

=item *

Neatened the "Find Stories," "Active Stories," "Find Media," and "Active
Media" screens and added the ability to preview stories and media by clicking
their titles. [David]

=item *

Added Field Profile, so that element Fields can be edited. This is a marked
improvement over the old interface, which required that fields be deleted and
recreated if users wanted to change them. [Scott]


=back

=head2 Bug Fixes

=over

=item *

Granting of permission to database objects during installation has been moved
to its own make target. This is to allow it to be run by C<make upgrade>, too,
thus ensuring that the Bricolage database user always has the appropriate
permissions to access the database. [David]

=item *

Assets can once again be removed from workflow. [David]

=item *

The published version attribute is now set on templates when they're
deployed. Thanks to Geoff Richards for the spot. [David]

=item *

The F<bricolage.conf> and F<httpd.conf> files are now created during C<make>
rather than C<make install> so that C<make test> can take advantage of them.
[David]

=item *

Bric::App::Session and Bric::App::Cache no longer C<chown> their files and
directories during C<make test>. [David]

=item *

Super Bulk Edit no longer joins lines together without a space, so that words
should now be properly separated. [David]

=item *

Deleting a story or media subelement no longer results in an error. [David]

=item *

Help has been restored. [David]

=item *

A value of "0" (zero) can now be given to element fields. This bug has been in
Bricolage since the beginning! Thanks to Mark for the spot. [David]

=item *

Stories with subelements containing no field elements no longer cause an
error when the container profile is looking for contextual information to
display about a a subelement. Thanks to Chris Jantzen for the spot. [David]

=item *

Bulk editing a field without first going through the element profile and
without adding or removing or reordering field elements now preserves the
data. This is another bug that has been in the code since the beginning of
time, and was only recently identified. Thanks to Rachel Murray for the spot.
[David]

=item *

Fixed an obscure bug where an element with a field element and a container
element with the same ID could cause an error when one tries to edit the
container element and Bricolage tries to load the field element,
instead. Embarrassingly discovered in the middle of a presentation to the
London Perl M[ou]ngers. [David]

=item *

Minor JavaScript fix for Opera users, thanks to Kevin White. [David]

=item *

The "multi" installation method now defaults the "Bricolage Root Directory"
setting to F</usr/local/bricolage> instead of "NONE". This seems to be less
annoying to people. [David]

=item *

The F<inst/upgrade/1.5.1/asset_desk.pl> script, which is run by
C<make upgrade>, now correctly checks to see if the upgrade has already been
performed. [David]

=item *

The F<inst/upgrade/1.5.1/webdav_mover.pl> script, which is run by
C<make upgrade>, now correctly checks for the existence of the correct record
in the "class" table before inserting a new record. [David]

=item *

During C<make upgrade>, the upgrade scripts are now run I<before> the new APIs
are installed, so that there are no conflicts when using the existing API to
make changes. [David]

=item *

Creation and installation of man pages can now be avoided during
C<make upgrade> as well as during C<make>. [David]

=item *

Man pages will now be installed in the correct subdirectory of
C<$BRICOLAGE_ROOT> when using the "multi" install method. [David]

=item *

Fixed issue where asset groups and desk groups were conflated in workflow
objects, leading to errors on the permissions page. Thanks to JoE<atilde>o
Pedro for the spot. [David]

=item *

The URI of new stories is once again properly formed when the stories are
created. [David]

=item *

The list of events no longer displays attributes for events that have no
attributes. [David]

=item *

Attempting to add more keywords to the root category no longer results in the
error "Cannot change the directory of the root category." [David]

=item *

In lists of objects a cell with a value of "0" (zero) will now be displayed.
[David]

=item *

In "Find Templates," the list of templates in the search results will now be
sorted by the file name, instead of not at all. [David]

=item *

C<make distclean> now properly deletes F<inst/Pg.sql>. [David]

=back

=cut

##############################################################################

=head1 VERSION 1.5.2 (2003-04-02)

=head2 New Features

=over

=item *

Out of the box, the Story Editors, Media Producers, and Template Developers
groups now have READ permission to access members of the "All Categories" and
"All Elements" groups, which allow them to actually create assets based on
elements and within categories. [David]

=item *

Workflow and Desk permissions are a little more sensible now. CREATE
permission can be granted for the start desk in each workflow, instead of for
the entire workflow. This allows a lower permission to be set on the workflow
(e.g., READ), and then higher permissions on the individual desks in the
workflow. [David]

=item *

New "Tuning" sections have been added to L<Bric::DBA>. [Mark]

=back

=head2 Bug Fixes

=over

=item *

The default required length for usernames and passwords has been changed from
6 to 5. This is to make dealing with the default "admin" login easier.

=item *

It is once again possible to delete elements when they are not associated with
any story or media asset. [David]

=item *

The output channel profile once again only complains that the name of an
output channel is already in use if it happens to be true. [David]

=item *

Bric::Config now does its best to find a workable F<httpd.conf> file during
C<make test>. [David]

=item *

Subclasses of Bric::Biz::Asset::Business::Media work again, and can have
keywords associated with them, too. [David]

=item *

The "Access Denied" message is back for when someone tries to access an object
to which they don't have adequate permission. [David]

=item *

Previews of assets that are not checked out work again. [David]

=item *

Workflow and desk permissions relative to the assets they contain are now
restored to their previous behavior. Desks no longer simply inherit the
permission granted on any of the workflows they're in. This issue was resolved
by creating a new secret asset group ID for each workflow. [David]

=item *

The primary output channel is now always enabled by default in top-level
elements. This is to make it much harder to create documents without output
channel associations, an event that can lead to database exceptions. [David]

=item *

The root category now lists itself as being in the "All Categories" group only
once in the category profile. [David]

=item *

Assets will no longer appear to randomly disappear from workflow. [David]

=item *

Added constraints to the "media_type_member" group that were inadvertently
left out of 1.5.1. [David]

=item *

Permissions are now once again properly checked for assets in categories,
workflows, and on desks. [Mark]

=back

=cut

##############################################################################

=head1 VERSION 1.5.1 (2003-03-23)

=head2 New Features

=over

=item *

Lots of group-related optimizations. These should greatly improve the speed
with which permissions are checked. [David]

=item *

Improved testing support with lots more tests. Many more remain to be
written. See the new testing documentation in L<Bric::Hacker|Bric::Hacker> for
details. [David]

=item *

Added ability to publish assets at a future time to Bric::SOAP::Workflow.
Includes addition of new C<--publish-date> option to F<bric_soap>. [David]

=item *

Added WebDAV mover. [JoE<atilde>o Pedro]

=item *

FTP and File System movers now atomically copy files to their destination
servers. [JoE<atilde>o Pedro]

=item *

Added "All Desks" group for managing the permission to access all desks.
[David]

=item *

Refactored and optimized the code used in the C<lookup()>, C<list()>,
C<list_ids()>, and, where pertinent, C<href()> methods in the following
classes:

=over

=item Bric::Biz::Asset

=item Bric::Biz::Asset::Business

=item Bric::Biz::Asset::Business::Story

=item Bric::Biz::Asset::Business::Media

=item Bric::Biz::Asset::Template

=item Bric::Biz::AssetType

=item Bric::Biz::ATType

=item Bric::Biz::Category

=item Bric::Biz::Org

=item Bric::Biz::Org::Person

=item Bric::Biz::Org::Source

=item Bric::Biz::OutputChannel

=item Bric::Biz::OutputChannel::Element

=item Bric::Biz::Person

=item Bric::Biz::Person::User

=item Bric::Biz::Workflow

=item Bric::Biz::Workflow::Parts::Desk

=item Bric::Dist::Job

=item Bric::Dist::ServerType

=item Bric::Util::AlertType

=item Bric::Util::Event

=item Bric::Util::Grp

=item Bric::Util::MediaType

=item Bric::Util::Pref

=back

This work will allow permission checking to be much faster for objects of
these classes, as the relevant group IDs are now looked up for each object
when the object is looked up, rather than by a separate select for each
object, one-at-a-time. The changes also include support for a C<grp_id>
parameter to be passed to the C<list()> method of these classes as a way of
allowing a group to return a list of the objects in the group en masse, rather
than one-at-a-time from the member objects of each group. Once similar
optimizations have been made to the Bric::Biz::Assest classes, the necessary
change will be made to Bric::Util::Grp to allow this functionality. [David and
Mark]

=item *

Added object caching to the base class, and calls to it from all classes with
a C<lookup()> method to take advantage of it. The caching is only for the
duration of a request for now, but can be expanded later. [David]

=item *

Updated F<INSTALL.MacOSX> to reflect changes thanks to the new Mac OS X
support included in libapreq 1.1. [David]

=item *

Added "Super Bulk Edit", which is a bulk edit interface allowing users to
edit all of the fields in an element at once using POD-like tags, rather than
just a single repeatable field. [Garth]

=item *

Added help topic for new "Super Bulk Edit" feature. [David]

=item *

Localization and Internationalization support introduced, with a Portuguese
library to complement the default English. Most message strings have been
replaced with calls to the proper localization method. Still to be done are
strings fetched from the database (e.g. events). [ClE<aacute>udio Valente]

=item *

Localization of text images (buttons), Help, and JavaScript message added.
These still need translation, however. [David]

=item *

Added Italian translation. [Marco Ghezzi]

=item *

Documented F<bric_dist_mon> and F<bric_ftpd>. [David]

=item *

Optimized and added tests for Bric::Util::Priv's C<get_acl()> and
C<get_acl_mtime()> methods. These should make the looking up of a user's
access control list faster. [David]

=item *

Added preview link to every element profile of a story profile. [Scott]

=item *

Pared down number of default User groups by eliminating those that relate to
only a single admin menu item. [David]

=item *

Fixed code in Bric::Util::Grp where the C<has_member()> method would fail to
look up an object with an ID of 0. [JoE<atilde>o Pedro]

=item *

Switched exceptions from home-grown to using Exception::Class. [Scott]

=item *

The installer now offers a more meaningful message when it encounters an
existing database and the user doesn't want to drop that existing database.
[David]

=item *

Added category group association, including ability to cascade membership
assignments into subcategories, to category profile. [JoE<atilde>o Pedro]

=item *

The installer will no longer try to load CPAN.pm if all modules are already
installed. Thanks to Ilia Chipitsine for the prodding. [David]

=item *

The "Content" section of story, media, and subelement profiles now attempts to
display a bit of text from the first text field in each listed subelement so
that it's easier to see at a glance which subelement is which. [JoE<atilde>o
Pedro]

=item *

Switched POD testing from Pod::Checker to Test::Pod (using Pod::Simple). Fixed
the POD errors it found, too. [David]

=item *

Test suite now runs all tests with warnings enabled. [David]

=item *

Modified C<< Grp->get_objects() >> to use use the C<grp_id> parameter to
C<list()>, now that support for that parameter has been added to all groupable
classes. Also went through all existing code to make sure that it uses this
approach, rather than constructing the relevant objects one-at-a-time from
each Member object. This should provide a dramatic speedup in many
operations.

=item *

Bric::App::Session now has an C<instance()> public class method to return the
current C<%session> hash. [Scott]

=item *

Subelements can now nest. That is, they can contain themselves. Not in a story,
of course, but in the document model (element administration). [David]

=item *

Keywords can now be associated with media assets. [David]

=item *

Templates now have a C<published_version> attribute that properly reflects the
version of a template that was last deployed. This matches what Story and
Media have done since around version 1.3.2, and eliminates some warnings from
the error log. The UI has also been updated to properly show the deploy status
of templates. [David]

=item *

The installer should now properly detect that the Apache "log_config" module
is installed even when it's called "config_log". Thanks to Ilia Chipitsine for
the spot and the diagnostics needed to solve the problem. [David]

=back

=head2 Bug Fixes

=over

=item *

The publish attribute of desks can now be unset. Thanks to Sean Greathouse for
the catch! [David]

=item *

Fixed asset class date parameters to list(). The asset classes were neglecting
to change the dates passed in to list() to database dates before querying the
database. This lead to the wrong stories being returned for everyone not using
UTC as their local time zone. Thanks to Bill Cappel for the spot! [David]

=item *

Fixed bug where expired cookie resulted in a Bric::App::Session
error. [JoE<atilde>o Pedro]

=item *

A number of default groups where not properly added to the "All Groups"
group. Now they are. [David]

=item *

Bricolage now does more to determine the media type of uploaded media by using
both the Apache media type determination and, failing that, a file name
extension. Thanks to Todd Tyree for the spot. [David]

=item *

Fixed the description of the root category in the permissions profile for user
groups so that it properly displays its URI instead of its name. This only
affects the display of the root category in the permissions profile for people
who installed (rather than upgraded to) Bricolage 1.4.5 or later. [David]

=item *

An attempt to create a template with the same name and output channel as a
deactivated template now properly tells the user that the template already
exists. [David]

=item *

Fixed indexes for person objects so that they're case-insensitive. [David]

=item *

Fixed problem creating new business assets with SOAP where Bricolage was
trying to associate them with output channels twice, resulting in an SQL
Error. [David]

=item *

Fixed broken index on media type extensions. It was duplicating the index on
the media type names. It has been changed to uniquely index the media type
file name extensions. [David]

=item *

C<< Bric::Biz::Category->get_children >> now properly returns the children for
the root category. Thanks to Sam for the spot! [David]

=item *

Removed C<< Bric::Biz::AssetType->remove >>. It shouldn't be used anywhere,
and might be responsible for the mysterious disappearance of elements in
general. Thanks to JoE<atilde>o Pedro for the spot. [David]

=item *

Assigned appropriate permissions to allow the default "Story Editors," "Media
Producers," and "Template Developers" to access the default workflow and desks
relevant to them. They hadn't had that access by default before. [David]

=item *

Changed the plural name of the "Category Group" class from "Category Group" to
"Category Groups". [David]

=item *

Fixed bug introduced in 1.5.0 where stories where checked for duplicate URIs
for output channels that they weren't actually in. Thanks to Bill Cappel for
the spot. [David]

=item *

Fixed duplicate URI checking for media assets so that all output channels a
media asset is in will be checked for duplicate URIs instead of just the
primary URI. [David]

=item *

Fixed bug where all sources were being deactivated from their groups every
time they were saved. [David]

=item *

Fixed bug where the SOAP server would throw an exception when it attempted to
handle elements without subelements. Thanks to Sam Tregar for the report.
[David]

=item *

It is no longer possible to create a story type or media type element without
a primary output channel. [David]

=item *

Deleted output channels no longer show up in the list of output channels to
associate with a destination. Thanks to Alex Epshteyn for the spot! [David]

=item *

The installer now collects Apache configuration data from any C<Include>d
files, as well. Thanks to Alex Wheeler for the spot! [David]

=item *

Media types now can be added to groups. This means that permissions can be set
so that users can administer media types. Previously, only members of the
"Global Admins" group could administer media types. [David]

=back

=cut

##############################################################################

=head1 VERSION 1.5.0 (2003-01-09)

=head2 New Features

=over

=item *

Added unit testing framework based on L<Test::Class|Test::Class> and executed
by L<Test::Harness|Test::Harness>. Tests can be run after C<make install> by
running C<make test> or C<make devtest>. The former runs tests that access
database data but execute no C<INSERT>, C<UPDATE>, or C<DELETE> commands. The
latter runs tests that can make changes to the database, and are intended to be
a full testing of Bricolage's API. Both make targets can be executed in
verbose mode by passing C<TEST_VERBOSE=1> to the make command. From now on,
all tests will be expected to pass before changes are committed to the
repository. [David]

=item *

Added F<Makefile.PL>. This is mainly a dummy script designed to mimic the
usual way in which Perl modules are installed. It doesn't actually create a
F<Makefile>, but processes the existing one, setting it up to use whatever
Perl was used to execute F<Makefile.PL> itself. The advantage to this is that
the Perl that executes F<Makefile.PL> will be used throughout Bricolage. [David]

=item *

Migrated tests in F<lib/Bric/Util/Grp.pl> to F<t/lib/Bric/Util/Grp/Test.pm>
and F<t/lib/Bric/Util/Grp/DevTest.pm>. [David]

=item *

Added F<t/Bric/Test/PodTest.pm>, which uses L<Pod::Checker|Pod::Checker> to
examine the POD in all the Bricolage modules, scripts, and test modules and
report errors. Currently, all the errors are "TODO" tests, which means that,
technically, they'll pass. But as soon as all existing POD errors are cleaned
out, errors will turn into test failures. This will help us to keep all of our
POD valid. These tests run as a part of C<make devtest>. [David]

=item *

Removed all old-style test scripts. Their contents have been copied into new
unit testing classes. These classes each execute a single test, and the old
testing contents are at the end of the file, after the C<__END__> symbol. Thus
we'll be able to use the old tests to write the new tests. [David]

=item *

Added documentation on merging CVS branches to
L<Bric::Hacker|Bric::Hacker>. [David]

=item *

Removed the URI Format and URI Case preferences and put them into Output
Channel objects, instead. They are now output channel-specific. [David]

=item *

URI format and URI case settings now properly format the URIs of media
objects, too. [David]

=item *

The slug can now be used in the Fixed URI Format. [David]

=item *

The slug can now be used for story file names. The option is supported on an
output channel basis, and will only work for stories that have a slug. [David]

=item *

Added a "and Shelve" option to the "Check In" select list in the button bar on
story, media, and asset pages. When this option is selected, the asset is
checked in and then removed from workflow without publishing. [David]

=item *

Removed the "Checkin/Publish" and "Checkin/Deploy" buttons in asset profiles
and replaced them with new "and Publish" or "and Deploy" options in the "Check
In" select list in the button bar. Doing this collects all the usual Check In
actions in one place and saves us screen real estate! [David]

=item *

Changed the way the "Checkin and Publish" and "Checkin and Deploy" callbacks
work to use existing code in the desk and publish widgets to do the dirty
work. This greatly reduces code duplication. [David]

=item *

Created a new class,
L<Bric::Biz::OutputChannel::Element|Bric::Biz::OutputChannel::Element>, which
is a subclass of L<Bric::Biz::OutputChannel|Bric::Biz::OutputChannel>. This
new class better manages the mapping of output channels to elements than the
old approach did. It also adds a new property, C<enabled>, which will be put
to use shortly. [David]

=item *

Replaced all the custom handling of output channel objects in
L<Bric::Biz::AssetType|Bric::Biz::AssetType> with a new
L<Bric::Util::Coll|Bric::Util::Coll> subclass that does it all. This is a lot
more efficient in terms of programmer time (and probably performance,
too). [David]

=item *

Modified Bric::Biz::Asset::Business to manage the association between business
assets and output channels by making use of the
Bric::Util::Coll::OutputChannel class. It also automatically adds all of the
"enabled" output channels of the element object as initial output channel
associations for new business assets. [David]

=item *

Added a new property to templates: template types. This property can have one
of three value that correspond to different template types: "Element
Templates" (those associated with elements); Category Templates" (autohandlers
in Mason parlance, category templates to HTML::Template users, and until now
"generic templates" in the UI); and "Utility Templates" (those not associated
with anything, but can be used as includes). [David]

=item *

Templates are now guaranteed to have unique file name/output channel
combinations at the API and database levels. [David]

=item *

For stories on My Workspace, replaced "Trail" with "Clone". Clicking this link
will make an exact copy of the story with the words "Clone of " prepended to
the story title. [David]

=item *

Got rid of the popup window. Now when the toolbar-less window isn't the
current window, the browser will be redirected to a a Welcome page where users
can click a link to open the new window with the Bricolage UI. [David]

=item *

Improved the interface for the association of output channels in Element
Profile. It now uses a list of output channels rather than a double list, and
a radio button to select the primary output channel. Also, each associated
output channel can be marked as "Enabled" or not, indicating whether a new
asset based on the element will by default be associated with that output
channel for publishing. [David]

=item *

On a related note, Stories and Media can now select which output channels to
be published to on a per-story basis as well as which is the primary output
channel, and the selection sticks with each version of a an asset. The list of
available output channels comes from the output channels associated with the
element on which the story or media asset is based. [David]

=item *

Bric::Util::Burner objects have a new property, C<mode>. This property
contains an integer value indicating whether a burner object is currently
publishing, previewing, or checking syntax. The value maps to the
conveniently-named constants "PUBLISH_MODE", "PREVIEW_MODE", and
"SYNTAX_MODE". [David]

=item *

The documentation in the Bric::Util::Burner class has been updated and
improved. [David]

=item *

Arguments can now be passed to the C<display_pages()>, C<display_element()>,
and C<chain_next()> methods of the C<$burner> object in Mason templates. These
arguments are passed to the templates that are executed just as they are if
you'd called C<< $m->comp >>, meaning that you can access their values via the
C<%ARGS> global and in C<< <%args> >> blocks in Mason templates. [David]

=item *

Changed the C<display_pages()> method of Bric::Util::Burner::Mason so that its
first argument can be an anonymous array of the names of different paginated
elements, and then all of those different paginated elements will be burned in
order. This allows a story to have more than one type of paginated
element. [David]

=item *

Added the methods C<prev_page_file()>, C<prev_page_uri()>,
C<next_page_file()>, and C<next_page_uri()> to Bric::Util::Burner. These
methods return the strings representing the file names or URIs of the previous
and next pages of a story, relative to the page that is currently being
burned and, in the case of the C<*_uri()> methods, appropriate to the
currently-burning Output Channel. Also updated the
L<Bric::Templates|Bric::Templates> and
L<Bric::AdvTemplates|Bric::AdvTemplates> documents to reflect these
additions. [David]

=item *

Added C<source__id> to list of criteria by which stories can be searched via
the Bric::Biz::Asset::Business::Story C<list()> and C<list_ids()>
methods. [David]

=item *

The Bricolage CSS document is now a static file served by Apache rather than a
Mason component processed by mod_perl. This allows the style sheet to be
cached by the browser so that it doesn't have to request it for every page in
Bricolage. It also cuts down on processing time, since it doesn't have to be
managed dynamically as a Mason component anymore. Also, all font sizes are now
specified in pixels instead of points, in order to maximize the consistency of
cross-browser font rendering. [David]

=item *

Added a new style for the template profile, so that template code is now
displayed in its textarea box in a monospaced font. [David]

=item *

The main Bricolage JavaScript library has had several other JavaScript
libraries rolled into it, and is now a static file served by Apache rather
than a Mason component processed by mod_perl. This allows the JS to be cached
by the browser so that it doesn't have to request it for every page in
Bricolage. It also cuts down on processing time, since it doesn't have to be
managed dynamically as a Mason component anymore. [David]

=item *

Added F<bricolage.conf> directive "ALLOW_WORKFLOW_TRANSFER" to allow assets on
shared desks to be able to be transferred across workflows via that shared
desk. [David]

=item *

Changed Bric::Util::Burner to set C<publish_status> after publishing, rather
than before. Thus it is only set if the publish is successful, while at the
same time templates can check C<publish_status> to determine if a story is
being published for the first time. [David]

=item *

Added C<get_more_pages()> method to Bric::Util::Burner::Mason. It returns true
if more pages remain to be burned, and false if not. However it's only
enumerated when C<display_pages()> is being used to output pages. [David]

=item *

Optimized Bric::Biz::Category to get a list of Group IDs for each category as
it is selected from the database. This prevents the C<get_grp_ids()> method
from having to query the database, which was happening for every category
object for which permissions are checked. [Mark & David]

=item *

Added event logging for keywords. [David]

=item *

Changed the code in Bric::Util::Burner::Mason to allow for new Mason burners
to be constructed and used to publish stories from within templates. This is
useful for generating tables of contents and such. [David]

=item *

Added support for the association between business assets and output channels
to the SOAP interface. [David]

=item *

Removed IO::String dependence. [Scott]

=item *

Added a FAQ. [Scott]

=item *

Added a preference for naming the Bricolage instance. [Scott]

=item *

Added search by Category URI to Find Stories. Although one could use the
search by URI feature for this before, it didn't allow for search by secondary
categories. Now stories can be searched for in both primary and secondary
categories. [David]

=item *

Added the methods C<page_file()> and C<page_uri()> to Bric::Util::Burner. When
passed a page number argument, these methods return the strings representing
the file names or URIs of the given page in the currently-burning story and, in
the case of the C<page_uri()> method, appropriate to the currently-burning
Output Channel. These methods are best used in burners that don't burn one
page at a time, such as Burner::Template. [David]

=item *

Ported to HTML::Mason versions 1.15 and higher. [Scott]

=item *

Added C<make uninstall> support to installation system. [Scott]

=item *

Added C<page_filepath()> method to Bric::Util::Burner. This method allows
burner subclasses to get the name of a file to write to the file system
without needing to figure out the file name themselves. [David]

=item *

Optimized behavior of collections (internal API). Now when an object is
deleted from a collection (for example, when a member is deleted from a
group), all the existing objects in the collection won't first be looked up in
the database. The upshot is that certain parts of Bricolage that rely on
collections, such as desks, should be more responsive. [David]

=back

=cut

##############################################################################

=head1 VERSION 1.4.6 (2003-01-06)

=head2 Bug Fixes

=over

=item *

Bric::SAOP::Handler now properly logs fatal errors that are strings rather than
exceptions. [David]

=item *

Updated Bric::DBA documentation to better reflect PostgreSQL standards.
[Neil Conway]

=item *

Minor documentation correction in Bric::Util::Grp::Parts::Member. [Mark]

=item *

Fixed bug in SOAP interface where container subelements added to a story or
media asset were logged as if the story type element or media type element was
added instead of the appropriate subelement. [David]

=item *

Fixed bug in publish code that was attempting to use the Apache request object
as a media asset. Thanks to John Greene for the spot. [David]

=item *

Fixed bug where an empty or non-numeric <size> element in an imported
media object would cause an SQL error. [Sam]

=item *

The F<bric_apachectl>, F<bric_clean_tmp>, F<bric_dist_mon>, and F<bric_ftpd>
scripts are now smarter about loading Bricolage libraries and reporting
relevant errors when they can't load Bricolage libraries. Thanks to Geoff
Richards for the patch. [David]

=item *

Category permissions are now properly checked on assets when they're not in
workflow as well as when they are in workflow. This means that if a group of
users is granted permission to access stories in a category, they can now
access those stories even if they're not in workflow. [David]

=item *

The search interface for locating media and story assets to relate to a story
now checks the permissions of the assets found and only displays the assets
for which the user has at least READ permission. Thanks to Sean Greathouse for
the spot. [David]

=item *

Reverting a media asset now properly reverts the media file itself, as well.
[David]

=item *

The "Last" field is now properly highlighted as the default order field when
displaying a list of contributors in the Contributor Manager. [David]

=item *

Contributor Association now includes search options and only
currently-associated contributors are displayed before searching. [David]

=item *

The ability to select different fields by which to sort a list of objects now
works again. [David]

=item *

The installer now checks to make sure that mod_perl is statically compiled
into Apache, since weird things tend to happen when Bricolage uses a DSO
mod_perl. [David]

=item *

Fixed reordering code for subelements. The select list for subelements should
now always have an appropriate value. [David]

=item *

The URI is now properly updated in media assets when some part of the URI is
changed in the UI. Thanks to Sean Greathouse for the spot. [David]

=item *

The Add More widget no longer throws an exception when "Add More" is clicked
and only one field currently exists. This had affected Keywords entry in
stories. Thanks to Sam for the spot. [David]

=item *

Fixed bug where a user could create two assets with the same URI as long as
they were both checked out by that user. Thanks to Shannon Brown for the spot!
[David]

=item *

Date fields can now be unset. That is, if each of the select fields is set to
its label, rather than a value, it'll stay that way. This was first noticed
with the "Expire Date" in stories. Thanks to Philip Fibiger for the spot.
[David]

=item *

Modified installation C<CREATE DATABASE> command to always create the database
with the encoding set to UTF-8 (UNICODE). [David]

=item *

Added instructions for installing readline library to README.MacOSX. [David]

=item *

Fixed some inaccurate image sizes. [Geoff Richards]

=item *

Added missing C<uri> parameter to the possible search options in
C<< Bric::SOAP::Category->list_ids >>. [David]

=back

=cut

##############################################################################

=head1 VERSION 1.4.5 (2002-11-13)

=head2 Changes

=over

=item *

Categories are now displayed by their URIs instead of their names wherever
possible. [David]

=item *

Added "Order" and "OrderDirection" parameters to C<< Bric::Util::Grp->list >>
in order to be able to specify a different column and sort order for getting a
list of groups. [David]

=item *

Improved error handling by the SOAP server. Full errors will now be printed to
the Apache error log, error messages sent back to the client are properly
escaped, and all database transactions for a single request will be rolled
back in the event of an error. [David]

=back

=head2 Bug Fixes

=over

=item *

Fixed error message generated from Bric::SOAP::Template->update() to
properly display the category name, rather than "ARRAY(0x9cf43bc)". [Sam]

=item *

The Bricolage SOAP interface will no longer allow the creation of
stories and media with duplicate URIs. [Sam]

=item *

Fixed circular dependency issues when Bricolage modules are used in the
C<PERL_LOADER> F<bricolage.conf> directive. [David]

=item *

Added the root category to the "All Categories" group. It should have been in
that group all along. [David]

=item *

Documentation for C<< Bric::Biz::Workflow->list >> has been improved, and the
method used for finding workflows and desks to put imported assets on in
Bric::SOAP has been simplified. [David]

=item *

Added printing of a message regarding the filenames being processed by
F<bric_soap>'s C<create> and C<update> commands when its C<--verbose> option
is set. [David]

=item *

Setting a story's cover date to a date that causes one of its URIs to conflict
with an existing story's URIs no longer causes an error. Thanks to Sam for the
spot! [David]

=item *

Display of the source was missing from the view Story and Media profiles, but
no longer. [David]

=item *

The correct source is now displayed in the Story and Media edit profiles.
[David]

=item *

An attempt to install Bricolage to use an existing PostgreSQL user no longer
causes an installation error when you decline drop the user. [David]

=item *

The burner no longer fails when it publishes an asset that's not on a
desk. [David]

=item *

SOAP now does the proper thing when deleting assets, removing them from desks
and workflow only if they're on desks and in workflow. [David]

=item *

Added support for the missing C<publish_status> parameter to
C<< Bric::Biz::Asset::Business::Media->list >>. [David]

=item *

Setting permissions on the assets in a category works again. [David]

=item *

Fixed a bug where exporting a story via SOAP containing a date field
would output the formatted date rather than the expected ISO 8601
format.  Systems with a modified date format pref would then refuse to
accept the story on import, producing an "Unable to unpack date"
error. [Sam]

=item *

Stories, media, and templates created but not saved no longer disappear into
the void. They are instead moved into workflow, put on a desk, and saved as
soon as they were created. [David]

=item *

Permissions are now properly checked for category and workflow settings when
new stories, media, and template assets are created. [David]

=item *

New templates are now active by default. [David]

=item *

Fixed bug where the "Checkin/Publish" (and "Checkin/Deploy") button wasn't
provided to users who had EDIT access to a the assets on a desk. Permissions
are now properly checked and the button displayed for those who can publish
from a desk. [David]

=item *

Added missing debugging statement to Bric::Util::DBI. Thanks to Mark for the
spot. [David]

=item *

The SOAP interface now properly logs events for its activities. [David]

=item *

Previewing a story while searching for a related story to link to an element
no longer replaces the Bricolage UI with the preview, as was happening with
some browsers. Instead, a separate preview window is opened. [David]

=item *

When publishing a media asset, its name will not be properly added to the UI
message, without causing an error. [Petar Bojkov]

=item *

Fixed exception class name in Handler.pm. [Scott]

=item *

Fixed installation system bug caused by inst/conf.pl loading
Bric::Config during "make install".  Thanks to Louis Moore for the
report. [Sam]

=item *

Added missing C<list_ids()> method to Bric::Biz::Category. [David]

=back

=cut

##############################################################################

=head1 VERSION 1.4.4 (2002-10-27)

=head2 Bug Fixes

=over

=item *

Empty listManager lists no longer have a gap in them. [David]

=item *

Made the table around the formBuilder radio buttons prettier. [David]

=item *

Fixed numbering of sections in Media profile so that the numbers don't
skip. [David]

=item *

Updated display of existing contributors in the "Edit Contributors" screen of
the story and media asset profiles to use listManager. This makes them look
like they do everywhere else (and uses less code, to boot!). [David]

=item *

Improved error messages thrown in exceptions in Bric::Util::Trans::FTP.
[David]

=item *

Removed code and documentation for PostgreSQL 7.3 compatibility. With the
release of 7.3b2, it's no longer needed. [David]

=item *

Fixed "make clone" to properly include database contents in clone
distribution. [Sam]

=item *

Added C<< <meta http-equiv="Content-Type"> >> tag to the C<< <head> >> to
F<header.mc> so that the browser knows to send text back to Bricolage in the
expected character set. [Mark]

=item *

Changed the default character set from ISO-8859-1 to UTF-8. With this setting,
Bricolage does no character set translation, so it's faster. Furthermore, most
users I<should> be outputting UTF-8 in their templates, anyway. If you're not,
then you're likely finding doing charset translation in all of your templates
to be a big PITA. And if you're not doing charset translation, then you really
I<are> outputting UTF-8 in your templates, and just haven't realized it.
[David]

=item *

Fixed bug when reverting stories and media with no associated contributors.
[Mark]

=item *

"Check In and Publish" now works again for Media assets. Thanks to Matt Vella
for the spot. [David]

=item *

Deleting assets on My Workspace now prompts the user to make sure s/he really
wants to do that. Not sure how we missed this all this time! Thanks to Andrew
Baio for the spot. [David]

=item *

Assets on Desks and My Workspace that are checked out to the the user whose
viewing them will now always preview the version as currently edited by the
user, rather than the last checked-in version. Other users still can only
preview the last checked-in version. [David]

=item *

Clicking the "Check In" or "Check In/Deploy" buttons in a template profile now
properly updates the template with any new data entered into the template
profile before attempting a syntax check. This ensures that the latest data
you've entered gets its syntax checked before the template is checked in or
deployed. [David]

=item *

Fixed a bug in Bric::Util::Class where classes couldn't be looked up by
package name. This affected the "Access Denied" page. [David]

=item *

Made Bric::Util::Burner::Mason a little smarter handling exceptions. [David]

=item *

Fixed bug where Bric::SOAP::Category would fail to import ad strings. [David]

=item *

Fixed bug in C<< Bric::Util::Grp->has_member >> where an already-added member
wasn't always found. [Mark]

=item *

Conflicting URI messages for media assets no longer suggest changing the value
of the slug, since media assets have no slug. [David]

=item *

The friendly messages confirming publishes are back. [David]

=item *

Fixed bug where selecting a large number of list options in the story profile
would cause an SQL error. [Matt]

=item *

Fixed bug where Bric::SOAP would accept story element types for media and vice
versa. Thanks to Evan Prodromou for the spot. [Sam]

=item *

Added code to installation scripts to delete existing Mason object files when
upgrading. This hasn't been a problem thus far, but this step will help to
ensure that users are always running the latest UI components. [David]

=item *

Fixed bug where deactivated element types weren't checked before creating a
new element type with the same name as a deactivated element type. Thanks to
Geoff Richards for the spot. [David]

=back

=cut

##############################################################################

=head1 VERSION 1.4.3 (2002-09-28)

=head2 Bug Fixes

=over

=item *

Fixed inconsistency between container element methods and their convenience
accessors in Bric::Biz::Asset::Business. Thanks to Philip Fibiger for the
spot. [David]

=item *

Assets can once again be recalled from the library and put on a desk. [David]

=item *

The C<get_all_keywords()> method of Bric::Biz::Asset::Business works
again. [David]

=back

=cut

##############################################################################

=head1 VERSION 1.4.2 (2002-09-27)

=head2 Bug Fixes

=over

=item *

Can once again check out multiple assets at once. Thanks to Andrew Baio for
the spot. [David]

=item *

Templates once again behave themselves. There were some circumstances where
they couldn't be checked in, generating "Cannot checkin non checked out
versions" errors. These have been fixed. [David]

=item *

Some assets on My Workspace were getting "Cannot checkin non checked out
versions" errors when they were checked in using the "Check in to" select
list. This has been fixed. [David]

=item *

When templates are deployed, they now get a "Template removed from Workflow"
event logged. [David]

=item *

Using the "Check in to" select list on My Workspace to check assets into the
desk they're already on will no longer remove them from all desks
altogether. [David]

=back

=cut

##############################################################################

=head1 VERSION 1.4.1 (2002-09-25)

=head2 Bug Fixes

=over

=item *

Upgrading from from a version prior to 1.3.3 no longer tries to create an
index that already exists (and that will be dropped, anyway). [David]

=item *

Removed documentation for installing mod_proxy with Apache. [David]

=item *

Improved documentation for upgrading from older versions of Bricolage that
were not installed by C<make install>. Thanks to Andrew Baio for helping to
identify the problems. [David]

=item *

Added C<use Bric::Util::Grp::Keyword;> back into Bric::Biz::Keyword. This
prevents some upgraded Bricolage installations from breaking. [David]

=item *

Added Net::FTPServer and Net::SFTP to the list of optional modules. [David]

=item *

Fixed some SQL errors uncovered by the release of PostgreSQL 7.3b1. [David]

=item *

Added code and documentation for compatibility with PostgreSQL 7.3. [David]

=item *

Media assets can now be distributed to more than one output channel at a
time. [David]

=item *

Files are now distributed on a per-output channel basis, to ensure that the
proper file is distributed to the proper destinations. [David]

=item *

Assets are now properly removed from workflow when they're deactivated
(deleted in the UI). [David]

=item *

Template syntax is now properly checked when using the "Checkin/Deploy"
button. [JoE<atilde>o Pedro]

=item *

The example generic template (autohandler) included in the database is now
included in the burn root, too, since it's marked as "Deployed" in the
database. [David]

=item *

Deleted output channels no longer show up in the "New Template" output channel
select list. Thanks to Daniel Fisher for the spot. [David]

=item *

The root category ("/") no longer returns itself as its own parent. [David]

=item *

Assets not in workflow are now properly logged as being checked out when
someone checks them out. [David]

=item *

The "Or Pick a Type" menus in the Group manager, the Contributor manager, and
the Element manager all work again. [David]

=item *

Changing category names now updates the name of the category asset group
object, which appears in the user group permissions page. [David]

=item *

Hitting the "enter" key after filling in a search field now properly submits
the search as if the "Search" button had been clicked. [David]

=item *

Changed libapreq requirement in Bric::Admin to read "Apache::Request
1.0". This should make the installer install the most recent version of
libapreq, instead of relying on whatever the OS provides. [David]

=item *

Changed value of autopopulated media asset data fields to an empty string when
the value returned by the autopopulation method is C<undef>. [David]

=item *

Fixed bug where autopopulated media asset data fields weren't properly
autopopulated. [David]

=item *

Fixed problem with category upgrade script failing on category data
created with 1.3.2. [Sam]

=item *

During installation, entering a directory name when prompted for the "PID File
Location" now results in Bricolage using a file called "httpd.pid" in that
directory, rather than trying (and failing) to use the directory itself as the
PID file. [David]

=item *

The side navigation layer is now better aware of its context, and changes the
colors of some of its graphics depending on the context. Also recreated the
"WORKFLOW" tab graphics. It looks like this has been broken for over a year,
and I only just noticed it! [David]

=item *

Slightly improved handling of assets that have forgotten where they
are. [David]

=item *

Checked-out templates are now displayed only once (instead of twice) in the
"Find Templates" manager. [David]

=item *

Added C<get_new_objs()> method to Bric::Util::Coll so that Bric::Util::Grp's
C<has_member()> method can see a member even if it hasn't been saved to the
database. Also changed Bric::Util::Grp to check for members in this way, of
course. [David]

=item *

Assets retrieved from the library now appear on the desk they're checked out
into only once (instead of twice). This thanks to the above-noted changes to
Bric::Util::Grp. [David]

=item *

Added upgrade script F<inst/upgrade/1.4.1/clean_desks.pl> to clean up existing
duplicate listings of assets on desks. [David]

=item *

Removed the C<checkin()> method from Bric::Biz::Asset::Template and
Bric::Biz::Asset::Business and put it into Bric::Biz::Asset, instead, since
it's exactly the same for all assets. [David]

=item *

Fixed the display of permissions settings to be more consistent with the
design and layout of the rest of the application. Also neatened listManager
display a bit. [David]

=item *

Fixed misnamed database constraint. [David]

=item *

Templates can once again be retrieved from the library and checked out for
revising. [David]

=item *

Assets on a desk now no longer have the current desk listed in the "Move to"
select list. Even if they did, selecting the current desk would no longer
remove an asset from workflow! Thanks to Andrew Baio for the spot. [David]

=item *

The installer is now much more intelligent about prompting for SSL
information. It won't ask if you want to use SSL if it can't find mod_ssl or
apache_ssl, and will only prompt you to pick one or the other if it can find
both. [David]

=back

=cut

##############################################################################

=head1 VERSION 1.4.0 (2002-09-02)

=head2 New Features

=over

=item *

Fetching objects from Bric::Biz::Asset::Business::Media has been optimized for
greater speed. [JoE<atilde>o Pedro]

=item *

PostgreSQL "NOTICE" messages are now suppressed during installation. Instead,
a series of dots will be displayed to indicate progress loading the
database. [David]

=item *

Added README.MacOSX. [David]

=item *

You can now pass a date format string argument to the C<get_data()> method of
container elements in templates (and elsewhere, for that matter). This is
useful if the data you're retrieving is of the "date" type, and you don't want
the date to be formatted in the format specified in the "Date Format"
preference. [David]

=back

=head2 Bug Fixes

=over

=item *

The Element Type manager now displays properly again without errors. [David]

=item *

Assets are now properly removed from desks when they are published or moved
from one desk to another. More generally, any time a single object is removed
from a group, it will be properly removed. [David]

=item *

Media profile now display the proper category in the Category select
list. [David]

=item *

Media assets with no associated media file now generate a message indicating
that no file will be distributed, and are properly removed from workflow when
published. [David]

=item *

Some media asset events weren't getting logged properly Now they are. [David]

=item *

Database transactions are now properly maintained when publishing
assets. Everything was working, but DBI C<AutoCommit> was getting turned on,
and this likely slowed some things down a bit. [David]

=item *

Assets can once again be found via the "Find" pages and recalled into a
workflow without error. [David]

=item *

Module man pages are now properly installed under Perl 5.8.0. Thanks to
Michael Schwern for helping to diagnose the problem and come up with a
solution. [David]

=item *

The select list of desks to transfer an asset to on My Workspace now includes
all possible desks, including the one for which there is a link. [JoE<atilde>o
Pedro]

=item *

All Bricolage F<.pod> files are now installed and converted to C<man> pages
along with all of the F<.pm> files. [David]

=item *

Corrected a bunch of spelling errors in this file. [David]

=item *

Calling C<get_data()> on a container element in templates (or elsewhere, for
that matter) now properly ignores container subelements. Likewise for
C<get_container()>, which how properly ignores data subelements. [David]

=item *

All of the F<.pl> and F<.tst> files in F<lib/> no longer clutter up the
distribution created by C<make dist>. [David]

=item *

Much of the POD documentation in the API classes has been cleaned up, and
converting them to man pages no longer generates any error messages. [David]

=item *

The install process will now find Apache modules in
/usr/lib/apache/modules, which is where they are in OpenBSD. Thanks to
Mark Johnson for his help tracking this one down.  [Sam]

=item *

The install process will no longer install an incompatible version of
HTML::Mason (>1.09). [Sam]

=item *

The F<bric_dist_mon> program works again. [David]

=back

=cut

##############################################################################

=head1 VERSION 1.3.3 (2002-08-24)

=head2 New Features

=over

=item *

Revised Bric::Biz::Keyword implementation to improve performance. The new
implementation no longer relies on the Bric::Util::Grp system. Also
implemented API and database support for Media keywords. [Sam]

=item *

Added support for search Media by category and file name through the SOAP
interface and standard API. [Sam]

=item *

Added new C<--save-cookie-file> and C<--use-cookie-file> options to
F<bric_soap> to allow authentication to span F<bric_soap> calls. This can
result in significant time savings across multiple invocations. [Matt]

=item *

Added new C<--chunks> option to the F<bric_soap> tool to avoid problems with
timeouts on large workloads. Currently only supports the workflow commands
(C<publish>, C<deploy>, C<checkin>, C<checkout>, C<move>), but it will be
expanded to other long-running commands in the future. [Sam]

=item *

Improved performance of search paging. ListManager now only builds the output
rows that will actually be shown on the screen. For large data sets this
results in a huge gain in search speed. [Adam and Sam]

=item *

Revised category implementation to use explicit C<uri> and C<parent_id> fields
rather than relying on the Bric::Util::Grp system. This improves performance
tremendously for larger numbers of categories. [Jeff Pinyan]

=item *

Added new C<--continue-on-errors> option to F<bric_soap> to prevent non-fatal
errors from ending the process. [Sam]

=item *

Beautified the list paging interface. [David]

=item *

Added new Media Type manager. [Scott]

=item *

Added list reverse feature. [Scott]

=item *

Added SFTP mover. [Scott]

=item *

Add support for Apache-SSL. This required a change to the context of the
F<bricolage.conf> C<ENABLE_SSL> directive to indicate the type of SSL support:
none, apache_ssl, or mod_ssl. [Michael Robinton]

=item *

Added support for manual httpd configuration. Split out dynamic configuration
from ApacheConfig.pm and move to a new module, ApacheStartup.pm, that sets no
Apache configuration directives. ApacheConfig.pm calls this module. [Michael
Robinton]

=item *

Added F<bricolage.conf> configuration directive to force the start up process
to always write out a F<C<$TEMP_DIR>/bricolage/bric_httpd.conf> as an
F<httpd.conf> include file. [Michael Robinton]

=item *

Moved SSL key and certificate configuration from global F<httpd.conf> settings
to per virtual host via F<bricolage.conf> configuration directives. [Michael
Robinton]

=item *

Added a C<bricolage.conf> directive to force the user to always use SSL.
[Michael Robinton]

=item *

Added C<get_data()> method to Bric::Util::Grp::Parts::Member::Contrib. This
method takes a simpler scalar argument and returns the relevant attribute.
This bit of syntactic sugar makes contributor objects behave a bit more like
C<$element> objects in templates, thus simplifying things for template
developers. [David]

=item *

Categories now default to sorting by URI, and the URI is the searchable field,
rather than name. [David]

=item *

Vastly improved the speed at which categories can be imported via SOAP.
[David]

=item *

Makefile now confirms location of Apache and PostgreSQL to allow for
systems with multiple versions of each available. [Sam]

=item *

Added "make clone" command to the installation system to create
distributions based on existing Bricolage systems.  [Sam]

=item *

Added F<bricolage.conf> directive to enable/disable the browser toolbar for
debugging and development. Documented in L<Bric::Hacker|Bric::Hacker>.
[Michael Robinton]

=item *

Added support for running Bricolage with SSL support on arbitrary ports.
Previous versions required https support to use only port 80 for http and port
443 for https. With this release, Bricolage fully supports http and https
service on any ports. This allows the Apache daemon supporting Bricolage to be
run with a minimum number of children while still allowing normal http and
https service on the standard ports with a light-weight Apache daemon. See the
F<INSTALL> file (or L<Bric::Admin|Bric::Admin>) for full details and an
example installation procedure. [Michael Robinton]

=item *

Added new F<bric_apachectl> command "single". This command will start
Bricolage in single-process mode. This mode is principally useful for
debugging. [Michael Robinton]

=item *

The size of the database column that stores custom field options (such as for
select lists) has been changed to the TEXT PostgreSQL type, so that the number
of options isn't arbitrarily limited. [Matt Vella]

=item *

The group API has been approximately 75% rewritten. The goal was to optimize
its performance, since group activity proved to be a serious bottleneck to
Bricolage performance. Those interested in the nitty-gritty details of the
rewrite can read about them here:
L<http://sourceforge.net/mailarchive/forum.php?thread_id=967943&forum_id=561>.

=back

=head2 Bug Fixes

=over

=item *

Added constraint to the group table to keep a group from having itself as a
parent. Thanks to JoE<atilde>o Pedro GonE<ccedil>alves for the patch. [David]

=item *

Fixed bug in side navigation where an HTML table was opened but not closed.
[Charles Albrecht]

=item *

Fixed bug where installation system would chown all of the chosen TEMP_DIR to
SYS_USER. Thanks to Dave Rolsky for the report. [Sam]

=item *

Fixed a bug in the installation system that was creating empty comp/comp and
data/data directories BRICOLAGE_ROOT. Thanks to Michael for the spot. [Sam]

=item *

Fixed remote previews to redirect to a better URL. [Mark]

=item *

Fixed a bug where trying to create a story through the SOAP interface
containing a contributor with an empty middle name would fail.  [Sam]

=item *

Changed strftime instances of '%G' to '%Y' in URI preference, as this seems to
be more portable. [David]

=item *

Fixed bug that was preventing 'make upgrade' from running database upgrade
scripts. [Sam]

=item *

Fixed broken "Log" link on Media Search results screen. [Sam]

=item *

Fixed bug where deleted output channels were showing up in list of available
output channels in the element profile. [David]

=item *

Fixed conflict in list manager that prevented some lists from working
properly. Probably never showed up before, as we only noticed it with the new
Media Type manager. Thanks to Scott for the heads-up. [David]

=item *

The C<PREVIEW_MASON> configuration directive no longer is no longer defaulting
to on in one context and off in another. It is now off by default. Thanks to
Michael Slattery for the spot! [David]

=item *

Eliminated the password field type from the formBuilder interface used for
contributor types and elements. Its inclusion up to now may be considered a
bug. [David]

=item *

Fixed cover date editing to repopulate correctly on the Story profile screens.
[Matt]

=item *

Fixed bug where previewing a story assigned to multiple categories would
preview to a random category. Now the primary category is always chosen. [Sam]

=item *

Fixed display and editing of dates more than one year in the past. [Matt]

=item *

Fixed bug where setting CHAR_SET to UTF-8 in bricolage.conf would result in
blank output. [Sam]

=item *

Changed Category manager to display no categories by default, only display
them after a search. This is because some folks have a I<lot> of categories.
[David]

=item *

Fixed bug where when C<SYS_USER> and/or C<SYS_GROUP> wasn't in
F<bricolage.conf>, Bric::Config would use the username "nobody" instead of the
UID for the user "nobody". [David]

=item *

Adding a note to a story that has not yet been saved no longer causes an
error. [David]

=item *

Fixed "make dist" to work on Mac OS/X and FreeBSD. [Sam]

=item *

Fixed a problem in Bric::Util::Burner::Template where a newly added
template wouldn't be picked up by <tmpl_include>.  This was due to
caching being turned on.  HTML::Template's cache doesn't know that a
new compilation would turn up a difference <tmpl_include> so it
continues to use the old one.  [Sam]

=item *

Fixed installer to not require unneeded Apache modules (mod_proxy and
mod_rewrite). [Sam]

=item *

Fixed installer to first ask whether SSL support is desired before asking for a
specific SSL module. [Sam]

=item *

Fixed documentation bug in Bric::Admin concerning PostgreSQL paths. Thanks to
Vicki Brown for the catch. [Sam]

=item *

Fixed installation system to fail if there are errors importing the database.
Also added test for missing or empty bricolage.sql. [Sam]

=item *

Fixed installation system to support optional modules and not force users to
install them. [Sam]

=item *

Fixed bug that prevented the contents of fields to be updated through
Bric::SOAP. [Sam]

=item *

Fixed "Checkin and Publish" button to only appear if the user has permissions
to publish. [Matt]

=item *

Fixed bug where text pasted into Bulk Edit textarea box was getting words
smooshed together. Thanks to Rachel Murray for the spot. [David]

=item *

Fixed bug where date field elements weren't getting properly converted between
the local time zone and UTC, which is the time zone of all the dates in the
database. Thanks to Matt Vella for the spot. [David]

=item *

Fixed issue where Bric::Util::Grp was adding every member of a group whenever
a new member was added. This was very wasteful, and slowed performance a great
deal for groups with thousands of members. Thanks to Mark for the spot.
[David]

=item *

Added check for Category "Directory" string to make sure that no non-URL
characters are added. [Matt Vella]

=item *

Clicking "Cancel" when editing keywords in a new story now properly returns to
the story profile, rather than to the last screen before the story was
created. [David]

=item *

Deleting a a contributor immediately after adding one no longer causes all of
the contributors to be deleted on check-in. [David]

=item *

Contributors are now properly reverted when stories and media are
reverted. [David]

=back

=cut

##############################################################################

=head1 VERSION 1.3.2 (2002-06-09)

=head2 New Features

=over

=item *

Added --chunks option to bric_republish to publish stories in batches.
This is useful to avoid timing out on long runs. [Sam]

=item *

Added [Check In / Publish] button to Story Profile to checkin and
publish in one step. [Matt]

=item *

Added needs_publish() method and associated published_version database
field to Bric::Biz::Asset.  This method is now used by the publisher
to determine if something needs republishing.  Added new graphics to
display this information on the desks.  [Matt]

=item *

Moved repeated publish and preview functionality into
Bric::Util::Burner.  Updated Mason code and Bric::SOAP::Workflow
accordingly.  [Matt]

=item *

Added C<DBI_PROFILE> bricolage.conf option and C<bric_dbprof> script
to allow profiling of Bricolage database performance.  [Sam]

=item *

Added C<bric_apachectl debug> command to run Bricolage under the Perl
debugger using Apache::DB.  [Sam]

=item *

Added checks to make sure Story and Media URIs are unique within the
system.  [Matt]

=item *

Added search paging preference to break search results into multiple
pages.  [Adam]

=item *

Added support for running Bricolage under Devel::Profiler with the new
PROFILE configuration option.  [Sam]

=item *

Added support for Apache::SizeLimit to keep Apache process size under
control.  [Adam]

=item *

Revised Bric::App::Cache to improve performance.  The new system is a
two-level cache with Cache:Mmap and Cache::Cache.  This results in a
2x speedup on some cache-sensitive operations.  [Sam]

=back

=head2 Bug Fixes

=over

=item *

Clicking "Add More" when editing contributor contacts now retains any changes
made to the contributor profile. This matches the functionality of the user
profile. Thanks to JoE<atilde>o Pedro GonE<ccedil>alves for the spot. [David]

=item *

Fixed bug in Bric::SOAP::Element where deleting an element or field
could cause SQL errors due to overflowing the name field. [Sam]

=item *

Removed Bric::SOAP::Element->delete(force => 1) which could cause data
corruption in existing stories.  Also removed dependent options in
bric_dev_sync (--delete-existing) and bric_soap (--force). [Sam]

=item *

Fixed bug in Bric::SOAP::Element where updating an element could cause
Stories using that element to lose track of their field data. [Sam]

=item *

Fixed bug in Bric::Util::Burner::Template where <tmpl_include>s caused
syntax errors. [Sam]

=item *

The Bric::Biz::Category class method get_attr() now returns attributes for
category ID 0 as well as all other categories. [JoE<atilde>o Pedro
GonE<ccedil>alves]

=item *

Fixed bug in DBI_DEBUG and DBI_CALL_TRACE options where non-prepared queries
(row_aref(), all_aref(), etc.) were not being logged. [Sam]

=item *

Fixed bug in Bric::Dist::Resource that was causing publish to run very
slowly by executing a bad database query. [Sam]

=item *

Related to the last item, fixed a bug in Bric::Util::Coll that would call
the href() method on a class and pass in undefined values as parameters.
This will happen if a collection is created for a new object that does not
yet have an ID. The fix thus prevents the "= NULL" SQL syntax, which always
matches nothing. The new syntax for constructing a collection has been
implemented across the API. [David]

=item *

Fixed bug where the root category wasn't able to be added to a category
group. Actually, this fixes a problem where any object with an id of 0
couldn't be added to a group. Thanks to Mark for the spot. [David]

=item *

Changed mover list to be sorted in alphabetical order in the Destination
profile. This has the benefit of forcing "FTP" to be listed before "File
System" -- Hurray for case-sensitive ordering! Thanks to Sam for the
complaint. [David]

=item *

The OS for a destination server now defaults to the OS of the server on
which Bricolage is installed instead of "Mac". Thanks to Sam for the spot.
[David]

=item *

Deleted destinations will now be dissociated from output channels when
they're deleted. This prevents stories from being published to deleted
destinations. Thanks to Mark for the heads-up. [David]

=item *

Fixed bug where attribute metadata wasn't getting deleted when it was
supposed to. [JoE<atilde>o Pedro GonE<ccedil>alves]

=item *

Fixed bug where some browsers submit an image button with a value stored in
the image button's name as well as in the name with ".x" and ".y" appended
to it. This caused callbacks to be triggered twice for a single field! I
noticed this with Mozilla on Mac OS X, and presume it would happen
elsewhere, too. [David]

=item *

Fixed bug in navigation bar HTML that caused the bar to disappear on
certain browsers. [Rachel Murray]

=item *

Fixed bug in Bric::SOAP where Bricolage exceptions resulted in an
uninformative "Application error" message. Now the full exception message is
displayed. [Sam]

=item *

Fixed installation to work under Debian Linux 3.0 (testing). Thanks to Mark
Jaroski for a helpful patch. [Sam]

=item *

Changed length of Bric::Dist::Job name attribute from 64 characters to 256.
This allows long asset names to be used. Also added code to Bric::Dist::Job
to ensure that the name property is truncated if it's longer than 256
characters. Thanks to Josh Cox for the spot. [David]

=item *

Fixed bug where dumber browsers would submit a new template without any
Element selected. Thanks to Michael Robinton for reporting the bug. [David]

=item *

All stories and media are now required to be associated with a category. For
stories, the primary category cannot be deleted. If you want to change the
primary category, add a new category, change it to the primary, and then
delete the old primary category. This fix prevents previews and publishes
from breaking on stories and media that had no categories. Thanks to Mark for
the heads-up. [David]

=item *

An overhaul of the burn system had regressed the Output Channel preview
functionality. I've put it back now. [Mark]

=item *

Fixed button JavaScript to work correctly in Mozilla. [Matt]

=item *

Fixed bug in HTML::Template burner that prevented <tmpl_include>s from
working in some cases.  [Sam]

=item *

Numerous spelling errors were fixed by Scott Lanning. Thanks!

=item *

In the Element manager, doing a search after selecting an Element Type from
which to display elements no longer causes an error. Thanks to Adam Robinson
for the spot. [David]

=item *

Made the parent category field in the Category Profile a required field.
[Mark]

=item *

Fix Bric::Util::FTP::FileHandle to work with a modified date-formatting
preference. [Matt]

=item *

Fixed section numbering in the Contributor Type profile. [Scott Lanning]

=back

=cut

##############################################################################

=head1 VERSION 1.3.1 (2002-04-03)

=head2 New Features

=over

=item *

Bricolage SOAP interface fully implemented.  The command-line clients
bric_soap, bric_dev_sync and bric_republish are all complete. [Sam]

=item *

Bricolage now comes with a configure script and a Makefile for easier
installation and configuration. [Mark Jaroski]

=item *

Removed MD5 Perl module requirement by requiring Apache::Session 1.54 or higher.
[David]

=item *

Added new FTP distribution move method. Now you can distribute files either via
a file system copy or via FTP. [David]

=item *

Added a preference to change the way URIs are formatted. [Adam]

=item *

Added a URI case preference to force URIs to lowercase, uppercase, or
allow mixed case URIs.  [Adam]

=item *

Categories are now all listed and sorted by URI in select lists. [Sam]

=item *

The cache is now cleared when the Apache server is started or
restarted.  This avoids potential problems with stale data in the
cache. [Sam]

=back

=head2 Bug Fixes

=over

=item *

Fixed numerous cases where user_ids were being used as booleans.
Since user_id 0 is the Administrator's user_id this can cause problems. [Sam]

=item *

Fixed problem where deleting an asset would fail with the "cannot
check-in non checked-out version" error. [Sam]

=item *

Fixed bug in HTML::Template burner when an element name had more than
one space in it. [Sam]

=item *

Fixed bug in database that prevented element names over 32 characters
from working properly. [Sam]

=item *

Fixed bug where trying to preview a story without a Preview
destination and PREVIEW_LOCAL off would result in a Mason error. [Sam]

=item *

Fixed bug in Bric::SOAP::Story->create() where data element order was
getting lost. Thanks to Mike Slattery for the spot. [Sam]

=item *

Fixed bug in HTML::Template burner where templates in non-root categories
could not be found. Thanks to Marlon Bermas for the spot. [Sam]

=item *

Fixed Bric::Util::FTP::FileHandle to create new revisions on PUT. [Sam]

=item *

Deleting a contributor will no longer break stories with which the contributor
is associated. Thanks to Rachel Murray for the spot. [David]

=item *

Invalid configuration directives in bricolage.conf will now be caught and keep
Bricolage from starting. [Sam]

=item *

The view button in the element profile now works correctly. Thanks to
JoE<atilde>o Pedro GonE<ccedil>alves for the spot. [David]

=item *

Changed all strftime instances of '%G' to '%Y', as this seems to be
more portable. [David]

=item *

Checking in a template from a template profile now performs a syntax check of
the template just as saving the template does. [JoE<atilde>o Pedro
GonE<ccedil>alves]

=item *

Notes attached to stories and media are now once again editable from
the desk and profile views if they're checked out to the current user,
and only viewable otherwise. Thanks to Tracey Largay for the
spot. [David]

=item *

Fixed a few poorly-named time zones in the time zone preference. More
still needs to be done here, actually. [David]

=item *

Implemented the chk_syntax() method in Bric::Util::Burner::Template.
[Sam]

=back

=cut

##############################################################################

=head1 VERSION 1.3.0 (2002-02-10)

=head2 New Features

=over

=item *

Bricolage SOAP interface partially implemented. Bric::SOAP::Story and
Bric::SOAP::Media are fully implemented and tested. The command-line client -
bric_soap - is complete. [Sam]

=back

=head2 Bug Fixes

=over

=item *

Fixed numerous cases where user_ids were being used as booleans. Since user_id
0 is the Administrator's user_id this can cause problems. [Sam]

=item *

Fixed problem where deleting an asset would fail with the "cannot check-in non
checked-out version" error. [Sam]

=item *

Fixed bug in HTML::Template burner when an element name had more than one
space in it. [Sam]

=item *

Fixed bug in database that prevented element names over 32 characters from
working properly. [Sam]

=item *

All fixes in the soon-to-be-released 1.2.1 version. See below for details.

=back

=cut

##############################################################################

=head1 VERSION 1.2.3 (2002-03-17)

Functionally equivalent to 1.2.2, but includes required files missing from the
1.2.2 distribution.

=cut

##############################################################################

=head1 VERSION 1.2.2 (2002-03-15)

=head2 New Features

=over

=item *

Added chk_syntax() methods to Bric::Util::Burner and its subclasses. This method
will takes a template asset object and make sure that it compiles.
Bric::Util::Burner::chk_syntax() delegates to the proper subclass.

=back

=head2 Bug Fixes

=over

=item *

Some misspellings were corrected in Bric::Admin. Thanks to Ask Bjoern Hansen for
the spot. [David]

=item *

Fixed broken "Return" buttons on related media and related story pages. [David]

=item *

Fixed bug where assets weren't activated when they were created and then checked
in without clicking the "Save" button. [David]

=item *

Fixed bug where a fixed story's slug was getting used in its URI. [David]

=item *

Fixed broken image autopopulation fields (compression, height, width, etc.)
[David]

=item *

Fixed broken support for audio and video files. These can be set up by the Media
Type menu in Element Types. Eventually these should arrange for some fields to
be auto-populated (e.g., bit rate, frame size, length, encoding, etc.). [David]

=item *

Fixed bug where Categories with the same directory name could not be created.
Thanks to Andrew Baio for the spot. [David]

=item *

Fixed a bug where a user couldn't look at her own event log if she didn't have
permission. Thank to Michael Alan Dorman for the spot. [David]

=item *

Fixed a bug where permissions set to access workflows and desks had no affect on
the display of workflows and desks. Thanks to Rachel Murray for the spot.
[David]

=item *

Fixed bug where attempting to create a destination with the same name as an
existing but deactivated destination triggered an SQL error. Thanks to Michael
Alan Dorman for the spot. [David]

=item *

Fixed bug where Workflows with spaces in their names would not create proper
submenus in the left navigation bar. Thanks to the WHO for the spot [David]

=item *

Fixed bug where the wrong story might be previewed when clicking the title of a
story in My Workspace or on a desk. [David]

=item *

Changing the category a media asset is in now correctly updates the underlying
category object and the URI without the media asset needing to be checked in.
[Matt Vella]

=item *

Eliminated "Template compile failed" errors for templates with <%init> sections.
[David]

=item *

Field elements now show up with their display names in the bulk edit select
lists, instead of with their names (which are really keys). [David]

=item *

Eliminated "Use of uninitialized value in bitwise or (|)" warnings when checking
permissions. Thanks to Sam Tregar for the spot. [David]

=item *

Custom fields in elements and contributor types now remember their "size"
setting. Thanks to Sam Tregar for the spot. [David]

=item *

The Element select list on the new Template profile no longer lists media
elements, since media assets don't use templates. [David]

=item *

Removed old XML::Writer stuff from Bric::Util::Burner, since I moved it to
Bric::Util::Burner::Mason a while ago and it was causing some problems. Thanks
to Michael Robinton for the spot. [David]

=item *

Fixed typo in Bric::Hacker spotted by Axel Beckert. [Sam]

=item *

The CREATE permission works properly now. Thanks to Rachel Murray for the spot.
[David]

=back

=cut

##############################################################################

=head1 VERSION 1.2.1 (2002-02-25)

=head2 New Features

=over

=item *

Created new method of configuring Bricolage in Apache. For mod_perl 1.26 and
earlier, a custom config file will be written to the bricolage temp directory
every time Bricolage is started or restarted. For mod_perl 1.27 and later, no
temp file will be written. [David]

=item *

Added support for Mozilla (and there was much rejoicing!). [David]

=item *

Changed password for the default "admin" user to "change me now!" [David]

=item *

The slug is stored in the database for both fixed and non-fixed stories. This is
in anticipation of adding the ability to use the slug for fixed story URIs later
on. Thanks to Darren Graves for the patch.

=item *

Added DISABLE_NAV_LAYER directive. It's off by default, but if you turn it on in
bricolage.conf, the side navigation layer will be rendered as plain HTML in
every page instead of as a separate layer. [David]

=item *

Documented PERL_LOADER directive in Bric::AdvTemplates. [David]

=back

=head2 Bug Fixes

=over

=item *

Turned off the PREVIEW_MASON configuration directive in bricolage.conf. It should
be off by default. [David]

=item *

Deleted Output Channels now properly don't show up in the Output Channel manager
again. Thanks to Sara for the spot! [David]

=item *

All previews now preview assets in the primary Output Channel only. Previously,
the previews were in the Output Channel whose name came first alphabetically.
Thanks to Sara Wood for catching this bug. [David]

=item *

Fixed bug where templates often couldn't be found by the Mason burner if the
output channel had a post_path. [David]

=item *

Fixed bug where templates often couldn't be found by the HTML::Template burner
if the output channel had a post_path. [Sam]

=item *

Fixed some problems with the sideNav menus under Netscape. [David]

=item *

Fixed broken "Preview" button in Read-only story profile and in related story
elements. [Matt Vella]

=item *

Updated debugging code to accommodate new syntax in Cache::Cache. Thanks to Sam
Tregar for the spot. [David]

=item *

Fixed problem with Element names containing non-alphanumeric characters. [Sam]

=item *

Checking out media assets from "Find Media" now redirects you to the media
profile if you've checked out one media asset, or My Workspace if you've checked
out more than one. This puts it in line with how "Find Stories" and "Find
Templates" work. Thanks to Sam for the report. [David]

=item *

Fixed bulk edit functionality for Media assets. Thanks to Sam for the spot.
[David]

=item *

In Bric::Biz::Asset::Business, the source get_meth key in my_meths() now works
properly. Also, get_all_keywords() now also returns the category keywords as
well as the story keywords. Thanks to Darren Graves for the patch.

=item *

Removed quotation marks from DEF_MEDIA_TYPE setting in F<bricolage.conf>.
Thanks to Darren Graves for the spot. [David]

=item *

Sorting assets by ID in "Find X" and Workspace/Desk view now properly does a
numeric sort rather than an alphanumeric sort. Thanks to Sam Tregar for the
spot. [David]

=item *

Fixed an obscure bug where, for files uploaded as part of a Media file,
Bricolage attempted to create a path on its own file system using path
delimiters for another file system. Thanks to Mike Slattery for the spot.
[David]

=item *

Required content fields in stories and elements are now displayed in the order
specified in the Element profile. Thanks to Sam Tregar for the spot. [David]

=item *

All assets now start with the version number 0 until the first time they are
checked in. Also, they will show up on desks and in the Find views after the
first time they are saved. It was inconsistent before, and some items could not
be seen in the desk and Find views until they were checked in. Thanks to Sam for
spotting the inconsistency. [David]

=item *

The bric_clean_tmp script has been changed to avoid deleting the Bricolage
cache file.  [Sam]

=item *

Fixed typo that broke Bric::Dist::Client. [Mike Slattery]

=item *

Fixed multiple select custom fields for Elements and Contributors. Thanks to
Mike Slattery for the spot. [David]

=item *

Fixed ugly bug where deleting a "Media Type" Element would delete all the media
objects of that type. Thanks to Sam for the spot (though not for the bug!).
[David]

=item *

Fixed bric_pgimport so that it uses DBI to drop and create the database, rather
than relying on a hard-coded location for pgsql binaries. [David]

=item *

Fixed permission granting in bric_pgimport so that the Bricolage database use
has DELETE permissions on all objects in the Bricolage database. It looks like
this permission was ignored in PostgreSQL 7.1 and earlier, or problems would have
shown up a long time ago! [David]

=item *

Fixed a bug where the time a distribution job is scheduled was not properly
converted to UTC for storage in the database. Thanks to Mike Slattery for the
great code archaeology! [David]

=item *

Fixed the spelling of "contributor" in several spots. [Andrew Baio]

=item *

Fixed bug where changing a story's primary category left it with B<no> primary
category. [Matt Vella]

=back

=cut

##############################################################################

=head1 VERSION 1.2.0 (2002-01-10)

=head2 New Features

=over

=item *

Added Context-sensitive, online help. [Sam]

=item *

Added separate interface for editing templates (via FTP). [Sam]

=item *

Added the ability to use HTML::Template Templates. [Sam]

=item *

Added ability for different Output Channels to function as different component
roots for in Mason templates. This will allow for templates that can't be found
in the current Output Channel to be searched for in other Output Channels.
[David]

=item *

Added link to Event log to Find Story, Find Template, and Find Media screens.
[David]

=item *

Added true previewing for media assets. Now, when you click their URIs to
preview them, they will be distributed to the preview server(s) before
redirecting the user to them, rather than just serving them up from where they
live on the Bricolage file system. The latter can still be accessed under
"Download" in the Media Asset profile. This will continue to be the preferred
way to grab media files for editing and such, as it will not incur the overhead
of distributing the media file. [David]

=item *

Allow only one template with a given name for a given category, element, burner
and output channel. [Sam]

=item *

Added a Maintainer section to the About page. [David]

=item *

Updated About page to mimic the layout of the help pages. [David]

=back

=head2 Bug Fixes

=over

=item *

Fixed a bug with local previews where a preview page could show up instead of
the Bricolage UI. Thanks to Sara for the spot. [David]

=item *

Fixed a bug where Mason component calls failed in previews when the
PREVIEW_MASON directive was enabled. [David]

=item *

Changed default value for text area fields added via the form builder (i.e., in
Contributor Type and Element profiles) to 0. The values 0 and "" always make the
the new field unlimited in length. [David]

=item *

Fixed a couple of buttons to be proper case rather than upper case. [David]

=item *

Separated the filesystem destinations for assets burned for publication and for
assets burned for previewing. This will prevent someone previewing and stomping
all over a published version of an asset before the published version is
distributed. [David]

=item *

Removed hard-coding of the local preview directory in httpd.conf and
httpd-ssl.conf. Now using the values stored in PREVIEW_LOCAL, instead, to
determine the proper directory. [David]

=item *

Added the DEF_MEDIA_TYPE directive. Bricolage will use the value in this
directive to assign a Media Type to all file resources if Bricolage can't
figure it out from their file extensions. This fixes a bug where Bricolage would
choke if it couldn't figure out the MediaType itself. [David]

=back

=cut

##############################################################################

=head1 VERSION 1.0.2 (2001-12-10)

=head2 New Features

=over

=item *

Added "File Name" and "File Extension" properties to OutputChannels. These
properties will now be used to name files burned to the file system on
preview and publish. [David]

=item *

Added DEFAULT_FILENAME and DEFAULT_FILE_EXT configuration directives to set
default values on the "File Name" and "File Extension" Output Channel
properties. [David]

=item *

Changed Bric::Util::Burner->display_element() so that it doesn't paginate. All
paginated pages are now treated instead as regular elements. This is useful for
things like printer-friendly pages. Bric::Util::Burner->display_element()
continues to work as before. Use this method to output a separate file for each
paginated element. [David]

=item *

When errors occur while previewing stories, the leftNav is now turned off.
[David]

=item *

Browser buttons and menus are now disabled. [David]

=item *

Added ability to set permissions on assets based on the categories they're in.
[David]

=item *

Moved all session and session locking files into the "bricolage" subdirectory of
the local file system's tmp directory. You'll want to rm -rf /tmp/bricolage_*
upon upgrading. [David]

=item *

Moved the location of cache files to the "bricolage/cache" subdirectory of the
local file system's tmp directory. You'll want to rm -rf /tmp/FileCache upon
upgrading. Together with the above change, this means that all Bricolage
temporary files are stored in the "bricolage" subdirectory of the local tmp,
e.g., /tmp/bricolage. [David]

=item *

Added new program, bric_clean_tmp, that can be used in a cron job to delete
stale temporary files. [Sam]

=item *

Added an "About" page, linked from the logo graphic, that explains the name
"Bricolage" and offers the license and credits. [David]

=item *

Added PERL_LOADER configuration directive. Pass a line of Perl to this
directive, and on startup, it'll execute it in the same namespace as your
templates execute in. [David]

=item *

Added INCLUDE_XML_WRITER and XML_WRITER_ARGS configuration parameters. If
INCLUDE_XML_WRITER is turned on, then all templates will include a new global,
$writer, that is an XML::Writer object. This object is provided as a convenience
for creating XML in your templates. XML_WRITER_ARGS allows certain arguments to
be passed to the XML::Writer. [David]

=item *

Fixed bug where data fields deleted from Elements were deleting them from
existing stories, too. [David]

=item *

Fixed bug where stories with related media associated with them were displaying
the story as an Element rather than as a story after editing the related media.
[David]

=item *

Removed all file system location dependencies for the operation of Bricolage.
Bricolage will still assume that everything's in /usr/local/bricolage, but any
location is fine as long as the BRICOLAGE_ROOT environment variable is set to
the proper location. [David]

=item *

Added code to force all preview pages to be re-requested from the server every
time they're viewed. This prevents the browser from loading older versions from
its cache, and allows users to always see the most recently-burned output of a
story. [David]

=item *

Removed debugging information from URLs for when debugging is turned off --
which should be always in production code (e.g., releases). [David]

=item *

Elements are now displayed with their display names rather than their attribute
names. Thanks to Sam Tregar for the spot. [David]

=item *

Fixed bug where fields (attributes) added to an Element with the name of an
existing but deactivated field triggered an error. Thanks to Sam for the
heads-up. [David]

=item *

Fixed a bug where data fields sometimes were not properly retrieved from the
database in Bric::Biz::AssetType. [David]

=item *

Fixed a bug where clicking "Save and Stay" in the Element profile wouldn't
delete attributes (fields) marked as such, or even delete the Element itself, if
the "Delete this profile" checkbox was checked.

=item *

Fixed a bug where, for Story and Media assets, editors were given Edit access to
notes, even when they didn't have the asset checked out. [David]

=item *

Changed the misleading and inaccurate "Two blank lines" label in the Bulk Edit
interface to the more accurate "One blank line". Thanks to Sam Tregar for the
heads-up.

=back

=cut

##############################################################################

=head1 VERSION 1.0.1 (2001-09-28)

=over

=item *

Initial public release.

=back

=cut

##############################################################################

=head1 AUTHOR

David Wheeler <david@wheeler.net>

=head1 SEE ALSO

L<Bric|Bric>

=cut<|MERGE_RESOLUTION|>--- conflicted
+++ resolved
@@ -14,8 +14,7 @@
 
 This document lists the Changes to Bricolage introduced with each release.
 
-<<<<<<< HEAD
-=head1 VERSION 1.9.1 "Cupcake" ()
+=head1 VERSION 1.9.1 "Peeves" ()
 
 =head2 New Features
 
@@ -69,7 +68,7 @@
 
 Added C<serialize_to_pod()> and C<update_from_pod()> methods to the container
 element class. These support a pseudo-pod syntax that enable a complete
-hierrachy of elements to be edited, including links to related stories and
+hierarchy of elements to be edited, including links to related stories and
 media, in a single stream of text. [David]
 
 =item *
@@ -127,6 +126,12 @@
 
 Added C<reset()> method to Bric::Util::Job and a "Reset" checkbox in the job
 profile in the UI so that failed jobs can easily be re-attempted. [David]
+
+=item *
+
+Added "Cheat Sheet" dialog box to Bulk Edit that displays the entire hierarchy
+of available subelements and fields as the pseudo-pod "tags" available for use
+in bulk editing content. [David]
 
 =back
 
@@ -206,7 +211,7 @@
 
 =item *
 
-Added suport for searching on URIs in the story class and modified the same
+Added support for searching on URIs in the story class and modified the same
 parameter in the media class to search I<all> possible URIs for media, not
 just the URI associated with the primary output channel. [David]
 
@@ -268,7 +273,7 @@
 
 =item *
 
-Made the scrollbar "sticky" in the Story Profile. [Scott]
+Made the scroll bar "sticky" in the Story Profile. [Scott]
 
 =item *
 
@@ -306,7 +311,7 @@
 
 Added much more fine-grained field type management to the Element Type SOAP
 interface. More field attributes can now be updated via SOAP. For example, one
-can now change the widget type from "text" to "textarea". These improvments
+can now change the widget type from "text" to "textarea". These improvements
 are thanks to the normalization of the element type and field type classes.
 Note that there are a number of new XML elements, and some of the existing
 ones have changed names, but we have tried to preserve backwards compatibility
@@ -449,7 +454,7 @@
 =item *
 
 It is now fatal to submit characters in an invalid encoding. For example, if a
-user is using UTF-8 (the defult) but pastes the contents of a Word document
+user is using UTF-8 (the default) but pastes the contents of a Word document
 with an m-dash (a CP1252 character), Bricolage will now throw an exception. It
 probably threw an exception from the database in the past, but now we're
 throwing one earlier. The solution for such a user is to of course select the
@@ -504,7 +509,7 @@
 
 =item *
 
-Users creating media documents from within a related media element (becuase
+Users creating media documents from within a related media element (because
 the C<RELATED_MEDIA_UPLOAD> F<bricolage.conf> directive has been enabled and
 they have the proper permissions) are now redirected to the "New Media"
 profile when the new file has been uploaded, so that the element type,
@@ -543,7 +548,7 @@
 
 Publish and distribution jobs are now tied to a specific version of a story or
 media document, rather than the media document itself. This will allow a whole
-series of publishes for versions of a document to be scheuled for execution
+series of publishes for versions of a document to be scheduled for execution
 over time, as well as help to protect currently checked-out documents from
 being mysteriously removed from workflow by scheduled publishes being
 executed. Sponsored by Freerun Technologies. [David]
@@ -551,13 +556,13 @@
 =item *
 
 Searches now are remembered for each manager in the UI for as long as a
-session lasts. So if you performa a search for element types, and then do a
+session lasts. So if you perform a search for element types, and then do a
 search for stories or output channels, the last results you saw in the element
 type manager will be there again when you return to it. [David]
 
 =item *
 
-Elminated need for HTTP::BrowserDetect, since the UI is now completely
+Eliminated need for HTTP::BrowserDetect, since the UI is now completely
 browser-neutral. [David]
 
 =item *
@@ -981,12 +986,7 @@
 
 ##############################################################################
 
-=head1 VERSION 1.8.7 ()
-=======
-=head1 VERSION 1.8.8 ()
-
 =head1 VERSION 1.8.7 (2005-10-24)
->>>>>>> 071a08c7
 
 =head2 Improvements
 
@@ -1013,8 +1013,6 @@
 expired and unexpired stories and media, thus avoiding errors when documents
 are checked out. [David]
 
-<<<<<<< HEAD
-=======
 =item *
 
 If a story passed to the C<burn_another()> or C<preview_another()> burner
@@ -1027,7 +1025,6 @@
 Added an "Expired" event for when stories and media are expired. Suggested by
 Joshua Edelstein. [David]
 
->>>>>>> 071a08c7
 =back
 
 =head2 Bug Fixes
@@ -1074,8 +1071,6 @@
 
 Updated for compatibility with PostgreSQL 8.1. [David]
 
-<<<<<<< HEAD
-=======
 =item *
 
 Defunct media files are now properly removed from the delivery server whenever
@@ -1109,7 +1104,6 @@
 In a story or media profile, deleting a subelement with the same ID as a field
 (or vice-versa) will no longer delete both. Reported by Scott Lanning. [David]
 
->>>>>>> 071a08c7
 =back
 
 =cut
