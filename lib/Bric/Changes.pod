--- conflicted
+++ resolved
@@ -6,7 +6,6 @@
 
 This document lists the Changes to Bricolage introduced with each release.
 
-<<<<<<< HEAD
 =head1 VERSION 1.11.2 (2008-??-??)
 
 =head2 New Features
@@ -65,17 +64,6 @@
 =back
 
 =item *
-=======
-=head1 VERSION 1.10.8 ()
-
-=head2 Improvements
-
-=head2 Bug Fixes
-
-=over
-
-=item
->>>>>>> 5e1874fc
 
 Fixed a compatibility issue in Bric::Dist::Action::DTDValidate. Apparently
 C<get_last_error()> was removed from L<XML::LibXML|XML::LibXML> 1.59 "for
@@ -84,7 +72,6 @@
 
 =back
 
-<<<<<<< HEAD
 =head2 Improvements
 
 =over
@@ -891,10 +878,22 @@
 
 =back
 
-=head1 VERSION 1.10.7 (2008-??-??)
-=======
+=head1 VERSION 1.10.8 ()
+
+=head2 Bug Fixes
+
+=over
+
+=item
+
+Fixed a compatibility issue in Bric::Dist::Action::DTDValidate. Apparently
+C<get_last_error()> was removed from L<XML::LibXML|XML::LibXML> 1.59 "for
+thread-saftey reasons." This change backward-compatible with older versions of
+XML::LibXML. [David]
+
+=back
+
 =head1 VERSION 1.10.7 (2009-03-12)
->>>>>>> 5e1874fc
 
 =head2 Improvements
 
@@ -985,7 +984,7 @@
 
 =item *
 
-Fixed resource (file name) lookups when publishing and/or previewing documents
+Fixed resource (file name) lookups whe publishing and/or previewing documents
 so that SQL C<LIKE> wildcard characters are ignored, so as to avoid confusing,
 for example, C</foo/bar> with C</foo_bar>. Reported by Scott (Bug # 1368).
 [David]
