--- conflicted
+++ resolved
@@ -14,21 +14,14 @@
 
 This document lists the Changes to Bricolage introduced with each release.
 
-<<<<<<< HEAD
 =head1 VERSION 1.5.0
 
 =head2 New Features
-=======
-=head1 VERSION 1.4.1
-
-=head2 Bug Fixes
->>>>>>> 0db69076
-
-=over 4
-
-=item *
-
-<<<<<<< HEAD
+
+=over 4
+
+=item *
+
 Added unit testing framework based on L<Test::Class|Test::Class> and executed
 by L<Test::Harness|Test::Harness>. Tests can be run after C<make install> by
 running C<make test> or C<make devtest>. The former runs tests that access
@@ -67,7 +60,22 @@
 unit testing classes. These classes each execute a single test, and the old
 testing contents are at the end of the file, after the __END__ symbol. Thus
 we'll be able to use the old tests to write the new tests. [David]
-=======
+
+=item *
+
+Added documentation on merging CVS branches to
+L<Bric::Hacker|Bric::Hacker>. [David]
+
+=back
+
+=head1 VERSION 1.4.1
+
+=head2 Bug Fixes
+
+=over 4
+
+=item *
+
 Upgrading from from a version prior to 1.3.3 no longer tries to create an
 index that already exists (and that will be dropped, anyway). [David]
 
@@ -97,7 +105,6 @@
 =item *
 
 Added code and documentation for compatability with PostgreSQL 7.3. [David]
->>>>>>> 0db69076
 
 =back
 
