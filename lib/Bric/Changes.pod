--- conflicted
+++ resolved
@@ -149,7 +149,10 @@
 
 =item *
 
-<<<<<<< HEAD
+Added C<--fatal-no-cat> option to F<contrib/bric_media_upload>. [Scott]
+
+=item *
+
 When editing a field type, if a numeric value is set to an empty value, it
 will be set to 0 rather than remaining unchanged. [David]
 
@@ -157,9 +160,6 @@
 
 The Expire information for sources is now localized in the list view (the
 Sources Manger). [David]
-=======
-Added --fatal-no-cat option to F<contrib/bric_media_upload>. [Scott]
->>>>>>> 62982877
 
 =back
 
