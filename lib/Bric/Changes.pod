--- conflicted
+++ resolved
@@ -14,21 +14,14 @@
 
 This document lists the Changes to Bricolage introduced with each release.
 
-<<<<<<< HEAD
 =head1 VERSION 1.5.0
 
 =head2 New Features
-=======
-=head1 VERSION 1.4.4
-
-=head2 Bug Fixes
->>>>>>> 6b72eafb
-
-=over 4
-
-=item *
-
-<<<<<<< HEAD
+
+=over 4
+
+=item *
+
 Added unit testing framework based on L<Test::Class|Test::Class> and executed
 by L<Test::Harness|Test::Harness>. Tests can be run after C<make install> by
 running C<make test> or C<make devtest>. The former runs tests that access
@@ -191,7 +184,17 @@
 
 The documentation in the Bric::Util::Burner class has been updated and
 improved. [David]
-=======
+
+=back
+
+=head1 VERSION 1.4.4
+
+=head2 Bug Fixes
+
+=over 4
+
+=item *
+
 Empty listManager lists no longer have a gap in them. [David]
 
 =item *
@@ -208,7 +211,6 @@
 Updated display of existing contributors in the "Edit Contributors" screen of
 the story and media asset profiles to use listManager. This makes them look
 like they do everywhere else (and uses less code, to boot!). [David]
->>>>>>> 6b72eafb
 
 =back
 
@@ -224,8 +226,6 @@
 accessors in Bric::Biz::Asset::Business. Thanks to Philip Fibiger for the
 spot. [David]
 
-<<<<<<< HEAD
-=======
 =item *
 
 Assets can once again be recalled from the library and put on a desk. [David]
@@ -235,7 +235,6 @@
 The C<get_all_keywords()> method of Bric::Biz::Asset::Business works
 again. [David]
 
->>>>>>> 6b72eafb
 =back
 
 =head1 VERSION 1.4.2
