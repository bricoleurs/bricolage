--- conflicted
+++ resolved
@@ -14,8 +14,7 @@
 
 This document lists the Changes to Bricolage introduced with each release.
 
-<<<<<<< HEAD
-=head1 VERSION 1.7.2 (2004-02-10)
+=head1 VERSION 1.7.2 ()
 
 =head2 New Features
 
@@ -181,9 +180,6 @@
 times faster than they were before. [David]
 
 =back
-=======
-=head1 VERSION 1.6.10 ()
->>>>>>> 5e20e29b
 
 =head2 Bug Fixes
 
@@ -191,7 +187,6 @@
 
 =item *
 
-<<<<<<< HEAD
 The "Checkout" checkbox is no longer missing in the Find interface for documents
 and templates that are already in workflow. [David]
 
@@ -777,8 +772,14 @@
 
 =back
 
-=head1 VERSION 1.6.9 ()
-=======
+=head1 VERSION 1.6.10 ()
+
+=head2 Bug Fixes
+
+=over 4
+
+=item *
+
 Added missing index to the C<workflow__id> column of the C<story>, C<media>,
 and C<formatting> (template) tables. [David]
 
@@ -817,7 +818,6 @@
 =back
 
 =head1 VERSION 1.6.9 (2004-02-06)
->>>>>>> 5e20e29b
 
 =head2 Bug Fixes
 
@@ -920,6 +920,10 @@
 Media assets now properly remember their class, which means that autopopulated
 fields (such as "height" and "width" for images) are autopopulated when a new
 image file is uploaded. Thanks to Patrick Walsh for the spot! [David]
+
+=item *
+
+Updated Chinese Traditional localization. [Kang-min Liu]
 
 =back
 
