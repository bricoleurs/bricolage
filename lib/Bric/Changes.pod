=head1 NAME

Bric::Changes - Bricolage Changes

=head1 VERSION

$Revision$

=head1 DATE

$Date$

=head1 DESCRIPTION

This document lists the Changes to Bricolage introduced with each release.

<<<<<<< HEAD
=head1 VERSION 1.3.0

=head2 New Features

=over 4

=item *

Bricolage SOAP interface partially implemented.  Bric::SOAP::Story,
Bric::SOAP::Media and Bric::SOAP::Template are fully implemented and
tested.  The command-line client - bric_soap - is complete. [Sam]

=back

=head2 Bug Fixes

=over 4

=item *

Fixed numerous cases where user_ids were being used as booleans.
Since user_id 0 is the Adminstrator's user_id this can cause problems. [Sam]

=item *

Fixed problem where deleting an asset would fail with the "cannot
check-in non checked-out version" error. [Sam]

=item *

Fixed bug in HTML::Template burner when an element name had more than
one space in it. [Sam]

=item *

Fixed bug in database that prevented element names over 32 characters
from working properly. [Sam]

=item *

All fixes in the soon-to-be-released 1.2.1 version.  See below for details.

=back

=head1 VERSION 1.2.1 (unreleased)
=======
=head1 VERSION 1.2.1
>>>>>>> 5a525d08

=head2 New Features

=over 4

=item *

Created new method of configuring Bricolage in Apache. [David]

=item *

Added support for Mozilla (and there was much rejoicing!). [David]

=item *

Changed password for the default "admin" user to "change me now!" [David]

=item *

The slug is stored in the database for both fixed and non-fixed stories. This is
in anticipation of adding the ability to use the slug for fixed story URIs later
on. Thanks to Darren Graves for the patch.

=back

=head2 Bug Fixes

=over 4

=item *

Turned off the PREVIW_MASON configuration directive in bricolage.conf. It should
be off by default. [David]

=item *

Deleted Output Channels now properly don't show up in the Output Channel manager
again. Thanks to Sara for the spot! [David]

=item *

All previews now preview assets in the primary Output Channel only. Previously,
the previews were in the Output Channel whose name came first alphabetically.
Thanks to Sara Wood for catching this bug. [David]

=item *

Fixed bug where templates often couldn't be found by the Mason burner if the
output channel had a post_path. [David]

=item *

Fixed bug where templates often couldn't be found by the HTML::Template burner
if the output channel had a post_path. [Sam]

=item *

Fixed some problems with the sideNav menus under Netscape. [David]

=item *

Fixed broken "Preview" button in Read-only story profile and in related story
elements. [Matt Vella]

=item *

Updated debugging code to accommodate new syntax in Cache::Cache. Thanks to Sam
Tregar for the spot. [David]

=item *

Fixed problem with Element names containing non-alphanumeric characters. [Sam]

=item *

Checking out media assets from "Find Media" now redirects you to the media
profile if you've checked out one media asset, or My Workspace if you've checked
out more than one. This puts it in line with how "Find Stories" and "Find
Templates" work. Thanks to Sam for the report. [David]

=item *

Fixed bulk edit functionality for Media assets. Thanks to Sam for the spot.
[David]

=item *

In Bric::Biz::Asset::Business, the source get_meth key in my_meths() now works
properly. Also, get_all_keywords() now also returns the category keywords as
well as the story keywords. Thanks to Darren Graves for the patch.

=item *

Removed quotation marks from DEF_MEDIA_TYPE setting in bricolage.conf. Thanks to
Darren Graves for the spot. [David]

=item *

Sorting assets by ID in "Find X" and Workspace/Desk view now properly does a
numeric sort rather than an alphanumeric sort. Thanks to Sam Tregar for the
spot. [David]

=item *

Fixed an obscure bug where, for files uploaded as part of a Media file,
Bricolage attempted to create a path on its own file system using path
delimiters for another file system. Thanks to Mike Slattery for the spot.
[David]

=item *

Required content fields in stories and elements are now displayed in the order
specified in the Element profile. Thanks to Sam Tregar for the spot. [David]

=item *

All assets now start with the version number 0 until the first time they are
checked in. Also, they will show up on desks and in the Find views after the
first time they are saved. It was inconsistent before, and some items could not
be seen in the desk and Find views until they were checked in. Thanks to Sam for
spotting the inconsistency. [David]

=item *

The bric_clean_tmp script has been changed to avoid deleting the Bricolage
cache file.  [Sam]

=item *

Fixed typo that broke Bric::Dist::Client. [Mike Slattery]

=item *

Fixed multiple select custom fields for Elements and Contributors. Thanks to
Mike Slattery for the spot. [David]

=item *

Fixed ugly bug where deleting a "Media Type" Element would delete all the media
objects of that type. Thanks to Sam for the spot (though not for the bug!).
[David]

=item *

Fixed bric_pgimport so that it uses DBI to drop and create the database, rather
than relying on a hard-coded location for pgsql binaries. [David]

=item *

Fixed permission granting in bric_pgimport so that the Bricolage database use
has DELETE permissions on all objects in the Bricolage database. It looks like
this permission was ignored in PosgreSQL 7.1 and earlier, or problems would have
shown up a long time ago! [David]

<<<<<<< HEAD
=======
=item *

Fixed a bug where the time a distribution job is scheduled was not properly
converted to UTC for storage in the database. Thanks to Mike Slattery for the
great code archaeology! [David]

>>>>>>> 5a525d08
=back

=head1 VERSION 1.2.0

=head2 New Features

=over 4

=item *

Added Context-sensitive, online help. [Sam]

=item *

Added separate interface for editing templates (via FTP). [Sam]

=item *

Added the ability to use HTML::Template Templates. [Sam]

=item *

Added ability for differnt Output Channels to function as different component
roots for in Mason templates. This will allow for templates that can't be found
in the current Output Channel to be searched for in other Output Channels.
[David]

=item *

Added link to Event log to Find Story, Find Template, and Find Media screens.
[David]

=item *

Added true previewing for media assets. Now, when you click their URIs to
preview them, they will be distributed to the preview server(s) before
redirecting the user to them, rather than just serving them up from where they
live on the Bricolage file system. The latter can still be accessed under
"Download" in the Media Asset profile. This will continue to be the preferred
way to grab media files for editing and such, as it will not incur the overhead
of distributing the media file. [David]

=item *

Allow only one template with a given name for a given category, element, burner
and output channel. [Sam]

=item *

Added a Maintainer section to the About page. [David]

=item *

Updated About page to mimic the layout of the help pages. [David]

=back

=head2 Bug Fixes

=over 4

=item *

Fixed a bug with local previews where a preview page could show up instead of
the Bricoalge UI. Thanks to Sara for the spot. [David]

=item *

Fixed a bug where Mason component calls failed in previews when the
PREVIEW_MASON directive was enabled. [David]

=item *

Changed default value for text area fields added via the form builder (i.e., in
Contributor Type and Element profiles) to 0. The values 0 and "" always make the
the new field unlimited in length. [David]

=item *

Fixed a couple of buttons to be proper case rather than upper case. [David]

=item *

Separated the filesystem destinations for assets burned for publication and for
assets burned for previewing. This will prevent someone previewing and stomping
all over a published version of an asset before the published version is
distributed. [David]

=item *

Removed hard-coding of the local preview directory in httpd.conf and
httpd-ssl.conf. Now using the values stored in PREVIEW_LOCAL, instead, to
determine the proper directory. [David]

=item *

Added the DEF_MEDIA_TYPE directive. Bricolage will use the value in this
directive to assign a Media Type to all file resources if they Bricolage can't
figure it out from their file extentions. This fixes a bug where Bricolage would
choke if it couldn't figure out the MediaType itself. [David]

=back

=head1 VERSION 1.0.2

=head2 New Features

=over 4

=item *

Added "File Name" and "File Extension" properties to OutputChannels. These
properties will now be used to name files burned to the file system on
preview and publish. [David]

=item *

Added DEFAULT_FILENAME and DEFAULT_FILE_EXT configuration directives to set
default values on the "File Name" and "File Extenstion" Output Channel
properties. [David]

=item *

Changed Bric::Util::Burner->display_element() so that it doesn't paginate. All
paginated pages are now treated instead as regular elements. This is useful for
things like printer-freindly pages. Bric::Util::Burner->display_element()
contines to work as before. Use this method to output a separate file for each
paginated element. [David]

=item *

When errors occur while previewing stories, the leftNav is now turned off.
[David]

=item *

Browser buttons and menus are now disabled. [David]

=item *

Added ability to set permissions on assets based on the categories they're in.
[David]

=item *

Moved all session and session locking files into the "bricolage" subdirectory of
the local file system's tmp directory. You'll want to rm -rf /tmp/bricolage_*
upon upgrading. [David]

=item *

Moved the location of cache files to the "bricolage/cache" subdirectory of the
local file system's tmp directory. You'll want to rm -rf /tmp/FileCache upon
upgrading. Together with the above change, this means that all Bricolage
temporary files are stored in the "bricolage" subdirectory of the local tmp,
e.g., /tmp/bricolage. [David]

=item *

Added new program, bric_clean_tmp, that can be used in a cron job to delete
stale temporary files. [Sam]

=item *

Added an "About" page, linked from the logo graphic, that explains the name
"Bricolage" and offers the license and credits. [David]

=item *

Added PERL_LOADER configuration directive. Pass a line of Perl to this
directive, and on startup, it'll execute it in the same namespace as your
templates execute in. [David]

=item *

Added INCLUDE_XML_WRITER and XML_WRITER_ARGS configuration parameters. If
INCLUDE_XML_WRITER is turned on, then all templates will include a new global,
$writer, that is an XML::Writer object. This object is provided as a convenience
for creating XML in your templates. XML_WRITER_ARGS allows certain arguments to
be passed to the XML::Writer instantiator. See Bric::AdvTemplates for more
information. [David]

=item *

Added URI information to associated categories in the story profile. [David]

=item *

Changed category selection for new Templates to use the category URI rather than
the name, in line with how Story and Media work. [David]

=item *

Added "Save and Stay" button to the Element Profile. [David]

=item *

Story Type, Media Type, and Element select lists are now filtered for READ
permission in the Story, Media, and Template profiles, respectively. [David]

=item *

Category select lists are filtered for READ permission in the Story, Media, and
Template profiles. [David]

=item *

Category and Story Type, Media Type, and Element select lists are now required
fields where appropriate in the Story, Media, and Template profiles. This change
was introduced because, with the introduction of permission checking on these
select lists, it's possible for them to show up empty where it wasn't possible
before. [David]

=item *

Renamed programs in bin/ so that they all start with "bric_". Update any links
to the old names, because they're gone. [David]

=item *

Rewrote bric_apachectl to use Perl and Bric::Config instead of a shell script.
Also changed it so that a restart is always a hard restart. [Sam]

=item *

Added name of Output Channel to list of Templates in Find Templates interface.
[David]

=item *

Changed behavior of sideNav to Limit rendering of Workflows permissions. If a
user doesn't have READ permission on Workflow, it won't show up in the display.
[David]

=item *

Added URI to all media profile views. [David]

=item *

Added ability to change the category association in Templates. [David]

=item *

Changed the Notes icon in Story, Media, and Template profiles to a graphical
representation of a note. When there are no notes associated with the asset, the
graphic is an empty note. When there are notes associated with the asset, then
there is writing on the note. This allows editors to see at a glance if there
are any existing notes. [David]

=item *

Made SSL optional (and off by default). [Sam]

=item *

Change the term "attribute" to "field" in the UI. [David].

=back

=head2 Bug Fixes

=over 4

=item *

Fixed bug where cancelled checkouts of template appeared to work in some views,
but not others. Thanks to Matt Vella for the report. [David]

=item *

Fixed bug where story titles were accentally getting bogus hyperlinking markup.
Thanks to Chris Brody for the report. [David]

=item *

Fixed a bug where the "Generic" check box on the "New Template" screen was
partially ignored, leading to possibly corrupted data, and at least to the
inability to create autohandlers. Thanks to Sam Tregar for the bug report that
led to finding this bug. [David]

=item *

Fixed bug where element checkboxes weren't remembering if they were checked or
not. Thanks to Matt Vella for the spot. [David]

=item *

Fixed bug where element select lists weren't populate with their list of values.
Thanks to Matt Vella for the report. [David]

=item *

Fixed select lists and radio buttons in formBuilder so that they can take just
values as well as value/name pairs. [David]

=item *

Fixed issue with date fields not geting populated when hours and minutes weren't
selected. Also improvied handling fo partial date fields in Elements. Thanks to
Matt Vella for the heads-up. [David]

=item *

Fixed bug where only one required data field was included in a new story. Thanks
to Matt Vella for the report. [David]

=item *

Removed the CVS $Log entries from all files, as these were likely to cause
conflicts between branches and because few end users will be interested in
seeing them in the docs, anyway. [Sam and David]

=item *

Fixed bug where new workflows weren't able to add new desks, but were showing up
in the side nav before "Save" was clicked. Thanks to Chris Brody for the
heads-up. [David]

=item *

Fixed bug where workflows deleted via the Workflow Manager (rather than the
Workflow Profile) continued to show up in the side nav. Thanks to Sam Tregar for
the spot. [David]

=item *

Fixed bug where data fields deleted from Elements were deleting them from
existing stories, too. [David]

=item *

Fixed bug where stories with related media associated with them were displaying
the story as an Element rather than as a story after editing the related media.
[David]

=item *

Removed all file system location dependencies for the operation of Bricolage.
Bricolage will still assume that everything's in /usr/local/bricolage, but any
location is fine as long as the BRICOLAGE_ROOT environment variable is set to
the proper location. [David]

=item *

Added code to force all preview pages to be re-requested from the server every
time they're viewed. This prevents the browser from loading older versions from
its cache, and allows users to always see the most recently-burned output of a
story. [David]

=item *

Removed debugging information from URLs for when debugging is turned off --
which should be always in production code (e.g., releases). [David]

=item *

Elements are now displayed with their display names rather than their attribute
names. Thanks to Sam Tregar for the spot. [David]

=item *

Fixed bug where fields (attributes) added to an Element with the name of an
existing but deactivated field triggered an error. Thanks to Sam for the
heads-up. [David]

=item *

Fixed a bug where data fields sometimes were not propery retreived from the
database in Bric::Biz::AssetType. [David]

=item *

Fixed a bug where clicking "Save and Stay" in the Element profile wouldn't
delete attributes (fields) marked as such, or even delete the Element itself, if
the "Delete this profile" checkbox was checked.

=item *

Fixed a bug where, for Story and Media assets, editors were given Edit access to
notes, even when they didn't have the asset checked out. [David]

=item *

Changed the misleading and inaccurate "Two blank lines" label in the Bulk Edit
interface to the more accurate "One blank line". Thanks to Sam Tregar for the
heads-up.

=back

=head1 VERSION 1.0.1

=over 4

=item *

Initial public release.

=back

=head1 AUTHOR

David Wheeler <david@wheeler.net>

=head1 SEE ALSO

L<Bric|Bric>

=cut<|MERGE_RESOLUTION|>--- conflicted
+++ resolved
@@ -14,7 +14,6 @@
 
 This document lists the Changes to Bricolage introduced with each release.
 
-<<<<<<< HEAD
 =head1 VERSION 1.3.0
 
 =head2 New Features
@@ -60,9 +59,6 @@
 =back
 
 =head1 VERSION 1.2.1 (unreleased)
-=======
-=head1 VERSION 1.2.1
->>>>>>> 5a525d08
 
 =head2 New Features
 
@@ -217,15 +213,12 @@
 this permission was ignored in PosgreSQL 7.1 and earlier, or problems would have
 shown up a long time ago! [David]
 
-<<<<<<< HEAD
-=======
 =item *
 
 Fixed a bug where the time a distribution job is scheduled was not properly
 converted to UTC for storage in the database. Thanks to Mike Slattery for the
 great code archaeology! [David]
 
->>>>>>> 5a525d08
 =back
 
 =head1 VERSION 1.2.0
