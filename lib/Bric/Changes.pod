--- conflicted
+++ resolved
@@ -273,17 +273,13 @@
 
 =item *
 
-<<<<<<< HEAD
 Added another directory to search for Apache 1.3. [Brian Smith]
-=======
-Added another directory to search for Apache. [Brian Smith]
 
 =item *
 
 Made the Perl program and library installers (F<lib/Makefile.PL> and
 F<bin/Makefile.PL> more intelligent in their support of the C<$BRICOALGE_ROOT>
 configuration variable. [Brian Smith]
->>>>>>> 35016f4c
 
 =back
 
