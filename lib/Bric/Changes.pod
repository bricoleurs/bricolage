=encoding utf8

=head1 Name

Bric::Changes - Bricolage Changes

=head1 Description

This document lists the Changes to Bricolage introduced with each release.

<<<<<<< HEAD
=head1 Version 2.1.0 ()

=head2 New Features

=over

=item *

Added support for the L<CKeditor WYSIWYG editor|http://ckeditor.com/>.
[Zdravko Balorda]

=back

=head2 Improvements

=over

=item *

Added the C<--priority> option to the C<workflow publish> command in
L<bric_soap> and L<bric_republish>. Sponsored by Denison University. [David]

=item *

Added a C<$priority> argument to the C<publish> method of
L<Bric::Util::Burner> and modifed L<Bric::Util::Job::Pub> to pass its
priority. This is so that the priority of the publish job will be replicated
as the priority of the distribution job created by the publish, as well as of
any publish jobs created by calls to C<publish_another()>. [David]

=item *

Added the C<Limit> parameter to the C<list()> method of L<Bric::Util::Job>.
Sponsored by Denison University. [David]

=item *

Added the C<--chunks> option to C<bric_queued>. Sponsored by Denison
University. [David]

=item *

Modified C<bric_queued> so that it only sleeps for C<--delay> seconds if it
executed no jobs. Otherwise it immediately runs again, on the assumption that
there will be more jobs that should be executed sooner rather than later. The
upshot is that files will now be distributed much sooner after publishling.
[David]

=item *

Allow searching for stories and media assets by ID and UUID. Suggested by
Phillip Smith (Ticket #186). [Greg Heo]

=item *

The story C<priority>, C<expire_date>, C<primary_uri>, and C<source_id>
attributes are now versioned (Bug #185). [David]

=item *

The media C<priority>, C<expire_date>, and C<source_id> attributes are now
versioned (Bug #185). [David]

=item *

The template C<priority>, C<expire_date>, C<name>, C<description>, and
C<category_id> attributes are now versioned (Bug #185). [David]

=item *

Adjusted placement of the Checkout and Publish buttons in search results and
elsewhere so that they're not so close to the border of the box that contains
them (Bug #194). [Phillip Smith]

=item *

Added the "Show Bulk Edit" preference. When turned off, the "Bulk Edit" button
no longer appears in the container element interface. Useful for organizations
where users don't know or care about bulk editing, and the button might
otherwise confuse them. As with all preferences, its setting can be overridden
for individual users. Sponsored by Denision University. [David]

=item *

Improved the UI of the document editing interface:

=over

=item *

The copy and delete icons now appear inside the box for the container elements
they affect, rather than floating outside. This creates a tighter, more obvious
relationship between the controls and their elements.
<<<<<<< HEAD

=item *

The "Add Element" icon now has a dropdown triangle on it, similar to that seen
on other drop-down icons.

=item *

=======

=item *

The "Add Element" icon now has a dropdown triangle on it, similar to that seen
on other drop-down icons.

=item *

>>>>>>> a5ce90c7
The related story and media displayed for a container element now appear below
the fields and subelements in the container, and have their own detail/summary
twisty like container elements do. This allows them to be displayed more
consistently with the rest of the content editing interface.

=item *

In their "less detail" states, related stories and media now show only two
fields: Title and Element Type. In their "more detail" states, they show all
the same detail as before, except for the UUID, which is now included in a
tooltip along with the ID. Hover over the details to see these identifiers.

=item *

The related document edit button has been replaced with an icon.

=item *

The related document edit icon will both open the related document popup
I<and> toggle the related document display to its "more detail" state, so that
all the data can be easily reviewed when the user returns from the popup.

=item *
<<<<<<< HEAD

Related media show a thumbnail for a related image in both the "more detail"
and "less detail" states. The "less detail" thumbnail is displayed at no more
than 40 pixels tall, while the full size from the C<THUMBNAIL_SIZE>
F<bricolage.conf> directive is used as usual in the "more detail" state.
=======

Related media show a thumbnail for a related image in both the "more detail"
and "less detail" states. The "less detail" thumbnail is displayed at no more
than 40 pixels tall, while the full size from the C<THUMBNAIL_SIZE>
F<bricolage.conf> directive is used as usual in the "more detail" state.

=back

Thanks to Denison University for sponsoring these improvements (Bug #244).
[David]

=item *

Added C<expired> parameter to the C<list()> methods of
L<Bric::Biz::Asset::Business::Story> and L<Bric::Biz::Asset::Business::Media>.
[Gred Heo]
>>>>>>> a5ce90c7

=back

Thanks to Denison University for sponsoring these improvements (Bug #244).
[David]

=back

=======
>>>>>>> a98bc7d303403146fbdbfec255165aaa066746fc
=head1 Version 2.0.1 ()

=head2 Improvements

=over

=item *

Added C<SKIP_SSL_REDIRECT> F<bricolage.conf> directive. This directive
prevents Bricolage from redirecting to and from an SSL URL when C<SSL_ENABLE>
is turned on. The case for this is when Bricolage is running behind a reverse
proxy server that's handling SSL mappsings. Thanks to Alex Krohn for the
report. [David]

=item *

Added the "object" format for datetime values. Pass "object" as the formatting
string and a L<DateTime> object will be returned, rather than a string.
[David]

=item *

Refactored the SFTP mover to do proper error handling. Also removed the code
that "escapes" file names, as with more recent versions of Net::SSH2 it left
the backslashes in the file names. [David]

=item *

Bricolage now supports Apache 2 MPMs other than Prefork. YMMV (Bug #188).
[David]

<<<<<<< HEAD
=======
=item *

The "Category" autocompleting field in the New Story/Media/Template profile
now remembers the last value selected for that screen within the current
session. This makes it one bit easier to create a bunch of objects in a row
all in the same category, as used to be the case before 2.0 turned these into
autocompleting fields (Bug #159). [David]

=item *

The lists of the container and field subelement key names in a template are
now displayed above the code in the read view as well as the edit view.
Suggested by Phillip Smith (Bug #228). [David]

>>>>>>> a98bc7d303403146fbdbfec255165aaa066746fc
=back

=head2 Bug Fixes

=over

=item *

Fixed a bug in the L<Bric::Util::ApacheReq> tests where they would fail if the
C<LISTEN_PORT> or C<SSL_PORT> F<bricolage.conf> directives were anything other
than 80 and 443, respectively. Thanks to Héctor Daniel Cortés González for the
report. [David]

=item *

The "Checkout" link no longer appears on desk items for users who do not have
permission to edit an asset [Kahil Jallad].

=item *

Fixed a bug where the SFTP mover would not properly finish moving the file,
leaving escaped tmp files on the destination server. [Matt Rolf]

=item *

Updating published stories or media or deployed templates via the SOAP
interface with the C<EXPIRE_ON_DEACTIVATE> F<bricolage.conf> directive enabled
no longer expires those assets unless they are active and the
C<< <expire_date> >> element is set in the XML. Thanks to Nick Legg for the
report (Bug # 184). [David]

=item *

Worked around a bug in L<Net::SSH2> where sockets weren't being closed,
leading to L<bric_queued> running out of file descriptors. [David]

=item *

The virtual FTP server no longer limits itself, but leaves resource limits to
the OS. This prevents apparently unrelated (and mysterious!) errors from the
FTP server. [Alex Krohn].

=item *

Fixed error message thrown by C<publish_another()> that incorrectly called
itself C<burn_another()>. [David]

=item *

When diffing documents and templates, if the "to" item is the current version,
the currently-checked out asset is used. This is so that one can see what
changes have been made since the checkout. Reported by Michael Herring.
[David]

=item *

Fixed bug in bric_ftpd where the ftp PWD command returns an incorrect path
(missing the site name).  Some ftp clients (eg. FileZilla) call PWD and use
this path after changing directories. [Adrian Yee]

=item *

Fixed a bug where desk asset counts would never be displayed regardless of the
preference setting (Bug #198). [Greg Heo]

=item *

The keyword autocomplete widget no longer suggests deleted keywords on the 
story and media profiles (Bug #206). [Greg Heo]

=item *

Fixed a bug where some valid date ranges would be rejected as invalid when
searching for assets. (Bug #211). [David Oliveira]

<<<<<<< HEAD
=======
=item *

Fixed bug in bric_ftpd where the ftp PWD command returns an incorrect path
(missing the site name).  Some ftp clients (eg. FileZilla) call PWD and use
this path after changing directories. [Adrian Yee]

=item *

In the event of a publish failure, a story and media document no longer has
its publish status, date, and first publish date updated (Bug #200). [David]

=item *

Xinha now works properly, as the WYSIWYG fields are now created only when
they're displayed (they didn't work right when they were created while
hidden). Thanks to Aaron Fuleki and Denison University for the report and
Phillip Smith for finding the relevant Xinha support explaining the problem
(Bug # 217). [David]

=item *

Adjusted placement of the Checkout and Publish buttons in search results and
elsewhere so that they're not so close to the border of the box that contains
them (Bug #194). [Phillip Smith]

=item *

The Apache 2 detection during installation now properly finds C<Include>d
configuration files specified with paths relative to the C<HTTPD_ROOT> (Bug
#174). [Michael Herring]

=item *

Using pagination controls when selecting from a list of stories to relate no
longer throws an error (Bug #183). [Greg Heo]

=item *

Adjusted style of Check In and Move popup menu. Allows for easier selection of
appropriate action

=item *

Fixed the Xinha editor when using the Create Link button (Bug #180). [Phillip
Smith]

=item *

The "Content Type" column in the Element Type manager will now properly sort
when you click its header (Bug #190). [David]

=item *

Bricolage no longer throws an error when the description of a category is
longer than 256 characters. Thanks to Vladimir for the report (Bug # 215).
[Phllip Smith]

=item *

Attempting to create a category template that already exists in a category and
output channel no longer reactivates an element type template (Bug # 195).
[David]

=item *

Deactivated element types no longer appear as available to add to stories,
though existing elements of those types will remain unless they're
individually deleted (Bug #230). [Greg Heo]

=item *

Document and template search results no longer provide a "Republish" checkbox
for deactivated assets, which are shown when "Include deleted" checkbox is
selected in the advanced search interface (Bug #201). [Nick Legg]

=item *

The buttons once again work in the media document category browser when the
C<ENABLE_CATEGORY_BROWSER> F<bricolage.conf> directive is true. Thanks to
Michael Herring for the report (Bug #155). [David]

=item *

The story and media profiles now allow only output channels associated with
the site the document element type is associated with to be associated with
the story or media document (Bug # 212). [Zdravko Balorda]

>>>>>>> a98bc7d303403146fbdbfec255165aaa066746fc
=back

=head1 Version 2.0.0 (2010-04-12)

=head2 Bug Fixes

=over

=item *

Fixed error handling in the access handler so that it works when a URI is a
directory. Thanks to Dave Rolsky for the initial patch. [David]

=item *

Updated session error handling to recognize a different error message in
recent versions of Apache::Session. [Dave Rolsky]

=item *

The buttons once again work in the story document category browser when the
C<ENABLE_CATEGORY_BROWSER> F<bricolage.conf> directive is true. Thanks to
Krzysztof Rudnik for the report (Bug #155). [David]

=item *

Fixed subtle category autocomplete issue where it can be difficult to choose
the root category. It would appear to work, but the "Unable to add category
that does not exist" message would not clear and the form would think that the
category isn't legal. Could apply to other categories, but was most common for
the root category. Thanks to Michael Herring for the detailed steps to
reproduce (Bug #157). [David]

=item *

Fixed bug where custom fields in the contributor profile did not appear in
some browsers. Thanks to Krzysztof Rudnik for the report (Bug #139). [David]

=item *

Fixed bug where publishing a story with multiple categories (and perhaps
multiple pages) led to the deletion of preivew files. Thanks to Guido
Buelskaemper for the report (Bug #156). [David]

=back

=head1 Version 1.11.4 (2010-03-29)

=head2 New Features

=over

=item *

Added the C<--match-title> option to F<contrib/bric_media_upload>. This will
match the uploading file name against the title of the media object rather than
the file name [Paul Orrock]

=item *

Added the new Bricolage logo to the user interface. [Phillip Smith]

=back

=head2 Improvements

=over

=item *

When displaying categories associated with a story and the
C<ENABLE_CATEGORY_BROWSER> F<bricolage.conf> directive is true, the categories
are now displayed in alphabetical order by URI. [David]

=item *

The installer no longer requires that L<Term::ReadPassword> be installed from
the CPAN before it continues. It will use it if it finds it, but if not it
substitutes a simple implementation that does the trick (Bug #136). [David]

=item *

When creating or editing a story or media document, the Source select list now
lists sources in alphabetical order. Reported by Michael Herring (Bug # 138).
[David]

=item *

Added the C<SFTP_KEY_TYPE>, C<SFTP_PRIVATE_KEY_FILE> and
C<SFTP_PUBLIC_KEY_FILE> F<bricolage.conf> directives to to restore key-based
authentication to the SFTP mover. These were necessary as the old F<SFTP_HOME>
directive does not work with the new implementation based on F<Net::SSH2> (Bug
# 127). [Greg Heo]


=item *

When started by the root user, the F<bric_queued> and F<bric_ftpd> daemons now
become the Bricolage system user (usually the Apache user) after forking their
subprocesses, rather than before. This means that the PID file is now created
by the root user, and so should encounter no permission errors when saving the
PID file to standard OS locations. Reported by Serge Ivanchenko. [David]

=item *

The default location for the FTP server's log files is now the F<log>
subdirectory of the bricolage root directory, rather than the bricolage root
directory itself. This is what comments in F<bricolage.conf> have always
suggested, even if L<Bric::Admin> and the code did not. [David]

=item *

Added the C<CATEGORY_MIN_CHARS> AND C<CATEGORY_MIN_CHARS_TMPL>
F<bricolage.conf> directives. These give administrators the ability to control
the responsiveness of the autosuggest box for selecting categories to
associate with documents and templates. It had been set to 2 to make it more
responsive to sites with very large numbers of categories, but most folks only
need it set to 1, which is now the default. [David]

=item *

Now require PostgreSQL 8.1 or higher. We will no longer support 8.0 or lower.
[David]

=item *

The contributor popup now submits the updated list of contributors to
Bricolage, which updates them in the document and returns the updated list of
contributors. That list then updates the contributors section of the document
profile. Thanks to this change, editing contributors twice in a document
without saving in between no longer causes the changes from the first edit to
be forgotten. It also allows any changes to the contributor order to in the
popup to be properly updated in the document profile. [David]

=item *

When hovering over the names of custom fields in the element type or
contributor type profile, the cursor displays as a "move" cursor, to indicate
that one can drag the field names in order to change their order. This
corresponds to the interface for reordering fields in documents. [David]

=item *

When creating new stories or media via the SOAP interface, Bricolage no longer
forces the publish status to be set to false, but sets it to true if the the
publish date is set or the publish status is true in the XML. In such cases,
it will also set the published version number to version 1. This is to make it
easier for one to migrate documents from one Bricolage instance to another
without having to edit the XML to set the publish status to a true value.
[David]

=back

=head2 Bug Fixes

=over

=item *

Fixed a regular expression typo that led to a test failure. [Greg Heo]

=item *

Adding a category to a story in a multi-site installation no longer has
a chance to throw a "Too many category objects found" error. [Greg Heo]

=item *

Moved document expiration on deletion from L<Bric::Biz::Asset> to
L<Bric::Biz::Asset::Business> because it's useless for templates and left
no-op job records lying around when templates were deleted. This code path
only executes when the C<EXPIRE_ON_DEACTIVATE> F<bricolage.conf> directive is
enabled. [David]

=item *

Fixed document expiration when the C<EXPIRE_ON_DEACTIVATE> F<bricolage.conf>
directive is enabled so that it doesn't try to expire documents that have
never been published, or media documents that have no URI associated with them.
Thanks to Aaron Fuleki and Denison University for the report. [David]

=item *

L<Bric::Util::Burner>'s C<publish()> method no longer removes documents from
workflow after publishing them, as such is the responsibility of the code that
calls publish. The publish callback already did, and now so does the
L<Bric::SOAP::Workflow> C<publish()> method. Thanks to David Beaudet for the
report and Aaron Fuleki for the steps to replicate (Bug #98). [David]

=item *

Fixed a bug where contributor and category search results would be propagated
to the contributor and category editing screens with a story or media
document. Searches from within documents should cache their own results,
separate from the admin search interfaces. [David]

=item *

Contributors associated with a story or media document and categories
associated with a story document are no longer paginated. When there were more
contributors or categories than would fit on a paginated page, the pagination
didn't work and reording didn't work. So by disabling pagination in this case,
we get around that issue. Documents with that many categories or contributors
are rare, so the trade-off seems worthwhile. Thanks to Bret Dawson for the
report (Bug #121). [David]

=item *

Fixed the "Log In" button so that the word "In" is antialiased. [Waldo
Jaquith]

=item *

New media can once again be created from a related media element. It was
broken by the switch to autocompleted category selection for new media
documents in 1.11.3. Thanks to Waldo Jaquith and Iván Chavero for the spot
(Bugs #134 and #135). [David]

=item *

Fixed the "Not a GLOB reference" error when using the PHP burner on Perl 5.10.
[Alex Krohn]

=item *

The simple search in workflows no longer disables navigation links on the same
horizontal line as the "Search" button. Thanks to Matt Rolf for the report
(Bug # 141) and to Marshall for the CSS jujitsu. [David]

=item *

The C<best_uri()> method of L<Bric::Util::Burner> now avoids expired stories
when searching for aliased stories. Thanks to Zdravko Balorda for the catch
(Bug #144). [David]

=item *

Fixed issue with the use of C<findElementsByClass()> when used with Prototype
1.6.0.3. Thanks to Adrian Yee for the report and suggested fix. [David]

=item *

Subelements can once again be added to media documents when the
C<ENABLE_CATEGORY_BROWSER> F<bricolage.conf> directive is enabled without
getting the error "Please select a primary category." Broken in 1.11.3. Thanks
to Vincent Stemen for the report (Bug #143). [David]

=item *

The field type profile now properly validates code select code and lets the
user know if it's not valid. [David]

=item *

The validation of code select field code is now consistent between the element
type profile, the field type profile, and the SOAP element type interface.
Thanks to Krzysztof Rudnik for the report (Bug #140). [David]

=item *

Media no longer throw the exception “Can't call method "write" on an undefined
value” when L<Imager> is doesn't recognize an image file format. Thanks to
Matt Rolf for the report (Bug #146). [David]

=item *

Deleting contributors in the contributor popup window now works the same as it
does when deleting them in the story or media profile: without a submit, but
by simply removing the contributor from the DOM. [David]

=item *

Hitting the "enter" key when searching for contributors in the contributor
popup no longer closes the window, but properly submits the search. Thanks to
Matt Rolf for the report (Bug #147).

=item *

Contributor type fields can once again be reordered and deleted. Thanks to
Krzysztof Rudnik for the report (Bug #139). [David]

=item *

When relating a story or media document, clicking a column header in the
search results in the related search popup no longer throws an error. Thanks
to Phillip for the report (Bug #149). [David]

=item *

The SOAP interface now sets the published version to the new version of a
story or media document that is being updated by XML that says the document is
published and where the published version was not previously set. [David]

=item *

When creating a template via the SOAP interface, if the template in the
specified output channel, category, and site already exists but is
deactivated, it will be re-activated and updated instead of throwing an error.
This matches how the UI works. [David]

=item *

Setting the C<RELATED_DOC_POD_TAG> F<bricolage.conf> directive to "url" no
longer breaks bulk edit. Thanks to Phillip for the report (Bug #150). [David]

=item *

The C<best_uri()> method of L<Bric::Util::Burner> now works when creating a
link to a story on a different site and the protocol for the output channel is
not set. It defaults to "http://" for the protocol. [David]

=back

=head1 Version 1.11.3 (2010-01-28)

=head2 Improvements

=over

=item *

The SFTP mover now respects a port specification in the host name (e.g,
"foo.example.com:22"), just like the FTP mover. Thanks to Iván Chavero for the
report and fix. [David]

=item *

The virtual FTP server now assumes that template files uploaded to it are
encoded in the user's preferred encoding. So if you have Windows gremlins in
your templates, you can set your "Character Set" preference to "CP1252" and it
will just work. Thanks to Phillip Smith for the report (L<Bug
#124|http://bricolage.lighthouseapp.com/projects/29601-bricolage/tickets/124>).
[David]

=item *

Added the C<--without-file> option to F<bric_soap> for use with the C<media
export> command. With this option, the resulting XML file will contain no
C<< <file> >> elements (which normally contain the Base64-encoded content of
the exported media documents). Also, when a media document is updated via
C<bric_soap media update>, if the XML file sent to the server contains no
C<< <file> >> elements, the existing file will be left alone, rather than
deleted. Suggested by Ashlee Caul. [David]

=item *

Added the "and Revert" or "and Delete" option to the "Check In" menu on
desk/My Workspace views. This saves the user from having to click "Edit" and
then "Cancel Checkout" to cancel a checkout. Suggested by Matt Rolf and
Phillip Smith. In order to make this happen, the code that handles canceling
a checkout, which was duplicated nearly verbatim in the callbacks for the
story, media, and template profiles has been factored out into a new class,
L<Bric::App::Callback::Util::Asset>. [David]

=item *

Removed the "Cancel Checkout" button from asset profiles, and added the "and
Revert" item to the "Check In" menu in its place. This change brings story,
media, and template profiles in line with the same option added to the "Check
In" menu on desks and My Workspace. [David]

=item *

Category selection when editing a media document or a template now uses an
autocomplete field rather than a select list, just like the story profile
does. [David]

=back

=head2 Bug Fixes

=over

=item *

Cover dates are no longer exported from the SOAP API with the wrong year
(2009) when their dates are in the first three days of 2010. Thanks to Paul
Orrock for the spot (L<Bug
#122|http://bricolage.lighthouseapp.com/projects/29601-bricolage/tickets/122>)
and David Oliveira via Bret Dawson for the fix! [David]

=item *

Fixed an error in L<Bric::Biz::Contact> where a boolean value was not passed
to the database as a boolean. [David Oliveira]

=item *

Fixed an error in the way that IE7 handled errors thrown to a modal window
(L<Bug
#114|http://bricolage.lighthouseapp.com/projects/29601-bricolage/tickets/114>).
[Marshall]

=item *

Fixed encoding issue on MySQL. Thanks to Waldo Jaquith for the report. [David]

=item *

Destination distribution actions are editable again (L<Bug #
123|http://bricolage.lighthouseapp.com/projects/29601-bricolage/tickets/123>).
[David]

=item *

Fixed the F<favicon.ico> redirect so that it points to a full URL, not just a
URI path. [David]

=item *

Clicking the "Cancel" button in a server or action profile no longer redirects
to the login screen when the hostname to which the request is sent is
different than the hostname in F<httpd.conf>. This mainly effected development
and evaluation installs. Thanks to Adam Prime for identifying the solution
(disabling C<UseCanonicalName>). [David]

=item *

Fixed time zone compatibility issue on MySQL. Bricolage now sets C<time_zone>
at the same time it sets C<sql_mode>: when it connects to the database. This
ensures that date and time comparisons within the database are executed
correctly. It of course requires that time zones be installed in MySQL, which
can be done by running
C<mysql_tzinfo_to_sql /usr/share/zoneinfo | mysql -u root mysql>.

=back

=head1 Version 1.11.2 (2009-11-14)

=head2 New Features

=over

=item *

Added configuration directive to allow the expiration of assets when they are
deleted. [David, Mercier, Rolf and Herring]

=item *

Added the C<publishing()>, C<previewing()>, and C<compiling()> sugar methods
to L<Bric::Util::Burner|Bric::Util::Burner> because I'm sick of seeing the
same code to check modes in templates all the time. [David]

=item *

Take keyword permissions into account when accessing or creating keywords from
the story and media profiles as well as category manager. [Adrian Yee]

=item *

Added support for copying and pasting elements in the story profile.
[Adrian Yee]

=item *

Added the C<find_or_create_alternate()> method to
L<Bric::Biz::Asset::Business::Media|Bric::Biz::Asset::Business::Media> class.
This method makes it easy for templates to create alternate representations of
an image as a new media document. Useful for generating thumbnails and the 
like. As a side-effect, L<Imager|Imager> is now a required module. [David]

=item *

Since L<Imager|Imager> is now a required module, the C<USE_THUMBNAILS>
directive is now enabled by default as well. [David]

=item *

Added the following aliases, so I can pretend that the versions with double
underscores don't exist:

=over

=item C<Bric::Biz::Asset::Business::set_source_id()>

=item C<Bric::Biz::Asset::Business::get_source_id()>

=item C<Bric::Biz::Asset::get_user_id()>

=item C<Bric::Biz::Asset::Business::Media::get_category_id()>

=back

[David]

=back

=head2 Improvements

=over

=item *

Added the C<is_republish> and C<is_first_publish> methods to
L<Bric::Util::Burner|Bric::Util::Burner>. [David]

=item *

The CPAN module installer now relies on L<CPAN|CPAN> to determine if a module
was successfully installed and is the proper version number, rather than doing
that work itself. This addresses an issue when installing mod_perl modules,
which would be installed properly but the installer would think that they
weren't. [David]

=item *

Changed autocomplete category selection for stories so that if you have the
C<FULL_SEARCH> config directive turned on, you get wildcard matching to any
part of the URI on your entered string, so typing "bar" will return "/bar" and
"/foo/bart". Enter "/" for a full list of categories. [Paul Orrock]

=item *

Added text beneath all buttons for desk items to make them more intuitive.
[Sarah Mercier, Matt Rolf and Michael Herring]

=item *

Added more translations in German and Russian. [Alisa Gdalina]

=item *

Made "Delete this Profile" text more specific depending on location, such as
"Delete this Story" or "Delete this Element Type", etc.
[Sarah Mercier and Matt Rolf]

=item *

Switched to passing parameters for Net::SSH2 authentication in
L<Bric::Util::Trans::SFTP|Bric::Util::Trans::SFTP> so that it will first try
C<auth_password>, and then follow up with C<auth_keyboard> should the first
fail (and will also try SSH keys if you happen to have that configured). [Alex
Krohn]

=item *

Upgraded Prototype and Scriptaculous libraries to versions 1.6.0.3 and 1.8.2
respectively. [Rolf, Mercier, Herring]

=item *

Display a hint about subelements in the story view. This is especially
important when they have no related stories or media and are not revealed, so
that you can tell what each is! [David & Adrian Yee]

=item *

Workspaces, Desks, and debug messages validate again. [Matt Rolf]

=item *

Dragging container elements to the edge of the browser window will now
scroll the page. Reported by Matt Rolf. [Sarah Mercier]

=item *

Factored the creation of a canonical URL for a request into a new method,
C<< Bric::Util::ApacheReq->url >>. This removes a fair bit of duplicate code
found here and there. [David]

=item *

Cover date is now required at the database level. It has always been required
in the UI. [David]

=item *

Calls to C<log_event()> are immediately logged when not running under
C<mod_perl> or F<bric_queued>. This is so that events will now always be
properly logged. [David]

=item *

Made the thumbnail format-guesser case-insensitive (e.g. F<.JPG> or F<.PDF>
will also work now). [Scott]

=item *

Made the popup dialog for related stories/media a bit bigger. [Scott]

=item *

Added a throbber to category completion in New Story screen and the Story
Profile. [Scott]

=item *

Added the "Bricolage events feed generator" (F<contrib/bric_events_rss>)
contrib application. Generates RSS output for all system events. [Greg Heo]

=item *

Renamed F<Makefile> to F<Makefile.in> and changed C<Makefile.PL> so that it
creates F<Makefile> from F<Makefile.in>. This is so that F<Makefile> is no
longer changed in-place, which could get annoying when doing development.
[David]

=item *

Added C<mark_as_published()> method to
L<Bric::Biz::Asset::Business|Bric::Biz::Asset::Business>. This method marks a
document as published but does not create jobs or resources and no templates
will be executed. [Paul Orrock]

=item *

Added the C<timeout> attribute to L<Bric::Dist::Client|Bric::Dist::Client> and
the corresponding C<-t> option to L<bric_dist_mon|bric_dist_mon>. [David]

=item *

Added the C<sql_type> element to the export of field types from SOAP. This
prevents the SOAP server from having to guess the SQL type of a field type
when updating an element type. Thanks to David Oliveira for the report (Bug
#79). [David]

=item *

Added a timestamp for data that F<bric_queued> sends to its log. Thanks to Neal
Sofge for the suggestion (Bug #41). [David]

=item *

Renamed the "Lock Val" checkbox in the media profile to "Autopopulate". It is
now checked by default, rather than unchecked. Uncheck it to prevent Bricolage
from autopopulating values in the future. Thanks to Marshall for the
suggestion (Bug #32). [David]

=item *

Changed "Click here to start" to "Start Bricolage" on the welcome page.
Suggested by Chris Heiland and Czerny (Bug #42). [David]

=item *

When an asset drops off a desk or My Workspace (because it is checked in or
moved to a different desk), and it's the last asset of its type (story, media,
or template), the asset type label and sort menu will also drop off the desk
or workspace. Thanks to Matt Rolf for the suggestion (Bug #69). [David]

=item *

Moved the "Cancel" and "Save" buttons in the contributor popup up from the
bottom of the screen (it was below search results) to under the list of
contributors currently associated with the story and above the search box.
This makes it much easier to find the buttons when there are a lot of search
results. Thanks to Scott for the report (Bug #84). [David]

=back

=head2 Bug Fixes

=over

=item *

Fixed a bug in the loading of WYSIWYG editor callback code in the Apache
configuration. [John Durkin]

=item *

Uploading a media file to a related media element to create a new media
document now Works properly when the related media element is a subelement.
Reported by John Durkin (Bug #1364). [David]

=item *

Fixed a bug where an attempt to export a story via SOAP failed due to a bad
method call. Reported by Denny de la Haye. [David]

=item *

Added a JavaScript call to confirm a delete action on Workspace and desk.
Reported by Matt Rolf (Bug 1380). [Sarah Mercier]

=item *

Fixed problem with rendering of radio button fields (Bug #1387).
[Denny de la Haye]

=item *

Fixed L<Bric> to load L<Bric::Config> before anything else, which was causing
problems on some systems. [Paul Orrock]

=item *

Fixed problem with L<Bric::SOAP> so that the first field or container is
correctly numbered at 0 rather than 2. [Paul Orrock]

=item *

Fix bug where a story imported through L<Bric::SOAP> didn't have its
C<object_order> set properly so wouldn't preview through templates until saved
in the UI (Bug # 1394 && Bug # 1397). [Paul Orrock]

=item *

Fixed up broken/non-compliant HTML on desks, search results and workspace.
[Paul Orrock]

=item *

Improved the appearance of popup menuson desks. [Sarah Mercier and Matt Rolf]

=item *

In the story profile, the primary category now shows as a required field (Bug
#1400). [Matt Rolf]

=item *

Re-labeled the Associations box the story and template profile (Bug #1414).
[Matt Rolf]

=item *

Fixed the C<get_uri()> method of
L<Bric::Biz::Asset::Business::Media|Bric::Biz::Asset::Business::Media> so that
it URI escapes the media file name. [David]

=item *

Fixed bug when uploading a new media file to a related media element so that,
when running under mod_perl 1, headers are properly sent I<before> the content
is sent. This should fix some of the issues with the related media popup
window. [Adrian Yee]

=item *

The Add Element dropdown menu will now close on double click (Bug #1405).
[Sarah Mercier and Matt Rolf]

=item *

The find stories/media/template advanced search toggle now works properly.
(Bug #1426) [Sarah Mercier and Matt Rolf]

=item *

Fixed bug where IE7 couldn't open the sidenav. [Kahil Jallad]

=item *

Fixed bug where removing a subelement or custom field from an element type
would result in an error when editing a story with one of those elements.
[Bret Dawson]

=item *

Fixed typing error which caused the upgrade script to fail. [Darren Embry]

=item *

Deleting keywords from a category no longer causes an error. [Adrian Yee]

=item *

Fixed bug where new bulk edit button would cause submit error in IE7 because
it didn't call the C<customSubmit()> JavaScript function. [Kahil Jallad, Sarah
Mercier]

=item *

Hitting the enter key now properly submits a search in the advanced search
form (Bug #1425). [Bret Dawson]

=item *

Desks no longer have double pagination bars at the bottom (Bug #1439). [Matt
Rolf]

=item *

Fixed a bug where deleting a checked out asset from My Workspace or the desk
would still offer an Edit link in the search results. Reported by John Durkin
and Matt Rolf (Bug #1388). [Greg Heo]

=item *

Fixed bug in C<inst/required.pl> so it remembers what you're trying to install
when telling you what's missing. Also added documentation to
C<inst/htprobe_apache2.pl> about not finding the C<apreq> module. [Paul
Orrock]

=item *

The help button no longer wipes unsaved values from pages when clicked (Bug
#1386). [Sarah Mercier]

=item *

Added a check to C<inst/required.pl> to check for a preforking Apache 2 rather
than a threaded worker Apache 2. [Paul Orrock]

=item *

A newly created field with an underscore in its key name will no longer
disappear as soon as you create it. Reported by Krzysztof Rudnik (Bug #1140).
[David]

=item *

Documents no longer drop off the publish desk when a publish fails. Reported
by Krzysztof Rudnik (Bug #1141). [David]

=item *

An error in the related media popup window no longer pulls in the side
navigation, since it doesn't belong in the popup. Reported by Matt Rolf (Bug #
1433). [David]

=item *

Adding a contributor to a media document when creating the media document from
a related media popup no longer mysteriously closes the related media popup
window. Thanks to John Durkin for the spot (Bug #1431). [David]

=item *

When creating a new media document via the related media popup, the popup
window now closes in Camino and Safari once the media document has been
created and saved, and in Safari it now properly updates the related media
element with which it is newly associated. Reported by Matt Rolf (Bug #1432).
[David]

=item *

Fixed a bug where, once child elements were added to or deleted from a
container element, the container was prevented from being deleted until the
page is refreshed. Reported by Matt Rolf (Bug #1392). [David]

=item *

The pagination links now work in the edit related popup window. Reported by
Adam Wilson (Bug #1428). [David]

=item *

The "Related Story" popup now properly closes in Camino when a "relate" or
"un-relate" link is clicked. [David]

=item *

A call to C<list()> or C<lookup()> in L<Bric::Util::Event|Bric::Util::Event>
with an "Offset" parameter but no "Limit" now works properly on MySQL. [David]

=item *

Fixed a misspelled method name (introduced in 1.11.1) that would've caused an
unfriendly error message if the Cover Date was partially completed on the New
Story screen. [Scott]

=item *

It was possible in the New Story screen, despite autocompletion, to enter a
category with no trailing slash, like C</foo/bar>, which led to an error. This
was fixed by making C<< Bric::Biz::Category->lookup >> (and C<list>,
C<list_ids>) work by looking up with a C<uri> not ending with a slash. [Scott]

=item *

Newer versions of Safari now properly handle the autocomplete form (Bug
#1390). [Matt Rolf with much work by Sarah Mercier and Marshall Roch]

=item *

Fixed C<< Bric::Biz::Element::Field->get_max_length >> to correctly return the
maximum length of a field. [Adrian Yee]

=item *

The user is now properly warned when a story type is not selected on story
creation (Bug #1434). [Sarah Mercier]

=item *

Fixed bug in category autocompletion so that lookups of parent categories are
now correctly site-specific. [Rolf Schaufelberger, Paul Orrock]

=item *

Fixed bulk edit bug where extra newlines after a C<=begin> without a default
value would result in an error. [Adrian Yee]

=item *

Checkboxes are no longer always displaying as checked (Bug #1452). [Scott]

=item *

Fixed the rendering of the jump links in the desk headers in IE6/7. [Adrian
Yee]

=item *

Fixed Workspace link spacing and the opening/closing of the navigation in IE6.
[Adrian Yee]

=item *

Fixed rendering issues with the action icons on the workspace/desk pages in
IE6/7. [Adrian Yee]

=item *

All of the WYSIWYG editors (Xinha, htmlArea, FCKeditor, and JS-Quicktags) work
again. Reported by John Durkin and Matt Rolf (Bug #1429). [David]

=item *

Made the Add keywords button (on the story and media profiles) not so huge in
IE. [Adrian Yee]

=item *

Fixed JavaScript error with IE and the Check In/Move action icons on the
workspace and desk pages. [Adrian Yee]

=item *

Fixed popup menu rendering issues in IE and Firefox. [Adrian Yee]

=item *

Fixed popup menu z-index issues on the workspace/desk pages in IE. [Adrian Yee]

=item *

Added a JavaScript fix for popup menu z-index issues that happened after
re-ordering elements. [Adrian Yee]

=item *

Fixed the category autocomplete z-index issue in IE. [Adrian Yee]

=item *

Fixed bug where related media that failed to be thumbnailed caused the Story
Profile to error out. Similarly fixed bug 1461 for Find Media (Bug #1458).
[Scott]

=item *

Fixed issue where auto-completion was jumping around. Slightly modified from
L<code by Jason Gill and Janos
Novak|http://blog.gilluminate.com/2009/01/20/scriptaculous-autocomplete-page-jump-using-arrow-keys/>
(Bug #1460). [Scott]

=item *

Fixed IE6 rendering on the story profile where the textarea/inputs disappear
when the page isn't wide enough. [Adrian Yee]

=item *

Fixed bug where expanding containers on the story profile page caused IE to
hide the contents of the container after it's done expanding. [Adrian Yee]

=item *

Fixed bug with IE6 where elements could not be re-ordered using drag and drop.
[Adrian Yee]

=item *

Fixed the horizontal scroll that was showing up in IE7 on the desk/workspace
pages. [Adrian Yee]

=item *

Fixed issue where the Cancel button in Profiles wasn't working because of the
fix for Bug #1343 (Bug #1455). [Scott]

=item *

Fixed issue where URLs weren't wrapping properly in IE (Bug #1464). [Adrian]

=item *

Fixed issue where the Checkout icon wasn't working on desks in IE (Bug #1466).
[Scott]

=item *

Response error handling in L<Bric::Dist::Client|Bric::Dist::Client>, which is
used by F<bric_dist_mon>, now properly checks the error status before looking
to see if the response is from a proper distribution handler URL. This makes
it easier to see what problems there are in a failed response, rather than
just bailing without any useful information. [David]

=item *

Fixed an IE6 CSS bug that caused the sideNav layer to be hidden if the
mainContent layer wasn't tall enough to show it (Bug #88 / #1465) [Phillip
Smith]

=item *

Fixed a bug introduced in 1.10.7 (and 1.11.1) where the C<get_uri()> method,
now properly URI-escaping itself, was breaking media distribution for media
documents with spaces or other URI-escapeable characters in their file names.
Thanks to Scott Lanning for the spot, and Aaron Fuleki for the kick to get it
fixed (Bug #82 / #1456). [David]

=item *

Fixed compatibility issues on MySQL. Bricolage now sets C<sql_mode> when it
connects to the database, so that MySQL itself does not have to globally set
that option, as it could cause conflicts with other apps running on MySQL.
Also removed the attempt to set C<sql_mode> globally at installation time; it
was bad manners, really. Thanks to Waldo Jaquith for the report. [David]

=item *

Alert type rules can once again be deleted from the UI. Thanks to Scott for
the report (Bug #81). [David]

=item *

Contributors can be deleted again. Thanks to Phillip for the report (Bug
#111). [David]

=item *

Fixed odd positioning of the "Check-in" menu on /workflow/profile/workspace 
(Bug #89). [Phillip Smith]

=item *

Fixed the contributor association popup so that hitting the "Enter" key to
perform a search no longer deletes contributors you've just added (Bug #112).
[David]

=item *

Story, Media, and Template search now properly remember whether they're in
advanced or simple mode when a an empty search is submitted and when the
"Clear Values" button is clicked. Thanks to Matt Rolf for the report (Bug #
74). [David]

=item *

The category autocompletion feature in the "New Story" profile now refuses to
submit if a non-existent category has been typed in. If the user somehow
manages to submit anyway, she'll be returned to the form with a message asking
for a proper category name, rather than getting an error. Thanks to Scott for
the report. [David]

=item *

Double-clicking an asset on a desk to check it into that desk no longer causes
the asset to drop off the desk. It will only drop off if it's being checked
into a different desk (Bug #97). [David]

=item *

Fixed a compatibility issue in
L<Bric::Dist::Action::DTDValidate|Bric::Dist::Action::DTDValidate>. Apparently
C<get_last_error()> was removed from L<XML::LibXML|XML::LibXML> 1.59 "for
thread-safety reasons." This change backward-compatible with older versions of
XML::LibXML. [David]

=back

=head1 Version 1.11.1 (2008-10-03)

=head2 Improvements

=over

=item *

Added reverse date sorting option on desks (newest items first). Suggested by
Bret Dawson. [Greg Heo]

=item *

Updated the Xinha include script to reflect latest Xinha updates. [Matt Rolf]

=item *

Updated the SFTP mover to use the faster Net::SSH2, rather than the deprecated
Net::SFTP. [Sarah Mercier, Matt Rolf, Charlie Reitsma, Michael Herring]

=item *

The C<to_preview> option to C<< Bric::SOAP::Workflow->publish >> now previews
a document for all output channels, not just the primary output channel. The
same of course applies to the C<--to-preview> option to F<bric_soap>.
Suggested by Terence Bodola. [David]

=item *

Server errors sent in response to Ajax requests are now displayed in a modal
lightbox widget, rather than just getting shoved into the DOM. Also, effects
that should only occur on success (such as removing a story from a desk when
you move it) now only happen on success. [David]

=item *

Changed the behavior of C<< Bric::Util::Burner->publish_another >> so that,
rather than immediately publishing a document, it instead adds it to a list of
documents to be published and then returns. Documents added to the list are
then published when all other publish jobs in a given request have finished
publishing. The upshot is that if you bulk publish 50 stories that all trigger
the republication of a home page story, that home page story will be
republished only once, rather than 50 times. A side-effect is memory
consumption, so don't send too many stories to C<publish_another> from your
templates! Sponsored by NetStumbler and Kineticode, with production testing by
the National Gallery of Art. [David]

=item *

Removed the "Related Story" and "Related Media" sections of the element
profile, as they are now included in the "Content" sections of the element
profile, and therefore redundant. [David]

=item *

The upload field for related media (available when the C<RELATED_MEDIA_UPLOAD>
F<bricolage.conf> directive is enabled) is no longer displayed in the element
profile. Instead, it is displayed in the "Edit" popup window, where you can
now search for an existing media document I<or> upload a new file. This
eliminates a bug when more than one upload field was displayed in the
"Content" section of a document profile. It also makes it clearer that you're
editing a new, related media document, as the popup looks different than the
main display window (in that it has no navigation bar). [David]

=item *

Permission and conflict messages thrown by callbacks in response to Ajax
requests now cause a lightbox to be thrown up with the message highlighted.
This means, for example, that if a user tries to move a story they don't have
permission to move, the story will not appear to be moved in the UI and the
user will be told that she lacks the permission. [David]

=item *

The "New Story" page now uses an autocomplete field to select a primary
category. [David]

=item *

Minor improvements to the dynamic display and handling of container elements
in document profiles. [David]

=item *

Related media and/or story subelements may now be toggled to show/hide them
like any other subelements in a document. [David]

=item *

Added the "displayed" attribute to element type and container objects. Setting
it on a subelement type causes the value to be set on new containers based on
that type. [David]

=item *

Container elements in the document profile are now toggled open or closed
depending on their "displayed" attribute, which persists across saves and
versions. This means that the appearence of a document is the same as you left
it, or as the user who last checked it in left it. [David]

=item *

New container elements added in the document profile now cause the containing
element to always be toggled open, and the newly added container is also
toggled open. [David]

=item *

The installer now explicitly sets permissions on the files it installs, rather
than using the same permissions as the files have in the distribution. This is
because a umask could force the unpacked distribution files to have
permissions that are inappropriate for installed files. Reported by Roland van
Ipenburg (Bug #1360). [David]

=item *

The installer now sets the permissions on configuration files to `0640`,
rather than `0644`, as before, so that the files are no longer world-readable
on the system. [David]

=item *

`make upgrade` is now better at determining the installed configuration,
rather than making you select the database server and version of Apache again,
it properly remembers the already-intalled configuration. [David]

=back

=head2 Bug Fixes

=over

=item *

Fixed non-standard installation path being ignored if changed during "multi"
installation mode. This was done by changing the defaults files to include
the C<BRICOLAGE_ROOT> variable. So when C<BRICOLAGE_ROOT> is changed and the
others are then evaled they get changed too. [Paul Orrock]

=item *

Updated L<Bric::Admin|Bric::Admin> to ensure that we have at least version
1.16 of L<Params::CallbackRequest|Params::CallbackRequest> so that we detect
mod_perl 2 correctly when running Apache 2. [Paul Orrock]

=item *

Trying to add an element to a document that has related media fields no longer
causes an error [David]

=item *

Server errors sent in response to AJAX requests no longer send a full HTML
file in reply, just the error stuff. [David]

=item *

Eliminated redundant "Relate" column from the search results when searching
for a media document to relate. [David]

=item *

The "Un-relate" link now properly unrelates media documents. [David]

=item *

Fixed F<bric_dist_mon> so that it works when Bricolage is running on mod_perl
2. Reported by Roland van Ipenburg. [David]

=item *

Improved compatibility of the installer with certain Apache configurations
where the C<apreq2> module might be named differently. Reported by Roland van
Ipenburg (Bug #1359). [David]

=back

=head1 Version 1.11.0 (2008-04-30)

=head2 New Features

=over

=item *

Added pick-a-type dropdown to Job Manager, so you can constrain the jobs
listed to, for example, only today's job or only failed jobs. [Scott]

=item *

Added support for the FCKeditor WYSIWYG editor. See the L<FCKeditor
site|http://www.fckeditor.net/> for details and a demo. Sponsored by Freerun
Technologies. [David]

=item *

Added support for MySQL 5.0.3 or later, from Andrei Arsu's 2006 Google Summer
of Code project. [Andrei Arsu]

=item *

Added a C<NONE> function to L<Bric::Util::DBI|Bric::Util::DBI>. For any
C<list> parameter where you could've used C<ANY> before, you can now also use
C<NONE> to return only objects that I<don't> match. [Scott]

=item *

Added support for Apache 2. See L<Switching to Apache 2 in
Bric::Admin|Bric::Admin/"Switching to Apache 2"> or in F<README> for details
on switching an existing Bricolage installation from Apache 1 to Apache 2.
[Scott, Chris Heiland, David]

=item *

Added element occurrence specification, from Christian Muise's 2006 Google
Summer of Code project. Element types and field types can now have required
minimum and maximum numbers of times they appear in a document. For example,
if a "pull quote" element type has a minimum of 2 and a maximum of 4, when a
new story is created it will be pre-populated with 2 pull quote elements. The
user can add up to two more, but no more. If either min or max are 0, then
there is no minimum or maximum. For backwards compatibility, the upgrade will
set existing element types and field types to have min and max set to 0.
[Christian Muise]

=back

=head2 UI Improvements

=over

=item *

JavaScript is now being used more extensively throughout the UI to improve
performance and usability.

=over

=item *

The following items can now be edited on-the-fly (i.e. without reloading):

=over

=item * Fields and subelements in the story and media profiles

=item * Keywords in the story, media, and category profiles

=item * Categories in the story profile

=item * Output Channels in the story and media profiles

=item * Organizations in the source profile

=item * Roles in the contributor profile

=item * Contacts in the user and contributor profiles

=item * Extensions in the media type profile

=item * Rules in the alert type profile

=back

=item *

Fields and subelements in the story and media profiles are displayed in full,
so a story's entire contents can be edited from one screen, as opposed to one
screen per subelement as it was previously.

=item *

The right side of desk items has been redesigned. Icons are used because they
save space, and they finally allow assets to be moved between desks from the
Workspace, and assets to be checked in to any desk from the Desk view. The
"and Publish" and "and Shelve" options have also been added. Additionally, you
have the option to immediately publish assets on publish desks, or schedule
them for later.

=item *

Desks now use JavaScript to execute actions immediately. Where you previously
had to choose an action from a select list and scroll all the way to the
bottom to execute it, you can now check in, move, check out, or delete an asset
in one click, without a full page refresh.

=item *

The event log and trail have been merged and improved. The trail was a subset
of the event log that only showed desk moves. You can now filter the log by
any event type, and there's a dedicated link to choose the right event types
to recreate the trail.

=item *

Error details (including oft-requested stack traces) are now viewable directly
from the 500 error page, instead of having to check the F<error_log> or view
the error page's source. To avoid scaring lay people, the details are only
shown (via JavaScript) when the new "View Error Details" link is clicked.

=item *

When more than 3 error messages need to be displayed, the first three are
shown, along with a (more) link, which expands to show the remaining messages.

=back

[Marshall, part of the Google Summer of Code 2006]

=item *

The left nav menu no longer uses an C<< <iframe> >>. JavaScript and cookies
are used instead, making the left nav faster. [Scott, Marshall, David]

=item *

Added the new C<BLOB_SEARCH> F<bricolage.conf> directive, which enables data
text searches in the UI to search paragraph-type fields as well as shorter
header-type fields. [David]

=back

=head2 Improvements

=over

=item *

Moved the Mason UI components in F<comp/widgets/wrappers/sharky/> to
F<comp/widgets/wrappers/> since "sharky" makes no sense. [Marshall]

=item *

Updated the Portuguese localizations. [Pedro Custodio]

=item *

Added the C<related_story_id> and C<related_media_id> parameters to
C<< Bric::Biz::Element::Container->list() >>. [David]

=item *

Added the C<--fatal-no-cat> option to F<contrib/bric_media_upload>. [Scott]

=item *

Added support for a bunch of environment variables during installation.
They're documented in
L<Bric::Admin|Bric::Admin/"Installation Variables">/F<INSTALL>, and are most
useful when used in combination with either C<INSTALL_VERBOSITY=QUIET> or
C<make dev>. [David]

=item *

The installer is no longer required to become the system super user (root)
during C<make install>, although it is still recommended. During the database
configuration, the installer asks whether it should create the database and if
it should become the database system user during installation, which is the
bit that required the user to be root, and is required for compatibility with
"ident" authentication. The default is to not become the database system user,
although C<make install> may still need to be run as the super user in order
to install files in their proper locations. [Brian Smith and David]

=item *

When editing a field type, if a numeric value is set to an empty value, it
will be set to 0 rather than retaining its previous value. [David]

=item *

The expire information for sources is now localized in the list view (the
Sources Manager). [David]

=back

=head1 VERSION 1.10.10 (2010-04-11)

=head2 Improvements

=over

=item *

When displaying categories associated with a story when the
C<ENABLE_CATEGORY_BROWSER> F<bricolage.conf> directive is true, the categories
are now displayed in alphabetical order by URI. [David]

=item *

The installer no longer requires that L<Term::ReadPassword> be installed from
the CPAN before it continues. It will use it if it finds it, but if not
substitutes a simple implementation that does the trick (Bug #136). [David]

=item *

The Source select list when creating or editing a story or media documents now
lists sources in alphabetical order. Reported by Michael Herring (Bug # 138).
[David]

=back

=head2 Bug Fixes

=over

=item *

L<Bric::Util::Burner>'s C<publish()> method no longer removes documents from
workflow after publishing them, as such is the responsbility of the code that
calls publish. The publish callback already did, and now so does the
L<Bric::SOAP::Workflow> C<publish()> method. Thanks to David Beaudet for the
report and Aaron Fuleki for the steps to replicate (Bug #98). [David]

=item *

Fixed a bug where contributor and category search results would be propagated
to the contributor and category editing screens with a story or media
document. Searches from within documents should cache their own results,
separate from the admin search interfaces. [David]

=item *

Contributors associated with a story or media document and categories
associated with a story document are no longer paginated. When there were more
contributors or categories than would fit on a paginated page, the pagination
didn't work and reording didn't work. So by disabling pagination in this case,
we get around that issue. Documents with that many categories or contributors
are rare, so the trade-off seems worthwhile. Thanks to Bret Dawson for the
report (Bug #121). [David]

=item *

When associating a contributor with a media document, don't prompt for role
selection if the contributor has only one role. This saves a page load for
each contributor association and brings media in line with how story
contributor association already works. [David]

=item *

Fixed the "Log In" button so that the word "In" is antialiased. [Waldo
Jaquith]

=item *

Fixed the "Not a GLOB reference" error when using the PHP burner on Perl 5.10.
[Alex Krohn]

=item *

The C<best_uri()> method of L<Bric::Util::Burner> now avoids expired stories
when searching for aliased stories. Thanks to Zdravko Balorda for the catch
(Bug #144). [David]

=item *

The field type profile now properly validates code select code and lets the
user know if it's not valid. [David]

=item *

The validation of code select field code is now consistent between the element
type profile, the field type profile, and the SOAP element type interface.
Thanks to Krzysztof Rudnik for the report (Bug #140). [David]

=item *

Setting the C<RELATED_DOC_POD_TAG> F<bricolage.conf> directive to "url" no
longer breaks bulk edit. Thanks to Phillip for the report (Bug #150). [David]

=item *

The C<best_uri()> method of L<Bric::Util::Burner> now works when creating a
link to a story on a different site and the protocol for the output channel is
not set. It defaults to "http://" for the protocol. [David]

=item *

Fixed error handling in the access handler so that it works when a URI is a
directory. Thanks to Dave Rolsky for the initial patch. [David]

=item *

Updated session error handling to recognize a different error message in
recent versions of Apache::Session. [Dave Rolsky]

=item *

Fixed bug where publishing a story with multiple categories led to the
deletion of preview files. Thanks to Guido Buelskaemper for the report (Bug
#156). [David]

=back

=head1 VERSION 1.10.9 (2010-01-28)

=head2 Improvements

=over

=item *

The SFTP mover now respects a port specification in the host name (e.g,
"foo.example.com:22"), just like the FTP mover. Thanks to Iván Chavero for the
report and fix. [David]

=item *

The virtual FTP server now assumes that template files uploaded to it are
encoded in the user's preferred encoding. So if you have Windows gremlins in
your templates, you can set your Character Set preference to "CP1252" and it
will just work. Thanks to Phillip Smith for the report (Bug #124). [David]

=back

=head2 Bug Fixes

=over

=item *

Cover dates are no longer exported via the SOAP interface with the wrong year
(2009) when their dates are in the first three days of 2010. Thanks to Paul
Orrock for the spot (Bug #122) and David Oliveira via Bret Dawson for the fix!
[David]

=item *

Fixed an error in L<Bric::Biz::Contact> where a boolean value was not passed
to the database as a boolean. [David Oliveira]

=item *

Fixed the F<favicon.ico> redirect so that it points to a full URL, not just a
URI path. [David]

=back

=head1 VERSION 1.10.8 (2009-11-14)

=head2 Improvements

=over

=item *

Added the C<sql_type> element to the export of field types from SOAP. This
prevents the SOAP server from having to guess the SQL type of a field type
when updating an element type. Thanks to David Oliveira for the report (Bug
#79). [David]

=item *

The C<AddModule> lines are now commented-out in the F<httpd.conf> generated by
the installer. As near as I can tell from my research, this directive hasn't
been relevant for a long time. Since we require 1.3.34 (ca. 2005), It seems
good enough to comment it out and add a note to uncomment them if necessary
(Bug #33). [David]

=back

=head2 Bug Fixes

=over

=item *

Fixed a compatibility issue in
L<Bric::Dist::Action::DTDValidate|Bric::Dist::Action::DTDValidate>. Apparently
C<get_last_error()> was removed from L<XML::LibXML|XML::LibXML> 1.59 "for
thread-safety reasons." This change backward-compatible with older versions of
XML::LibXML. [David]

=item *

Fixed a bug where a story published but with no resources (files) could cause
an error. Reported by Paul Hyland. [David]

=item *

Fixed a bug where assets could not be checked in and their version numbers
would revert to older ones (Bug #93). [Greg Heo & David]

=item *

Passing a false value for the C<published_version> parameter to the C<list()>
method of
L<Bric::Biz::Asset::Business::Story|Bric::Biz::Asset::Business::Story>,
L<Bric::Biz::Asset::Business::Media|Bric::Biz::Asset::Business::Media>, and
L<Bric::Biz::Asset::Template|Bric::Biz::Asset::Template> now works as
expected, returning the latest version of all stories regardless of their
publish status, rather than no stories at all (Bug #1). [David]

=item *

Template notes are once again editable from the template profile. Thanks to
Aaron Fuleki for the report (Bug #101). [David]

=item *

Emails sent by Bricolage now have the character set specified in the
content-type header when they're text messages. Thanks to Czerny for the
report (Bug #94). [David]

=item *

Paginated results in the element type manager no longer lose top-level element
type results when clicking the links for subsequent pages. Fixed by preventing
the C<list()> method of L<Bric::Biz::ElementType|Bric::Biz::ElementType> from
modifying the parameter hash passed to it, as the modification was persisting
in the list manager's state. Thanks to Aaron Fuleki for the report and for
making the Denison Bricolage installation available to diagnose the problem
(Bug #102). [David]

=item *

Avoid C<//> in distribution file names and/or directories. This caused
problems with FTP distribution, but it seems prudent to fix it for SFTP and
WebDAV, too. [David]

=item *

Fix LDAP 500 Error when a password is blank. Thanks to Aaron Fuleki for the
report (Bug #103). [David]

=item *

The "Site" column no longer comes and goes when searching for categories in
with multiple sites. Thanks to Paul Orrock for the spot (Bug #100). [David]

=back

=head1 Version 1.10.7 (2009-03-12)

=head2 Improvements

=over

=item *

The "Save, Save and Stay, and Return" buttons in the Edit Categories screen
of the story profile are moved to the right to better align with the interface
buttons. [Matt Rolf]

=item *

Improved documentation of the C<FTP_UNLINK_BEFORE_MOVE> F<bricolage.conf>
directive with specific reference to SFTP versions. [Alex Krohn]

=item *

Events are now logged using wallclock time rather than transaction start time,
so that multiple events logged in a single transaction can be displayed in the
order they were created, rather than in an arbitrary order. [David]

=item *

C<< Bric::Util::Burner->publish_another >> will now throw an exception if the
document you pass to it is checked out. This is because publishing a story
that's checked out can cause no end of havoc. The solution, as mentioned in
the error message, is to pass C<< published_version => 1 >> when looking for
documents to publish from within templates. [David]

=back

=head3 Bug Fixes

=over

=item *

Fixed a bug where authorization failures in callbacks could lead to a bogus
error, rather than sending a "Permission Denied" error to the user. Reported
by Matt Rolf (Bug #1362). [David]

=item *

Fixed a div nesting bug which was causing buttons to improperly align
depending on pagination choices. [Matt Rolf]

=item *

Fixed a typo in F<bric_soap> that prevented it from compiling. Reported by
Ashlee Caul. [David]

=item *

Fixed a bug where a publish would appear to fail when no publish jobs were
created (for example, when a story is published to a destination with no
associated servers). Reported by Ashlee Caul. [David]

=item *

Fixed a bug where the media type of an uploaded file would not be detected if
its extension had upper-case characters. Reported by Bret Dawson. [Greg Heo]

=item *

Changed the SOAP checkin code so that it is functinally identical to the UI
checkin code. Hoping that this solves the issue with duplicate version
constraint violations. [David]

=item *

Looking up a document or template by version ID no longer fails if the asset
has been checked out and not yet checked back in since that version ID was
created. Among other subtle bugs, this change fixes publishes that failed with
the error message 'Can't call method "get_id" on an undefined value'. Reported
by Scott (Bug #1417). [David]

=item *

Fixed a bug where a scheduled publish can muck with version numbers. Reported
by Matt Rolf, Ashlee Caul, and others. [David]

=item *

Fixed a bug with the virtual FTP server where deploying a template by renaming
it with ".deploy" at the end can cause the template to be stranded on a desk.
Reported by Phillip Smith (Bug # 1372). [David]

=item *

Fixed resource (file name) lookups when publishing and/or previewing documents
so that SQL C<LIKE> wildcard characters are ignored, so as to avoid confusing,
for example, C</foo/bar> with C</foo_bar>. Reported by Scott (Bug # 1368).
[David]

=item *

Files uploaded as images but without any suffix (such as ".jpg") no longer
cause an error. Reported by Scott (Bug # 1409). [David]

=item *

Fixed a bug in the SOAP server where attempting to check in an asset results
in an error. Reported by Ashlee Caul. [David]

=item *

Republishing a story will no longer delete files from that story on preview
servers. Similarly, publishing a media document with a new file but with the same
name as a previously-published version will no longer cause that file to be
deleted from production destinations. This bug has been fixed and refixed
numerous times, but this time tests have been added to make sure that it
I<stays> fixed. Reported by Matt Rolf, Ashlee Caul, and others (Bug # 1368).
[David]

=item *

Fixed a bug in the virtual FTP server so that, when a template is deployed by
uploading it with F<.deploy> appended to its name, it is properly removed from
that deploy desk. Reported by Phillip Smith (Bug #1372). [David]

=item *

The "Logged in as" link at the top of every screen now properly uses SSL when
appropriate. [David]

=item *

Fixed an inconsistency in how the case of file names in media documents was
not always properly set according to the rules for the output channel. This
means that if your media document's output channel requires lowercase URIs,
the URI for the media document will always be lowercase, including the file
name. The file name is also now always consistently URI escaped (Bug #1419).
[David]

=item *

Eliminated a SQL injection vulnerability in the querying for stories, media,
and templates. [David]

=item *

Fixed an issue where a document gets renamed so that a single character is
replaced with an underscore: The old file was not getting removed upon
publish. Reported by Ashlee Caul (Bug #1446). [David]

=item *

The C<bric_media_upload> app works again. [David]

=back

=head1 Version 1.10.6 (2008-10-02)

=head2 Improvements

=over

=item *

Added an "TraceEnable off" entry to the config in
L<Bric::App::ApacheConfig|Bric::App::ApacheConfig> for Apache to neutralize
the potentially malicious use of HTTP TRACE requests. See L<this
report|http://www.apacheweek.com/issues/03-01-24> for details. [Dave Beaudet,
Alex Krohn]

=item *

Changed an index in the story and media instance tables to improve query
speed. Thanks to Alex Krohn for reporting the performance issue. [David and
Josh Berkus]

=item *

Tweaked F<contrib/bric_media_upload/bric_media_upload> so that it uses
C<bric_soap site list_ids> instead of C<bric_soap category list_ids> for setting
the login cookie. That should be more efficient for installations that have many
more categories than they have sites. [Scott]

=item *

Added C<--use-related-uri> option to C<bric_soap>. [Scott, David]

=item *

For media uploaded through the Story Profile, the cover date now defaults to
the current date/time instead of the cover date of the story. [Scott]

=item *

Added search by Keyword to "Find Media". [Scott]

=item *

When the "Filter by Site Context" preference is turned on, if a user does a
search and then changes the site context, the search results will not change
to the new site until the user submits a new search. Reported by Matt Rolf
(Bug #1337). [David]

=item *

Rewrote (again) the way in which stale files are identified for expiration. It
used to be that Bricolage would look for all resources associated with a given
document and output channel but none of the current jobs. But if a story had
previously been in two output channels and one was removed, Bricolage didn't
look for stale files in that output channel. So now Bricolage asks for a list
of resources associated with a document but none of the jobs created in a
publish, and then expires them all, regardless of URI, output channel, or file
system path. This should fix the expiration of stale files once and for all
(Bug #1351). [David]

=item *

The links to jump to different kinds of assets on My Workspace (or a desk if
it happens to have different kinds of assets) are now generated in a more
sensible manner, and display as text links rather than the ugly images we had
previously. [David]

=item *

The "Checkout" and "Publish Checked" buttons in the "Find" interface for
stories, media, and templates are now displayed on the right-hand side of the
screen, better aligning them with the checkboxes that they're associated with.
Suggested by Matt Rolf (Bug #1361). [David]

=back

=head2 Bug Fixes

=over

=item *

Really fix bug 1232 (saving categories with 3 keywords), that was falsely claimed
to have been fixed in 1.10.3. [Scott]

=item *

Fixed bug 1340, where Preview buttons weren't working within Related assets.
[Scott & David]

=item *

The download link in Media Profile wasn't popping up into a new window on some
browsers due to a typo. Spotted by Tatiana Titova. [Scott]

=item *

In the Contributors Manager, sometimes there aren't "New" links, and this was
causing the latest Locale::Maketext indigestion. Spotted by John Watson. [Scott]

=item *

Fix for bug 1344 (spotted by Ed Guzman) and hopefully better fix for bug 1326
(my suggestion wasn't quite right). The handling of C<< <publish_status> >>
elements in C<bric_soap> has been a bit dodgy. Also changed C<publish_status>
to C<deploy_status> in C<Bric::SOAP::Template>. [Scott]

=item *

The state for Log lists was getting stuck, so if you go to the 2nd page of the
log for a media, say, every log thereafter was the same. Reported by John
Kirkwood. [Scott]

=item *

Fix both parts of bug 1345, Bulk Edit had problems with blank lines. [Scott]

=item *

Fixed CCS bug which was preventing the jump buttons from displaying in Firefox
and Safari. [Matt Rolf]

=item *

Tweaked Bricolage Instance Name display. [Matt Rolf]

=item *

Fixed bug 1343, View Diff wasn't working in IE. Reported by Ed Guzman. [Scott]

=item *

A category with associated with a story different URIs but the same name as
the primary category can now properly be deleted. Reported by Matt Rolf (Bug
#1341). [David]

=item *

Media documents are now properly expired. Reported by Matt Rolf (Bug #1347).
[David]

=item *

The login window no longer shows the username in the top right corner right
after logging out. Reported by Matt Rolf (Bug #1149). [David]

=item *

Fixed a bug uploading a file to a related media element when that related
media element has lockable fields. Reported by Scott (Bug #1353). [David]

=item *

Editing user preferences when SSL is enabled no longer breaks the User
profile. Reported by Scott (Bug#1339). [David]

=item *

Reverting an image media document works again. Reported by Scott Lanning (Bug
#1352). [David]

=item *

The links to jump to different kinds of assets on My Workspace (or a desk if
it happens to have different kinds of assets) will now jump to the proper page
when pagination is turned on. Reported by Matt Rolf (Bug #150). [David]

=back

=head1 Version 1.10.5 (2008-04-29)

=head2 Improvements

=over

=item *

Added support for the JS-Quicktags WYSIWYG editor. [Greg Heo]

=item *

API doc corrections reported by Rod Taylor. [Scott]

=item *

Added the C<active_sites> parameter to C<< Bric::Biz::Category->list >>.
[David]

=item *

Categories associated with inactive sites are no longer displayed in the
category manager. Suggested by Jesper Andersen (Bug # 1286). [David]

=item *

Improved the display of related media and story information in the element
list, including links to preview them (Bug # 1293). [David]

=item *

The C<get_related_objects()> method of
L<Bric::Biz::Asset::Business|Bric::Biz::Asset::Business> now only returns
relateds for an alias that are in the same site as the alias, or that are
aliases in the same site of the original relateds. This means that the
automatic publishing of related documents should now properly republish only
relateds in the same site as the alias document being published, rather than
the relateds of the document it aliases (Bug # 1296). [David]

=item *

In the New Story form, the "Slug" field is no longer required if the
C<ALLOW_SLUGLESS_NONFIXED> F<bricolage.conf> directive is disabled and the
C<AUTOGENERATE_SLUG> directive is enabled. It is still required in the normal
story edit form, of course. Suggested by Phillip Smith (Bug # 1306). [David]

=item *

When the C<ENABLE_CATEGORY_BROWSER> F<bricolage.conf> directive is disabled
(as it is by default), allow the categories to be deleted from the story
profile when a user checks the delete checkbox and clicks "Save" or "Check
In", instead of requiring that the "Delete" button be clicked. Suggested by
Phillip Smith (Bug # 1308). [David]

=item *

Object attributes that are edited in textarea fields in the UI and that have a
limited size -- mainly "description" fields -- now have their line endings
converted to Unix line endings. This is so that character counts properly
correspond to the limits set by the UI (think of the character counter in the
story profile for the description field). Reported by Matt Rolf (Bug #1318).
[David]

=item *

Added code to the SOAP interface for creating and updating stories, media, and
templates to throw an exception if publish dates are set when
C<publish_status> is false, or vice versa, rather than waiting for an
exception from the database constraint. Suggested by Scott (Bug # 1326).
[David]

=item *

Template code submitted via the template profile now has non-Unix line endings
converted to Unix line endings. [David]

=item *

The select lists for viewing diffs now set the default "from version" to the
previous version instead of the current version. The current version is still
the default for the "to version". [David]

=item *

Added another directory to search for Apache. [Brian Smith]

=item *

Made the Perl program and library installers (F<lib/Makefile.PL> and
F<bin/Makefile.PL> more intelligent in their support of the C<$BRICOLAGE_ROOT>
configuration variable. [Brian Smith]

=item *

Removed redudant permission granting code from the upgrade script library,
since `make db_grant` is always run by `make db_upgrade`, anyway. [David]

=item *

Eliminated extra processing and a potential error caused by mod_perl
internally creating a sub-request. [David]

=item *

Bricolage no longer throws an exception when Imager fails to open an image
file, which is what happens when Bricolage tries to create a thumbnail. Since
most often the error will be due to a bad media file, it now just sends a
warning to the error log and, if the file was just uploaded by the user, sends
a message to the user, and then continues on its merry way. Suggested by Scott
(Bug #1358). [David]

=back

=head2 Bug Fixes

=over

=item *

Patch for codeselect. [Greg Heo]

=item *

Eliminated the display of the login screen in the side nav when C<NO_TOOLBAR>
is set to false and a session expires. Reported by Matt Rolf (Bug #921).
[David]

=item *

Worked around a bug in SOAP::Lite that only appears when used in conjunction with
LWP 5.810 and later. [David]

=item *

Fixed issue in F<db_grant.pl>, which was trying to grant permissions to a row
count. [Paul Orrock]

=item *

Fixed a bug when publishing or previewing a story with related media where an
error could occur when a media document was published to more than one output
channel with different URIs. Reported by Matt Wlazlo. [David]

=item *

Fixed an issue when a user with publish permission selects "Check in and
Publish" for a newly created document. Reported by Chris Heiland and Matt Rolf
(RT #1261). [David]

=item *

When creating a new media document from a related media element, if the user
clicks "Save" or "Save and Stay" instead of "Create", it will properly create
the related media document. [David]

=item *

When creating creating a new media document by uploading a file in a related
media element, clicking "Save", "Cancel", or "Check in" on the media profile
page now properly redirects back to the related media element profile. [David]

=item *

A template deployed via SOAP now has its C<published_version> attribute
properly set. Reported by Brad Harder (Bug #1288). [David]

=item *

Fixed issue with C<ANY()> not working with the C<exclude_id> parameter to
C<< Bric::Biz::Asset::Business::Story->list() >> (Bug #1303). [Paul and David]

=item *

A search is no longer cached if it results in an error (Bug #1300). [David]

=item *

When creating a new media document by uploading a file to a related media
element, if there is a duplicate URI for the new media document, there will no
longer be an SQL error to prevent the association from going through once the
URI is made unique in the media profile. Spotted by Phillip Smith (Bug #1310).
[David]

=item *

Fixed a bug in the handling of the C<subelement_id> parameter to the C<list>
methods of
L<Bric::Biz::Asset::Business::Story|Bric::Biz::Asset::Business::Story> and
L<Bric::Biz::Asset::Business::Media|Bric::Biz::Asset::Business::Media> where
they were finding stories that had deleted a subelement, because it was still
in the story, but was not active. This means that the advanced search for
stories and media will no longer return stories that have deleted a
subelement. Thanks to Chris Schults for the spot (Bug #1316). [David]

=item *

Fixed a compatibility issue in the installer with newer versions of
L<CPAN|CPAN>. Reported by Jean-Michel Caricand. [David]

=item *

Fixed the fix for the "ident" authentication issue when granting database
permissions. [Rolf Schaufelberger]

=item *

Fixed the display of a field name when confirming changes to a field type.
[David]

=item *

Fixed a bug in the subelement type search display where the last element type
search term was displayed in the search box. It now properly displays the last
subelement type search string, if any. [David]

=item *

Reverted the change in the login redirect originally submitted to fix Bug #
1267. It turns out that this change is effectively the same as just setting
the C<ALWAYS_USE_SSL> F<bricolage.conf> directive to true. So just do that
instead (I've suggested this in L<Bric::Admin|Bric::Admin>, too). [David]

=item *

Fixed C<make clean> so that it cleans out F<bin>. It was leaving junk in
there! [David]

=item *

The code that handles note editing is now more careful to check that the user
has the relevant document checked out before applying the note to it, and uses
a smarter algorithm for caching the document in the user's session. This is an
attempt to fix a bug reported by David Beaudet (Bug # 1265). [David]

=item *

Clicking "Return" when viewing a diff now properly returns the user to the
document or template profile, rather than My Workspace. Thanks to Matt Rolf
for the spot (Bug #1327)! [David]

=item *

Fixed logout exception (hardly noticeable, but there nonetheless) when the
C<ALWAYS_USE_SSL> F<bricolage.conf> directive is enabled, or when a user
checks the "Use SSL" checkbox and logs in. [David]

=back

=head1 Version 1.10.4 (2008-03-09)

=head2 Improvements

=over

=item *

Nicer use of the "Bricolage Instance Name" preference, now used on every page.
[Phillip Smith]

=item *

More German corrections. [Steffen Schwigon]

=item *

Documented the need to look at
L<Bric::Biz::Workflow::Parts::Desk|Bric::Biz::Workflow::Parts::Desk> in
L<Bric::Biz::Asset|Bric::Biz::Asset>'s C<set_desk_id()> method. [Greg Heo]

=item *

Fixed documentation of C<Bric::Biz::Element::Container>'s C<delete_elements>
method. [Bret Dawson]

=item *

Include meta-equiv tag in the header to set the charset to be UTF-8 if it is
the only charset loaded in C<$LOAD_CHAR_SETS>. Reported by Daisuke Maki. [Paul
Orrock]

=item *

Added C<--site> option to C<bric_republish>. Suggested by Chauncey Thorn. [David]

=item *

Updated autovacuum documentation in L<Bric::DBA|Bric::DBA>. [David]

=item *

The installer now also checks in F</usr/lib> for libraries, by way of searching
C<$Config{libpth}> as well as C<$Config{loclibpth}>. [Steffen Schwigon]

=item *

The C<publish_status> attribute can now be set in stories and media created
via SOAP. [David]

=item *

The code in code select fields can now access the
C<Bric::Biz::Element::Field|Bric::Biz::Element::Field> object itself using the
variable C<$field>. [Greg Heo]

=item *

When viewing elements when not checked out, whitespace is preserved for IE7,
FF2, and Safari 3, so that reading and copying code is easier.  Suggested by
Michael Herring. [Matt Rolf]

=back

=head2 Bug Fixes

=over

=item *

More changes around bug 1267, remove protocol+hostname+port from practically
all redirects (especially "user profiles") in order to allow reverse proxying
to work in Apache2. [Steffen Schwigon]

=item *

The C<$BRICOLAGE_ROOT> environment variable specified in
F<contrib/start_scripts/freebsd> is now exported, allowing it to be properly
passed through to F<bric_apachectl>. [David]

=item *

Fix for bug 1254: checkbox fields are now saved correctly. Reported by
Dawn Buie. [Scott]

=item *

Fix for bug 1294, where Search/Replace in Bulk Edit wasn't working. Reported by
Phillip Smith. [Greg Heo]

=item *

Fix for bug 1269, needed to HTML-escape Notes. Reported by Matt Rolf. [Scott]

=item *

For bug 1284, weren't able to search element_type by output_channel in
C<bric_soap>. Reported by George Harrison. [Scott]

=item *

Bug 1291, added check for max_length of fields when importing in
C<bric_soap>. Reported by Simon Wilcox. [Scott]

=item *

Fix bug 1264, prevent searching on bad dates (like February 31). Reported by
Marshall Roch. [Greg Heo]

=item *

Fix bug 1259, so burn_again works in the TT and PHP burners. Reported by
Adeola Awoyemi. [David and Scott]

=item *

Fix bug 1307, related stories can be unrelated. Reported by Steffen Schwigon.
[Scott]

=item *

Fixed issue with trailing newlines sometimes becoming a part of a
contributor's name. [Greg Heo and Ryan O'Toole]

=item *

Eliminated backslashes in F<sql/Pg/Bric/Biz/Asset/Template.val>, which were
causing warnings under PostgreSQL 8.3. The backslashes were for newlines, so I
just switched to real newlines, instead.

=item *

Fixed a Perl 5.10 warning in
L<Bric::App::Callback::Search|Bric::App::Callback::Search>, where calls to
C<substr> were being properly resolved to C<CORE::substr>.

=item *

Fixed the handling of globs in
L<Bric::Util::Burner::TemplateToolkit|Bric::Util::Burner::TemplateToolkit>. It
seems that in Perl 5.10, package scalars can actually be C<SCALAR>s rather
than `GLOB`s.

=item *

PostgreSQL 8.3 warns when we try to apply inappropriate permissions to
sequences, so we updated F<bin/bric_pgimport> and F<inst/db_grant.pl> to grant
permissions to sequences and tables separately.

=item *

Fix for bugs 1255 and 1271, which addresses pagination problems in searches for
elements, groups, media, and templates. [Matt Rolf and Michael Herring]

=item *

Yet another fix for the "ident" authentication issue, this time for granting
database permissions. [Alex Krohn]

=back

=head1 Version 1.10.3 "Finally" (2007-08-09)

=head2 Improvements

=over

=item *

If C<Term::ReadPassword> isn't found during installation, a better error
message is displayed. [Scott]

=item *

Added output channel name to "Could not find template" error message in
the Mason Burner. [Paul Orrock]

=item *

The contributed Linux start script (F<contrib/start_scripts/linux>) now
restarts the C<bric_queued> server when the C<restart> command is used and the
C<bric_queued> server is enabled. It also now also passes a log file name to
C<bric_queued> so that publishing errors can more easily be traced. [David]

=item *

Overriding Mason inheritance in story element templates by setting C<$inherit>
in the C<< <%flags> >> block now works correctly. Thanks to Alexey Sheynuk for
tracking down the issue. Reported by Ashlee Caul. [David]

=item *

Added start script for FreeBSD, F<contrib/start_scripts/freebsd>. [David]

=item *

Updated the Portuguese localizations. [Pedro Custodio]

=item *

A story being published for the first time now has its C<publish_status> set
to true I<before> it is published, instead of afterwards. This both prevents
an exception when a template tries to save a story that has not been published
before, and eliminates the need for templates to set the C<publish_status> on
a story before calling C<publish_another()> for a another story that will
search for the current story in the database. Reported by Rod Taylor (Ticket #
1230). [David]

=item *

Related stories and media can no longer be added to container elements not
based on related story and/or media element types. Reported by Marshall Roch
(Ticket # 1231). [David]

=item *

When the C<ALWAYS_USE_SSL> F<bricolage.conf> directive is enabled, Bricolage
now sets up the non-SSL port to permanently redirect to the SSL port. This
prevents users from removing the "s" from "https" and thus being able to use
Bricolage insecurely when their administrators don't want them to. Reported by
Joe Pletcher (Ticket # 1233). [David]

=item *

Added "Autovacuum" section to Bric::DBA. The C<autovacuum> settings in
F<postgresql.conf> are available in PostgreSQL 8.1 and later. [David]

=item *

Improved verbose output in F<contrib/bric_media_upload> to include bric_soap
commands in output. Also now uses /usr/bin/perl instead of /usr/local/bin/perl
to be consistent with other scripts and bricolage core. [Paul Orrock]

=item *

Fixed an error message during F<inst/clone.pl> where the wrong version was
being displayed. [Scott]

=item *

Added C<make hot_copy>, which will install a clone that uses hardlinks to the
original installation for MASON_DATA_ROOT and MASON_COMP_ROOT.  This is
useful for forking a production install into a development install (on the
same box) without duplicating all of your media files.  Requires `cp` from
GNU coreutils, so it will not work out of the box on BSD or OS X. [Marshall]

=item *

Removed extra call to Category->list during cloning. [Scott]

=item *

Added a C<--site> option to C<bric_dev_sync> to limit the templates and
elements that are synchronized to one site. [Marshall]

=item *

Various minor notes tweaks, including the elimination of version 0 notes from
the UI, and we no longer include the note from the previous version in the
form for the new version. [David Beaudet]

=item *

Added optional sortby parameter to $story->get_secondary_categories to allow
sorting by uri. Returns default order if not given. [Paul Orrock]

=item *

Fixed typo in 'Story' element type description. Reported (bug 1289) by
Brad Harder. [Scott]

=item *

Several German localization patches from Steffen Schwigon and improved buttons
from Rolf Schaufelberger.

=item *

Increased length of full names of categories to be 128 characters from 64
[Paul Orrock]

=item *

When saving from the Keyword Profile, the message 'Keyword profile "Name"
saved.' was using the previous Name instead of the updated one. [Scott]

=item *

Made category browser show only categories in the same site as the story,
fix for bug 1249. [Scott]

=item *

Fixed bug 1251, the list of Element Types when uploading a new media from
a related media subelement is constrained to those in the current site. [Scott]

=item *

Added notes about PostgreSQL's genetic query optimizer and its hate for
Bricolage queries to L<Bric::DBA|Bric::DBA>. [David]

=back

=head2 Bug Fixes

=over

=item *

Fixed bug that resulted in an SQL error when trying to create a new
contributor group. Reported by Joe Pletcher. [David]

=item *

Fixed some foreign key constraints in the C<story_instance> and
C<template_instance> tables that improperly have C<ON DELETE SET NULL> clauses
on C<NOT NULL> columns. Reported by Andrei Arsu. [David]

=item *

The "Trail" link in the template profile works again. Spotted by Marshall.
[David]

=item *

If run as root, C<make clone> now C<chown>s the F<inst> directory to the
PostgreSQL user before becoming the PostgreSQL user, so that the user has
permission to create the F<inst/Pg.sql> file. [David]

=item *

C<make clone> no longer runs C<distclean>, and therefore no longer deletes
F<inst/Pg.sql>. It also creates the new F<Pg.sql> in the new distribution
directory, instead of replacing the existing F<Pg.sql>. [David]

=item *

Deleting categories via SOAP works again. Reported by Brad Harder. [David]

=item *

Fixed loading of deprecated classes so that older templates that still use
them will continue to work. [David]

=item *

Removed "Teaser" field from the story search interface, since there is no such
field, and so it did nothing, anyway. [David]

=item *

Publishing media documents that have had new files uploaded to them no longer
causes a publish failure. Reported by Christian Niles and numerous others.
[David]

=item *

Added even I<more> code to the C<inst/upgrade/1.8.9/fix_publish_status.pl>
upgrade script to better cover the possible variations in publish status
inaccuracies. [Alex Howarth, David]

=item *

The "Document Type/Output Channel" selection in the "Default Asset Sort" no
longer breaks things. [David]

=item *

Contributors with no more than the default role, "DEFAULT", who are associated
with a story or media document, are once again correctly associated via the
role. Reported by Chris Schults. [David]

=item *

"Checkin and Shelve" works again in the story profile. Reported by Chris
Heiland (Ticket # 1237). [David]

=item *

Fixed a script that upgrades to 1.9.1 to better copy over default values for
field types from the 1.8 schema. Those who have already upgraded to check to
make sure that any default values you had for custom fields in 1.8 are still
present in 1.10.x. Anyone who has yet to upgrade to 1.10.x will now have their
default values properly copied to the new schema when they do decide to
upgrade. Reported by Chris Schults (Ticket # 1239). [David]

=item *

Story and media subelements are once again properly deleted from within their
profiles when the "Delete this Profile" checkbox is checked and either the
"Save" or the "Save and Stay" button is pressed. Reported by Chris Schults
(Ticket #1240). [David]

=item *

Searches by URI for media to relate to a document now properly
remember the search results the next time the related media search page is
loaded. Reported by Chris Schults (Ticket # 1241). [David]

=item *

`make dev` no longer supports the "single" installation mode, since it
will wipe out all of F</usr/local/lib> and F</usr/local/bin>. Reported by
Christian Muise (Ticket # 1246). [David]

=item *

The search interface for paginated searches no longer gets stuck when the
alpha search preference is enabled. Reported by Neal Sofge (Ticket # 1247).
[David]

=item *

Fixed F<contrib/bric_media_upload> so that it works with 1.10 categories and
XML elements. [David, Paul Orrock, and George Harrison]

=item *

Bricolage now assumes that template files uploaded in the template profile are
encoded in UTF-8, since the same is assumed for templates pasted into the form
field. [David]

=item *

Fixed resource deletion code in L<Bric::DBA|Bric::DBA> to properly use
booleans for boolean columns. Reported by John Greene. [David]

=item *

Eliminated "Use of uninitialized value in substitution (s///)" warning for
stories with no slug and a URI format with "%{slug}" in it. Reported by Wayne
Slavin. [David]

=item *

F<bric_soap> no longer prompts for a password if you use C<--use-cookie-file>.
Reported by Paul Orrock. [Scott]

=item *

F<bin> files should no longer be put under the default site script directory
(compensates for an ExtUtils::MakeMaker change). [Scott]

=item *

When a media document gets a new file uploaded with the same name as the
previously published file in that same media document, Bricolage will no
longer expire the new file right after publishing it. Reported by Chris
Schults and others. [David]

=item *

The delete checkbox and menu to move an asset to another desk no longer appear
for assets listed on a desk that are checked out do a different user. [David
Beaudet]

=item *

Fixed bugs in C<bric_dev_sync> resulting from the renaming of Elements to
Element Types. [Marshall]

=item *

Fixed an apparently old bug (1232) with editing keywords in the Category Profile,
where you couldn't Save if there were exactly 3 keywords. [Scott]

=item *

Fixed pasto in L<Bric::Util::Trans::SFTP|Bric::Util::Trans::SFTP> that should
have prevented it from ever working, but somehow did not. [David P. Beaudet]

=item *

Fixed the datetime-handling regex in L<Bric::Util::Time|Bric::Util::Time>'s
C<datetime> function, introduced in version 1.9.0. It was failing on datetimes
that end with 'Z' (c.f. ISO 8601). [Scott]

=item *

Fixed bug 1258, where MIME types weren't being recognized. [Bret Dawson]

=item *

Fixed bug 1283, allowing C<< <= >> in Alerts. [Brad Fox]

=item *

Fixed pasto causing C<Can't locate object method "get_grp_ids" via package "id">
error in Element Profile. Reported by Matt Rolf. [Scott]

=item *

When adding subelements to an ElementType profile, subelements that have already
been added are no longer listed. Reported by Phillip Smith in bug 1253. [Scott]

=item *

Stopped the upgrade script F<inst/upgrade/1.9.1/delete_old_stuff.pl> from
incorrectly deleting F<lib/Bric/App/Callback/Profile/ElementType.pm>,
which is still in use. If you've upgraded from before 1.9.1, you'll have to
copy that file from the distribution source. [Scott]

=item *

Changing the category of a media object now calls a preview of the asset if
AUTO_PREVIEW_MEDIA is turned on. [Paul Orrock]

=item *

For bug 1267, remove protocol+hostname+port from a login URL in order to allow
reverse proxying to work in Apache2. [Steffen Schwigon]

=item *

Fixed contributor type creation (bug 1299). [Greg Heo]

=back

=head1 Version 1.10.2 "Summer" (2006-06-22)

=head2 Improvements

=over

=item *

Added the C<subelement_id> parameter to the story and media C<list()> methods.
[David]

=item *

Added placeholder for Japanese localization. Expect a translation soon!
[David]

=item *

The "codeselect" field's Perl code can now return an array of array references
or a hash reference, in addition to the previous support for an even-sized
array reference. [David]

=item *

Added a "Republish" checkbox and corresponding "Publish Checked" button to the
Story and Media "Find" pages for stories and media not currently in workflow
and to which the user has PUBLISH permission. Based on a patch from Serge
Sozonoff. [David]

=item *

Added tests for L<Bric::SOAP::Auth|Bric::SOAP::Auth>, although they haven't
yet been integrated into C<make devtest>. [Scott]

=item *

The number of items on a desk can now be displayed next to the desk's name in
the navigation menu, e.g. "Edit (10)". This feature is configurable on a
per-user basis via the new "Show Desk Asset Counts" preference. Based heavily
on a patch from Alex Howarth. [Marshall]

=item *

Updated F<README.MacOSX> with instructions on how to use the built-in version
of Apache instead of compiling everything yourself. Also fixed a broken link
and an outdated warning about L<Apache::SizeLimit|Apache::SizeLimit>.
[Marshall]

=item *

Internationalized the JavaScript messages for the Find/Replace dialog box,
although there are currently no translations. [David]

=item *

Added a close icon to the drag bar of the dialog box. This is useful when the
dialog box is bigger than the browser window and the close button therefore is
off-screen. [David]

=item *

Optimized the C<get_notes()> and C<has_notes()> methods of
L<Bric::Biz::Asset|Bric::Biz::Asset> and therefore of the story, media, and
template classes. [David]

=item *

Aliases are now indicated in Find Stories by an arrow icon just before the
story title. Suggested by Paul Orrock. [David]

=item *

Added C<PUBLISH_RELATED_FAIL_BEHAVIOR> F<bricolage.conf> directive to be used
when C<PUBLISH_RELATED_ASSETS> is enabled. If the automatic publication of a
related story or media document will not be possible then the publish request
will fail. It can be changed to "warn", the previous behaviour, if required.
[Paul Orrock]

=item *

Added the "Remove Frameset" link to the control bar next to the "Repreview"
link in the preview window. [Paul Orrock]

=item *

Deleted all of the outdated and unused F<.use> files from F<sql/Pg>. [David]

=item *

Removed documentation of the C<-t> option of F<bric_pgimport>, which hasn't
actually done anything for a long time, anyway. [David]

=item *

Moved translation-specific JavaScript and CSS files into F<i18n> folders under
their respective folders in F<comp/media/>. [Marshall]

=item *

Slightly tweaked the background color on table rows to make them easier to
read. [Marshall]

=item *

Converted the group permissions editor to XHTML and CSS to fix some rendering
glitches. [Marshall]

=item *

Made word and character counts properly appear read-only, and repositioned the
find/replace and cheat sheet buttons to the top right of the box. [Marshall]

=item *

Object select lists (such as for story element types when creating a new
story) will now display as scrolling lists if there are more than 50 items in
the list, rather than 20 or more items. [David]

=item *

Added a CSS ID to the C<< <body> >> tag in the UI, of the form
"bricolage_C<VHOST_SERVER_NAME>", where C<VHOST_SERVER_NAME> is the value
defined in F<bricolage.conf>.  Use this ID when writing user stylesheets
to override the look of the Bricolage UI (see SkinningBricolage in the Wiki)
[Marshall]

=back

=head2 Bug Fixes

=over

=item *

Fixed the rarely-used C<DISABLE_NAV_LAYER> F<bricolage.conf> directive.
[Scott]

=item *

Fixed warnings in deprecated methods of
L<Bric::Biz::Element::Container|Bric::Biz::Element::Container> so that they
are no longer fatal. Reported by Nate Perry-Thistle. [David]

=item *

Fixed reverted media that led to the "Too many Bric::Biz::Element::Container
objects found" error. It was supposed to have been fixed in 1.10.1, but that
fix unfortunately only fixed stories. Reported by Tom Kjeldsen. [David]

=item *

Fixed the C<subelement_key_name> parameter to the story and media C<list()>
methods. [David]

=item *

Fixed the "Search by Subelement" feature of story search. Thanks to Nate
Perry-Thistle for the spot. [David]

=item *

Fixed highlighting when sorting by Element on desks (bug 1185). [Brad Harder]

=item *

The "Default Field" select list in Bulk Edit works again. Thanks to Tom
Kjeldsen for uncovering the underlying problem. [David]

=item *

The C<throw_error()> method in L<Bric::Util::Burner|Bric::Util::Burner> works
properly again. Thank to Paul Orrock for the spot and to Scott for revealing
the solution. [David]

=item *

The "Story Type" and "Media Type" options for sorting stories and media,
respectively, on desks and on My Workspace, work again. Reported by Brad
Harder. [David]

=item *

The F<inst/upgrade/1.9.1/xtract_attype2.pl> upgrade script now detects whether
the database has been converted to use boolean columns and casts values moved
from numeric columns accordingly. Reported by Brad Harder. [David]

=item *

Fields that use the "codeselect" widget work again. Reported by Michael
Glaesemann. [David]

=item *

Fixed auto-publishing related media and stories so that relateds of relateds
now correctly pull out all the items to be published, e.g., media related to
story related to published story (bug 1190). [Paul Orrock]

=item *

Updated F<inst/upgrade/1.9.0/no_more_numeric.pl> so that it properly handles
cases where PostgreSQL's dump does not use parentheses for casts. Reported by
George Harrison. [David]

=item *

Aliases no longer show up in the search results of the "New Alias" screen,
since aliases can't be aliased. The "New Alias" screen now also shows the site
a document belongs to if there are multiple sites. [Marshall]

=item *

Fixed the appearance of template diffs. Insertions and deletions now have
color and no longer show underlines and strikethroughs (bug 1171). [Marshall]

=item *

Character counts in Bulk Edit are now properly updated after using
Find/Replace. [Marshall]

=item *

Pulldowns no longer improperly display as 32-items tall in the story/media
profiles (bug 1178, reported by Alex Howarth). [Scott and Marshall]

=item *

Fixed a bug where search results would get "stuck" when pagination is turned
on. Thanks to Nate Perry-Thistle for the spot (bug 1166). [Marshall]

=item *

Fixed a warning from F<bric_republish> when run without a password. Thanks to
John Gillis for the spot (bug 1188). [Marshall]

=item *

Fixed the "Site" dropdown in searches to only require READ permissions
rather than EDIT. Spot and quasi-patch by Chris Sutton. [Marshall]

=item *

New fields now are properly configured with the their C<multiple> attribute
copied from the field type. [Alexey Sheynuk]

=item *

New destinations can now be created via
L<Bric::SOAP::Destination|Bric::SOAP::Destination>. [Christian Niles]

=item *

Fields in an element that are based on field types deleted from the element
type can now still be edited in Bulk Edit. Thanks to Nate Perry-Thistle for
the spot. [David]

=item *

New users can once again be created when using the LDAP authentication engine.
Reported by Christian Niles. [David]

=item *

Using Internet Explorer to create a media document via a the upload field in a
related media element no longer uses a full Windows file system path. Reported
by Tom Kjeldsen. [David]

=item *

Fixed caching issue with reversion of assets to earlier versions. [David]

=item *

The category SOAP interface now allows the C<< <path> >> XML element to not
have a trailing slash, as was the case in Bricolage 1.8 and earlier. [David]

=item *

Aliases are once again identifiable on desks by a different background color
for the title, and now also with an arrow icon that appears just before the
story title. [David]

=item *

A field deleted from the contributor profile no longer continues to appear in
the profile when pressing the "Save and Stay" button. Reported by Marshall.
[David]

=item *

Eliminated an endless loop in prompting for the PostgreSQL user during
installation when the C<INSTALL_VERBOSITY> is set to "QUIET". [Rod Taylor]

=item *

Contributors are no longer sorted by the "Name Format" preference's
representation of the contributors' names in the interface to edit contributor
associations. They are now properly sorted by association order. Reported by
Bret Dawson. [David]

=item *

Documents without cover dates (mainly created via the SOAP interface) will no
longer have broken URIs. Reported by Christian Niles. [David]

=item *

The Help and logo popup buttons works again in Internet Explorer. Reported by
Chris Heiland. [David]

=item *

Autosizing textarea fields now display full size in Internet Explorer when
they have no content, instead of only 1 character wide. Reported by Paul
Orrock. [David]

=item *

The Bulk Edit and template code textarea fields no longer jump around as you
type in IE 6. [David]

=item *

The list of templates deployed is now reported properly after a successful
deploy. [Paul Orrock]

=item *

Searching by URI for related media works again. [David]

=item *

The results when searching for media or stories to relate are no longer tied
to the search for stories and media in general. [David]

=back

=head1 Version 1.10.1 (2006-03-20)

=head2 New Features

=over

=item *

Added a guide on how to profile Mason templates. See
F<contrib/template_profiling>. [Scott]

=item *

Added ContribType, Destination, and Preference SOAP modules. [Scott]

=item *

When a page finishes loading, the first text or textarea form field now
automatically gets the focus. [David]

=item *

Added upload and download feature to the template interface, so that templates
can optionally be uploaded or downloaded. Suggested by Chris Sutton. [David]

=back

=head2 Improvements

=over

=item *

When a story is previewed, any related media are distributed to the preview
server only if the C<AUTO_PREVIEW_MEDIA> F<bricolage.conf> directive is
disabled or the media documents need to be previewed. [David]

=item *

Added installation defaults for FreeBSD that will be used when the
C<USE_DEFAULTS> environment variable is set to "freebsd" during installation.
[Rod Taylor]

=item *

Added a C<make devclone> option which does the same as C<make clone> but
removes all of the locally previewed files, the F<data/obj> files, staging and
sandboxes. This means a large saving in download size for cloned production
systems. [Paul Orrock]

=item *

Added C<ALLOW_URIS_WITHOUT_CATEGORIES> F<bricolage.conf> directive to allow
URI formats not to include "%{categories}", which is otherwise rquired. Use
this directive with caution since it is not the recommended behaviour. [Paul
Orrock]

=item *

Added a tooltip to show the underlying Bricolage database ID when hovering
over a UUID in a story profile. This feature complements showing the UUID when
the hovering over the Bricolage ID in a desk view. [Paul Orrock]

=item *

Changed the database columns for the C<name>, C<key_name>, and C<description>
attributes of
L<Bric::Biz::ElementType::Parts::FieldType|Bric::Biz::ElementType::Parts::FieldType>
from C<VARCHAR> to C<TEXT>, since some folks will have field types with names
and key names longer than 32 characters. Reported by Nate Perry-Thistle.
[David]

=item *

Created two new make targets, "install_files" and "install_db", to allow the
files to be installed without doing anything with the database. Useful for
packagers who need to let users manually create the database. [Marshall]

=item *

Updated L<Bric::ElementAdmin|Bric::ElementAdmin> to be conversant in the
merging of element type sets and elements. That is, it now makes sense in the
context of Bricolage 1.10. Reported by Ryan O'Toole. [David]

=item *

The View/Edit link has been restored to stories, media, and templates on desks,
and the title has been returned to its status as a preview link. The URI is no
longer a link. [David]

=item *

Made the "Upload" section of the media profile valid XHTML styled with CSS.
[David]

=back

=head2 Bug Fixes

=over

=item *

Removed call to deleted component F<comp/widgets/qa/qa.mc> from the side
navigation component. This was only an issue when the C<QA_MODE>
F<bricolage.conf> directive was enabled. Reported by Derek Poon. [David]

=item *

Fixed the typo "Distribintion" in the side navigation. Thanks to Christian
Niles for the spot. [David]

=item *

Fixed some errors in and rearranged the SOAP schema in
L<Bric::SOAP|Bric::SOAP>. [Christian Niles]

=item *

Fixed a foreign key constraint on C<media_element.related_story__id> that was
pointing to C<media.id> instead of C<story.id>. Reported by Rod Taylor.
[David]

=item *

Fixed localization errors such as, "Can't use "for Published" as a method name
in bracket group," which appeared in searches and on desks. Thanks to Guido
Bülskämper for the spot! [David]

=item *

The database upgrade script now updates table permissions after executing all
of the scripts for each version to be upgraded, rather than after all of the
upgrade scripts have run, thus allowing later scripts to properly access
tables created by earlier scripts. Reported by Nate Perry-Thistle. [David]

=item *

Fixed some of the 1.8.9 upgrade scripts that run I<after> the 1.9.x upgrade
scripts to that they are properly compatible. [Nate Perry-Thistle, Rod Taylor,
and David]

=item *

L<Bric::Biz::ElementType|Bric::Biz::ElementType> loads again. [Nate
Perry-Thistle]

=item *

The C<MEDIA_UNIQUE_FILENAME> F<bricolage.conf> directive is now fixed so that
the file name creation comes after the ID generation and therefore correctly
saves the renamed file. [Paul Orrock]

=item *

Fixed the UI display in Firefox and IE. Particularly Meta Assets displaying
down the page in IE, stretching out the banner in desks, corrected side menu
position in IE and removed reference to broken images left in from the CSS
reworking. Also fixed textarea which was ignoring cols setting in IE and set
textarea col width for bulk edit to 80 wide, rather than 30 (although it
should expand with the window size in most browsers). [Paul Orrock]

=item *

Fixed the history so that clicking the return button in the UI no longer goes
back to the preview page when the preview page was the last page accessed.
[Paul Orrock]

=item *

The XML generated when exporting element types via SOAP no longer includes
the C<top_level> element twice, thus avoiding mysterious "no sites defined"
errors when attempting to import or update element types from that XML.
Reported by Nate Perry-Thistle. [David]

=item *

Reverting stories and media no longer leads to occasional errors such as,
"Too many Bric::Biz::Element::Container objects found". Reported by Simon
Wilcox. [David]

=item *

Disabled the "sticky" scroll bar in the story profile. It just didn't work
very well. [David]

=item *

The "Allow Multiple" checkbox and "Size" field in the "Add New Field" section
of the element type profile work again. Reported by Rod Taylor and Paul
Orrock. [David]

=item *

Multiple select lists no longer break the story and element profiles, and can
once again have their values properly changed from multiple to single to none.
Spotted by Rod Taylor. [David]

=item *

Desk pagination is now properly styled. [David]

=item *

Assets can once again be properly deleted from desks. [David]

=item *

Silenced status messages when previewing a media document under the
C<AUTO_PREVIEW_MEDIA> F<bricolage.conf> directive. Reported by Rod Taylor.
[David]

=item *

Cancelling the checkout of an media document now deletes any new file that has
been uploaded and, if the C<AUTO_PREVIEW_MEDIA> F<bricolage.conf> directive is
enabled, re-previews the previous version of the media file. [David]

=item *

The autopopulated fields for image element types are now created when a new
image element type is created. This was made possible by moving the selection
of media type (Image, Audio, Video, or Other Media) to the New Element Type
screen, where it is now part of the "Content Type" select list, which also
includes the Story and Subelement options. As a result, one can no longer
change the media type in an existing element type (not that it ever made sense
to do so). Reported by Paul Orrock. [David]

=item *

Fixed the selection of text triggered by the Find dialog box on Mozilla and IE
(although I find IE to be a bit broken in this way). [David]

=item *

Fixed the size of the preview links on desks/My workspace. [David]

=item *

Failed jobs can once again be cancelled. Reported by Rod Taylor. [David]

=item *

Publishing multiple versions of a document before any of the publish jobs for
those versions are executed no longer leads to publishing errors when the
older version is published. Thanks to Rod Taylor for the spot! [David]

=item *

The element trace generated for burn errors (those created by
C<< $burner->throw_error() >>) now use the C<place> attribute of the element
where the error was thrown, rather than the C<object_order>, since C<place>
corresponds to the "Position" select list orderings in the UI, and therefore
makes it much simpler to figure out where the error is. [David]

=item *

Output channels with includes can now be created via the output channel SOAP
interface. [David]

=item *

Fixed the category SOAP interface to support post-1.10 URIs that support paths
ending in a slash. [David]

=item *

Fixed the publication of multiple documents at once from a publish desk so
that documents that are both selected and related to other documents don't get
skipped. [David]

=item *

The "Find Templates" results now display the template URI rather than its file
name, to be consistent with the template profile. Reported by Marshall.
[David]

=back

=head1 Version 1.10.0 (2006-01-23)

=head2 Improvements

=over

=item *

Eliminated letter graphics for "Published" and "Deployed" labels in story,
media, and template managers in favor of localizable characters. [David]

=item *

Moved the C<display_pages()> method from subclasses to
L<Bric::Util::Burner|Bric::Util::Burner>. Each subclass must implement a
C<display_element()> method for it to work; this means that it works for all
current burners except the HTML::Template burner, which manages pages
differently. This also fixed pagination issues in the Template Toolkit and PHP
burners. [David]

=item *

Completely updated L<Bric::Templates|Bric::Templates> and
L<Bric::AdvTemplates|Bric::AdvTemplates>, with expanded API documentation and
examples in Mason, Template Toolkit, and PHP. [David]

=item *

Refactored the left navigation code to perform better and be easier to
maintain. It now also sorts the admin menu items in alphabetical order by the
localized name of each. [David]

=item *

Updated the UI to fix Internet Explorer glitches. [Marshall]

=item *

The Element Type profile is now much smarter about displaying site
associations with an element type. If the user has access to only one site and
the element type is associated with no more than one site, then the "Sites"
section won't be displayed, but the primary output channel can be selected via
a radio button among the list of output channels. If the user has access to
more than one site or if the element type is associated with more than one
site, the "Sites" section will be displayed and the primary output channel can
be selected from a select list for each site. [David]

=item *

The Element Type Manager now displays the key name for each element, in
addition to its name, and instead of the its description. [David]

=item *

Added C<RELATED_DOC_POD_TAG> F<bricolage.conf> directive, so that users don't
have to be limited to seeing related stories and related media represented by
C<=related_story_uuid> and C<=related_media_uuid>. Just set it to "uuid",
"uri", "url", or "id" to get a different tag. [David]

=item *

Optimized comparison of new and old attribute values when setting attributes.
Based on an example sent by Curtis "Ovid" Poe. [David]

=item *

Added C<site> parameter for a site name to the list() methods of the story,
media, and template classes. [David]

=item *

Added F<republish_by_uri> contrib script. [David and Mark]

=item *

Field types can now have their widgets changed via the UI as well as via SOAP.
So you can change a "text" widget to "textarea", for example. [David]

=item *

Fixed the options in the "Default Asset Sort" to be more up-to-date. [David]

=item *

Updated the context-sensitive online help avaialable by clicking the
"Help"button at the top of the Bricolage UI. [David]

=back

=cut

##############################################################################

=head1 Version 1.9.1 "Peeves" (2005-10-28)

=head2 New Features

=over

=item *

Added support for the C<ANY()> function to pass multiple possible values for a
given parameter to the C<list()>, C<list_ids()>, and, where pertinent,
C<href()> methods in the following classes:

=over

=item L<Bric::Dist::Action|Bric::Dist::Action>

=item L<Bric::Dist::ActionType|Bric::Dist::ActionType>

=item L<Bric::Dist::Resource|Bric::Dist::Resource>

=item L<Bric::Dist::Server|Bric::Dist::Server>

=item L<Bric::Dist::ServerType|Bric::Dist::ServerType>

=item L<Bric::Util::Alert|Bric::Util::Alert>

=item L<Bric::Util::Alerted|Bric::Util::Alerted>

=item L<Bric::Util::AlertType|Bric::Util::AlertType>

=item L<Bric::Util::AlertType::Parts::Rule|Bric::Util::AlertType::Parts::Rule>

=item L<Bric::Util::Event|Bric::Util::Event>

=item L<Bric::Util::EventType|Bric::Util::EventType>

=item L<Bric::Util::Job|Bric::Util::Job>

=item L<Bric::Util::MediaType|Bric::Util::MediaType>

=item L<Bric::Util::Pref|Bric::Util::Pref>

=item L<Bric::Util::Priv|Bric::Util::Priv>

=item L<Bric::Util::UserPref|Bric::Util::UserPref>

=back

[David]

=item *

Added C<serialize_to_pod()> and C<update_from_pod()> methods to the container
element class. These support a pseudo-pod syntax that enables a complete
hierarchy of elements to be edited, including links to related stories and
media, in a single stream of text. [David]

=item *

Converted "Bulk Edit" in the UI to use the new POD syntax supported by the
element classes and eliminated the old "Super Bulk Edit" interface since it
became redundant. [David]

=item *

Added the "Include deleted" checkbox to Advanced Search in "Find Stories,"
"Find Media," and "Find Templates" intefaces; this allows searching for and
reactivating deleted stories, media, and templates. [Scott]

=item *

Added the "Subelement" select list to the "Find Stories" interface, to allow
searching on stories by the types of subelements they contain. [Scott]

=item *

The C<Order> and C<OrderDirection> parameters to the C<list()> methods of the
story, media, and template classes can now be specified as array references so
as to sort on more than one attribute. [David]

=item *

Added C<Order>, C<OrderDirection>, C<Limit>, and C<Offset> parameters to the
C<list()> method of Bric::Util::Event. [David]

=item *

Added diff support to the UI to see changes between versions of templates,
stories, and media documents. [David]

=item *

Added JavaScript-powered Find/Replace dialog box to Bulk Edit in the element
profile and to the template profile. The "Replace All" function should work
very well everywhere, while the "Find" function relies on IE- and
Mozilla-specific features to properly highlight found text in the textarea box
searched. Other browsers will get an alert indicating at what character the
match was found. [David]

=item *

Added new "Code Select" custom field allows you to add arbitrary Perl code to
generate the items in a select list. This is great for dynamically pulling in
choices from another database, LDAP directory, or anything else you can get at
from Perl code. [Scott]

=item *

Added ability to shelve a story from a desk or My Workspace. [David]

=item *

Added C<reset()> method to L<Bric::Util::Job|Bric::Util::Job> and a "Reset"
checkbox in the job profile in the UI so that failed jobs can easily be
re-attempted. [David]

=item *

Added "Cheat Sheet" dialog box to Bulk Edit that displays the entire hierarchy
of available subelements and fields as the pseudo-pod "tags" available for use
in bulk editing content. [David]

=back

=head2 Improvements

=over

=item *

Added C<related_story_id> and C<related_media_id> parameters to the C<list()>
method of the story and media classes to search for stories and media that
have a given story or media ID or list of IDs as relateds. Based on a patch
from Rod Taylor. [David]

=item *

Moved story, media, and template notes into a column in the appropriate
instance table, instead using attributes, and then removed the story, media,
and template attribute objects. This is a much more efficient use of the
database and eliminates a lot of cruft. [David]

=item *

Added C<has_notes()> method to L<Bric::Biz::Asset|Bric::Biz::Asset> (and
therefore its story, media, and template subclasses) as a more efficient way
of determining whether an asset has notes for any of its versions than calling
the C<get_notes()> method. [David]

=item *

Added C<note> parameter to the C<list()> method of the story, media, and
template classes. Unlike most of the parameters, this one will return assets
with C<any> of their versions having a note matching the C<note> parameter.
[David]

=item *

Updated search documentation and wrote tests for:

=over

=item L<Bric::Dist::ActionType|Bric::Dist::ActionType>

=item L<Bric::Util::Alert|Bric::Util::Alert>

=item L<Bric::Util::Alerted|Bric::Util::Alerted>

=item L<Bric::Util::AlertType::Parts::Rule|Bric::Util::AlertType::Parts::Rule>

=item L<Bric::Util::Event|Bric::Util::Event>

=back

[David]

=item *

The new "Repreview" iframe now works for the links in subelements, too.
[David]

=item *

Category and story URIs now all end in a slash. This is so that they all
behave consistently with root categories and home page URIs, and so that they
properly indicate directories. Note that this does not apply if the
C<STORY_URI_WITH_FILENAME> F<bricolage.conf> directive has been enabled.
B<Note to Templaters:> You may need to modify your templates to take into
account that story and category URIS now end in a slash, if you were appending
a slash in your templates or searching on category URIs for related stories.
[David]

=item *

Now require Perl 5.8.0 or newer. Realistically it should only be 5.8.3 or
newer. [David]

=item *

Added support for searching on UUIDs to the story and media classes. [David]

=item *

Added support for searching on URIs in the story class and modified the same
parameter in the media class to search I<all> possible URIs for media, not
just the URI associated with the primary output channel. [David]

=item *

The select list of fields and subelements that can be added to an element now
lists all of the fields and subelements in alphabetical order. [David]

=item *

Improved JavaScript word and character counts in Bulk Edit so that they're
actually accurate, including when POD tags are present. [David]

=item *

The word and character counts in Bulk Edit are now kept up-to-date as you
type. [David]

=item *

Added the current element object to exception object in C<throw_burn_error>
and, by extension the burner C<throw_error()> method. Now a kind of breadcrumb
trail will illustrate where in the element hierarchy of a story a burn error
was thrown. (Note: this only works for exceptions thrown by
C<throw_burn_error>.) [Scott]

=item *

Fixed the C<get_data()> and C<get_container()> element methods so that, in
list context, they return C<undef> instead of an empty list when there is no
corresponding field or element. This will be especially useful in templates,
where it will prevent errors such as Mason's, "Odd number of parameters passed
to component expecting name/value pairs." [David]

=item *

Renamed the C<related_instance_id> attribute of elements to
C<related_story_id>, for parity with C<related_media_id>--not to mention the
C<get_related_story()> method. The C<get_related_instance_id()> and
C<set_related_instance_id()> accessor methods remain in place for purposes of
backwards compatibility. [David]

=item *

Renamed "Element" to "Element Type" and "Element Type" to "Element Type Set".
This is to avoid confusing element types, which define the structure of
elements, and elements, which are contain content and are based on element
types. These are not ideal names, but at least we now have something different
to call them. The old C<get_element()> method and the accessors that get and
set C<element_id> or C<element__id> have also been renamed to
C<get_element_type()> and to access C<element_type_id>. [David]

=item *

Changed the attributes and objects that refer to the
Bric::Biz::ElementType::Parts::FieldType object in
Bric::Biz::Asset::Parts::Tile::Data from C<element_data_id> and
C<get_element_data()> to C<field_type_id> and C<get_field_type()>. [David]

=item *

Made the scroll bar "sticky" in the Story Profile, so that when you save a
story, the reload will scroll back to the same spot in the story profile where
you left odff. [Scott]

=item *

Added a "dialog box" widget for generating JavaScript-driven dialog boxes. The
buttons are nicely styled to match the Bricolage UI, and can be configured to
trigger JavaScript functions. Dialog boxes can also be dragged around the
browser window by grabbing their title bars. Used by the new Find/Replace and
Bulk Edit Cheat Sheet features, but will likely be used in other contexts in
the future. [David]

=item *

Normalized story and media elements and fields so that they no longer store
copies of their names, key names, and descriptions--and, in the case of
fields, the autopopulated and sql_type attributes--since these are actually
element type and field type attributes easily referenced in the element type
and field type tables. This change significantly reduces the size of the
database and has the potential to increase performance when getting and
setting field values, especially during publishes. [David]

=item *

Major refactoring of the field types class,
L<Bric::Biz::ElementType::Parts::FieldType|Bric::Biz::ElementType::Parts::FieldType>.
Attributes that describe how fields should be displayed are no longer stored
in a separate attribute object, but as true attributes of field type objects.
This makes them much more efficient in terms of database access. [David]

=item *

Added fuller management of field types in the Element Type Manager, such as
supporting the setting of a default value in a checkbox field in the field
profile. [David]

=item *

Added much more fine-grained field type management to the Element Type SOAP
interface. More field attributes can now be updated via SOAP. For example, one
can now change the widget type from "text" to "textarea". These improvements
are thanks to the normalization of the element type and field type classes.
Note that there are a number of new XML elements, and some of the existing
ones have changed names, but we have tried to preserve backwards compatibility
as much as possible. [David]

=item *

Added many new tests for the element type, field type, and element classes.
[David]

=item *

Renamed "Element Data" to "Field Type". [David]

=item *

Renamed a number of tables and appropriate foreign key columns, indexes,
constraints, and the like, to better reflect the names used for these things
in general. The tables renamed are:

=over

=item element to element_type

=item at_type to field_type

=item story_container_tile to story_element

=item story_data_tile to story_field

=item media_container_tile to media_element

=item media_data_tile to media_field

=item formatting to template

=back

[David]

=item *

Fixed a bunch of inconsistently named foreign key indexes. [David]

=item *

Renamed the Element and Element Type classes as follows:

=over

=item *

Bric::Biz::AssetType is now L<Bric::Biz::ElementType|Bric::Biz::ElementType>.

=item *

Bric::Biz::AssetType::Parts::Data is now
L<Bric::Biz::ElementType::Parts::FieldType|Bric::Biz::ElementType::Parts::FieldType>.

=item *

Bric::Biz::Asset::Business::Parts::Tile is now
L<Bric::Biz::Element|Bric::Biz::Element>.

=item *

Bric::Biz::Asset::Business::Parts::Tile::Container is now
L<Bric::Biz::Element::Container|Bric::Biz::Element::Container>.

=item *

Bric::Biz::Asset::Business::Parts::Tile::Data is now
L<Bric::Biz::Element::Container|Bric::Biz::Element::Field>.

=back

They now properly reflect what they're called in the UI, in SOAP, and in the
database. The old classes have been changed to simply inherit from the new
classes, so as to maintain backwards compatibility. [David]

=item *

Changed various C<get_data()>, C<set_data()> C<del_data()> and such methods to
C<get_field_types()>, C<get_value()>, C<set_value()>, C<add_field_types()>,
etc., to disambiguate fields from field types more consistently. These changes
are to the interfaces of L<Bric::Biz::ElementType|Bric::Biz::ElementType>,
L<Bric::Biz::ElementType::Parts::FieldType|Bric::Biz::ElementType::Parts::FieldType>,
and L<Bric::Biz::Element::Container|Bric::Biz::Element::Container>. The old
methods are of course left in place for purposes of backwards compatibility.
[David]

=item *

Added C<get_values()> and C<set_values()> methods to the field class
(L<Bric::Biz::Element::Field|Bric::Biz::Element::Field>) to make getting and
setting multivalue fields easier and more centralized. [David]

=item *

Removed the unused and meaningless C<referenced> attribute from
L<Bric::Biz::ElementType|Bric::Biz::ElementType>. [David]

=item *

Removed the unused and meaningless C<publishable> and C<map_type_id>
attributes from
L<Bric::Biz::ElementType::Parts::FieldType|Bric::Biz::ElementType::Parts::FieldType>.
[David]

=item *

Turned Bric::Biz::ATType into an appendix: something that's there, and may
have served a purpose in the past, but isn't needed now. All of its attributes
have been moved to L<Bric::Biz::ElementType|Bric::Biz::ElementType>, and you
should still be able to get the ATType object from existing elements, but new
elements won't need it anymore. It has been removed from the UI, but the SOAP
interface and the class itself remain for now. Bric::Biz::ATType will be
completely removed in a future version of Bricolage. [David]

=item *

The Element Type profile no longer displays the "Sites" section if there is
only one site, and no longer displays the output channel section if there is
only one output channel. [David]

=item *

Renamed Bric::SOAP::ElementType to Bric::SOAP::ATType, Bric::SOAP::Element to
L<Bric:SOAP::ElementType|Bric:SOAP::ElementType>, and
Bric::App::Callback::Profile::ElementData to
L<Bric::App::Callback::Profile::FieldType|Bric::App::Callback::Profile::FieldType>.
[David]

=item *

Added support for typical Windows character encodings. This means that users
can select "Windows Western (CP1252)" as their encoding in order to fix
gremlin characters pasted from Microsoft Word. [David]

=item *

It is now fatal to submit characters in an invalid encoding. For example, if a
user is using UTF-8 (the default) but pastes the contents of a Word document
with an m-dash (a CP1252 character), Bricolage will now throw an exception. It
probably threw an exception from the database in the past, but now we're
throwing one earlier. The solution for such a user is to of course select the
proper encoding in their "Character Set" preference. [David]

=item *

New categories now inherit all group memberships and permissions granted to
access assets in the category from their parent categories. This makes it far
easier for users with CREATE permission to categories to create new categories
without having to then edit group memberships and user group permissions to
make them the same as the parent's permission, which is what is usually
wanted. Of course, existing categories are unaffected, and if user needs
different group memberships or permissions than the parent, she will still
have to edit them. [David]

=item *

F<bric_republish> now uses the C<published_version> Bric::SOAP::Workflow
parameter to always republish the last version of a story to be published.
This means that even if a story is checked out, it can be republished without
interfering with the checkout.

=item *

The User and Contributor managers in the UI now use the List Name Format
preference to display the whole names for users and contributors. This allows
users to easily see whatever name parts they need by simply changing their
List Name Format preferences. [David]

=item *

Alert emails now use an email address, if one can be found, for the user who
triggered the alert event for the From header in the alert email. The
C<ALERT_FROM> F<bricolage.conf> directive is still used as the fallback.
[David]

=item *

The C<pre_path> and C<post_path> attributes of output channels have been
eliminated, since they can now be used directly in the URI formats. [David]

=item *

The admin tools are now listed in alphabetical order in the side navigation of
the UI. [David]

=item *

Added C<get_primary_category()> alias for C<get_category()> in the media
document class so as to make it more like the story class, thus making
dispatch simpler. [David]

=item *

Users creating media documents from within a related media element (because
the C<RELATED_MEDIA_UPLOAD> F<bricolage.conf> directive has been enabled and
they have the proper permissions) are now redirected to the "New Media"
profile when the new file has been uploaded, so that the element type,
category, cover date, priority, etc. can be changed. [David]

=item *

Story and media cover dates are now versioned. [David]

=item *

Output channels are now associated with burners and can only include other
output channels associated with the same burners. Element types are no longer
associated with burners at all. [David]

=item *

Renamed Bric::Biz::Asset::Formatting to
L<Bric::Biz::Asset::Template|Bric::Biz::Asset::Template>. [David]

=item *

Added the C<TT_OPTIONS> F<bricolage.conf> directive to allow Bricolage
administrators to pass template toolkit directive options to the Template
object when it is instantiated by the Template Toolkit burner. [David]

=item *

Added the C<COMPILE_EXT> option to the instantiation of the Template Toolkit
object in the Template Toolkit burner. This will cache compiled versions of
the templates so that they do not have to be parsed and compiled every time a
story is published. This should make the TT burner substantially faster.
[David]

=item *

Publish and distribution jobs are now tied to a specific version of a story or
media document, rather than the media document itself. This will allow a whole
series of publishes for versions of a document to be scheduled for execution
over time, as well as help to protect currently checked-out documents from
being mysteriously removed from workflow by scheduled publishes being
executed. Sponsored by Freerun Technologies. [David]

=item *

Searches now are remembered for each manager in the UI for as long as a
session lasts. So if you perform a search for element types, and then do a
search for stories or output channels, the last results you saw in the element
type manager will be there again when you return to it. [David]

=item *

Eliminated need for HTTP::BrowserDetect, since the UI is now completely
browser-neutral. [David]

=item *

Media files can now be uploaded in the New Media profile. [David]

=item *

Added events for adding subelement element types to element types. [David]

=item *

Any symbols exported by C<PERL_LOADER> code, plus those exported by
C<Bric::Util::DBI qw(:junction)>, are now imported into the Template Toolkit
stash for direct use in Template Toolkit templates, and into the PHP global
context for direct use in PHP templates. For example, the C<ANY> function can
now be used directly in TT templates and as C<$ANY()> in PHP templates. The
burner constants C<PUBLISH_MODE> and C<PREVIEW_MODE> can also be used
C<$PUBLISH_MODE()> and C<$PREVIEW_MODE()> in PHP) if the default
C<PERL_LOADER> in F<bricolage.conf> is left in place. But TT can't have
multiple symbols with the same names, so for each symbol exported, it adds to
the stash the first one it finds in this order: CODE, HASH, ARRAY, IO, GLOB,
FORMAT, and SCALAR. Use of imported functions in PHP templates requires
PHP::Interpreter 1.1.0 or later. [David]

=item *

The story, burner, element, and content variables are now globals in PHP
templates, rather than each being stored in a global $BRIC associative array,
which is now gone. This brings the style of PHP templates more in line with
that of Mason and Template Toolkit templates. [David]

=back

=cut

##############################################################################

=head1 Version 1.9.0 "Punkin" (2005-08-19)

=head2 New Features

=over

=item *

Added C<MASON_INTERP_ARGS> F<bricolage.conf> directive to allow arguments to
be passed to the Mason template interpreter. [Scott]

=item *

Added support for sub-second precision to date and time management in
Bricolage. This means that dates can be stored in the database with
microsecond precision. This was done by modifying Bricolage's date and time
handling to use the DateTime module from CPAN under the hood. The upshot is
that you can use the full suite of C<strftime> formats supported by DateTime,
including the formats for milliseconds and microseconds. Sponsored by Alinghi.
[David]

=item *

Added new "Precision" option to DateTime fields added to elements and
contributor types. The supported precisions are "Year", "Month", "Day",
"Hour", "Minute", "Second", "Millisecond", and "Microsecond". For purposes of
backwards compatibility, the default precision for custom DateTime fields is
"Minute". Sponsored by Alinghi. [David]

=item *

Added C<preview_another_all_ocs()> and C<blaze_another()> to
Bric::Util::Burner. The former executes a preview for all of the output
channels a document is associated with. The latter takes a document for its
argument and calls C<publish_another()> in PUBLISH_MODE and
C<preview_another_all_ocs()> in PREVIEW_MODE. [Serge Sozonoff]

=item *

Added C<$INSTALL_VERBOSITY> makefile environment variable that, when set to
"QUIET", eliminates many of the questions asked during installation and
cloning, falling back on the default values. [Rod Taylor & Andrea Rota]

=item *

Added C<$USE_DEFAULTS> makefile environment variable that, when used with
C<$INSTALL_VERBOSITY>, will use platform-specific answers to all of the
installation questions. This allows for completely silent, customizable
installations, which are necessary for packagers. [Marshall]

=item *

Added C<make dev> makefile target for installing a development version straight
out of a Subversion checkout. It performs a standard installation, then
symlinks bin/, comp/ and lib/ back to the Subversion checkout. [Marshall]

=item *

Added C<RELATED_MEDIA_UPLOAD> F<bricolage.conf> directive that allows editors
to upload media files directly into an element profile if they have permission
to create media and to access a media workflow. This makes it a much simpler
process for editors to quickly associate media with story documents. The
uploaded media files will be created based on the media type element selected
from a select list, and given the same category, cover date, and priority as
the current document. Enabled by default. [JoE<atilde>o Pedro and David]

=item *

Added the element type and output channel modules to the SOAP interface.
[Scott]

=item *

Added the C<ENABLE_GZIP> F<bricolage.conf> directive to turn on compression of
the UI pages through C<mod_gzip>. This results in pages as much as fifteen
times smaller, with minimal extra server load. If C<mod_gzip> is found during
installation, the appropriate C<LoadModule/AddModule> lines will be added to
F<httpd.conf>. Disabled by default. Suggested by Rod Taylor. [Marshall]

=item *

Added "Show Alpha Search" preference that determines whether the alpha search
("A | B | C | ... [All]") links should be shown. The alpha search isn't very
useful because you can type the first letter in the textbox (or "%" for "All")
for the same results, and it supports only the ASCII alphabet. Alpha search is
now off by default. [Marshall]

=item *

Added C<MEDIA_UNIQUE_FILENAME> F<bricolage.conf> directive to allow the
file name of media documents to be set to a unique, automatically generated
file name on upload, (off by default). Also added the C<MEDIA_FILENAME_PREFIX>
directive for setting a prefix word, such as "media", to be prepended to the
file name if desired (off by default). [Paul Orrock / Digital Craftsmen]

=item *

Added support for the C<ANY()> function to pass multiple possible values for a
given parameter to the C<list()>, C<list_ids()>, and, where pertinent,
C<href()> methods in the following classes:

=over

=item L<Bric::Biz::ATType|Bric::Biz::ATType>

=item L<Bric::Biz::AssetType|Bric::Biz::AssetType>

=item L<Bric::Biz::AssetType::Parts::Data|Bric::Biz::AssetType::Parts::Data>

=item L<Bric::Biz::Category|Bric::Biz::Category>

=item L<Bric::Biz::Contact|Bric::Biz::Contact>

=item L<Bric::Biz::Keyword|Bric::Biz::Keyword>

=item L<Bric::Biz::Org|Bric::Biz::Org>

=item L<Bric::Biz::Org::Parts::Addr|Bric::Biz::Org::Parts::Addr>

=item L<Bric::Biz::Org::Person|Bric::Biz::Org::Person>

=item L<Bric::Biz::Org::Source|Bric::Biz::Org::Source>

=item L<Bric::Biz::OutputChannel|Bric::Biz::OutputChannel>

=item L<Bric::Biz::OutputChannel::Element|Bric::Biz::OutputChannel::Element>

=item L<Bric::Biz::Person|Bric::Biz::Person>

=item L<Bric::Biz::Person::User|Bric::Biz::Person::User>

=item L<Bric::Biz::Site|Bric::Biz::Site>

=item L<Bric::Biz::Workflow|Bric::Biz::Workflow>

=item L<Bric::Biz::Workflow::Parts::Desk|Bric::Biz::Workflow::Parts::Desk>

=item L<Bric::Util::Grp|Bric::Util::Grp>

=back

More classes will support it soon! [David]

=item *

Added support for associating secondary categories and output channels when
cloning a story. Sponsored by Alinghi. [David]

=item *

Added support for adding secondary output channels to a new clone by selecting
a group of output channels. All output channels in that group that are allowed
by the story element will be associated with the clone. This is an easy and
accurate way to add a bunch of output channels to a clone at once. Users must
have READ access to each listed output channel group. Sponsored by Alinghi.
[David]

=item *

Added C<MEDIA_UPLOAD_LIMIT> F<bricolage.conf> directive for setting a size
limit on uploaded media files. [Scott]

=item *

The URI formats are now more flexible. You can now use many more parts of the
cover date in the URI, and in whatever format you like. So you could have a
format of "/%{categories}/%Y-%m-%d/" and end up with the URI
"/foo/bar/2004-09-22/" if you wanted. Or even "/%{categories}/%Y/%V/" to get
the week number as part of the URI. You can also include your own text,
similar to the URI Prefix and URI Suffix fields, anywhere in the URI (e.g.
foobar in "/%{categories}/%Y/%m/foobar/%{slug}/". Suggested by David.
[Marshall]

=item *

Added a frame on top of the preview window with a "Repreview" link. This is
useful for previewing changes when you're developing templates. Rather than
having to save the template, go back to the workspace, repreview, and then go
back to the template profile, you can preview the story, then edit the
template and click "Repreview" as necessary after each save. [Marshall]

=item *

Added a pluggable authentication system. New authentication engines can be
created by simply implementing a module named C<Bric::Util::Auth*>, where "*"
is the name of the authentication scheme. The new scheme can then be used by
adding it to the new C<AUTH_ENGINES> F<bricolage.conf> directive. By default
only the existing authentication scheme is used. Sponsored by Kineticode.
[David]

=item *

Added support for authentication to Bricolage against an LDAP server. The new
C<LDAP_*> F<bricolage.conf> directives make it simple to configure Bricolage
to authenticate against any LDAP server. Includes support for authenticating
users only if they are members of a specific user group in the LDAP database.
Users must still exist in Bricolage, however. Sponsored by Kineticode. [David]

=item *

Added support for multiple WYSIWYG editors. The C<ENABLE_HTMLAREA>
F<bricolage.conf> directive has been replaced by the C<ENABLE_WYSIWYG> and
C<WYSIWYG_EDITOR> directives. You can now choose between htmlArea 3 and the
new Xinha, a more active fork of htmlArea (recommended). More editors possibly
coming soon. See L<Bric::Admin|Bric::Admin> for details. [Marshall]

=item *

Added C<AUTO_PREVIEW_MEDIA> F<bricolage.conf> directive. Enabling this
directive allows media files uploaded to a media document to be distributed to
all relevant preview servers as soon as the media document is saved. Sponsored
by Alinghi. [David]

=item *

Added a PHP burner. Implemented by George Schlossnagle of Omni TI consulting.
Sponsored by PT.com. [George Schlossnagle]

=item *

Added UUIDs to story and media documents. A UUID is a universally unique
identifier. The format for UUIDs has been described in RFC 4122, ITU-T Rec.
X.667 and ISO/IEC 11578:1996. In Bricolage, they are generated by
L<Data::UUID|Data::UUID>.

=back

=head2 Improvements

=over

=item *

Creating a template that was deactivated now reactivates it instead of just
giving an error message. [Scott]

=item *

The "User Override" screen has been integrated into the "Users" screen since
the two pages are mostly redundant except for a few links. [Marshall]

=item *

User overrides are now recorded in the event log. Suggested by David.
[Marshall]

=item *

The UI now shows which user is logged in and includes a link to the user's
profile at the top of each page, above the log out button. Suggested by Philip
Brown. [Marshall]

=item *

All of the old "NUMERIC" columns have been removed from the database and
replaced with the more appropriate (and faster) "INTEGER", "SMALLINT", and
"BOOLEAN" data types. [Neil Conway & David]

=item *

Added C<exclude_id> parameter to the C<list()> methods of the story, media,
and template classes. This parameter can be used to exclude one or more asset
IDs from the list of objects returned by the call to C<list()> and friends.
Suggested by Curtis Poe. [David]

=item *

The C<get_desk_stamps()> method in the asset classes has been removed (it was
deprecated in Bricolage 1.8.4). The same goes for the C<required_satisfied()>
method in Bric::Biz::Workflow. Thanks to Marshall Roch for the spot! [David]

=item *

Users now must have at least READ permission to sources to add them to
stories. If upgrading from an earlier version of Bricolage, for purposes of
backward compatibility, members of the "All Users" group (that is to say, all
users) will be granted READ access to all sources. Change this permission to
limit access as appropriate. For new installations of Bricolage, the default
"Story Editors" and "User Producers" groups have READ permission to all
sources. Suggested by Simon Wilcox. [David]

=item *

There is now a "Preserve Template" (disabled by default) option in Bulk Edit
that retains leading spaces, trailing spaces, and line breaks. With this
option set, you can, for example, paste in poetry without it all ending up on
one line. [Marshall]

=item *

URI formats now require that the categories be a part of the format. [David]

=item *

When using the command line tools, you can now opt to be prompted for your
password rather than entering it on the command line, which would store your
plain text password in the shell history. [Marshall]

=item *

Added tests for the burners. This was important for thoroughly testing the new
PHP burner, but it will keep the other burners functioning well from here on
in, as well. [David]

=item *

Moved the C<burn_again> attribute from Bric::Util::Burner::Mason to
Bric::Util::Burner, since it could be useful to other burners, and since
Bric::Util::Burner had knowledge of it, anyway. [David]

=item *

The HTML::Template burner now sets parameters for all attributes of a story as
returned by the C<my_meths()> method of the story class, rather than just the
story title. So, for example, you can now use <tmpl_var primary_uri> or
<tmpl_var cover_date> with out creating a F<.pl> template to set them up.
[David]

=item *

Refactored the separate C<_add_resource()> methods in each of the burner
subclasses int Bric::Util::Burner itself. [David]

=item *

Arguments can now be passed to the C<display_element()> method of the Template
Toolkit burner and they will be set up as variables in the stash of the
execution context of the element template.

=item *

Category templates in the HTML::Template burner now cascade just like in all
the other burners, rather than stopping at the first category template found
in the category URI. Users of HTML::Template templates should take note of
this if they have more than one category template in their category URIs.
[David]

=item *

The HTML::Template burner now has access to both the related story and the
related media URIs via the C<rel_story_uri> and C<rel_media_uri> variables.
The old C<link> variable has been deprecated, since it cannot handle an element
that has both a related media and a related story. [David]

=item *

Major interface clean-up. The UI is finally mostly valid XHTML and uses CSS
for all styles. The C<USE_XHTML> directive, added in 1.7.0, is no longer used.
The file sizes of some pages have been reduced by as much as 70%, offering
improved page load times. Also, it will now be much easier to customize
colors, etc. by customizing the CSS stylesheet. [Marshall]

=item *

The desks/My Workspace have been slightly modified to be more usable. Most
notably, the "View" and "Edit" links (depending on checkout status) have been
moved to the asset's title, where the preview link formerly was, the
"Category" line has been replaced with "Primary URI", and the URI itself is
the preview link. Also, the "Site" line now only shows up when there is more
than one site. [Marshall]

=item *

Added C<MASON_STATIC_SOURCE> F<bricolage.conf> directive to enable static
sources in the Mason-powered UI. Enabling this directive can eliminate many
file system stats on every request, thus increasing performance. It's disabled
by default, but you should turn it on now! [David]

=item *

Changed the names of the attributes in Bric::Biz::AssetType and
Bric::Biz::AssetType::Parts::Data that have double underscores to have only
single underscores. The double underscores are still supported for the sake of
backwards compatibility, but are no longer required. [David]

=item *

Updated search documentation and wrote tests for:

=over

=item L<Bric::Biz::Contact|Bric::Biz::Contact>

=item L<Bric::Biz::AssetType::Parts::Data|Bric::Biz::AssetType::Parts::Data>

=item L<Bric::Biz::Org::Parts::Addr|Bric::Biz::Org::Parts::Addr>

[David]

=back

=back

=cut

##############################################################################

=head1 Version 1.8.11 (2006-06-19)

=head2 Improvements

=over

=item *

The C<throw_error()> burner method now accepts a list of arguments for an
error message, rather than only a single argument. It will concatenate them
all together so that you don't have to. [David]

=item *

Added check to require C<< Bric::Biz::Asset::Business->add_contributor >>'s
first argument to be a C<Bric::Util::Grp::Parts::Member::Contrib> if it's
an object (it could also be an ID). [Scott]

=item *

Added F<README.Ubuntu>. [Christian Muise]

=item *

Silenced warnings from L<Net::SFTP|Net::SFTP> when distributing via SFTP.
[David]

=item *

The metadata for related media now include preview links. The same goes for
the metadata about a media document when editing a subelement of that media
document in the media profile. [David]

=item *

The status message when a document is published now reports the site with
which the document is associated, to help distinguish documents from their
aliases in the status message. Reported by Marshall. [David]

=item *

Added C<get_site()> to L<Bric::Biz::Asset|Bric::Biz::Asset>, and therefore to
the story, media, and template classes. Suggested by Marshall. [David]

=item *

Added support for the the C<oc_id> parameter to
L<Bric::Dist::Resource|Bric::Dist::Resource> to simplify looking up stale
story and media files for expiration. [David]

=back

=head2 Bug Fixes

=over

=item *

My Workspace now remembers the sort order of assets just as well as desks do.
[David]

=item *

Added more code to the C<inst/upgrade/1.8.9/fix_publish_status.pl> upgrade
script to better cover the possible variations in publish status inaccuracies.
[Brad Fox, Brad Harder, & David]

=item *

Distribution via any mover other than "File System" now correctly strips off
port numbers from the host name. This is most useful when using FTP, SFTP, or
WebDAV to distribute to a preview server serving content from an alternate
port. Reported by Doug Dawson. [David]

=item *

If run as root, C<make clone> now becomes the PostgreSQL system user before
cloning the database, so that it should work properly where PostgreSQL is
configured to use "ident" authentication. [David]

=item *

The list of desks that appear for a given workflow in the navigation iframe
are now properly updated when a new desk is added to the workflow. [Alexey
Dvoychenkov]

=item *

The side navigation no longer shows the "New Alias" links to users who don't
have the proper permissions (CREATE on the start desk). (bug 1203) [Marshall]

=item *

The code of a template no longer disappears when you click "Trail" in the
Template Profile. (bug 1204) [Marshall]

=item *

F<bric_soap> is now more intelligent about parsing IDs from XML elements with
either single or double quotes, and from multiple tags. [Christian Niles and
David]

=item *

Failing to fill in either the "To" or "Bcc" fields of an Email distribution
action no longer throws you back a screen, but stays in the Email action
profile. Reported by Scott. [David]

=item *

Fixed media publishing so that when a media document is published to more than
one output channel, I<and> there are differences in the URIs for that media
document between the output channels, that they won't trigger the expiration
of each other's files. Reported by Rod Taylor. [David]

=item *

Fixed bug where users granted CREATE permission were unexpectedly allowed to
PUBLISH items on the Publish Desk. [Christian Niles]

=item *

F<bric_queued> now works with all burners, not just the Mason burner. Reported
by Christian Niles. [Scott]

=item *

A required field deleted from an element definition will now be deletable in
the stories and media in which it appears, instead of remaining required. [Rod
Taylor]

=item *

Adding a new source to a group when you create it no longer causes an error.
Thanks to Alex Howarth for the spot! [David]

=item *

Changing an asset note and then going back to the notes screen before saving
the asset now properly shows the changed note instead of the old note.
Reported by Phillip Smith. [David]

=item *

New categories created via the SOAP interface with underscores in their URIs
no longer end up with backslashes in the URIs. Reported by Ashlee Caul.
[David]

=item *

Users attempting to access the "New Alias" link without permission to create
an alias will now be told so, instead of getting an error. Reported by
Marshall. [David]

=item *

Status messages now properly appear after saving or deleting a contributor
type. Reported by Marshall. [David]

=item *

The C<get_attr_hash()> method of
L<Bric::Util::Attribute|Bric::Util::Attribute> now excludes deleted attributes
from its return value. [David]

=back

=head1 Version 1.8.10 (2006-03-16)

=head2 Improvements

=over

=item *

Changed (hopefully optimized) the buffer size when reading in files on
media upload. [Scott]

=item *

The installer no longer prompts for the PostgreSQL system username if the
PostgreSQL server is not running on the local box. It therefore also no longer
becomes that user in such cases. This will simplify installing Bricolage onto
a remote PostgreSQL server. [David]

=item *

The Jobs manager now sorts pending jobs by scheduled time rather than name.
[David]

=item *

Desks now remember the sort order you selected when you last visited them, for
the duration of a single login to Bricolage. [David]

=item *

When adding contributors based on a type that allows multiple roles, you no
longer have to select the role if the contributor has only one role. Suggested
by Phillip Smith. [David]

=back

=head2 Bug Fixes

=over

=item *

Eliminated errors inserting array references fetched from image info while
uploading and saving new image files. Reported by Michael Holden. Also
documented extra methods not previously documented in
L<Bric::App::MediaFunc|Bric::App::MediaFunc>. [David]

=item *

Fixed typo in the final message after an upgrade completes. Reported by Nate
Perry-Thistle. [David]

=item *

Fixed a 1.8.9 upgrade script that adds a foreign key constraint to the
"element_member" table so that it properly tests for the foreign key
constraint before it tries to add it. Reported by Wayne Slavin. [David]

=item *

Refined a few other upgrade scripts, with thanks to Rod Taylor. [David]

=item *

L<Bric::Biz::Person::User|Bric::Biz::Person::User> loads again under
F<bric_queued>. [David]

=item *

The thumbnail-generating code now tries even harder to determine the media
type of a file, thus more likely supporting files that it might not have been
able to support before. [Rod Taylor]

=item *

F<bric_republish> no longer reverses the meaning of its C<--published-only>
option. [David]

=item *

Publishing via SOAP works again. It was broken in 1.8.9, where it would appear
to succeed, but no story or media would ever actually be distributed. [David]

=item *

Updated the Bricolage users list email address and archive link in
L<Bric::Admin|Bric::Admin>/F<INSTALL>. Reported by Michael Cummings [David]

=item *

Sort ordering on desks is no longer forgotten over multiple pages of assets on
a desk. Thanks to Phillip Smith for the spot! [David]

=item *

Changed the title of the Trail page from "Desk Stamps" to "Trail." Reported by
Scott. [David]

=item *

It is now possible to look up stories, media, and templates by version IDs
other than the current version ID. [David]

=back

=cut

##############################################################################

=head1 Version 1.8.9 (2006-01-23)

=head2 Improvements

=over

=item *

Added missing foreign key constraints and indexes on the C<category_keyword>,
C<story_keyword>, C<media_keyword>, C<element_member>, and
C<media_contributor> tables. This should make keyword lookups, at least, much
faster. [David]

=item *

When a story or media document is published with an expiration date earlier
than the publish date, the UI will now properly report that the document has
been "expired", rather than "published". Thanks to Simon Wilcox for the spot.
[David]

=item *

The Bulk Publish interface in the UI now displays the name of the site
alongside the category if there is more than one site, so as to disambiguate
the list of categories. Reported by Marshall Roch. [David]

=item *

Added constraints to the story and media tables in the database to prevent the
publish status from becoming out of sync with the publish date and first
publish date. [David]

=item *

Changed code to show the first displayable data field of a subelement when
viewing or editing an asset as opposed to only text fields. [Paul Orrock]

=item *

L<Bric::SOAP::Workflow|Bric::SOAP::Workflow>'s publish method now schedules a
publish job instead of immediately publishing, thus allowing the
C<publish_date> parameter to actually work, and ensuring that the proper
version is published. [David]

=back

=head2 Bug Fixes

=over

=item *

Fixed misnamed and/or missing keyword foreign keys on the C<category_keyword>,
C<story_keyword>, and C<media_keyword> tables. [David]

=item *

Documents created or updated via SOAP will now set the publish date to the
same value as the first publish date if the latter is set and the former is
not. [David]

=item *

The Burner C<publish()> method now sets the publish date to the current date
and time if it was not specified via an argument. This will hopefully fix
instances of stories and media in the database with the C<first_publish_date>
set but not the C<publish_date>. [David]

=item *

The version 1.8.8 upgrade script that moves media files around no longer fails
when the media directory doesn't exist (because no media documents have been
created). Reported by Wayne Slavin. [David]

=item *

Upgrades no longer fail if $BRICOLAGE_ROOT is not set and the instance of
Bricolage to be upgraded is somewhere other than F</usr/local/bricolage>.
Reported by Nate Perry-Thistle. [David]

=item *

Backported database upgrade permissions changes from Bricolage 1.10 so that
the permissions are set for the super user for upgrade scripts such as
F<inst/upgrade/1.8.7/move_media.pl> and as the PostgreSQL user only when an
upgrade script loads F<inst/upgrade/lib/bric_upgrade.pm>. Thanks to Nate
Perry-Thistle for reporting the permissions bug with the 1.8.7 upgrade script.
[David]

=item *

Fixed file names for files uploaded by MSIE on Windows. Again. Reported by
Wayne Slavin. [David]

=item *

Modified the C<set_publish_status()> and C<set_published_version()> methods of
L<Bric::Biz::Asset::Business|Bric::Biz::Asset::Business> so that they each
make sure that the other is set. This will hopefully prevent only one from
being set. [David]

=item *

A media document that has a file uploaded to it before it is ever saved will
no longer cause it to store the media file in a directory without an ID
mapping it to the media document. This only affected installations where media
were created by some method other than the Bricolage UI or SOAP. Reported by
Rod Taylor. [David]

=item *

Story and Media on the search result page are now correctly sorted by the
"Default Asset Sort" preference, or title if the preference is not set. [Paul
Orrock]

=item *

Removed commented-out SQL that was appearing at the end of F<inst/Pg.sql>. The
comment style, C</* */>, caused problems with PostgreSQL 7.3 and earlier.
Reported by Jerry Franz, with the underlying problem identified by "aander07".
[David]

=item *

Media file names are now URI-escaped for inclusion in the URIs returned by
C<get_uri()> and C<get_primary_uri()>. Reported by Alexey Sheynuk. [David]

=item *

The burner now looks up existing resources (files) by both file system path
and URI, instead of just the file system path, since the combination of the
path and the URI are globally unique, not just the path. Reported by Paul
Hyland. [David]

=item *

Publishing a document with a related document, where the related document is
still at version 0 (because it has never been checked in), now properly
displays a message indicating that the related document cannot be published
because it is checked out. [David]

=item *

Removed testing code from the default F<book_review.mc> template on the file
system (not present in the template in the database) that was put in place
before the release of 1.8.6. [David]

=item *

Eliminated an error in the permissions screen when a site with workflows has
been deleted. Reported by Frank Febbraro. [David]

=item *

Fixed the "help on event logs" link in the Trail help page. Reported by Scott.
[David]

=item *

If a desk or My Workspace does not have assets of a particular type (stories,
media, or templates) on it, it will no longer display buttons for them.
Reported by Scott. [David]

=item *

Fixed the sorting menus for templates on desks. Also fixed them for all assets
on desks so that sorting on categories sorts by URIs (which are displayed)
rather than names. Template sorting issues reported by Scott. [David]

=item *

Adding a variable to the message in an alert type now properly triggers the
update of the message character count. Reported by Scott. [David]

=item *

Changed the media type for the files in the JavaScript directory from
"application/x-javascript", which Safari 2.03 didn't seem to like, to
"text/javascipt", which is what it should have been all along, anyway. [David]

=item *

Fixed sorting of SQL files for concatenation into F<inst/Pg.sql> so that it
should now always be in the right order, regardless of the local system's
locale settings. This issue only applied to those running C<make dist> or
C<make inst/Pg.sql>, since distributions already have F<inst/Pg.sql>. [David]

=item *

URIs are now always constructed with the cover date reflecting the global Time
Zone preference, rather than the setting from a user's overriding Time Zone
preference. This prevents URI conflicts and makes searches for URIs with dates
in them consistent. Reported by Li Li. [David]

=back

=head1 Version 1.8.8 (2005-10-27)

=head2 Bug Fixes

=over

=item *

Fixed thumbnail URIs broken in 1.8.7. [David]

=item *

Fixed the "media expire" event. [David]

=item *

Media documents with more than one file version are no longer expired as soon
as they're published. Reported by Wayne Slavin. [David]

=item *

Added upgrade script to adjust the file names of media files in the resource
table in the database to be in sync with the new names on the file system
introduced in 1.8.7. [David]

=back

##############################################################################

=head1 Version 1.8.7 (2005-10-24)

=head2 Improvements

=over

=item *

The installer now prefers typical installation paths over those in the
C<$PATH> environment variable when searching for Apache and PostgreSQL
installations. This is to favor servers installed manually over those included
with the operating system. [David]

=item *

Added a partial index on the C<comp_time> column of the job table so as to
speed up lookups of jobs yet to be completed. This was originally in a 1.6.7
upgrade script, but never made it into the SQL for new installations.
Suggested by Mark Jaroski. [David]

=item *

The Bulk Publish feature in the UI now only publishes the previously published
versions of unexpired stories and media, rather than the latest version of
expired and unexpired stories and media, thus avoiding errors when documents
are checked out. [David]

=item *

If a story passed to the C<publish_another()> or C<preview_another()> burner
methods is the same as the story currently being burned, it will no longer be
published or previewed again by C<publish_another()> or C<preview_another()>,
thus mitigating the possibility of infinite loops. [David]

=item *

Added an "Expired" event for when stories and media are expired. Suggested by
Joshua Edelstein. [David]

=back

=head2 Bug Fixes

=over

=item *

The Template Toolkit and HTML::Template burners work again. [David]

=item *

Fixed syntax error in Bric::Util::Trans::SFTP. Reported by Kenneth Marshall.
[David]

=item *

Eliminated "Subroutine Bric::App::Handler::rethrow_exception redefined"
warning during startup with HTML::Mason 1.30. [David]

=item *

Fixed the C<no_site_id> parameter to Bric::Biz::Asset::Formatting when
specified using the C<ANY()> function. [David]

=item *

Fixed an error in F<comp/widgets/wrappers/sharky/header.mc> caused by having a
custom field beginning with a leading underscore. [Scott]

=item *

Errors thrown when setting element field values will now be displayed as error
messages within the context of the element profile, rather than throwing a
fatal exception. This is useful for invalid dates, for example. [David]

=item *

The SOAP interface for categories now properly checks for and sets as
appropriate the C<active> attribute on categories being created or updated.
Reported by Phillip Smith. [David]

=item *

Updated for compatibility with PostgreSQL 8.1. [David]

=item *

Defunct media files are now properly removed from the delivery server whenever
a media document's file name has changed. Reported by Brad Fox. [David]

=item *

Clicking the "Return" button when viewing a subelement in a story or media
document not checked out by the user no longer drops into edit view. Reported
by John Greene. [David]

=item *

Attempting to create a category with the same URI as an existing but
deactivated category once again fails with a useful error message rather than
a database exception. Reported by Marshall. [David]

=item *

New elements and fields will now have any leading or trailing white space
trimmed, rather than converted to underscores. Reported by Scott Lanning.
[David]

=item *

Multiple select list custom fields no longer throw an exception when you
select more than one value for the default value. Reported by Scott. [David]

=item *

In a story or media profile, deleting a subelement with the same ID as a field
(or vice-versa) will no longer delete both. Reported by Scott Lanning. [David]

=back

=cut

##############################################################################

=head1 Version 1.8.6 (2005-07-19)

=head2 Improvements

=over

=item *

Added JavaScript code to validate that the username in the user profile does
not have leading or trailing spaces. [David]

=item *

When started by the super user, F<bric_queued> now runs as the same user as
the Bricolage Apache server. This allows it to run as a user that isn't
otherwise available as a login on the system (such as the typical "nobody" or
"www" user). [David]

=item *

Added support for starting F<bric_queued> in the Linux startup script in
F<contrib/start_scripts/>. [David]

=item *

The C<get_related_story()> and get_related_media() methods of the element
class now return C<undef> in a list context when there is no related asset.
[David]

=item *

Events in the event log are now returned (and displayed) in reverse
chronological order. [David]

=item *

The SOAP server now uses a user's template sandbox when executing previews
(such as with C<bric_soap --to-preview workflow publish>). Reported by
Marshall. [David]

=item *

A job no longer throws an exception when it can't get a lock on itself for
execution. This is because the inability to get a lock may well be due to a
race condition with another process. There's no need to throw an exception
when it can't get a lock because another process has a lock. So it generates a
warning, instead. Reported by Bill Cappell. [David]

=item *

Bric::Biz::Workflow now caches calls to C<allowed_desks()>. This will allow
desks to render I<much> Faster, since most assets on a desk will list the same
desks in the "Move to" select lists. [David]

=item *

When the C<PUBLISH_RELATED_ASSETS> F<bricolage.conf> directive is enabled,
aliases are now also republished. Only aliases that have previously been
published will be republished, and only the last published version will be
republished, rather than any versions created since the last publish.
Suggested by Serge Sozonoff. [David]

=item *

Added the C<secret> parameter to the C<list()>, C<list_ids()>, and C<href()>
methods of Bric::Util::Grp. [David]

=item *

The C<set_page_extensions()> method of the burner class now provides a list of
duplicate extensions in the exception thrown when duplicate extensions are
passed to it. [Paul Orrock]

=item *

A story or media document published with an expire date earlier than the
scheduled publish time no longer bothers with the publish but just expires the
story or media document. [David]

=item *

When two events in a list have the same timestamp, they are no longer listed
in order by ID relative to each other, but relative to ID I<descending>, to
ensure that the one logged first will be listed after the one logged next.
[David]

=item *

Media documents without an associated media file will no longer be displayed
in the search results when attempting to relate a media document to an element.
Reported by Adam Rinehart. [David]

=item *

When a template is moved to a new category, its ACL is now properly updated in
the cached copy in the user's session, as well as in the database. [David]

=item *

Changed the C<published_version> parameter to the C<list()> method of
Bric::Biz::Asset::Template (the template class) to C<deployed_version>, but
kept C<published_version> as an alias.

=item *

Optimized C<path> and C<parent> searches in the Category C<list_ids> SOAP
method. [David]

=back

=head2 Bug Fixes

=over

=item *

The SOAP server now properly includes the start desk when it checks CREATE
permissions for creating stories, media, or templates. Reported by Alexandra
Gershman. [David]

=item *

Form validation and group management now properly work in the user profile.
[David]

=item *

Fixed the "story__category" table to use the correct sequence for the id
column's default value (although the default is never used, this is a good
precaution). Reported by Paul Orrock. [David]

=item *

Stories and media documents now better pay attention to the letter case
specification of output channels when returning URIs. Thanks to JosE<eacute>
Castro for the spot. [Marshall]

=item *

Stories now properly set the letter case of file names in URIs when
C<STORY_URI_WITH_FILENAME> is enabled. Reported by JosE<eacute> Castro.
[David]

=item *

The F<bricolage.conf> C<PERL_LOADER> directive now works properly with
F<bric_queued>. [David]

=item *

The SFTP mover now works with C<bric_queued>. [David]

=item *

Fixed misspelled database index name. Spotted by Scott. [David]

=item *

Error messages are now properly localized in C<bric_queued>. [David]

=item *

Stories updated via SOAP to change categories will no longer leave the old
categories associated with the story. [David]

=item *

Media uploads no longer sometimes fail with an SQL error. [Rod Taylor]

=item *

"All Types" now properly shows up at the top of the Types select list in the
Advanced Search. [Marshall]

=item *

Creating media with related stories via the SOAP interface will no longer
cause the bizarre "Could not find httpd.xml" error. Reported by Curtis Poe.
[David]

=item *

Removed possible circular processing of story and media documents when
creating new story or media documents via SOAP. [David]

=item *

Previewing and publishing multipage stories created through F<bric_soap> now
properly burn all of the pages. [Scott]

=item *

Cloned stories now properly set the C<published_version> attribute to C<undef>
rather than the value of the original story, thus preventing the clone from
having a published version number greater than its current version number.
Reported by Nate Perry-Thistle and Joshua Edelstein. [David and Nate
Perry-Thistle]

=item *

The F<bric_media_upload> contrib script now uses the site argument (if there
is one) to search for categories. This will prevent it from finding a category
in one site but not the upload target site. [David]

=item *

Fixed two bugs with C<bric_template_diff>. C<File::Spec::Functions> now
properly exports C<catfile()> and C<--from--site> and C<--to-site> now
properly search on the site rather than the output channel. [Ovid]

=item *

When a category is added to a story that creates a URI conflict, the new
category does not remain associated with the story in the story profile after
the conflict error has been thrown. Reported by Paul Orrock. [David]

=item *

The C<alias_id> parameter to the C<list()> method of the story and media
classes has been documented. [David]

=item *

Usernames are now SQL-escaped before being looked up when a user attempts to
log in. The prevents errors when, for example, there are two users named
"food" and "foo_", and "foo_" attempts to login and gets a failure. [David]

=item *

All calls to C<lookup()> methods by the SOAP server that pass string values to
look up (such as category URIs and site, workflow, and desk names) are SQL
escaped so as to prevent conflicts similar to those noted above for usernames.
Reported by Scott Lanning. [David]

=item *

Contributor groups created in the contributor profile are no longer missing
from the contributor manager search interface. Reported by Rachel Murray and
Scott. [David]

=item *

C<ANY()> now works properly for the C<output_channel_id> parameter to the
list() method of the story and media classes. Reported by Serge Sozonoff.
[David]

=item *

The F<favicon.ico> works again. [David]

=item *

Stories are now properly expired when the C<BRIC_QUEUED> F<bricolage.conf>
directive is enabled. Reported by Scott. [David]

=item *

When a template is checked out of the library and then the checkout is
canceled, it is no longer left on the desk it was moved into upon the
checkout, but properly reshelved. Reported by Marshall. [David]

=item *

Media created with the default "Image" and "Photograph" media type elements
will now properly supply a "Lock val" check box for autopopulated fields.
Reported by Marshall. [David]

=item *

Super Bulk Edit now works for media as well as stories. Reported by Scott.
[David]

=item *

The description attribute of stories, media, and templates is now properly
limited to 1024 characters in the UI. Reported by Scott. [David]

=item *

When a template is moved to a new category, the old version of the template is
undeployed when the new version is deployed to the new category. The versions
in the sandbox are properly synced, as well.

=item *

Eliminated a compile-time warnings from
F<contrib/bric_media_upload/bric_media_upload>. [David]

=back

=cut

##############################################################################

=head1 Version 1.8.5 (2005-03-18)

=head2 Improvements

=over

=item *

Added the C<checked_in> parameter to the C<lookup()>, C<list()>, and
C<list_ids()> methods of the story, media, and template classes. If passed a
true value, this parameter causes the checked in version of the most current
version of the story to be returned. When a story is checked out, there are
two instances of the current version: the one checked in last, and the one
currently being edited. When the C<checked_in> parameter is a true value, then
the instance last checked in is returned, rather than the instance currently
checked out. This is useful for users who do not currently have a story
checked out and wish to see the story as of the last check in, rather than as
currently being worked on in the current checkout. If a story is not currently
checked out, this parameter has no effect.

=back

=head2 Bug Fixes

=over

=item *

Previews on non-checked out stories and media work again. [David]

=item *

Preview and views once again preview a story or media document as it was last
checked in, rather than as it might be currently being worked on in a current
checkout. [David]

=back

=cut

##############################################################################

=head1 Version 1.8.4 (2005-03-18)

=head2 Improvements

=over

=item *

Made story profile's subelement 'Preview In' output-channel list consistent
with the top level one (e.g. editing a Page shows the same preview OCs as
editing the Story at the top level). [Scott]

=item *

Added Linux startup script F<contrib/start_scripts/linux>. [David]

=item *

Added C<version_id> parameter to the C<list()> methods of the story, media,
and template classes. Oversight reported by Kang-min Liu. [David]

=item *

Distribution via SFTP is now atomic and respects the C<FTP_UNLINK_BEFORE_MOVE>
directive. Spotted by Patrick Michael Kane. [David]

=item *

Related story and media elements managed through the SOAP server can now use a
combination of URI and site ID to identify related assets in addition to the
existing approach of using story and media IDs. [David]

=item *

Email sent by Bricolage now set the send date, since our understanding is
that the MUA is responsible for setting the date and some SPAM filters trigger
on missing Date: headers. [Cameron Miller]

=item *

The media type manager now validates media type names to ensure that they are
of the form "type/subtype" with no spaces. Suggested by Marshall Roch. [David]

=item *

When started up by the super user, the virtual FTP server now runs as the same
user as the Bricolage Apache server. This should prevent malicious users of
the virtual FTP server from being able to do things as the root user that they
shouldn't. [Keith Grennan]

=item *

SQL errors encountered when building the database are now fatal, meaning that
they will cause the entire installation to fail, rather than continuing to
execute SQL statements and build an incomplete database. This prevents the
creation broken databases when people didn't notice errors in the past.
[David]

=item *

A list of subelements is now less likely to mysteriously become out of order
and thus lead to strange action-at-a-distance errors. And even if they do
become out of order, the error message will be more appropriate ("Warning!
State inconsistent" instead of "Can't call method 'get_name' on an undefined
value"). Reported by Curtis Poe. [David]

=item *

Updated mail list information in L<Bric::Hacker|Bric::Hacker>. Reported by
Marshall Roch. [David]

=item *

The SOAP media interface now supports creating relationships between the media
documents elements and other story and media documents, just like the SOAP
story interface does. [David]

=item *

The SOAP interface now supports Related stories and media on story type and
media type elements just as in the UI. This involved the somewhat hackish
necessity for including the "related_story_id" and "related_media_id" (or
"related_story_uri" and "related_media_uri") attributes in the "elements" XML
element, but it does the trick. [David]

=item *

The list of elements to select from when creating a new template is now in
alphabetical order. [David]

=item *

The XML representation of media documents used by the SOAP server now supports
the media type of the file. [David]

=item *

The "multi" install destination is now the default, rather than the "single"
install destination. The two styles ("multi" and "single") are now also better
described during installation. [David]

=item *

When the installer prompts for database passwords, it no longer echoes them to
the terminal. Suggested by Marshall. [David]

=back

=head2 Bug Fixes

=over

=item *

Versions of Perl that disallow the use of the C<-I> argument in a setuid
environment will no longer cause the upgrade to fail. Reported by Serge
Sozonoff. [David]

=item *

The new support for a false value to the C<checked_out> parameter to the
C<list()> methods of the story, media, and template classes is now properly
supported by the SOAP C<list_ids> method, as well. [David]

=item *

Calls to publish documents via SOAP will no longer fail if the
C<published_version> attribute is not specified and the document to be
published has never been published before. [David]

=item *

The Bricolage virtual FTP server will no longer fail to start if Template
Toolkit is installed but its version number is less than 2.14. Reported by
Adam Rinehart. [David]

=item *

Fixed a bug where nothing would ever publish if you had
C<PUBLISH_RELATED_ASSETS> enabled in F<bricolage.conf>. [Mark]

=item *

Added "slug" to the list of attributes specified in the error message for a
non-unique URI in a story. Thanks to Rachel Murray for the spot! [David]

=item *

Fix in the SOAP server code to adjust for changes in Exception::Class 1.20.
[David]

=item *

Stories and Media created or updated via the SOAP interface will now associate
contributors of the appropriate type, instead of "All Contributors". [Scott &
David]

=item *

Deleting an element that has a template no longer causes an error. Thanks to
Susan for the spot! [David]

=item *

Eliminated encoding errors when using the SOAP interface to output stories,
media, or templates with wide characters. Reported by Scott Lanning. [David]

=item *

Fields with a an empty string or 0 (zero) for their values will no longer be
displayed as "Not defined" when viewing a story. [David]

=item *

Reverting (stories, media, templates) no longer gives an error. Reported by
Simon Wilcox, Rachel Murray, and others. [David]

=item *

Publishing a published version of a document that has a later version in
workflow will no longer cause that later version to be mysteriously removed
from workflow. This could be caused by passing a document looked up using the
C<published_version> to C<list()> to C<< $burner->publish_another >> in a
template. [David]

=item *

The SOAP server story and media interfaces now support elements that contain
both related stories and media, rather than one or the other. [David]

=item *

Attempting to preview a story or media document currently checked out to another
user no longer causes an error. Reported by Paul Orrock. [David]

=item *

Desk asset buttons are no longer broken in non-English localizations. Thanks
to Scott Lanning for the spot! [David]

=item *

Subelements will be properly deleted when selecting a "Delete" checkbox and
clicking "Save" or "Save and Stay" in the story or media profile. It always
worked in the element profile, and now it's consistent across document profile
interfaces. Spotted by Scott Lanning. [David]

=item *

Custom fields with default values now have their values included when they are
added to stories and media. Thanks to Clare Parkinson for the spot! [David]

=item *

The C<get_desk_stamps()> method in the asset classes has been deprecated (it
never worked, anyway) and will be removed in Bricolage 1.10.0. The same goes
for the C<required_satisfied()> method in Bric::Biz::Workflow. Thanks to
Marshall Roch for the spot! [David]

=item *

Subclasses of the media class no longer cause errors when distributing files
via C<bric_queued>. Thanks to Jason Edgecombe for the spot! [David]

=item *

Elements created via SOAP now correctly have site IDs associated with them.
[David]

=item *

The "All" alphabetical search now properly escapes the "%" wild card
character. Thanks to Frank Holtz for the spot! [David]

=item *

The C<bric_queued> script now requires a username and password and will
authenticate the user. This user will then be used for logging events. All
events logged when a job is run via the UI are now also logged by
C<bric_queued>. [Mark and David]

=item *

Jobs now get a "Job Created" event logged when they are created. Reported by
Rachel Murray. [David and Mark]

=item *

Eliminated "Use of uninitialized value in pattern match (m//)" warnings when
uploading media files. Reported by Scott Lanning. [David]

=item *

Preview redirections now use the protocol setting of the preview output
channel if it's available, and falls back on using "http://" when it's not,
instead of using the hard-coded "http://". Thanks to Martin Bacovsky for the
spot! [David]

=item *

The C<has_keyword()> method in the Business class (from which the story and
media classes inherit) now works. Thanks to Clare Parkinson for the spot!
[David]

=item *

Templates that abort during calls C<preview_another()> now properly abort
when not using C<PREVIEW_LOCAL>. [Paul Orrock]

=item *

Clicking a link in the left-side navigation after the session has expired now
causes the whole window to show the login form, rather than it showing inside
the nav frame, which was useless. [Marshall]

=item *

The names of media types (a.k.a. MIME types) can now be changed without
encountering an error. Thanks to Marshall Roch for the spot! [David]

=item *

Media type MIME Type names are now properly required in the UI. [David]

=item *

Fixed typo in the virtual FTP server which was causing an error when saving
a template. [Keith Grennan]

=item *

The JavaScript that validates form contents once again works with htmlArea,
provided htmlArea itself is patched. See L<this
ticket|http://sourceforge.net/tracker/index.php?func=detail&aid=1155712&group_id=69750&atid=525656>
for the htmlArea patch. As of this writing, you must run the version of
htmlArea in CVS. [David & Marshall]

=item *

The JavaScript that handles the double list manager has been vastly optimized.
It should now be able to better handle large lists, such as a list of thousands
of categories. Reported by Scott. [Marshall]

=item *

Logging now works properly with the virtual FTP server. [Keith Grennan]

=item *

Some cases in which it was impossible to add actions to a destination have
been fixed. Reported by Marshall Roch. Thanks to Jason Edgecombe for making
available a server that exhibits the problem. [David]

=item *

The virtual FTP server no longer saves a template for every line in the
template when the FTP client uses ASCII mode. Thanks to Keith Grennan for the
spot! [David]

=item *

Reverting a template to a previous version now properly updates to the
reverted version on the user's sandbox. Also, canceling a checkout now
properly removes a template from a user's sandbox. [David]

=item *

When creating a new workflow, the workflow profile no longer forgets the
selected site when you click the "New Desk" button. [David]

=item *

Changing a template in such a way that it will be deployed to a new location
(by changing the category, for example) once again deletes the previous
version from the previous location when it is deployed. [David]

=item *

Uploading a new image to a media document with a different media type than the
previous image no longer causes an Imager error. [David]

=back

=cut

##############################################################################

=head1 Version 1.8.3 (2004-11-09)

=head2 Improvements

=over

=item *

C<make clone> now ignores files in the source directory that start with
"bricolage-". This should prevent copying previous clones into the new
clone. [David]

=item *

Added F<contrib/thumbnails/precreate-thumbs.pl> script to pre-create
thumbnails from images. Useful for upgraders. [Scott]

=item *

Added primary key to the "event_attr", "element__site", "story_uri", and
"media_uri" tables in the database. This will make it easier to do database
replication. [David and Kenneth Marshall]

=item *

Added F<contrib/bric_import_contribs> to import contributors from a
tab-delimited file. Development by Kineticode, sponsored by the RAND
Corporation. [David]

=item *

Added the C<published_version> parameter to the C<list()> methods of the
story, media, and template classes. This parameter forces the search to return
the versions of the assets as they were last published, rather than the most
recent version. This will be most useful to those looking up other documents
in templates and publishing them, as a way of avoiding pulling documents out
from other anyone who might have them checked out! [David]

=item *

For those using the Template Toolkit burner, the required version is now 2.14,
so as to take advantage of the improved Unicode support in that version.
[David]

=item *

All publishing and distribution jobs are now executed in their own
transactions when they are triggered by the user interface. This is to reduce
the chances of a deadlock between long-running publishing transactions.
[David]

=item *

The installer now requires PostgreSQL 7.3 or later. This is because 7.2
hasn't worked properly with Bricolage since 1.8.0. [David]

=item *

Optimized SQL queries for key names or that order by string values to use
indexes in the C<list()> and C<list_ids()> methods of the story, media, and
template classes. [David]

=item *

The installer will now fail to install if the version of Apache is greater
than version 1--that is, it will refuse to install under Apache 2 (for now).
[David]

=item *

Added Russian localization. [Sergey Samoilenko].

=item *

Changed the foreign keys in the story, media, and formatting (template) tables
so that C<DELETE>s do not cascade, but are restricted. This means that before
deleting any source, element, site, workflow, or other related object that has
a foreign key reference in an asset table, those rows must be deleted.
Otherwise, PostgreSQL will throw an exception. Hopefully, this will put a stop
to the mysterious but very rare disappearance of stories from Bricolage.
[David]

=item *

The distribution monitor, F<bric_dist_mon>, no longer populates HTTP headers
with lists of Job IDs for execution. Instead, it simply sends a request to the
distribution handler, and Bric::Dist::Handler looks up the jobs to execute
itself. This fixes an issue with too many headers being put into the request,
and makes the operation of Bric::Dist::Handler more efficient. [David]

=item *

A call to C<< $burner->publish_another >> in a template that passes in a
date/time string in the future now causes a publish job to be scheduled for
that time, rather than immediate burning the document and then scheduling the
distribution to take place in the future. Reported by Ashlee Caul. [David]

=item *

Improved context-sensitive help for the "New Template" profile. [Paul Orrock
and David]

=item *

Make slug actually be required when C<ALLOW_SLUGLESS_NONFIXED> isn't enabled,
in particular on the clone page. Thanks to Dharmender Yadav at Enabling
Dimensions for part of the patch. [Scott]

=item *

Removed the hack that commits a database transaction in the middle of a
request that does a "Check in and Publish", since we now require PostgreSQL
7.3 and the bug that the hacked worked around was fixed in that release.
[David]

=item *

Added missing constraint to the "type" column of the "workflow" table. [David]

=item *

Changing the sort order of a list of items in a search interface now properly
reverses the entire collection of object over the pages, rather than just the
objects for the current page. Thanks to Marshall for the spot! [David]

=back

=head2 Bug Fixes

=over

=item *

The localization libraries load without error again. Added tests to ensure
that this doesn't happen again. [David]

=item *

Publishing stories not in workflow via the SOAP server works again. [David]

=item *

Documents that the SOAP workflow publish finds in workflow but not on a desk
(which shouldn't happen, but sometimes does) are now just published anyway.
[David]

=item *

The Burner object's C<encoding> attribute is now setable as well as readable.
[David]

=item *

The category browser works again. [David]

=item *

Fixed the "event" table to use the correct sequence the for they id column's
default value (although the default is never used, this is a good precaution).
[David]

=item *

Fixed Media Upload bug where the full local path was being used, by adding
a 'winxp' key to Bric::Util::Trans::FS to account for an update to
HTTP::BrowserDetect. [Mark Kennedy]

=item *

A call to C<< $element->get_elements >> in an array context when the element
contains no subelements no longer returns an array reference. Reported by
Clinton Gormley. [David]

=item *

Fix bug 839 so that categories can be deleted. [Scott]

=item *

Instances of a required custom field in story elements is no longer required
once it has been deleted from the element definition in the element manager.
Reported by Rod Taylor. [David]

=item *

A false value passed to the C<checked_out> parameter of the C<list()> and
C<list_ids()> methods of the story, media, and template (formatting) classes
now properly returns only objects or IDs for assets that are not checked out.
[David]

=item *

The cover date select widget now works properly in the clone interface when a
non-ISO style date preference is selected. Thanks to Susan G. for the spot!
[David]

=item *

By forcing the upgrade scripts to execute as the PostgreSQL user, running
C<make upgrade> with PostgreSQL "ident sameuser" security now works properly.
[Keith Grennan]

=item *

The C<LoadModule> and C<AddModule> F<httpd.conf> directives should now be
generated properly during installation. C<LoadModule> will use
C<config_log_module> or C<mod_log_config> depending on the system, but
C<AddModule> will always use F<mod_log_config.c>. Spotted by Dave
Jablonski. [Marshall]

=item *

Deleted sites will no longer be displayed in the site context menu in the
UI. Reported by Ed Stevenson. [David]

=item *

Sorting templates based on Asset Type (Element) no longer causes an error.
[David]

=item *

Events are now logged during the cleanup phase in alphabetical order by event
type key name, to prevent deadlocks between two transactions logging events of
the same types in different orders at the same time. [David]

=item *

Fixed a number of the callbacks in the story, media, and template profiles so
that they didn't clear out the session before other callbacks were done with
it. Most often seen as the error 'Can't call method "get_tiles" on an
undefined value' in the media profile, especially with IE/Windows (for some
unknown reason). Reported by Ed Stevenson. [David]

=item *

Fixed typo in clone page that caused all output channels to be listed
rather than only those associated with the element itself. [Scott]

=item *

Fixed double listing of the "All" group in the group membership double list
manager. [Christian Hauser]

=item *

Mail sent for alerts and the like now has DOS and Macintosh line-endings
converted to Unix so that they are displayed properly in most mail clients.
[Christian Hauser and David]

=item *

Documented required C<user__id> parameter to the C<new()> method in the story
and media classes. Reported by Rod Taylor. [David]

=item *

Image buttons now correctly execute the C<onsubmit()> method for forms that
define an C<onsubmit> attribute. This means that, among other things, changes
to a group profile will persist when you click the "Permissions" button.
[David]

=item *

Media type groups now properly display their members.

=item *

The "Edit" link that showed up for categories associated with a story when the
C<ENABLE_CATEGORY_BROWSER> F<bricolage.conf> directive has been removed. It
didn't belong there in the first place. Reported by Ho Yin Au. [David]

=item *

Simple search now works when it is selected when the "Default Search"
preference is set to "Advanced". Reported by Marshall Roch. [David]

=item *

Multiple alert types set up to trigger alerts for the same event will now all
properly execute. Thanks to Christian Hauser for the spot! [David]

=item *

Publishing stories or media via SOAP with the C<published_only> parameter
(C<--published-only> for F<bric_republish>) now correctly republishes the
published versions of documents even if the current version is in workflow.
Reported by Adam Rinehart. [David]

=item *

Added upgrade script to clean out old records left in the "member" table if
users elected to delete old jobs during the 1.8.2 upgrade. [David]

=item *

Users granted a permission greater than READ to the members of the "All Users"
group no longer get such permission to any members of the "Global Admins"
group unless they have specifically been granted such permission to the
members of the "Global Admins" group. Thanks to Marshall Roch for the spot!
[David]

=back

=cut

##############################################################################

=head1 Version 1.8.2 (2004-11-13)

=head2 Improvements

=over

=item *

Added note to the context-sensitive help for the story, media, and template
search pages to search on "/" to return all records, and to use SQL wildcards
such as "%" to generalize the search. [David]

=item *

C<make upgrade> no longer copies the entire installed component root to a new
directory as a way to get rid of old UI component files. We now require that
any deleted component files get removed from an existing installation via an
upgrade script, instead. See F<inst/upgrade/1.7.0/delete_old_components.pl>
for an example. [David]

=item *

Bricolage now runs under a DSO C<mod_perl> as long as it uses a Perl compiled
with C<-Uusemymalloc> I<or> C<-Ubincompat5005>. See the L<mod_perl DSO
documentation|http://perl.apache.org/docs/1.0/guide/install.html#When_DSO_can_be_Used>
for details. Thanks to Marshall Roch for finding that link. [David]

=item *

The New Story and New Media profiles by default no longer have a value
selected for the Story Type or Media type (respectively), so as to prevent
the inadvertent creation of documents of the wrong type. [David]

=item *

Alerts triggered to be sent to users who don't have the appropriate contact
information will now be logged for those users so that they can see them and
acknowledge them under "My Alerts". [David]

=item *

Added F<bric_media_dump> script to F<contrib/>. [David]

=item *

The category association interface used in the story profile when the
C<ENABLE_CATEGORY_BROWSER> F<bricolage.conf> directive is enabled now uses
radio buttons instead of a link to select the primary category. Suggested by
Scott Lanning. [David]

=item *

Search by site is now supported in the "Advanced Search" interface of "Find
Stories", "Find Media", and "Find Templates" when there is more than one site
and the "Filter by Site Context" preference is not turned on. [David]

=item *

Removed Bric::FAQ, since it is now maintained on the Website, instead. [David]

=item *

Updated Bric::Admin to suggest that PostgreSQL's C<initdb> be run with
C<--no-locale> so as to avoid collation issues with non-Western characters.
See L<this
discussion|http://archives.postgresql.org/pgsql-general/2004-08/threads.php#01079>
for more information.

=item *

Added a warning to the story and media profiles for when related stories and
media have been deactivated and a different story or media document should be
related.

=item *

Added output to the Apache log consisting of the 20 most recent events on an
asset that has lost track of what workflow and/or desk it is on. This is to
provide debugging information that might help us to track down when an asset
forgets its workflow and/or desk, so that we might eventually be able to
eliminate the code that picks up on this and corrects it. [David]

=item *

The distribution monitor, F<bric_dist_mon>, now prints error information to
C<STDERR> when there is an error, instead of just printing it to the system
log. [David]

=item *

Existing jobs are now executed within their own transactions, as opposed to no
transaction specification. This means that each job must succeed or fail
independent of any other jobs. New jobs are executed before being inserted
into the database so as to keep them atomic within their surrounding
transaction (generally a UI request). All this means that transactionality is
much more intelligent for jobs and will hopefully eliminate job table
deadlocks. Reported by Mark Jaroski, Serge Sozonoff, Patrick Michael Kane, and
others. [David]

=item *

The workflow, destination, and output channel profiles only display site
information if the user has EDIT access to more than one site. The "Find
Stories" and "Find Media" managers only display the site information for the
listed documents if there is more than one site in Bricolage. Suggested by
Scott Lanning. [David]

=item *

Updated documentation of parameters to the C<list()> method of
Bric::Biz::Asset::Template (the template class). Also documented a few
parameters to the story and media class C<list()> methods that were supported
but previously undocumented. [David]

=item *

Variables are now properly decoded to UTF-8 when they are populated from the
database. [David]

=item *

The strings used in translations are now all properly decoded to UTF-8.
[David]

=item *

All templates now execute with UTF-8 character strings enabled. This means
that any templates that convert content to other character sets might need to
change the way they do so. For example, templates that had used
C<< <%filter> >> blocks to convert content to another encoding using something
like C<Encode::from_to($_, 'utf-8', $encoding)> must now use something like
C<$_ = Encode::encode($encoding, $_)>, instead. Bric::Util::CharTrans should
continue to do the right thing. [David]

=item *

Added C<encoding> attribute to Bric::Util::Burner so that, if templates are
outputting something other than Perl C<utf8> decoded data, they can specify
what they're outputting, and the file opened for output from the templates
will be set to the proper mode. Applies to Perl 5.8.0 and later only. [David]

=item *

Added example use for C<< $burner->display_pages >> to Bric::AdvTemplates.
[Cinly Ooi]

=item *

Added F<README.Mandrake>. [Cameron Miller]

=item *

Added C<SFTP_HOME> F<bricolage.conf> directive to specify the home directory
and location of SSH keys when SSH is enabled. [Cameron Miller]

=item *

Users can no longer implicitly publish related stories and media via the UI
that they don't have PUBLISH access to. [David]

=item *

Users can no longer publish related documents via the UI or SOAP that are in
workflow but not on a publish desk. [David]

=item *

Added search by output channel to "Find Templates". [David]

=item *

Previewing a document with a related media document that's checked out no
longer triggers a "Cannot auto-publish related media because it is checked
out" message. [David]

=back

=head2 Bug Fixes

=over

=item *

The burner C<next_page_file()> and C<next_page_uri()> methods now properly
return a value if the C<burn_again> attribute has been set to a true value in
the Mason burner. [David]

=item *

The C<list()> and C<list_ids()> methods of the story, media, and template
classes no longer return C<undef> in a scalar context when there are no
objects to be returned. They return an empty array reference, instead. [David]

=item *

The C<is_fixed()> method in the story and media classes now works properly.
Reported by Marshall Roch. [David]

=item *

C<make clone> once again properly copies the F<lib/Makefile.PL> and
F<bin/Makefile.PL> files from the source directory. [David]

=item *

Fixed the C<my_meths()> method of Bric::Biz::AssetType::Parts::Data to return
metadata for the the C<key_name> attribute instead of an C<undef> for the
removed C<name> attribute. [Scott]

=item *

Added missing language-specifying HTML attributes so as to properly localize
story titles and the like. Reported by Joshua Edelstein. [David]

=item *

The list of output channels to add to an element in the element profile now
contains the name of the site that each is associated with, since different
sites can have output channels with the same names. [David]

=item *

You can no longer delete a category from a story when you have also marked it
to become the primary category. Reported by Simon Wilcox. [David]

=item *

Editing notes from My Workspace now works properly. Thanks to Simon Wilcox for
the spot! [David]

=item *

The "Advanced Search" interface once again works for searching for related
story and media documents. Reported by Ben Bangert and many others. [David]

=item *

Renaming a site and its domain name now always properly renames the associated
site permission user groups. Reported by Will Trillich. [David]

=item *

The "Alias Story" interface now works properly when the C<USE_THUMBNAILS>
directive is enabled. Reported by Ben Bangert. [David]

=item *

Attempting to create a new source with the same name as an existing but
deactivated source no longer throws an SQL error, but provides a nice error
message. Reported by Marshall Roch. [David]

=item *

Bricolage no longer attempts to email alerts to an empty list of recipients.
This will make your SMTP server happier. [David]

=item *

The version numbering issues of Bricolage modules have all been worked out
after the confusion in 1.8.1. This incidentally allows the HTML::Template and
Template Toolkit burners to be available again. Reported by Mike W. [David]

=item *

Misspelling the name of a key name tag or including a non-repeatable field
more than once in Super Bulk Edit no longer causes all of the changes in that
screen to be lost. [David]

=item *

When a user overrides the global "Date/Time Format" and "Time Zone"
preferences, the affects of the overrides are now properly reflected in the
UI. [David]

=item *

The "Default Asset Sort" preference now actually works. Reported by Simon
Wilcox. [David]

=item *

Publishing a story or media document along with its related story or media
documents from a publish desk again correctly publishes the original asset as
well as the relateds. Reported by Paul Orrock. [David]

=item *

Users can now set their own values for overrideable preferences. [David]

=item *

The C<list()> and C<list_ids()> methods of the Story, Media, and Template
(F<Template.pm>) classes no longer have the side effect of changing values
in the hash references passed to them. This had caused problems for date/time
parameters. Reported by Paul Orrock. [David]

=item *

Auto-generated slugs (enabled via the C<AUTOGENERATE_SLUG> F<bricolage.conf>
directive) no longer convert uppercase characters to underscores. Thanks to
Paul Orrock for the spot! [David]

=item *

Changes made to story content in the story profile are no longer preserved
when clicking the "Cancel" button. Reported by Paul Orrock. [David]

=item *

The story and media profiles now clear out the session cache for the story or
media element when leaving the story or media profile. This is to prevent
perceived caching of changes that were canceled in a profile, noticed only
when one canceled an edit of a story or media document and immediately edited
the same document. [David]

=item *

Clicking the "Add More" button to add more keywords to a new category no
longer causes an error. [David]

=item *

Adding a new category to a group and asking it to cascade that group
membership into subcategories no longer causes an error. Thanks to Adam
Rinehart for the spot! [David]

=item *

Adding an existing publish desk to a workflow no longer unsets its publish
attribute. [David]

=item *

Deleted output channels no longer show up in the select list for story type
and media type elements. [David]

=item *

Deleting a workflow from the workflow manager now properly updates the
workflow cache so that the deleted workflow is removed from the left
navigation without a reboot. [David]

=item *

Creating a story, checking it in, checking it out, and then canceling the
checkout no longer incorrectly removes the story from workflow. [David]

=item *

The source of a story can now be changed. [David]

=item *

Status messages sent to the browser during previews are now hidden if an error
is triggered. [Marshall]

=item *

Publishing a document with deactivated related documents no longer causes
those deactivated documents to be published, too. Reported by Paul Orrock.
[David]

=item *

The Bricolage 404, 403, and 500 error pages now send the appropriate HTTP
header to the browser. Thanks to Marshall Roch for the spot! [David]

=item *

The Output Channel URI Prefix and URI Suffix fields are once again allowed to
include a slash (F</>). Reported by Kevin Elliott. [David]

=item *

An attempt to create a new template with the proper extension as part of the
name (e.g., F<foo.mc> for a Mason template) now keeps the extension instead of
changing the dot to an underscore and adding the extension (e.g., it stays
F<foo.mc> instead of becoming F<foo_mc.mc>). This is especially useful when
creating utility templates and for users of C<bric_dev_sync>. Thanks to Paul
Orrock for the spot! [David]

=item *

When Bricolage notices that a document or template is not in workflow or on a
desk when it should be, it is now more intelligent in trying to select the
correct workflow and/or desk to put it on, based on current workflow context
and user permissions. Reported by Hal Creech. [David]

=item *

Content submitted to Bricolage in the UTF-8 character set is now always has
the C<utf8> flag set on the Perl strings that store it. This allows fields
that have a maximum length to be truncated to that length in characters
instead of bytes. Thanks to Kang-min Liu for the spot! [David]

=item *

C<< Bric::Biz::OutputChannel->list_ids >> no longer returns duplicate
IDs. This incidentally allows output channels that happen to be in groups to
be edited, eliminating the 'name "Web" is already used by another Output
Channel' error. Thanks to John Greene for the spot! [David]

=item *

The media type of media documents now defaults to "none" instead of inserting
a C<NULL> into the database. The column has also be marked C<NOT NULL> in
order to ensure that this remains the pattern. [David]

=item *

Changed the "name" and "error_message" columns in the "job" table in the
database from C<VARCHAR> to <TEXT>. This is so that we don't have to truncate
them before inserting them. [David]

=item *

Elements with autopopulated fields (e.g., for image documents) can now be
created via the SOAP interface. Reported by Todd Tyree. [David]

=item *

Fixed a number of the parameters to the C<list()> method of the Story, Media,
and Template classes to properly handle an argument using the C<ANY>
operator. These include the C<keyword> and C<category_uri> parameters. Passing
an C<ANY> argument to these parameters before this release could cause a
well-populated database to lock up with an impossible query for hours at a
time. [David]

=item *

Restored foreign keys and constraints missing on the "job" table and related
tables since version 1.8.0. [David]

=item *

The error message for failed distribution jobs is now properly displayed in
the UI. [Mark]

=item *

Fixed bug with the execution of jobs in F<bric_queued>. [Mark]

=item *

Attempting to create a new desk with the same name as a deactivated desk
no longer returns an SQL error, but a more informative error.

=item *

Template sandboxes now work for the Template Toolkit burner. [David]

=item *

The output channel and element profiles no longer display deactivated output
channels in their output channel select lists (for output channel includes in
the output channel profile and for primary output channels in the element
profile). [David]

=item *

The side navigation layer now works correctly with Internet Explorer 5.5 for
Windows. [Marshall]

=back

=cut

##############################################################################

=head1 Version 1.8.1 (2004-07-08)

=head2 Improvements

=over

=item *

More complete Traditional Chinese and Simplified Chinese localizations. Also,
the Mandarin localization now simply inherits from the Traditional Chinese
localization. [Kang-min Liu]

=item *

C<make clone> now copies the F<lib> directory and all of the F<bin> scripts
from the target to the clone, rather than from the sources. This allows any
changes that have been made to scripts and classes to be properly cloned.
[David]

=item *

When installing Bricolage, it will now allow you to proceed if the database
already exists by asking if you want to create the Bricolage tables in the
existing database. Suggested by Mark Fournier and Marshall Roch. [David]

=item *

Added some missing translations for English. [David]

=item *

The installer is now a bit smarter in how it handles loading the C<log_config>
(or C<config_log>, as the case may be) module. [Marshall Roch]

=item *

Added ID attributes to story, media, and element profiles and "fieldcontent"
class to content field values in the "View" screens so that they can be
used as CSS selectors. [David]

=item *

Added language-specific style sheets. This is especially useful for
right-to-left languages or for languages that require special fonts. [David]

=item *

The "New Alias" search interface now displays thumbnails when searching for
media documents to alias and the C<USE_THUMBNAILS> F<bricolage.conf> directive
is enabled. Reported by Serge Sozonoff. [David]

=item *

The C<has_member()> method of Bric::Util::Grp is now faster when searching for
a specific group member. [David]

=item *

Aliases can now be made to documents within the same site. [Serge Sozonoff]

=item *

When viewing the contents of a document, the contents now have their HTML
escaped. This prevents any broken HTML in the content from breaking the
Bricolage UI. Suggested by Neal Sofge. [David]

=item *

The SOAP interface for importing and exporting elements now properly has
"key_name" XML elements instead of "name" XML elements. The changes are
backwards compatible with XML exported from Bricolage 1.8.0 servers, however.
Reported by Tony Cowderoy. [David]

=item *

Added C<move()> method to the virtual FTP interface. This means that to deploy
a template, rather than having to rename it locally to append ".deploy", one
can simply move in FTP to its new name with ".deploy" on appended to the new
name. [JoE<atilde>o Pedro]

=item *

Document expirations are now somewhat more intelligent. Rather than just
scheduling an expiration job only if there is an expiration date the first
time a document is published, Bricolage will now always schedule an expiration
job for a document provided that one does not already exist (scheduled or
completed) for the same time and for one of the file resources for the
document. This should allow people to more easily and arbitrarily expire
content whenever necessary. Thanks to John Greene for the discussion that
finally motivated this change. [David]

=item *

Improved zh-cn translation. [Gang Luo]

=item *

Burner notes now persist for all sub burns (triggered by C<publish_another()>
and C<preview_another()> in a single burn. [Serge Sozonoff]

=item *

Keyword groups now properly display their members. [David]

=item *

Added ability to create and manage groups of objects for several different
types of objects. Also added the ability manage group membership within the
administrative profiles for those objects. This change makes it possible to
give users permission to administer subsets of objects. The new groupable
objects are:

=over

=item Preferences

=item Groups

=item Alert Types

=item Element Types

=item Keywords

=item Contributors

=back

[David]

=item *

Alert rules are now evaluated within a safe compartment (using Safe.pm) to
prevent security exploits. [David]

=item *

The Bulk Publish admin tool is no longer limited to use only by members of the
Global Admins group. Now anyone can use it. All one needs is READ permission
to the categories of stories, and PUBLISH permission to the stories and media
documents to be published. [David]

=back

=head2 Bug Fixes

=over

=item *

Bulk Publish now ensures that users have at least READ access to categories
they wish to publish from. [Scott]

=item *

Eliminated 'Bareword "ENABLE_HTMLAREA" not allowed while "strict subs" in use'
warning that prevented startup for some installations. [Scott]

=item *

The Mason burner now appends a "/" to the end of the category path it
specifies for burning a story. This removes the ambiguity between a directory
request and a file request, which in rare circumstances could cause unexpected
problems. [David]

=item *

Changes made to user or contributor contacts without changing any other part
of the user or contributor object are now properly saved. [David]

=item *

When cloning a story, the list of output channels to select from is now
limited to the site the current workflow is in. Thanks to Serge Sozonoff for
the spot! [David]

=item *

Attempting to publish a story or media document with brackets in the title no
longer causes an error. Reported by Serge Sozonoff. [David]

=item *

Fixed a F<bric_soap> C<list_ids> bug [712] with the C<no_workflow> option.
[Clive Jones]

=item *

The upgrade to 1.8.0 now correctly updates story URIs that use the URI Suffix
of an output channel instead of using the URI Prefix twice. [John Greene]

=item *

The Advanced Search interface for stories and media now displays only the
top-level elements associated with the site the workflow is in when searching
for stories and media "By Type". [David]

=item *

Improved error logging for more recent versions of Apache, which unfortunately
escape newlines. [David]

=item *

When Bricolage discovers a document or template on a desk but not in a
workflow, it now places it in a workflows associated with the same site as the
document or template is associated with. Thanks to Serge Sozonoff for the
spot! [David]

=item *

Aliases of Image, Audio, or Video media documents no longer remain stuck on
desks. Reported by Serge Sozonoff. [David]

=item *

Related media and story subelements of media documents now work properly.
Thanks to Kang-min Liu for the spot! [David]

=item *

The distribution and SOAP handlers now load a localization object so that any
code that uses localization will work properly. Reported by Clive Jones.
[David]

=item *

The C<set_page_extensions()> method of Bric::Util::Burner now throws an
exception if duplicate page extensions are passed, rather than deferring the
exception to the creation of a distribution job, which was confusing. [Clive
Jones]

=item *

Calls to C<preview_another()> in Bric::Util::Burner will now use any templates
in the current user's sandbox and properly burn them to the preview root
rather than to the staging root used for publishing. Reported by Serge
Sozonoff. [David]

=item *

Contributor fields for roles other than the default role now properly store
and retain their values. [David]

=item *

The virtual FTP server now properly checks out templates when a template is
uploaded and is already in workflow.

=item *

Uploading a non-existent template via the virtual FTP server now correctly
creates a new template. The type of template depends on the name of the
template being uploaded, and for element templates, on whether there is an
element with the appropriate key name. The user must have CREATE permission
to All Templates or to the start desk in the first template workflow in the
relevant site.

=item *

Reverting a document or template to the current version number now properly
reverts all changes to the time the user checked out the document or
template. Reversion is also a bit more efficient in how it looks up the
previous version in the database. [David]

=item *

The SOAP server now rolls back any changes whenever an error is thrown. This
prevents problems when a few objects are created or updated before an
exception is thrown. Now any error will cause the entire SOAP request to
fail. Thanks to Neal Sofge for the spot! [David]

=item *

Changing the "Size" display attribute of a field in the Field profile (a
subprofile of the Element admin profile) now properly causes the field to
actually display in the new size. Reported by Tony Cowderoy. [David]

=item *

The table of contacts in the alert type profile is now more like other tables,
in terms of border colors, etc. [David]

=item *

The Bulk Publish admin tool now only limits the category search to the current
site context if the "Filter by Site Context" preference is checked. [David]

=back

=cut

##############################################################################

=head1 Version 1.8.0 "Portland" (2004-05-03)

=head2 Improvements

=over

=item *

The F<inst/upgrade/1.7.0/data_tile_key_name.pl> upgrade script now skips
upgrading "key_name" if it would be no different than "name". This can save a
lot of time during upgrade if your database is large. [Scott]

=item *

For checked-out media, stories, and documents listed in the "Active" and
"Find" interfaces, added the name of the user who has each checked out to the
empty column that would otherwise contain a "Checkout" checkbox. [David]

=item *

Keyword names are now always editable in the keyword manager. [David]

=item *

Added UI for managing organizations, which provide the base data for souces.
[David]

=item *

HTML, CSS, and JavaScript fixes that allow Bricolage to work properly with
most browsers, including Safari 1.2.1, IE 5.2/Mac, Konqueror, Opera 7, and
many others. [Marshall Roch]

=item *

Added stubs for zh-hk localization. [David]

=item *

Added missing localizations to the Language preference. Many of these are not
yet translated, but there they are. [David]

=item *

Selecting a checkbox to delete an output channel in a story or media profile
and then clicking a button other than the output channel "Delete" button or
the "Save" or "Save and Stay" buttons no longer causes an error. Reported by
Delfim Machado. [David]

=item *

If the "Select All" button is clicked to select all the checkboxes on a desk,
and then is clicked again, it will uncheck all of the check boxes. [David]

=item *

Login redirection now works properly with Safari. [David]

=item *

The installation script now provides more information (and questions) when it
attempts to create a database user that already exists. Suggested by Marshall
Roch. [David]

=back

=head2 Bug Fixes

=over

=item *

Added a missing space to the breadcrumb in the header. [Marshall Roch]

=item *

The new C<SFTP_MOVER_CIPHER> F<bricolage.conf> directive now actually works.
[David]

=item *

The group profile works again for element groups [David]

=item *

"Check In To" link misalignment fixed for Konqueror, as well as some other
miscellaneous CSS fixes. [Marshall Roch]

=item *

The "CREATE" permission is now displayed when granting permission to user
groups to access the members an "All" group. [David]

=item *

The "none" media type is no longer editable via the UI. [David]

=item *

Invalid story cover and expire dates now properly trigger an error message.
[David]

=item *

Deactivated keywords are no longer returned by the C<get_keywords()> methods
of the Business asset class (from which Story and Media inherit) or the
Category class. Reported by Paul Orrock. [David]

=item *

Events are now properly logged for keywords managed in the keyword profile.
[David]

=item *

Media URIs are now properly updated when the primary output channel is changed.
Reported by Ben Bangert. [David]

=item *

Bulk publish no longer marks checked-out stories as published when it hasn't
published them. It also is no longer redundant when it reports that
checked-out assets won't be published. Thanks to Serge Sozonoff for the spot!
[David]

=item *

Safari users will no longer be stuck on the login page. [David]

=item *

The CSS directory now has its files always served as "text/css". This should
eliminate problems when Apache sometimes serves the CSS files as "text/html".
[David]

=item *

The C<desk_id> parameter to the C<list()> methods of the story, media, and
template classes now works. [JoE<atilde>o Pedro]

=item *

Stories published via the "Checkin and Publish" select list in the story
profile now correctly publish related stories and media. Reported by
JoE<atilde>o Pedro. [David]

=item *

Stories and media are no longer published twice when published from a publish
desk or via Bulk Publish. [David]

=back

=cut

##############################################################################

=head1 Version 1.7.5 "Ashland" (2004-04-11)

=head2 New Features

=over

=item *

Added F<bric_template_dump> to F<contrib>. This script uses the Bricolage SOAP
server to export all of the templates in a single output channel. [David]

=item *

Added C<SFTP_MOVER_CIPHER> F<bricolage.conf> directive to tune the SFTP mover
(if enabled) to the best cipher for good performance on the wire. [David]

=back

=head2 Improvements

=over

=item *

Added site and output channel support to F<bric_template_diff> and
F<bric_template_patch> in F<contrib>. [David]

=item *

When cloning a story, you can now select a new primary output channel, in
addition to category, slug, cover date, etc. Suggested by Serge Sozonoff.
[David]

=item *

Spell checking now works in HTMLArea. [Eric Sellers]

=item *

When creating a new story without a slug, Bricolage will now autogenerate
a slug based on the title. [JoE<atilde>o Pedro]

=item *

Added single underscore parameters to the C<list()> methods of the Story,
Media, and Template classes to complement those that have the awful double
underscores. [David]

=item *

Made SOAP modules more tolerant of lack of sites in 1.6. [Scott]

=item *

The collection API now checks newly added members when deleting members. This
ensures that newly added objects won't be saved to the database if they are
deleted, first. [David]

=item *

Turned off browser autocompletion in the Server and User profiles. This
prevents some browsers (e.g., Camino) from filling in your username and
password where it doesn't belong. [David]

=item *

When the "Filter by Site Context" preference is enabled, it no longer filters
documents when searching for documents to alias. Reported by Patrick Walsh.
[David]

=item *

The "Cancel Checkout" button in the Story, Media, and Template profiles now
tries to do the right thing instead of just leaving the asset on a desk in
workfow every time. If the asset was just created by the user, it will be
deleted. If it was just recalled from the library by the user, it will be
removed from workflow and shelved in the library. Otherwise, clicking the
"Cancel Checkout" button will leave the asset in workflow. Requested by Sara
Wood, Rachel Murray, and others. [David]

C<make clone> now provides the current date and time for the default name for
the cloned package. Suggested by Marshall Roch. [David]

=back

=head2 Bug Fixes

=over

=item *

Bricolage no longer tries to display thumbnails for related stories, since
stories don't have thumbnails and would therefore create an error. [Eric
Sellers]

=item *

Text::Levenshtein is again correctly loaded as an optional module, not a
required module. Reported by Marshall Roch. [David]

=item *

Bric::Util::Burner's C<preview_another()> method now actually works. Thanks to
Serge Sozonoff for the spot. [David]

=item *

Fixed clone interface for IE users. Spotted by Serge Sozonoff. [Scott]

=item *

Some of the supported values for the C<Order> parameter to the Story, Media,
and Template classes, such as C<category_uri>, did not work before. Now they
do. [David]

=item *

Changing categories on a template no longer creates Frankensteinian template
paths. [David]

=item *

Added constant C<HAS_MULTISITE> to the Bric base classe so that all classes
properly declare themselves for UI search results. [JoE<atilde>o Pedro]

=item *

Story and Media SOAP calls now correctly use the element's key name to
identify the element. [JoE<atilde>o Pedro]

=item *

Story, Media, and Template creation via SOAP now correctly look up the
Category by URI and site ID. [JoE<atilde>o Pedro & David]

=item *

The Template SOAP interface now suports the C<site> parameter to
C<list_ids()>. [David]

=item *

The Story, Template, and Media SOAP C<list_ids()> intefaces now properly look
up categories, output channels, and workflows with the C<site> paremeter, if
there is one. [David]

=item *

The C<LOAD_LANGUGES> and C<LOAD_CHAR_SETS> directives are now space delimited,
to better match other F<bricolage.conf> options. [David]

=item *

Aliased media documents now correctly point to the file name for the aliased
media document. Reported by Patrick Walsh. [David]

=item *

Thanks to the improvements to the collection class, cloning stories and
putting them into new output channels to ensure that they have unique URIs now
works properly. Reported by Serge Sozonoff. [David]

=item *

The publish status and version is once again properly set for media when they
are published. Reported by Serge Sozonoff. [David]

=item *

The group manager now properly displays the names of the sites that member
objects are associated with if the class of the objects being managed knows
that its objects are associated with sites. Reported by Ho Yin Au. [David]

=item *

The list of output channels to add to a media or story document in the media
and story profiles now includes only those output channels associated with the
site that the story or media document is in. [David]

=item *

Thanks to the fix to 1.6.13 that prevents deleted groups from affecting
permissions, there is no longer any need to provide a checkbox to get access
to deleted groups in the permissions interface. So it has been removed.
[David]

=back

=cut

##############################################################################

=head1 Version 1.7.4 "Sacramento" (2004-03-18)

=head2 New Features

=over

=item *

Added "Bulk Publish" feature in ADMIN->PUBLISHING that lets members of the
Global Admins group publish story and media documents by category. [Scott]

=item *

Added C<notes()> method to Bric::Util::Burner, along with the accompanying
C<clear_notes()>. The C<notes()> method provides a place to store burn data
data, giving template developers a way to share data among multiple burns over
the course of publishing a single story in a single category to a single
output channel. Any data stored here persists for the duration of a call to
C<burn_one()>. [David]

=item *

Added new contributed scripts for Bricolage button generation. These scripts
use the Gimp to generate localized buttons for the Bricolage UI based on the
contents of an input file. See F<contrib/button_gen/README> for details.
[Florian Rossol]

=item *

Added support for icons for all media documents when the C<USE_THUMBNAILS>
F<bricolage.conf> directive is enabled. These rely on the presence of PNG icon
files for each MIME type in F<comp/media/mime>. Only one such icons is
distributed with Bricolage, F<comp/media/mime/none.png> (borrowed from the KDE
project under L<this license|http://artist.kde.org/new/license.html#others>),
which is the default icon when the MIME type of a media file is unknown or
when no icon file exists for the MIME type of the media file. Administrators
are free to add their own icons, and the C<copy_gnome_icons> script in
F<contrib> makes it easy to use GNOME icons. [David]

=item *

Added C<bric_template_diff> and C<bric_template_patch> scripts in
F<contrib/bric_template_diff>. These scripts can be used to sync templates
between two Bricolage servers. [Sam]

=item *

added C<bric_media_load> to C<contrib/>. This script copies media into
Bricolage while accounting for the new to update existing media. [Sam]

=item *

Added HTMLArea support. This adds a new type of field to be added to elements
and contributor types, "WYSIWYG". Such fields are then displayed in the UI
using HTMLArea, a WYSIWYG HTML editor. This can be useful in particular for
simple fields that often need emphasis added or links. It is not currently
available in Bulk Edit or Super Bulk edit. See L<Bric::Admin|Bric::Admin> for
installation and configuration details. [Eric Sellers]

=back

=head2 Improvements

=over

=item *

The list of categories for which permissions can be granted to user groups to
access the documents and templates in the category now displays the categories
for each site separately, so that categories with same URIs (such as for the
root category in each site) can be easily told apart. Reported by Ho Yin Au.
[David]

=item *

The list of workflows for which permissions can be granted in the permissions
page now includes the parenthesized name of the site each workflow is
associated with. [David]

=item *

Modified the indexes on the C<workflow__id> and C<desk__id> columns of the
story, media, and formatting (template) tables to be more efficient, being
indexed only when their IDs are greater than 0 (that is, when a story, media
document, or template is actually on a desk and in a workflow). [David]

=item *

Added a method C<is_fixed> to story and media objects, to determine whether
a business asset has a fixed URL (for example, a Cover page). Refer to
L<Bric::Biz::Asset::Business|Bric::Biz::Asset::Business>. [Scott]

=item *

Added the C<ENABLE_OC_ASSET_ASSOCIATION> F<bricolage.conf> directive
to remove the ability to associate output channels from the story
and media profiles. [Scott]

=item *

The element administration profile now automatically adds the currently
selected site context to new elements, thus generally saving a step when
creating new elements. [JoE<atilde>o Pedro]

=item *

Added an interface to 'Clone' for stories so that you can change the category,
slug, and cover date, because otherwise an identical story is created, which
would cause errors for some stories. Clones are no longer allowed to have URIs
that are identical to the stories they were cloned from. [Scott & David]

=item *

Added the ability to Delete from desks (same as My Workspace). Note however,
that you can't delete from a publish desk. [Scott]

=item *

Completely documented the document element classes:
L<Bric::Biz::Asset::Business::Parts::Tile|Bric::Biz::Asset::Business::Parts::Tile>,
L<Bric::Biz::Asset::Business::Parts::Tile::Data|Bric::Biz::Asset::Business::Parts::Tile::Data>,
and
L<Bric::Biz::Asset::Business::Parts::Tile::Container|Bric::Biz::Asset::Business::Parts::Tile::Container>.
This should make it a bit easier on templators learning their way around the
Bricolage API. [David]

=item *

Refactored quite a bit of the code in the element classes. Renamed the methods
with "tile" in their names to use "element" instead (but kept the old ones
around as aliases, since they're used throughout the UI). Added a few methods
to make the interface more complete. [David]

=item *

Modified the C<get_containers()> method of
Bric::Biz::Asset::Business::Parts::Tile::Container to take an optional list of
key name arguments, and to return only the container subelements with those
key names. This is most useful in templates, where it's fairly common to get a
list of container subelements of only one or two particular types out all at
once. It neatly replaces code such as this:

  for ( my $x = 1; my $quote = $element->get_container('quote', $x); $x++ ) {
      $burner->display_element($quote);
  }

With this:

  for my $quote ($element->get_containers('quote')) {
      $burner->display_element($quote);
  }

And is more efficient, too. [David]

=item *

Modified the C<get_elements()> method of
Bric::Biz::Asset::Business::Parts::Tile::Container to take an optional list of
key name arguments, and to return only the subelements with those key names.
[David]

=item *

Added the C<get_data_elements()> method to
Bric::Biz::Asset::Business::Parts::Tile::Container. This method functions
exactly like C<get_containers()> except that it returns data element objects
that are subelements of the container element. It also takes an optional list
of key name arguments, and, if passed, will return only the subelements with
those key names. [David]

=item *

The C<ANY()> subroutine will now throw an exception if no arguments are passed
to it. Suggested by Dave Rolsky. [David]

=item *

Added the C<unexpired> parameter to the C<list()> method of the story and
media classes. It selects for stories without an expire date, or with an
expire date set in the future. [David]

=item *

The "User Override" admin tool is now available to all users. But a user can
only override another user if she has EDIT permission to that other user. This
makes it easier for user administrators to masquerade as other users without
having to change passwords. [David]

=item *

Eliminated another SQL performance bottleneck with simple searches of media
assets. [JoE<atilde>o Pedro]

=item *

Images with no dimension greater than the C<THUMBNAIL_SIZE> F<bricolage.conf>
directive are no longer expanded to have one side at least C<THUMBNAIL_SIZE>
pixels, but are left alone. [David]

=item *

Thumbnails are now displayed when searching media to relate to an element.
[David]

=item *

Thumbnails are now displayed in related media subelements. [David]

=item *

Added C<preview_another()> method to Bric::Util::Burner. This method is
designed to be the complement of C<publish_another()>, to be used in templates
during previews to burn and distribute related documents so that they'll be
readily available on the preview server within the context of previewing
another document. [Serge Sozonoff]

=item *

Added the C<subelement_key_name> parameter to the C<list()> method of the
story and media classes. This parameter allows searches on the key name for a
container element that's a subelement of a story or media document. [David]

=item *

Added support for all of the parameters to the C<list_ids()> method of the
Story, Media, and Template classes to the C<list_ids()> method of the
corresponding SOAP classes. This allows for much more robust searches via the
SOAP interface. [David & Scott]

=item *

Eliminated C<login_avail()> PostgreSQL function, replacing it with a partial
constraint. This not only makes things simpler code-wise, but it also
eliminates backup and restore problems where the C<usr> table is missing. The
downside is that it requires PostgreSQL 7.2 instead of our traditional minimum
requirement of 7.1. So any PostgreSQL 7.1 users will need to upgrade before
upgrading to this version of Bricolage. Suggested by Josh Berkus. [David]

=back

=head2 Bug Fixes

=over

=item *

C<make clone> will now properly clone a database on a different database
server, provided the host name (and port, if necessary) have been
provided. Thanks to Ho Yin Au for the spot! [David]

=item *

Admin tool lists that include the number "9" in the corner of a table of items
is now properly orange instead of green. Reported by Ho Yin Au. [David]

=item *

Bricolage works with Perl 5.6.x again, although it's pretty strongly
deprecated. Perl 5.8.0 or later is required for character set conversion and
if any content uses characters outside of US ASCII. Thanks to John Greene for
the spot! [David]

=item *

Image files uploaded in formats not recognized by Image::Info no longer
trigger an error. Reported by Alexander Ling. [David]

=item *

Changing the cover date of a media document once again correctly updates the
primary URI of the media document. Reported by Serge Sozonoff. [David]

=item *

Fixed API that was causing no elements to be returned on "Add sub-elements"
page, when "Filter by site context" was turned on. [JoE<atilde>o Pedro]

=item *

When the SOAP server serializes and deserializes element templates, it now
correctly identifies the element by its key name, rather than its name. Thanks
to JoE<atilde>o Pedro for the spot! [David]

=item *

The template profile's "cheat sheet" of the subelements of an element now
correctly display subelement key names instead of munging element names, as
was required before version 1.7.0. [JoE<atilde>o Pedro]

=item *

C<< Bric::SOAP::Category->list_ids >> now converts site names to site IDs.
[JoE<atilde>o Pedro]

=item *

C<< Bric::Util::Burner->preview >> once again defaults to previewing in an
asset's primary output channel instead of using the element's primary output
channel. [JoE<atilde>o Pedro]

=item *

Added C<first_publish_date> attribute to the SOAP input and output for stories
and media. [David]

=item *

The category SOAP class now correctly calls C<lookup()> with the site ID to
prevent multiple categories with the same names but in different sites from
being looked up. [JoE<atilde>o Pedro]

=item *

User overrideable preferences are now properly checked for permissions to
allow users with READ permission to a user to see the permissions. [David]

=item *

Users can now edit their own user-overrideable preferences. [David]

=item *

Group management now works more correctly in user profiles where users have on
READ access to the user object. [David]

=item *

Removed queries added in 1.7.2 that were running at Bricolage startup
time. They could cause DBI to cache a database handle and return it after
Apache forks, leading to strange errors such as "message type 0x49 arrived
from server while idle", and occaisionally a frozen server. [David]

=back

=cut

##############################################################################

=head1 Version 1.7.3 (2004-03-01)

=head2 New Features

=over

=item *

The virtual FTP server now moves templates into workflow when they're uploaded
and puts them into the user's sandbox. This behavior allows the user to test
the template changes without imposing possible bugs upon other Bricolage
users. This approach is much safer than the previous behavior, which simply
checked in and deployed a template upon upload. Templates can still be
deployed via the virtual FTP server by appending ".deploy" to their names. The
original behavior of always deploying templates upon upload can be restored by
enabling the C<FTP_DEPLOY_ON_UPLOAD> F<bricolage.conf> directive. [David]

=item *

Added C<ANY> function to be used with select parameters to story, media, and
template (formatting) list. Pass a list of values to this function to have any
of of them match for a given parameter. This is especially useful for matching
on, say, a list of URIs or category IDs. This function is automatically
available in templates. [David]

=item *

Added a feature that counts characters used in a textarea subelement on the
fly. It displays this figure and the number of characters left, immediately
above the textarea. This feature is enabled when the Max size attribute for the
textarea is given a non zero value when adding it to the element profile
stage. The JavaScript will also not allow you to have more than max size
characters in the textarea by truncating the data to that number of characters
every time someone adds another character beyond the maximum. [Paul
Orrock/Digital Craftsmen]

=item *

Added a feature to display image thumbnails in the search results and active
view for media objects that are image objects. This feature uses the Perl
module Imager from CPAN and the relevant image library for each format you
want to display. It can be turned on or off using the C<USE_THUMBNAILS>
F<bricolage.conf> directive. See
L<Bric::Biz::Asset::Business::Media::Image|Bric::Biz::Asset::Business::Media::Image>
for more information. [Paul Orrock/ Digital Craftsmen]

=back

=head2 Improvements

=over

=item *

The F<bric_media_upload> contributed script now provides a more meaningful
error message when it can't find F<bric_soap>. [Dave Rolsky]

=item *

The F<bric_dist_mon> C<-U> option no longer requires that "/dist/" be at the
end of the URL. If "/dist/" is missing, F<bric_dist_mon> will append it.
[David]

=item *

More story, media, and template query optimization. [David]

=item *

The story, media, and template queries now use aggregates to create arrays of
group IDs, instead of returning a separate row for each individual group
ID. Since all story, media, and template objects are now returned in single
rows instead of potentially many rows, this greatly cuts down on the overhead
of fetching data from the database. Suggested by Josh Berkus; implementation
help from David Fetter. [David]

=item *

Thanks to the aggregation of group IDs into a single row for each story, media
and template object, the C<Offset> and C<Limit> parameters to the C<list()>
methods of the story, media, and template (formatting) classes are now handled
by the database back end, instead of in Perl space. This makes using these
parameters much more efficient.

=item *

Added C<-k> option to F<bric_ftpd> to kill a currently running virtual FTP
server. This is made possible by the addition of the new C<FTP_PID_FILE>
F<bricolage.conf> directive. [David]

=item *

Asset groups associated with categories are now activated or deactivated
whenever their corresponding categories are now activated or deactivated.
This prevents them from showing up in the permissions interface. [David]

=item *

Added a check box to the permissions interface to enable the display of
inactive groups. This is primarily so that permissions can be modified on
inactive category groups, since they still affect access to any documents and
templates in those categories, even after they're deactivated. [David]

=item *

Updated documentation to reflect the reality that one should really only use
Perl 5.8.0 and later if one needs to use any characters outside of ASCII.
[Andrea Rota]

=item *

Added C<FTP_UNLINK_BEFORE_MOVE> F<bricolage.conf> directive. This forces the
FTP mover to unlink an older version of a file before renaming the new version
to that name. This is necessary for some FTP servers that won't disallow
renaming a file to replace an existing file. [Andrea Rota]

=item *

Updated zh-cn and zh-tw localizations, translating all untranslated
messages and JavaScript messages. [Kang-min Liu]

=item *

Relabeled the "Pre" and "Post" attributes of output channels as "URI Prefix"
and "URI Suffix", respectively. [Serge Sozonoff]

=item *

Added C<get_element()> method to Bric::Biz::Asset::Business and deprecated the
C<get_tile()> method. This will make things a bit more consistent for template
developers, at least. [David]

=item *

Added C<primary_category_id> parameter to the story class' C<list()>
method. [David]

=item *

Updated the German localization. [Thorsten Biel]

=item *

Users can no longer sneakily add subelements for which they do not have at
least READ permission to the corresponding element via the Super Bulk
Edit. Reported by Patrick Walsh. [David]

=item *

The list of output channels available to be included in an output channel now
has the name of the site with which each is affiliated listed as well. This is
to prevent confusion between output channels with the same names in different
sites. [David]

=item *

Changed the vertical alignment of the labels for textarea fields in the story
profile to be consistent with the labels on the element profile. i.e. top
aligned. [Paul Orrock/Digital Craftsmen]

=item *

Made the default installed "Photograph" and "Illustration" media document
types true image objects, with autopopulated fields for height, width,
etc. Suggested by Simon Wilcox. [David]

=item *

Changed the default value of the C<SMTP_SERVER> F<bricolage.conf> directive to
localhost. This has a much greater chance of working than defaulting to the
value of the C<VHOST_SERVER_NAME> directive. [David]

=item *

Eliminated the term "Asset Type" from the UI, replacing it with "Element",
"Story Type Element", or "Media Type Element", as context demands. [David]

=item *

The Contributor manager no longer presents a "New" link if the Contributor
Type on which the contributor is based has no custom fields. This will prevent
folks from creating new contributor roles in the UI only to find that Bricolage
hasn't created them because there are no custom fields. [David]

=item *

In the formBuilder interface used by the Element and Contributor Type
profiles, the default maximum length of text and textarea fields is now "0",
or unlimited. [David]

=item *

When publishing from a publish desk, you can now uncheck related assets in
order to not publish them. You can also unset the C<PUBLISH_RELATED_ASSETS>
F<bricolage.conf> directive to never publish related assets. [Scott]

=back

=head2 Bug Fixes

=over

=item *

The virtual FTP server now correctly creates a utility template when a
template with an unknown name is uploaded. [David]

=item *

The virtual FTP server now pays proper attention to all permissions. [David]

=item *

A number of upgrade script annoyances were cleared up. [David]

=item *

The C<simple> parameter to the Media class' C<list()> method works again. As a
result, so does "Find Stories" in the UI. [David]

=item *

The de-de localization library has been fixed so that it now works. [David]

=item *

Filter by site context now works. 'All sites' context now returns results from
all sites instead of none. [JoE<atilde>o Pedro]

=item *

Several Alert Type fixes. Rule regular expression matching (=~, !~) now
handles patterns containing slashes (important for URIs, for example).
Attributes no longer show up as stringified hash references in subject or
message variable substitution. C<$trig_password> was removed from the Profile
as it caused an error and was useless anyway. And finally, duplicate and
spurious attributes were removed from the rules and message variable
lists. [Scott & David]

=item *

Fixed Template Element list, where container elements appeared twice.
[JoE<atilde>o Pedro]

=item *

The deletion of a site now properly resets the workflows to be displayed in
the side navigation layer. [David]

=item *

Changes to site settings are now correctly reflected in the UI for all users
as soon as they are made. [David]

=item *

New media documents no longer attempt to validate URI uniqueness until a file
has been uploaded. [David]

=item *

Autopopulated fields in media elements can once again have their values
fetched in templates. This problem was due to bad key names being created for
new image elements created after upgrading to 1.7.0. [David]

=item *

The workflow profile no longer displays deactivated sites in the site select
list. Thanks to Serge Sozonoff for the spot. [David]

=item *

The upgrade script that adds the C<first_publish_date> attribute to the
database now properly sets that date for existing assets, no matter how many
"publish" events have been logged. There should be only one, but some systems
apparently have more. [Thorsten Biel]

=item *

Media, Story, and Template groups now properly display all of the permissions
that can be granted to user groups to access them. [David]

=item *

The "Next" button in the Element Type profile now correctly loads the next
page of the profile instead of returning to the manager. [David]

=item *

Fixed URI uniqueness upgrade scripts, which were having problems with
PostgreSQL permissions. [David]

=item *

C<make clone> works again. [David]

=item *

Fixed database building installer scripts to use the C<$PGHOST> environment
variable when it has been explicitly set to "localhost", both to override
existing instances of that variable on a system, and to allow tunneling
to work properly. [Thorsten Biel]

=item *

Distribution jobs can be edited via the UI again. Thanks to Marshall Roch for
the spot. [David]

=item *

Publishes once again work when the "Date/Time Format" preference is set to
something other than ISO-8601. Reported by Marshall Roch. [David]

=item *

C<bric_dist_mon> now I<correctly> appends "/dist/" to the end of the server
URL if it is not already appended. Reported by Marshall Roch. [David]

=item *

If a desk is in a template workflow and a story or media workflow, and you
attempt to publish a media or story document from that desk in the context of
the template workflow, it will now properly publish the story or media
document instead of throwing an error. Reported by Serge Sozonoff. [David]

=item *

Fixed previewing with multiple OCs. [Serge Sozonoff]

=item *

Fixed a bug in C<bric_soap story create/update> caused by refactoring in
version 1.7.0. Found by David during a demo. [Scott]

=item *

An attempt to preview a story for which no template exists now gives a
friendly error message again. This was broken by the change in 1.7.2 that made
the Mason burner use document templates as true dhandlers. [Dave Rolsky]

=item *

The workflow menus in the side navigation layer no longer disappear after a
server restart. Reported by Ben Bangert. [David]

=item *

The Mason burner's special C<< <%publish> >>, C<< <%preview> >>, and
C<< <%chk_syntax> >> tags now work as advertised. Reported by Ben Bangert.
[David]

=item *

Publication of stories and media that automatically schedule expiration jobs no
longer causes an error. Reported by Marshall Bloch. [David]

=back

=cut

##############################################################################

=head1 Version 1.7.2 "Kat" (2004-02-12)

=head2 New Features

=over

=item *

Bricolage now has a much more robust security policy. Users with permission to
edit various objects and groups in the administrative interface can no longer
increase their permissions. Nor can they manage the membership of groups of
which they are not members or do not have EDIT access to the members. All this
is to prevent users from giving themselves higher permissions. [David]

=item *

Added C<publish_another()> method to Bric::Util::Burner. This method publishes
a document other than the one currently being published. This is useful when a
template for one document type needs to trigger the publish of another
document. [David]

=item *

Added new permissions "RECALL" and "PUBLISH". These permissions apply only to
asset groups, including desks, categories, and workflows. Now users must have
RECALL permission to recall assets from the library and bring them into
workflow, and PUBLISH permission to publish assets. This should make it much
easier to create more flexible permissions to manage approval
processes. [David]

=item *

Bricolage now supports per-user preferences. Admins can mark a preference as
overrideable, which allows users to set this preference to their preferred
value. [Dave Rolsky]

=item *

The character set and language preferences have been moved into the database,
so that these can be overridden by individual users if needed. [Dave Rolsky]

=item *

Added C<--published-only> option to F<bric_soap> and F<bric_republish> so that
the last-published version of a document can be republished, rather than the
current version. [Scott]

=item *

Added Bric::Util::Job::Pub. Publication can now be placed into a queue and
deferred until a scheduled time, instead of burning on command and
distributing later, Bricolage will now burn a story at the time of the
scheduled distribution. [Mark]

=item *

Added the C<bric_queued> daemon to take advantage of the new publication
scheduling of Bric::Util::Job::Pub. Together with the use of a carefully tuned
instance of Bricolage, these new features allow the Bricolage administrator
to control the amount of system resources given over to publishing. [Mark]

=item *

German localization completed. [Thorsten Biel]

=item *

Added C<get_parent()> method to Bric::Biz::Asset::Business::Parts::Tile. This
simplifies getting access to a parent element in an element template. [David]

=item *

Added User and Desk (asset) modules to the SOAP API, added asset commands
to the Workflow module, and made corresponding changes to bric_soap. [Scott]

=item *

Added C<burn_again> attribute to the Mason burner. This method can be called
from within a template to force the burner to burn the current page again,
creating a new file. This can be useful for creating multi-file output
without extra paginated subelements. [David]

=item *

Added zh-cn localization, with translation based on zh-tw. [Kang-min Liu]

=back

=head2 Improvements

=over

=item *

A field that is both required and repeatable now allows instances of the field
after the first instance to be deleted. Setting a field to required
essentially means that one must always be present in the UI. [David]

=item *

HTML::Template and Template Toolkit are now optional. If they're not installed
on your system, they won't be loaded by Bricolage. [David]

=item *

The default "Story Editors," "Media Producers," and "Template Developers" user
groups now have READ permission to the members of the "All Sites" group so
that they can properly select a site context and gain access to the workflows
in their site context. [David]

=item *

A number of improvements for the F<bric_media_upload> contrib script:

=over

=item Creates intermediate categories if needed.

=item Added a C<--skip-existing> directive.

=item Added a C<--media-info> directive.

=back

See the script's usage info for details. [Simon Wilcox]

=item *

Fixed upgrade scripts to be more intelligent in their handling of
transactions. They no longer allow SQL errors without failing the upgrade. The
upgrade scripts have also been updated to ensure successful upgrades to
Bricolage installations as far back as 1.4.0. [David]

=item *

C<make upgrade> now suggests that the user run C<make clone> on the existing
installation, and asks the whether to continue or not. This is to encourage
folks to have a good backup before upgrading, in case the upgrade fails.
[David]

=item *

Added C<element_key_name> parameter to the C<list()> method of the story,
media, and formatting classes. This makes it easier to use the name of a story
type element, media type element, or template element to search for assets,
rather than the C<element__id> parameter, which isn't as friendly. [David]

=item *

Added "Filter by Site Context" preference. When active, search results only
return assets relative to the site context instead of all the sites the user
has access to [JoE<atilde>o Pedro]

=item *

The Mason burner now uses document templates as true dhandlers, enabling full
Mason-style inheritance from autohandlers to work properly. [David & Dave
Rolsky]

=item *

"All *" groups can now be accessed via the Group Manager. Their names and
memberships cannot be edited, but their permissions can. Inspired by a bug
report from Patrick Walsh. [David]

=item *

Queries for stories, media, and templates have been greatly optimized. Thanks
to a large database from I<The Register> and query optimization from Josh
Berkus (under sponsorship from WHO) and Simon Myers of GBDirect, searches for
stories in the UI are now 10-40 times faster than they were before (depending
on the version of PostgreSQL you're running). [David]

=item *

Added the C<story.category> parameter to the C<list()> method of
Bric::Biz::Asset::Business::Story. Pass in a story ID, and a list of stories
in the same categories as the story with that ID will be returned, minus the
story with that ID. This parameter triggers a complex join, which can slow the
query time significantly on underpowered servers or systems with a large
number of stories. Still, it can be very useful in templates that want to
create a list of stories in all of the categories the current story is in. But
be sure to use the <Limit> parameter! Thanks to Josh Berkus for his help
figuring out the query syntax. [David]

=back

=head2 Bug Fixes

=over

=item *

The "Checkout" checkbox is no longer missing in the Find interface for documents
and templates that are already in workflow. [David]

=item *

Category groups can be edited again. Reported by Alexander Ling. [David]

=item *

Elements can be edited again. Thanks to Alexander Ling for the spot! [David]

=item *

Element fields can be edited again without encountering the "called the
removed method 'get_name'" error. Reported by Alexander Ling. [David]

=item *

Improved the upgrade script for converting field definitions to use key
names, thanks to reports from Nate Perry-Thistle. [David]

=item *

Made the index on field key names case-insensitively unique. [David]

=item *

Restored category asset group permissions in user group profiles. [David]

=item *

Templates can be deleted again. Thanks to Adeola Awoyemi for the spot! [David]

=item *

Stories and media with non-unique URIs can now be deleted. Reported by Simon
Wilcox. [David]

=item *

Checkin and Publish once again works in the media profile. Thanks to Alexander
Ling for the spot. [David]

=item *

Adding users to any of the default site user permission groups no longer
incorrectly allow those users to select that site for their context. Reported
by Alexander Ling. [David]

=item *

The inline "Bulk Edit" feature in story and media profiles works again. Thanks
to Neal Sofge for the spot! [David]

=item *

Fixed 1.7.0 upgrade scripts that create key names to better handle key name
conflicts. Thanks to Nate Perry-Thistle for having an installation that
generated such conflicts. [David]

=item *

Attempting to create a destination with the same name as an existing or
deleted destination no longer causes an SQL error. Thanks to Simon Wilcox for
the spot! [David]

=item *

Templates are now correctly saved to the user's sandbox when "Save and Stay"
is pressed. [JoE<atilde>o Pedro]

=item *

Select lists now correctly save their states so that, for example, dropdown
menus in New Story remember the element and category that was selected last
time. [Scott]

=item *

Group membership now correctly shows the site name for each object when
there is more than one site in the installation. [JoE<atilde>o Pedro]

=item *

Sites can now be disassociated with elements. Reported by Alexander Ling.
[David]

=item *

Redirects during previews work again. [David]

=item *

The virtual FTP server works again for the first time since before the release
of 1.7.0. Now when you log in to the FTP server, the root directory will
contain a list of sites. When you change directories into one of the site
directories, you'll see a list of the output channels in that site. [David]

=item *

The virtual FTP server no longer displays output channels or categories (or
sites) that the user does not have at least READ permission to access. [David]

=back

=cut

##############################################################################

=head1 Version 1.7.1 (2003-11-30)

=head2 Improvements

=over

=item *

The members of the "All" groups are prevented from being changed in the
callbacks now, as well as in the interface, where a JavaScript function had
been preventing it. [David]

=back

=head2 Bug Fixes

=over

=item *

Passwords can be changed again. [Mike Slattery]

=item *

It is now virtually impossible to create media type or story type elements
without site and output channel associations. This should eliminate errors
when users try to create documents based on types without output channel
associations. [David]

=item *

The "Output Channel" item for templates on desks now displays properly.
[David]

=item *

Eliminated bogus "Use of element's 'name' field is deprecated" warnings. Key
names are allowed to have digits and underscores, and we weren't consistent
about that. [David]

=item *

The C<display_element()> method in the Mason burner once again passes
component arguments on to components. And now, so does C<sdisplay_element()>.
[David]

=item *

Fixed F<favicon.ico> code so that the browser and server don't go into an
infinite loop with redirects of redirects. The F<favicon.ico> still doesn't
pop up in the location field in my browser, but it does display properly if I
point my browser at it. [David]

=item *

An attempt to create a document with the same URI as an existing document no
longer litters the database with broken stories. Thanks to Arthur for the
spot. [David]

=item *

Redirection after some publishes and previews works again, instead of
returning a text page to the browser. [David]

=item *

Now displaying the name of the site each story and media document is in in
Find Stories and Find Media. Suggested by Arthur. [David]

=item *

A number of fixes for the F<bric_media_upload> contrib script:

=over

=item Made it work with the 1.7.0 XML Schema.

=item Fixed a bug in its use of File::Find.

=item Fixed problem in calculating category names when given a directory to upload.

=item Added C<--bric_soap> and C<--site> options.

=back

See the script's usage info for details.  [Dave Rolsky]

=item *

Changing a media item's category and then saving caused an error.
[Dave Rolsky]

=item *

Changing a media document's cover date no longer causes the URI to disappear.
Thanks to Dave Rolsky for the spot. [David]

=item *

Attempting to preview a story for which there are no associated destinations
no longer causes the error 'Can't call method "ACCESS" without a package or
object reference'. Thanks to Earle Martin for the spot! [David]

=item *

Added C<output_channel_id> parameter to the C<list()> method of Bric::Biz::Site
in order to prevent sites without output channel associations from being
listed in the select list for story type and media type elements. [David]

=item *

When a document fails to publish because there are no destinations configured,
the UI no longer displays a message saying that it was published. [David]

=item *

Fixed page logging so that redirects to the page before the current page can
work correctly. It was most noticeably broken when trying to associate a
contributor with a document. [David]

=item *

The upgrade process no longer moves media document files to where Bricolage
can't find them. If this happened to you, just
C<mv $BRICOLAGE_ROOT/comp.old/data $BRICOLAGE_ROOT/comp>. [David]

=item *

Performing an action in the contributor and category association interfaces in
the story and media profiles no longer causes an empty search to be performed
and return all contributors or categories. This could be a pain for
organizations with 1000s of contributors or categories. Thanks to Scott for
the report! [David]

=item *

The Key Name field in the element profile is no longer editable. Only new
elements can type in the key name field. Thanks to Arthur for the spot!
[David]

=item *

The Template toolkit burner now correctly uses element key names instead of
names to find corresponding templates. [David]

=item *

Management of user groups in a double list manager UI no longer causes an SQL
error. Spotted by Alexander Ling. [David]

=item *

Sites added to a site group will now be listed as members of the site group in
the site group's profile. Thanks to Alexander Ling for the spot. [David]

=item *

Improved permission checking in the virtual FTP server. [David]

=item *

Uploading a new version of a media file did not change the path to the
media file stored in the database, unless the file name of the media
was also changed. [Dave Rolsky]

=back

=cut

##############################################################################

=head1 Version 1.7.0 (2003-10-22)

=head2 New Features

=over

=item *

Added multisite support. Now all stories, media, output channels, templates,
categories, and workflows may be associated with different sites, and even
have the same names in different sites. This simplifies the management of
multiple Web sites with Bricolage. Story type and media type elements may be
shared between sites. Funded by Portugal Telecom Multimedia. [David, Arthur,
Garth, & JoE<atilde>o Pedro]

=item *

Added document aliasing. Stories and media in a site may now be aliased and
published in another site, as long as the elements on which they are based
are shared between sites. Control over the content of aliased documents
remains in the original site, thus ensuring the editorial integrity of the
document for that site. Funded by Portugal Telecom Multimedia. [David]

=item *

Changed element attribute "name" to "key name" to emphasize its uniqueness
within an element. Also changed the "Display Name" to "Label" [Garth]

=item *

Added a "key_name" attribute to elements as the system-wide unique key for
each element, rather than the name. The name is now used as a label. Note that
the key name only allows certain characters, as it is used to name the
template files that format the element. This makes the C<has_name()> method a
bit simpler -- and it can in fact be ignored in favor of
C<< $element->get_key_name eq $key_name >>. Thus there may be some warnings
if older name values are passed to C<has_name()>. [Garth]

=item *

Refactored Bric::Biz::Keyword. It is now more compliant with the standard API
as defined in other classes. Also added support for keyword groups so that we
can create a keyword manager. [David]

=item *

Added C<< $burner->sdisplay_element >> method to Bric::Util::Burner. This is a
C<sprintf>-style version of C<< $burner->display_element >>. [Scott]

=item *

Added C<get_data_element()> method to
Bric::Biz::Asset::Business::Parts::Tile::Container. This allows template
writers to more easily find a single data element object, rather than just the
value of a single data element (as C<get_data()> does). Inspired by a comment
from Bill Cappel. [David]

=item *

Added the C<YEAR_SPAN_BEFORE> and C<YEAR_SPAN_AFTER> F<bricolage.conf>
directives. These directives control how many years before and after
the current year to display in the list of years in the date and time select
widget. The default values are 10 for each, meaning that if the current year
is 2003, then the date span will be from 1993 to 2013.

=item *

Added the C<ENABLE_SFTP_V2> F<bricolage.conf> directive to make
SSH protocol 2 be tried first. [Scott]

=item *

Added "Email" action, which can be used to email the files generated by a
publish to one or more email addresses. Funded by ETonline. [David]

=item *

Callbacks were moved from Mason components to modules based on
Params::Callback and managed by MasonX::Interp::WithCallbacks. This makes the
UI layer more responsive and enhances maintainability. [Scott]

=item *

Optimized performance of URI uniqueness checks by adding database tables to do
the job, rather than constructing the URIs for all other documents in the same
categories as the document being checked. This was the last major bottleneck
affecting SOAP performance, as well as document editing in general. Funded by
Kineticode. [David]

=item *

Added C<instance()> class method to Bric::Util::Language, so that non-OO
functions can get access to the current language handle. [David]

=item *

Added C<output_channel_id> parameter to the C<list()> methods of Story and
Media to enable querying for documents in output channels other than the
primary output channel. Based on a patch from Clive Jones. [David]

=item *

Lots of notification message localization fixes. [Radu Greab]

=item *

Status message localization fixes [David]

=item *

Added "search by element type" to Advanced Search of the Find Stories
and Find Media interfaces. [Scott]

=item *

Added a preference to select Simple or Advanced search in Find Stories/Media
the default search when you go to those screens. [Scott]

=item *

Added "Select all" button to select all the checkboxes on publish desks or My
Workspace. [Scott]

=item *

Added Keyword Management interface to centrally manage keywords. [Scott]

=item *

Added C<--workflow> and C<--desk> options to create and update commands of
C<bric_soap>, so that assets can be moved to a desk at the same time as
creation or updation. [Scott]

=item *

Added Group Membership sections to most of the profiles. [JoE<atilde>o Pedro]

=item *

Some optimizations to Bric::SOAP::(Media|Story|Template) classes. [Scott]

=item *

Added HTML::Mason Custom tags support, allowing template developers to write
code blocks that are context sensitive. See L<Bric::AdvTemplates> for
documentation on this. [JoE<atilde>o Pedro]

=item *

Added new page extension support to the burner, which allows template
developers to set string extensions to use for successive file names, rather
than the traditional use of numeric file name extensions for successive file
names. [Clive Jones]

=item *

Added "Text to search" option in the Advanced search of Media and Stories to
search for documents based on the contents of their field. [JoE<atilde>o
Pedro]

=item *

All preview links are now generated by a single widget. This widget adds the
story or media URI to the "title" attribute of the link tag (which is modern
browsers will automatically work as a roll-over tooltip), makes the story or
media URI copyable (by relying on JavaScript to actually open a new window for
the preview), and manages selecting an output channel in which to preview a
story. [David]

=item *

Made User Group Permissions UI wieldy with larger numbers of users by adding a
select list to choose which type of Permission to look at. [Scott]

=item *

Added ability to preview stories in a selection of output channels in the View
(read-only) story profile. [David]

=item *

Combined the asset "Find" managers into a single component, thus eliminating a
lot of redundant code. [David]

=item *

Added C<contrib_id> parameter to the C<list()> methods of
Bric::Biz::Asset::Business::Story and Bric::Biz::Asset::Business::Media to
return a list of story or media documents associated with a given
contributor. [David]

=item *

Switched Bric::Util::CharTrans from using Text::Iconv to Encode, thus removing
the dependency on a C library (libiconv). Note that this has changed the API
of Bric::Util::CharTrans. Its C<to_utf8()> and C<from_utf8()> methods now
always convert the argument passed in in place. They did this before for
references, but now they do it for plain strings, as well. Also note that use
of character translation also now requires Perl 5.8.0 or later. [Scott &
David]

=item *

Factored out some of the SOAP asset classes into Bric::SOAP::Asset. [Scott]

=item *

Added MediaType, Site, and Keyword SOAP modules. [Scott]

=item *

Changes to a story's slug, cover date, or primary category will now be
displayed before the story is saved. Suggested by a coworker of Andy
Baio. [David]

=item *

The Find Stories, Find Media, and Find Templates interfaces now disallow
searching for and returning all of the stories and media in the database. This
will help prevent thousands or tens of thousands of assets from being
displayed in the UI and sucking up all the resources on the server. [David]

=item *

Added "element" attribute to Bric::Util::Burner so that
C<< $burner->get_element >> should always return the element currently being
burned. [David]

=item *

Added burner-specific exceptions with context information, including current
output channel, current category, and current element. [David]

=item *

Added a C<throw_error()> method to Bric::Util::Burner so that template developers
can easily throw an exception that their users will see in the UI. [David]

=item *

Added C<best_uri()> method to Bric::Util::Burner to return the most
appropriate URI (in Bricolage's opinion) for a document. Mainly useful when
multiple sites and document aliases are used. [David]

=item *

Greatly simplified burner subclassing by adding a new registration method to
Bric::Util::Burner. This cuts down on the number of files that need to be
edited to add a new burner. [David]

=item *

Moved category selection from Media and Story Profiles into their own separate
components so that organizations with hundreds or thousands categories don't
have to load them into a dropdown list every time an asset is edited. The
category "browser" uses an interface similar to 'Associate Contributors',
which has the advantage of being searchable rather than looking through a
"long list of all categories". This feature can be enabled via the new
C<ENABLE_CATEGORY_BROWSER> F<bricolage.conf> directive. [Scott]

=item *

Added list paging to Desks and My Workspace. [Scott]

=item *

XHTML/CSS-ized desk items. This approach is the future of the Bricolage
interface: purely structural HTML, with CSS to create the presentation.
Eventually, we'll be able to have UI preferences to change font sizes or the
entire look and feel just by switching style sheets. But for now, this change
should help with the display of desks with many items on them, and it should
also speed the display of such desks. Turn off the C<USE_XHTML>
F<bricolage.conf> directive to get the old desk views back (useful for older
browsers). [David]

=item *

Added a preference to set the default Story/Media sorting. [Scott]

=item *

Added the ability to test templates without having to deploy them by using
"template sandboxes" for each template developer. [JoE<atilde>o Pedro]

=item *

Added Template Toolkit burner support. [Arthur/Fotango]

=item *

Added a F<bricolage.conf> directive, C<ALLOW_SLUGLESS_NONFIXED>, to prevent
slugless non-fixed (non-Cover) stories. [Scott]

=item *

Added support for installing and upgrading Bricolage with PostgreSQL on a
separate host. [Thorsten Biel]

=item *

Added context-sensitive help for pages that were missing it. [Scott]

=item *

C<make upgrade> no longer simply overwrites the contents of the UI component
root (F<$BRICOLAGE_ROOT/comp>), but renames it F<$BRICOLAGE_ROOT/comp.old> and
writes out a new one. This is both so that deleted UI component files don't
remain behind after an upgrade, and so that users can access any files that
they've changed in the old component root. Most users can just delete it after
upgrading. [David]

=back

=cut

##############################################################################

=head1 Version 1.6.14 (2004-05-02)

=head2 Bug Fixes

=over

=item *

C<make upgrade> once again correctly creates F<postgres.db> if the existing
installation doesn't know the installed version of PostgreSQL. [David]

=item *

Adding notes to image, video, or audio media documents no longer causes an
error. Reported by Christian Hauser. [David]

=item *

Errors in the C<PERL_LOADER> F<bricolage.conf> directive no longer silently
fail. [David]

=item *

A successful login no longer redirects back to the login page, thus no longer
forcing a second redirect in such cases. Reported by Marshall Roch. [David]

=item *

The C<$burner> object is now available in Mason template C<< <%once> >> blocks
during the syntax check, although C<$story> and C<$element> are not. All three
are in the C<< <%once> >> block during previews and publishes. This means that
they can all be used in a C<< <%once> >> block like this:

  <%once>;
  unless ($burner->get_mode == SYNTAX_MODE) {
      # Do stuff with $story or $element.
  }
  </%once>

Reported by Serge Sozonoff. [David]

=back

=cut

##############################################################################

=head1 Version 1.6.13 "Tripled" (2004-04-10)

=head2 Bug Fixes

=over

=item *

Deactivated groups no longer affect permission checking. Discovered thanks to
a bug report from Serge Sozonoff. [David]

=back

=cut

##############################################################################

=head1 Version 1.6.12 "Tov" (2004-04-09)

=head2 Bug Fixes

=over

=item *

Warnings are no longer fatal. This was only the case ouside of mod_perl, and
so was probably quite rare, anyway. [David]

=item *

Upgrades no longer cause an error during the execution of
F<inst/db_grant.pl>. Reported by Abdul Halim Mazahar. [David]

=item *

Alerts once again properly check the attributes of the events that trigger
them. Reported by Patrick Walsh. [David]

=back

=cut

##############################################################################

=head1 Version 1.6.11 "Green" (2004-03-17)

=head2 Bug Fixes

=over

=item *

A checkbox that is unchecked in an element no longer reverts to checked when
clicking "Save and Stay". Reported by Scott Lanning. [David]

=item *

Date parameters to the C<list()> methods of the story, media, and template
classes are now properly converted to UTC (and the database internal format)
before being passed to the database. [David]

=item *

Elminated some warnings. Reported by Christian Hauser. [David]

=item *

Simplified error handling in the C<Bric> base class and when running outside
of C<mod_perl>. [David]

=item *

Fixed issue with load order directives in Bricolage dynamic F<httpd.conf>
generation. This had caused the C<PREVIEW_MASON> directive to not work in some
cases. Incidentally, this change also allows dynamic configuration of mod_perl
1.26 and earlier. [David]

=back

=cut

##############################################################################

=head1 Version 1.6.10 "Jump" (2004-02-29)

=head2 Bug Fixes

=over

=item *

Added missing index to the C<workflow__id> column of the C<story>, C<media>,
and C<formatting> (template) tables. [David]

=item *

Made index on the C<desk__id> column of the C<story>, C<media>, and
C<formatting> (template) tables a partial index, since the column will usually
be C<NULL>. [David]

=item *

Added an index to the description column of the C<story_instance>,
C<media_instance>, and C<formatting> (template) tables to speed up simple
searches. [David]

=item *

Added missing foreign key constraints for the C<desk_id> column of the
C<story>, C<media>, and C<formatting> (template) tables. [David]

=item *

C<make clone> no longer fails when it can't find F<httpd.conf>, because it
no longer looks for it. [David]

=item *

C<make clone> no longer assumes that the F<conf> directory is in
C<$BRICOLAGE_ROOT>, and prompts the user to find out. [David]

=item *

Bricolage once again works with Perl 5.6.x and Perl 5.8.1. [David]

=item *

Made F<bric_republish> and F<bric_dev_sync> safe to use with C<https://>.
[Geoff Richards]

=item *

The user object is no longer instantiated from the database every time a user
sends a request to Bricolage. It appears that this bit of overhead has
unfortunately been imposed on every request since Bricolage 1.0 due to a very
stupid typo. [David]

=item *

The creation of the Bricolage PostgreSQL user and database during installation
no longer complains about usernames or database names with dashes and other
non-alphanumeric characters in them. Thanks to Marshall Roch for the spot!
[David]

=item *

Fixed ancient bug revealed by the release of DBI 1.41. [David]

=item *

Photoshop-generated images no longer make Bricolage choke when they're
uploaded to a Media profile that autopopulates fields. Reported by Paul
Orrock. [David]

=item *

The C<lookup()> method of the story, media, and template classes will now
correctly return inactive objects. [David]

=item *

Fixed typo of C<CHECK_FREQUENCY> in Bric::Config that made it always use the
default of 1. [Scott]

=item *

The C<lookup()> method of the story, media, and template classes once again
attempt to retrieve objects from the per-request cache before looking them up
in the database. [David]

=item *

Changed the name of the event logged when templates are checked out from
"Template Checked Out Canceled" to the correct "Template Checked Out." [David]

=back

=cut

##############################################################################

=head1 Version 1.6.9 (2004-02-06)

=head2 Bug Fixes

=over

=item *

Fixed installation and upgrade scripts to use the same F<perl> binary as was
used to execute F<Makefile.PL>. This ensures that all necessary CPAN modules
will be correctly installed and located. [Simon Wilcox]

=item *

Story profile JavaScript validation works again. Thanks to Simon Wilcox for
the spot! [David]

=item *

Eliminated the need for the Apache::ConfigFile module, and thus some annoying
problems with the CPAN indexer when trying to install it. [David]

=item *

Fixed order of SQL statement execution upon installation so that dependencies
are properly handled. [Mark]

=item *

New file resources created for distribution are now created with the proper
media type. [Mark]

=item *

The German localization module (Bric::Util::Language::de_de) had the wrong
package name, which meant that attempts to use it failed with the error "Can't
locate class method 'Bric::Util::Language::de_de::new' via package
'Bric::Util::Language::de_de'". [Dave Rolsky]

=item *

Added new path to find PostgreSQL installed by some Debian packages. [Cinly
Ooi]

=item *

Workflows with special characters such as "+" and "&" now work properly in the
side navigation. Thanks to Patrick Walsh for the spot! [David]

=item *

Start desks can no longer be removed from workflows. This prevents workflows
from having no desks, thus avoiding problems adding desks to such
workflows. Reported by Patrick Walsh. [David]

=item *

Pushing the cancel button in a desk profile and then in a workflow profile
no longer redirects back to the desk profile. [David]

=item *

Made publish_date not be empty when publish is done through
the SOAP API and no publish_date argument is passed. [Scott]

=item *

Fixed CPAN installer to correctly update the list of modules to be installed
after a module has been successfully installed. Reported by Perrin Harkins.
[David]

=item *

Checkout checkboxes no longer appear for assets that users don't have
permission to check out. Thanks to Alexander Ling for the spot! [David]

=item *

Bric::Biz::AssetType::Parts::Data's C<lookup()> method now returns deactivated
objects, as it should. Thanks to Nuno Barreto for the spot. [David]

=item *

Events with attributes with the same name as attributes of the object the
event was triggered on (a common occurrence) no longer confuses the two. Thanks
to Todd Tyree for the spot. [David]

=item *

Users granted permission to access the members of a group via two user group
associations now always get the highest priority permission, as it should
be. Thanks to Patrick Walsh for the spot. [David]

=item *

Textarea fields in elements no longer lose some of their default data after
editing the field in the element manager. Reported by Todd Tyree. [David]

=item *

Media assets now properly remember their class, which means that autopopulated
fields (such as "height" and "width" for images) are autopopulated when a new
image file is uploaded. Thanks to Patrick Walsh for the spot! [David]

=item *

Updated Chinese Traditional localization. [Kang-min Liu]

=back

=cut

##############################################################################

=head1 Version 1.6.8 (2003-11-29)

=head2 Bug Fixes

=over

=item *

Custom select fields now correctly pay attention to the size attribute.
Reported by Dave Rolsky. [David]

=item *

The element type manager now displays "Subelement" instead of "Story" for
subelement element types. Suggested by Dave Rolsky. [David]

=item *

Updated to work with PostgreSQL 7.4. [David]

=item *

Improved error message in Bric::Util::Trans::SFTP. [David]

=item *

It's possible to create new stories again without running into errors saying
that a URI is not unique because the cover date and slug were accidentally
excluded from the URI. [David]

=item *

Mason story templates now inherit from all category templates, thus enabling
the access of C<< <%attr> >>s and calling of C<< <%method> >>s in category
templates from story templates. [David]

=item *

Permission to edit element fields is now based on the permissions granted to
edit the elements they belong to. This means that users other Global Admin
group members can now edit fields. [David]

=item *

Dates are no longer editable if a user doesn't have permission to edit them.
[David]

=item *

Users without EDIT access to an element no longer see a link to Edit fields
of that element, but a link to View them, instead. They will also no longer
see an "Add Subelements" button. [David]

=item *

Fixed bug that triggered an invalid error message when a story URI is non-unique.
Reported by Kevin Elliott. [David]

=item *

Assets with the same IDs but in different classes (media vs. stories vs.
templates) no longer prevent each other from being added to a desk that can
contain different classes of assets. Thanks to Scott for the spot and doing
the research that lead to the replication of the problem. [David]

=item *

The Log page no longer improperly redirects to the preview page after a
preview. Reported by Simon Wilcox. [David]

=back

=cut

##############################################################################

=head1 Version 1.6.7 (2003-10-22)

=head2 Bug Fixes

=over

=item *

Fixed C<bric_soap> to accept a C<--server> argument starting with "https",
which is more friendly to an SSI environment. [Geoff Richards]

=item *

The PostgreSQL admin username and password arguments were reversed during
C<make upgrade>. [Thorsten Biel]

=item *

Fixed broken foreign key index on element table. [Dave Rolsky]

=item *

Added partial index to speed queries against the job table, and thus to speed
distribution. [Mark]

=item *

Fixed upgrade module to properly grant the correct Bricolage database user
permission to access new tables and sequences. [David]

=item *

An upgrade script failure will I<really> now cause C<make upgrade> to halt
installation so that any issues are immediately identified and correctable.
[David]

=item *

Updated slug RegExen. They were a bit too strict, and should be better now,
allowing dots, dashes, and underscores. Spotted by Creighton Higgins. [David]

=item *

The C<$name> variable no longer shows up twice in the list of available
content variables for alert types on media documents. Thanks to Scott for the
spot! [David]

=item *

Inactive alert types no longer trigger the sending of alerts. Thanks to Scott
for the spot. [David]

=item *

Added tests for validity of the POD in F<*.pod> files as well as F<*.pm>
files. Fixed a few POD typos found as a result. [David]

=item *

Fixed C<element_data_id> parameter to
Bric::Biz::Asset::Business::Parts::Tile::Data to actually work. Reported by
Eldar Kononov. [David]

=back

=cut

##############################################################################

=head1 Version 1.6.6 (2003-10-03)

=head2 New Features

=over

=item *

Added F<README.Solaris>, with thanks to Oscar Sodani and Thorsten Biel.

=back

=head2 Bug Fixes

=over

=item *

When an asset is published or deployed directly from the asset profile, it is
now properly removed from the publish or deploy desk. Reported by Andy Baio's
coworker. [David]

=item *

The "desk_id" attribute of assets is now properly cleared when an asset is
removed from workflow. [David]

=item *

Fixed 1.6.5 upgrade script to look for Bric::Config in the proper location.
[David]

=item *

Templates now display their output channel associations instead of their
element associations on desks. This seems to be more useful, since the element
association is usually obvious from the name. [David]

=item *

The category URI is now displayed for assets on desks, rather than the
name. This is consistent with the display of the category elsewhere. [David]

=item *

Elements to which no subelements can be added will no longer display an empty
select list and "Add Element" button. [Geoff Richards]

=item *

C<< Bric::Biz::Asset::Business::Story->get_secondary_categories() >> will no
longer return categories deleted from the story. Thanks to Scott for the
spot. [David]

=item *

Removed some unnecessary JavaScript validation. [David]

=item *

Bug fix when deploying to multiple output channels. If the output channel IDs
matched each other partly, it could cause a file to be removed after it just
had been uploaded. [Arthur/Fotango]

=item *

Users with CREATE access to a start desk can once again create stories on that
desk even when they don't have CREATE access to "All Stories." Reported by
Simon Wilcox. [David]

=item *

Each upgrade script is now run within the confines of a single database
transaction. If any database changes within an upgrade script encounter an
error, all of the changes in that script will be rolled back. Suggested by
Arthur. [David]

=item *

An upgrade script failure will now cause C<make upgrade> to halt installation
so that any issues are immediately identified and correctable. [David]

=item *

An invalid date in a date element field no longer causes an error. Thanks to
Arthur for the spot! [David]

=item *

With C<(STORY_URI_WITH_FILENAME> enabled and when there is no defined file
extension Bricolage now doesn't insert an ending '.' (dot). [Arthur/Fotango]

=item *

Slight fix to virtual FTP server to handle bad FTP clients that try and use
directories as files. [Arthur]

=back

=cut

##############################################################################

=head1 Version 1.6.5 (2003-09-10)

=head2 Bug Fixes

=over

=item *

Previewing stories with related media that have no associated file no longer
causes an error. Reported by Kevin Elliott. [David]

=item *

Switched to using C<< DBI->connect_cached() >> from using our own database
connection caching. This change does bump up the minimum required version of
DBI to 1.18, though the latest version is always recommended. It's also the
right thing to do. Thanks to Perrin Harkins for the suggestion. [David]

=item *

Fixed issue that could cause Bric::Util::DBI to create inconsistent
transaction states. Spotted by Rudy Lippan. [David]

=item *

Removed passing of DEBUG argument to C<prepare()>, C<prepare_c()> and
C<prepare_ca()>, since it hasn't actually worked in some time, and could
potentially change the behavior of the prepare. [David]

=item *

Bric::SOAP::Workflow no longer throws an error when its C<publish_date>
parameter is undefined. Reported by Kevin Elliott. [David]

=item *

Passing an undef via the C<workflow__id> parameters to the C<list()> method of
Story, Media, or Template really does again cause Bricolage to correctly
return only those assets that are not in workflow. It wasn't as fixed in 1.6.3
as I had thought. Reported by Kevin Elliott. [David]

=item *

Vastly improved the speed of the query that lists events, and added an index
to help it along, as well. [Mark]

=item *

The list of categories associated with a story is now presented in
alphabetical order by URI in the story profile. Suggested by Geoff
Richards. [David]

=item *

The FTP mover now properly deletes files rather than erroring out. [Clive
Jones]

=item *

Fixed installer to use PostgreSQL 7.1 syntax to update statistics. [David]

=item *

Now setting C<$PGDATESTYLE> environment variable so that PostgreSQL isn't
confused about the date style Bricolage is using. Suggested by Chris Riddoch.
[David]

=item *

Users without EDIT access to the start desk in a workflow can no longer create
assets in that workflow. Nor can they check out assets from the library, as
there's no start desk for them to check them in to. But they can still check
them out from other desks that they have EDIT access to. Reported by Rachel
Murray. [David]

=item *

Time zone issues have been fixed to be more portable. Some platforms that
experienced Bricolage unexpectedly shifting cover dates and other dates and
times by several hours should no longer see this problem. [David]

=item *

Non-existent methods no longer throw "permission denied" exceptions, but the
standard Perl "Can't locate object method" exception. This is to eliminate
confusion with permission to access Bricolage objects. [David]

=item *

Adding a new element type with the same name as an existing or deleted element
type no longer causes an SQL error. Thanks to Gary Gilchrist for the spot.
[David]

=back

=cut

##############################################################################

=head1 Version 1.6.4 (2003-08-12)

=head2 Bug Fixes

=over

=item *

Preview works again. [David]

=back

=cut

##############################################################################

=head1 Version 1.6.3 (2003-08-12)

=head2 Bug Fixes

=over

=item *

Document and contributor type field information (label, options) is no longer
pushed through Locale::Maketext, thus preventing errors when element and
contributor type administrators create field options with brackets in
them. Reported by Kevin Elliott. [David]

=item *

Documents associated with categories that have been deleted will once again
work properly. Even though a category may be deactivated, any documents
previously put into that category should still work, and still treat the
category as a working category. And so they do. Thanks to Kevin Elliott for
the spot! [David]

=item *

Renamed events for adding fields to elements and contributor types. They were
mentioning "attributes," and now they mention "fields," instead. [David]

=item *

Updated Bric::Admin (F<INSTALL>) to instruct users encountering installation
problems to first check the list archives and post to the mailing list before
filing a bug. [Cinly Ooi]

=item *

Permissions granted on the "All" groups work again. Reported by Kevin Elliott.
[David]

=item *

Resize now works in super bulk edit. Thanks to Michael G. Kaiser for the spot.
[David]

=item *

Documented that the C<list_ids()> methods in Bric::Biz::Asset's subclasses
ignore the C<Order> and C<OrderDiretion> parameters and return an unordered
list of IDs. Reported by Clive Jones. [David]

=item *

The "Add Element" select list in story, media profiles now lists the fields
that can be added in the order specified in the element profile, and then the
subelements that can be added, instead of mixing up fields and subelements in
alphabetical order. Thanks to JoE<atilde>o Pedro for the spot! [David]

=item *

When a template is deployed, Bricolage now checks to see if its file name has
changed since it was last deployed, and if it has, it deletes the old
file. Reported by Kevin Elliott. [David]

=item *

Optimized performance of Bric::Dist::Resource queries and wrote lots of tests
for them. [David]

=item *

When a story or media document is published, Bricolage now looks to see if any
files distributed for previous versions of the document are no longer
associated with the document, and expires them if they are. It does so on a
per-output channel basis, so note that if output channel settings have changed
since the document was last published, the expiration may miss some stale
files. The same goes for when destinations are changed. But this should cover
the vast majority of cases.

=item *

Fixed error looking up alert types in the database, which affected the alert
type manager on some platforms. Reported by Radu Greab. [David]

=item *

Deactivated alert types are once again available via the UI. [David]

=item *

Text input fields no longer impose a default maximum field length. This is so
that element fields that have their maximum length set to 0 can truly be
unlimited in length. Reported by Kevin Elliott. [David]

=item *

Template output channel associations no longer trigger an error when importing
templates via the SOAP interface. [Clive Jones]

=item *

Passing an undef via the C<workflow__id> parameters to the C<list()> method of
Story, Media, or Template once again causes Bricolage to correctly return only
those assets that are not in workflow. Reported by Kevin Elliott. [David]

=item *

Extra blank lines between subelement tags in super bulk edit no longer causes
an error. Thanks to Kevin Elliott for the spot! [David]

=item *

Searches no longer return unexpected results or all objects when pagination is
enabled. Thanks to Kevin Elliott for the spot! [David]

=item *

The searches for documents by beginning and ending cover dates were not
inclusive of the end date. Now they are! Reported by Kevin Elliott. [David]

=item *

Fixed spelling of "contributor" in the description of the contributor type
class in the database. Noticed by Radu Greab. [David]

=back

=cut

##############################################################################

=head1 Version 1.6.2 (2003-07-28)

=head2 New Features

=over

=item *

German localization started. [Gerfried Fuchs]

=item *

New help pages for the destination, server, and action profiles. [Geoff
Richards]

=back

=head2 Bug Fixes

=over

=item *

Fixed a bug in Bric::SOAP::Media which was causing all media files uploaded
with that module to be placed in C<comp/data/media/$version/> rather than
C<comp/data/media/$id/$version/>. [Mark]

=item *

Fixed SQL bug that might in rare situations cause element output channel
associations to become confused. [David]

=item *

Fixed issue where new output channels added to a document type element were
not always actually saved as a part of that element. [David]

=item *

Fixed side navigation spacer graphic to the same width as other such
graphics. Helps Chinese Traditional to display more nicely. [Kang-min Liu]

=item *

The media simple search now searches by URI again. [Mark]

=item *

Now HTML-escaping the contents of the context content displayed for
subelements so as to prevent HTML in fields from messing up the display.
[Mark]

=item *

Fixed installer to again work with versions of PostgreSQL prior to 7.3. Thanks
to Marc Hawson for the spot. [David]

=item *

Fix for 'Can't call method "out_method" on an undefined value' generated
during a burn. [Mark]

=item *

Many minor HTML corrections. [Gerfried Fuchs]

=item *

Fix for SQL error when searching for media by file name. [David]

=item *

Eliminated 'Can't locate object method "redirect" via package
"HTML::Mason::Request"' error that caused Bricolage to actually display a
generic error page, instead of its custom error page. [David]

=item *

Alert types can once again be deleted from the alert type profile. [David]

=item *

Users can now only add subelements to a story if they have at least READ
permission to those subelements. Thanks to Mark for the spot. [David]

=item *

If the installer notices that you're attempting to install Bricolage in a
directory with an existing installation, it will suggest that you consider
running C<make upgrade>, instead. Suggested by Bruce Albrecht. [David]

=item *

The list manager now sorts version numbers as numbers rather than strings.
[JoE<atilde>o Pedro]

=item *

The media type profile again allows extensions to be added and removed.
Reported by Tobias Kremer. [David]

=item *

Added the C<CHAR_SET> directive's value to Bricolage's Apache configuration
via the F<httpd.conf> directive C<AddDefaultCharset>. Might help with some
Unicode issues. [David]

=item *

Distribution error handling is better now, with errors passed back to the
client and an error when F<bric_dist_mon> attempts to connect to a server or
URL that's not a Bricolage distribution server. [David]

=item *

Eliminated installation error 'Failed to create database: parser: parse error
at or near "template0"', which occurred with versions of PostgreSQL prior to
7.3. [Scott]

=item *

Enabled the C<PERL_LOADER> F<bricolage.conf> configuration directive and gave
it a default value that's actually useful. [David]

=item *

Perl 5.8.0 or later is now strongly recommended for better Unicode support.

=item *

Fixed deleting an Alert Type Rule. Also fixed Editing Alert Type Recipients.
[Scott]

=item *

Notes are once again saved with a document. Thanks to Scott for the spot!
[David]

=item *

Fixed an issue with FTP distribution where the incorrect FTP root was used an
invalid path. [Clive Jones]

=item *

The title and description of a story or media document are now properly
reverted when the document is reverted to an earlier version. Thanks to Scott
for the spot. [David]

=item *

Pagination now works properly when searching for groups by type in the group
manager. [Scott]

=item *

Pagination now works properly when searching for elements by element type in
the element manager and when searching for contributors by contributor type in
the contributor manager. [David]

=item *

Creating a new story that has a URI that conflicts with an existing story no
longer creates an extra story. Reported by Clive Jones. [David]

=item *

Changed "Cannot publish asset because there are no Destinations associated
with its output channels" to instead include the name of the output channel
missing Destination associations so that the user can tell which output
channels need a Destination association. [Clive Jones]

=item *

When an document's primary output channel has been changed to something other
than that defined by its document type element, preview will now correctly
use the document's primary output channel instead of the element's primary
output channel. [David]

=item *

Returning to a desk from editing an asset that was selected for editing from
that desk no longer triggers an error. Thanks to Clive Jones for the spot!
[David]

=item *

An attempt to preview a story where its templates output no content no longer
results in an error. Reported by Eldar Kononov. [David]

=item *

Clicking "Cancel" in an element no longer saves the changes in that element
before going up to the parent element. Thanks to Andrew Baio for the spot!
[David]

=item *

Changes made to the default values of fields in the contributor type profile
are now properly saved. Reported by Scott. [David]

=item *

Adding Extensions to a Bric::Util::MediaType object when creating it via that
class' C<new()> constructor works again. Reported by Clive Jones. [David]

=item *

Added Localization support to widgets that were missing it. Added pt_pt
localized images. [JoE<atilde>o Pedro]

=item *

Documents are no longer distributed to deleted (deactivated) destinations.
Reported by Mark. [David]

=item *

Eliminated several error log authentication message such as "No cookie found."
This tended only to confuse users when they were just starting to use
Bricolage. I've left in a few error messages, however, so that system
administrators can see in the log when it looks like someone is trying to hack
into Bricolage. The remaining authentication error log messages are:

=over

=item *

Invalid username or password. Please try again.

=item *

User does not exist or is disabled.

=item *

Malformed cookie.

=item *

Cookie hash mismatch from [IP address] (Hostname '[hostname]') for user
'[username].'

=back

=item *

Elements added with the same name as an existing, active or inactive element
no longer trigger an SQL error to be displayed. Thanks to Clive Jones for the
spot! [David]

=item *

Fixed issue where adding an output channel to a document type element removed
that output channel from another document type element. Thanks to Clive Jones
for the spot! [David]

=item *

Adding a server to a new destination before saving the destination or adding
an action no longer causes an SQL error. [David]

=item *

C<make clone> now properly clones F<bricolage.conf>, C<httpd.conf>, and all of
the contents of F<conf/>. [David]

=back

=cut

##############################################################################

=head1 Version 1.6.1 (2003-06-12)

=head2 New Features

=over

=item *

Added F<bric_xfer_grps> and F<bric_xfer_users> to F<contrib/bric_xfer>. They
use the Bric API to transfer users and groups between Bricolage Installations.
[Scott]

=item *

Added Traditional Chinese localization. [Kang-min Liu]

=back

=head2 Bug Fixes

=over

=item *

C<make clone> now properly creates F<inst/Pg.sql> instead of
F<inst/bricolage.sql>. It also once again properly resolves the circular
dependency between the "usr" table and the C<login_avail()> PostgreSQL
function. [David]

=item *

The FTP distributor now deletes existing copies of files before renaming a
temporary file when connecting to Win32 servers. This is because the IIS FTP
server doesn't seem to support renaming a file to the same name as an existing
file. [David]

=item *

Creating the database during C<make install> no longer fails if someone
is already connected to template1. [Scott]

=item *

A preview link is no longer in the "Find Media," "Active Media," desk, or "My
Workspace" views for media that have no associated file. [David]

=item *

C<make upgrade> now uses the correct PostgreSQL root username and password,
instead of the default "postgres" username and empty password. Thanks to Paul
Cory for the spot! [David]

=item *

Burn-time exceptions are once again properly displayed in the error
page. [David]

=item *

When the C<STORY_URI_WITH_FILENAME> F<bricolage.conf> directive is enabled,
stories are now written to the proper file when previewed or published. Thanks
to Kevin White for the spot! [David]

=item *

Fix issue that came up with the release of Mason 1.20. Reported by Jeff
Steele. [David]

=item *

Fixed typo in Media Type manager that broke it. Reported by Lari Huttunen.
[Scott]

=item *

Fixed problem where an attempt to add new output channels to a new element
before saving that element cause errors. Mainly noticeable when creating
elements via SOAP. Thanks to Mark for the spot. [David]

=item *

Various localization fixes. [Scott]

=item *

Fixed event logging for element fields. [David]

=item *

Media assets that are based on "Image", "Audio", and "Video" element types now
properly show up on desks. Note that existing media assets missing from desks
should be checked out via "Active Media" and moved to a new desk. [David]

=item *

Documented the support for passing C<%ARGS> to C<< $burner->display_element() >>
in templates. It was added to Bric::Util::Burner::Mason a while ago, but I
forgot to document it! Thanks to Mike Slattery for the spot. [David]

=item *

Added Crypt::SSLeay to the list of optional modules to be installed. This
module is required for SOAP communications over SSL. So if you use SSL and you
use the SOAP server, you'll want to install it. [David]

=item *

Fixed alerts so that alerts are once again sent to the members of groups.
Reported by Paul Cory. [David]

=item *

Deleted alert types are no longer displayed in the Alert Type Manager. Thanks
to Paul Cory for the spot! [David]

=item *

Added more intelligent code using HTTP headers instead of HTML to prevent
browsers [IE] from caching pages. [David]

=item *

Bricolage no correctly sets the HTTP headers for the content language and
character set. Thanks to Nathan Ollerenshaw for the spot! [David]

=item *

C<make clone> now changes the user and group ownership on the cloned files to
the values for the current user (root). This is to avoid problems when
C<tar>ing up those files. [David]

=item *

Added code to Apache configuration to force JavaScript files to be served with
the proper character set HTTP header. Those who use manual Apache configuration
along with Bric::App::ApacheStartup will want to add the following configuration
directive to your F<httpd.conf>:

  <Location /media/js>
    ForceType => "application/x-javascript; charset=utf-8"
  </Location>

=item *

The virtual FTP server no longer displays templates in subcategories of the
current subcategory directory. Thanks to George Harrison for the spot! [David]

=item *

Output channel associations in story type and media type elements can now be
deleted again. Thanks to Arthur Bergman for the spot! [David]

=item *

Added listing of emeritus developers. Otherwise Sam was simply listed as a
patcher, which is hardly accurate. [David]

=item *

The element profile no longer displays deleted fields after clicking the "Save
and Stay" button. [David]

=item *

The element profile now correctly issues a warning when a field is selected to
be deleted. [David]

=item *

Made unlocalized JavaScript message localized. [David]

=back

=cut

##############################################################################

=head1 Version 1.6.0 (2003-04-29)

=head2 New Features

=over

=item *

Added the C<STORY_URI_WITH_FILENAME> F<bricolage.conf> directive, which, when
enabled, allows story URIs to include the file name. This is especially useful
in output channels where "Use Slug as File name" is enabled, since it allows
stories to essentially have identical URIs except for the file name. Off by
default. [David]

=item *

Added F<bric_media_upload>, a media file bulk import utility, into
F<contrib>. Thanks to Matt Vella for the contribution.

=item *

New help pages for the event log and the workflow trail. Thanks to Geoff
Richards for the contribution.

=item *

Some unnecessary JavaScript was removed from the side navigation layer. Thanks
to Eldar Kononov for the suggestion. [David]

=item *

Added keyword support for media assets to SOAP interface. [David]

=item *

Neatened the "Find Stories," "Active Stories," "Find Media," and "Active
Media" screens and added the ability to preview stories and media by clicking
their titles. [David]

=item *

Added Field Profile, so that element Fields can be edited. This is a marked
improvement over the old interface, which required that fields be deleted and
recreated if users wanted to change them. [Scott]


=back

=head2 Bug Fixes

=over

=item *

Granting of permission to database objects during installation has been moved
to its own make target. This is to allow it to be run by C<make upgrade>, too,
thus ensuring that the Bricolage database user always has the appropriate
permissions to access the database. [David]

=item *

Assets can once again be removed from workflow. [David]

=item *

The published version attribute is now set on templates when they're
deployed. Thanks to Geoff Richards for the spot. [David]

=item *

The F<bricolage.conf> and F<httpd.conf> files are now created during C<make>
rather than C<make install> so that C<make test> can take advantage of them.
[David]

=item *

Bric::App::Session and Bric::App::Cache no longer C<chown> their files and
directories during C<make test>. [David]

=item *

Super Bulk Edit no longer joins lines together without a space, so that words
should now be properly separated. [David]

=item *

Deleting a story or media subelement no longer results in an error. [David]

=item *

Help has been restored. [David]

=item *

A value of "0" (zero) can now be given to element fields. This bug has been in
Bricolage since the beginning! Thanks to Mark for the spot. [David]

=item *

Stories with subelements containing no field elements no longer cause an
error when the container profile is looking for contextual information to
display about a a subelement. Thanks to Chris Jantzen for the spot. [David]

=item *

Bulk editing a field without first going through the element profile and
without adding or removing or reordering field elements now preserves the
data. This is another bug that has been in the code since the beginning of
time, and was only recently identified. Thanks to Rachel Murray for the spot.
[David]

=item *

Fixed an obscure bug where an element with a field element and a container
element with the same ID could cause an error when one tries to edit the
container element and Bricolage tries to load the field element,
instead. Embarrassingly discovered in the middle of a presentation to the
London Perl M[ou]ngers. [David]

=item *

Minor JavaScript fix for Opera users, thanks to Kevin White. [David]

=item *

The "multi" installation method now defaults the "Bricolage Root Directory"
setting to F</usr/local/bricolage> instead of "NONE". This seems to be less
annoying to people. [David]

=item *

The F<inst/upgrade/1.5.1/asset_desk.pl> script, which is run by
C<make upgrade>, now correctly checks to see if the upgrade has already been
performed. [David]

=item *

The F<inst/upgrade/1.5.1/webdav_mover.pl> script, which is run by
C<make upgrade>, now correctly checks for the existence of the correct record
in the "class" table before inserting a new record. [David]

=item *

During C<make upgrade>, the upgrade scripts are now run I<before> the new APIs
are installed, so that there are no conflicts when using the existing API to
make changes. [David]

=item *

Creation and installation of man pages can now be avoided during
C<make upgrade> as well as during C<make>. [David]

=item *

Man pages will now be installed in the correct subdirectory of
C<$BRICOLAGE_ROOT> when using the "multi" install method. [David]

=item *

Fixed issue where asset groups and desk groups were conflated in workflow
objects, leading to errors on the permissions page. Thanks to JoE<atilde>o
Pedro for the spot. [David]

=item *

The URI of new stories is once again properly formed when the stories are
created. [David]

=item *

The list of events no longer displays attributes for events that have no
attributes. [David]

=item *

Attempting to add more keywords to the root category no longer results in the
error "Cannot change the directory of the root category." [David]

=item *

In lists of objects a cell with a value of "0" (zero) will now be displayed.
[David]

=item *

In "Find Templates," the list of templates in the search results will now be
sorted by the file name, instead of not at all. [David]

=item *

C<make distclean> now properly deletes F<inst/Pg.sql>. [David]

=back

=cut

##############################################################################

=head1 Version 1.5.2 (2003-04-02)

=head2 New Features

=over

=item *

Out of the box, the Story Editors, Media Producers, and Template Developers
groups now have READ permission to access members of the "All Categories" and
"All Elements" groups, which allow them to actually create assets based on
elements and within categories. [David]

=item *

Workflow and Desk permissions are a little more sensible now. CREATE
permission can be granted for the start desk in each workflow, instead of for
the entire workflow. This allows a lower permission to be set on the workflow
(e.g., READ), and then higher permissions on the individual desks in the
workflow. [David]

=item *

New "Tuning" sections have been added to L<Bric::DBA>. [Mark]

=back

=head2 Bug Fixes

=over

=item *

The default required length for usernames and passwords has been changed from
6 to 5. This is to make dealing with the default "admin" login easier.

=item *

It is once again possible to delete elements when they are not associated with
any story or media asset. [David]

=item *

The output channel profile once again only complains that the name of an
output channel is already in use if it happens to be true. [David]

=item *

Bric::Config now does its best to find a workable F<httpd.conf> file during
C<make test>. [David]

=item *

Subclasses of Bric::Biz::Asset::Business::Media work again, and can have
keywords associated with them, too. [David]

=item *

The "Access Denied" message is back for when someone tries to access an object
to which they don't have adequate permission. [David]

=item *

Previews of assets that are not checked out work again. [David]

=item *

Workflow and desk permissions relative to the assets they contain are now
restored to their previous behavior. Desks no longer simply inherit the
permission granted on any of the workflows they're in. This issue was resolved
by creating a new secret asset group ID for each workflow. [David]

=item *

The primary output channel is now always enabled by default in top-level
elements. This is to make it much harder to create documents without output
channel associations, an event that can lead to database exceptions. [David]

=item *

The root category now lists itself as being in the "All Categories" group only
once in the category profile. [David]

=item *

Assets will no longer appear to randomly disappear from workflow. [David]

=item *

Added constraints to the "media_type_member" group that were inadvertently
left out of 1.5.1. [David]

=item *

Permissions are now once again properly checked for assets in categories,
workflows, and on desks. [Mark]

=back

=cut

##############################################################################

=head1 Version 1.5.1 (2003-03-23)

=head2 New Features

=over

=item *

Lots of group-related optimizations. These should greatly improve the speed
with which permissions are checked. [David]

=item *

Improved testing support with lots more tests. Many more remain to be
written. See the new testing documentation in L<Bric::Hacker|Bric::Hacker> for
details. [David]

=item *

Added ability to publish assets at a future time to Bric::SOAP::Workflow.
Includes addition of new C<--publish-date> option to F<bric_soap>. [David]

=item *

Added WebDAV mover. [JoE<atilde>o Pedro]

=item *

FTP and File System movers now atomically copy files to their destination
servers. [JoE<atilde>o Pedro]

=item *

Added "All Desks" group for managing the permission to access all desks.
[David]

=item *

Refactored and optimized the code used in the C<lookup()>, C<list()>,
C<list_ids()>, and, where pertinent, C<href()> methods in the following
classes:

=over

=item Bric::Biz::Asset

=item Bric::Biz::Asset::Business

=item Bric::Biz::Asset::Business::Story

=item Bric::Biz::Asset::Business::Media

=item Bric::Biz::Asset::Template

=item Bric::Biz::AssetType

=item Bric::Biz::ATType

=item Bric::Biz::Category

=item Bric::Biz::Org

=item Bric::Biz::Org::Person

=item Bric::Biz::Org::Source

=item Bric::Biz::OutputChannel

=item Bric::Biz::OutputChannel::Element

=item Bric::Biz::Person

=item Bric::Biz::Person::User

=item Bric::Biz::Workflow

=item Bric::Biz::Workflow::Parts::Desk

=item Bric::Dist::Job

=item Bric::Dist::ServerType

=item Bric::Util::AlertType

=item Bric::Util::Event

=item Bric::Util::Grp

=item Bric::Util::MediaType

=item Bric::Util::Pref

=back

This work will allow permission checking to be much faster for objects of
these classes, as the relevant group IDs are now looked up for each object
when the object is looked up, rather than by a separate select for each
object, one-at-a-time. The changes also include support for a C<grp_id>
parameter to be passed to the C<list()> method of these classes as a way of
allowing a group to return a list of the objects in the group en masse, rather
than one-at-a-time from the member objects of each group. Once similar
optimizations have been made to the Bric::Biz::Assest classes, the necessary
change will be made to Bric::Util::Grp to allow this functionality. [David and
Mark]

=item *

Added object caching to the base class, and calls to it from all classes with
a C<lookup()> method to take advantage of it. The caching is only for the
duration of a request for now, but can be expanded later. [David]

=item *

Updated F<INSTALL.MacOSX> to reflect changes thanks to the new Mac OS X
support included in libapreq 1.1. [David]

=item *

Added "Super Bulk Edit", which is a bulk edit interface allowing users to
edit all of the fields in an element at once using POD-like tags, rather than
just a single repeatable field. [Garth]

=item *

Added help topic for new "Super Bulk Edit" feature. [David]

=item *

Localization and Internationalization support introduced, with a Portuguese
library to complement the default English. Most message strings have been
replaced with calls to the proper localization method. Still to be done are
strings fetched from the database (e.g. events). [ClE<aacute>udio Valente]

=item *

Localization of text images (buttons), Help, and JavaScript message added.
These still need translation, however. [David]

=item *

Added Italian translation. [Marco Ghezzi]

=item *

Documented F<bric_dist_mon> and F<bric_ftpd>. [David]

=item *

Optimized and added tests for Bric::Util::Priv's C<get_acl()> and
C<get_acl_mtime()> methods. These should make the looking up of a user's
access control list faster. [David]

=item *

Added preview link to every element profile of a story profile. [Scott]

=item *

Pared down number of default User groups by eliminating those that relate to
only a single admin menu item. [David]

=item *

Fixed code in Bric::Util::Grp where the C<has_member()> method would fail to
look up an object with an ID of 0. [JoE<atilde>o Pedro]

=item *

Switched exceptions from home-grown to using Exception::Class. [Scott]

=item *

The installer now offers a more meaningful message when it encounters an
existing database and the user doesn't want to drop that existing database.
[David]

=item *

Added category group association, including ability to cascade membership
assignments into subcategories, to category profile. [JoE<atilde>o Pedro]

=item *

The installer will no longer try to load CPAN.pm if all modules are already
installed. Thanks to Ilia Chipitsine for the prodding. [David]

=item *

The "Content" section of story, media, and subelement profiles now attempts to
display a bit of text from the first text field in each listed subelement so
that it's easier to see at a glance which subelement is which. [JoE<atilde>o
Pedro]

=item *

Switched POD testing from Pod::Checker to Test::Pod (using Pod::Simple). Fixed
the POD errors it found, too. [David]

=item *

Test suite now runs all tests with warnings enabled. [David]

=item *

Modified C<< Grp->get_objects() >> to use use the C<grp_id> parameter to
C<list()>, now that support for that parameter has been added to all groupable
classes. Also went through all existing code to make sure that it uses this
approach, rather than constructing the relevant objects one-at-a-time from
each Member object. This should provide a dramatic speedup in many
operations.

=item *

Bric::App::Session now has an C<instance()> public class method to return the
current C<%session> hash. [Scott]

=item *

Subelements can now nest. That is, they can contain themselves. Not in a story,
of course, but in the document model (element administration). [David]

=item *

Keywords can now be associated with media assets. [David]

=item *

Templates now have a C<published_version> attribute that properly reflects the
version of a template that was last deployed. This matches what Story and
Media have done since around version 1.3.2, and eliminates some warnings from
the error log. The UI has also been updated to properly show the deploy status
of templates. [David]

=item *

The installer should now properly detect that the Apache "log_config" module
is installed even when it's called "config_log". Thanks to Ilia Chipitsine for
the spot and the diagnostics needed to solve the problem. [David]

=back

=head2 Bug Fixes

=over

=item *

The publish attribute of desks can now be unset. Thanks to Sean Greathouse for
the catch! [David]

=item *

Fixed asset class date parameters to list(). The asset classes were neglecting
to change the dates passed in to list() to database dates before querying the
database. This lead to the wrong stories being returned for everyone not using
UTC as their local time zone. Thanks to Bill Cappel for the spot! [David]

=item *

Fixed bug where expired cookie resulted in a Bric::App::Session
error. [JoE<atilde>o Pedro]

=item *

A number of default groups where not properly added to the "All Groups"
group. Now they are. [David]

=item *

Bricolage now does more to determine the media type of uploaded media by using
both the Apache media type determination and, failing that, a file name
extension. Thanks to Todd Tyree for the spot. [David]

=item *

Fixed the description of the root category in the permissions profile for user
groups so that it properly displays its URI instead of its name. This only
affects the display of the root category in the permissions profile for people
who installed (rather than upgraded to) Bricolage 1.4.5 or later. [David]

=item *

An attempt to create a template with the same name and output channel as a
deactivated template now properly tells the user that the template already
exists. [David]

=item *

Fixed indexes for person objects so that they're case-insensitive. [David]

=item *

Fixed problem creating new business assets with SOAP where Bricolage was
trying to associate them with output channels twice, resulting in an SQL
Error. [David]

=item *

Fixed broken index on media type extensions. It was duplicating the index on
the media type names. It has been changed to uniquely index the media type
file name extensions. [David]

=item *

C<< Bric::Biz::Category->get_children >> now properly returns the children for
the root category. Thanks to Sam for the spot! [David]

=item *

Removed C<< Bric::Biz::AssetType->remove >>. It shouldn't be used anywhere,
and might be responsible for the mysterious disappearance of elements in
general. Thanks to JoE<atilde>o Pedro for the spot. [David]

=item *

Assigned appropriate permissions to allow the default "Story Editors," "Media
Producers," and "Template Developers" to access the default workflow and desks
relevant to them. They hadn't had that access by default before. [David]

=item *

Changed the plural name of the "Category Group" class from "Category Group" to
"Category Groups". [David]

=item *

Fixed bug introduced in 1.5.0 where stories where checked for duplicate URIs
for output channels that they weren't actually in. Thanks to Bill Cappel for
the spot. [David]

=item *

Fixed duplicate URI checking for media assets so that all output channels a
media asset is in will be checked for duplicate URIs instead of just the
primary URI. [David]

=item *

Fixed bug where all sources were being deactivated from their groups every
time they were saved. [David]

=item *

Fixed bug where the SOAP server would throw an exception when it attempted to
handle elements without subelements. Thanks to Sam Tregar for the report.
[David]

=item *

It is no longer possible to create a story type or media type element without
a primary output channel. [David]

=item *

Deleted output channels no longer show up in the list of output channels to
associate with a destination. Thanks to Alex Epshteyn for the spot! [David]

=item *

The installer now collects Apache configuration data from any C<Include>d
files, as well. Thanks to Alex Wheeler for the spot! [David]

=item *

Media types now can be added to groups. This means that permissions can be set
so that users can administer media types. Previously, only members of the
"Global Admins" group could administer media types. [David]

=back

=cut

##############################################################################

=head1 Version 1.5.0 (2003-01-09)

=head2 New Features

=over

=item *

Added unit testing framework based on L<Test::Class|Test::Class> and executed
by L<Test::Harness|Test::Harness>. Tests can be run after C<make install> by
running C<make test> or C<make devtest>. The former runs tests that access
database data but execute no C<INSERT>, C<UPDATE>, or C<DELETE> commands. The
latter runs tests that can make changes to the database, and are intended to be
a full testing of Bricolage's API. Both make targets can be executed in
verbose mode by passing C<TEST_VERBOSE=1> to the make command. From now on,
all tests will be expected to pass before changes are committed to the
repository. [David]

=item *

Added F<Makefile.PL>. This is mainly a dummy script designed to mimic the
usual way in which Perl modules are installed. It doesn't actually create a
F<Makefile>, but processes the existing one, setting it up to use whatever
Perl was used to execute F<Makefile.PL> itself. The advantage to this is that
the Perl that executes F<Makefile.PL> will be used throughout Bricolage. [David]

=item *

Migrated tests in F<lib/Bric/Util/Grp.pl> to F<t/lib/Bric/Util/Grp/Test.pm>
and F<t/lib/Bric/Util/Grp/DevTest.pm>. [David]

=item *

Added F<t/Bric/Test/PodTest.pm>, which uses L<Pod::Checker|Pod::Checker> to
examine the POD in all the Bricolage modules, scripts, and test modules and
report errors. Currently, all the errors are "TODO" tests, which means that,
technically, they'll pass. But as soon as all existing POD errors are cleaned
out, errors will turn into test failures. This will help us to keep all of our
POD valid. These tests run as a part of C<make devtest>. [David]

=item *

Removed all old-style test scripts. Their contents have been copied into new
unit testing classes. These classes each execute a single test, and the old
testing contents are at the end of the file, after the C<__END__> symbol. Thus
we'll be able to use the old tests to write the new tests. [David]

=item *

Added documentation on merging CVS branches to
L<Bric::Hacker|Bric::Hacker>. [David]

=item *

Removed the URI Format and URI Case preferences and put them into Output
Channel objects, instead. They are now output channel-specific. [David]

=item *

URI format and URI case settings now properly format the URIs of media
objects, too. [David]

=item *

The slug can now be used in the Fixed URI Format. [David]

=item *

The slug can now be used for story file names. The option is supported on an
output channel basis, and will only work for stories that have a slug. [David]

=item *

Added a "and Shelve" option to the "Check In" select list in the button bar on
story, media, and asset pages. When this option is selected, the asset is
checked in and then removed from workflow without publishing. [David]

=item *

Removed the "Checkin/Publish" and "Checkin/Deploy" buttons in asset profiles
and replaced them with new "and Publish" or "and Deploy" options in the "Check
In" select list in the button bar. Doing this collects all the usual Check In
actions in one place and saves us screen real estate! [David]

=item *

Changed the way the "Checkin and Publish" and "Checkin and Deploy" callbacks
work to use existing code in the desk and publish widgets to do the dirty
work. This greatly reduces code duplication. [David]

=item *

Created a new class,
L<Bric::Biz::OutputChannel::Element|Bric::Biz::OutputChannel::Element>, which
is a subclass of L<Bric::Biz::OutputChannel|Bric::Biz::OutputChannel>. This
new class better manages the mapping of output channels to elements than the
old approach did. It also adds a new property, C<enabled>, which will be put
to use shortly. [David]

=item *

Replaced all the custom handling of output channel objects in
L<Bric::Biz::AssetType|Bric::Biz::AssetType> with a new
L<Bric::Util::Coll|Bric::Util::Coll> subclass that does it all. This is a lot
more efficient in terms of programmer time (and probably performance,
too). [David]

=item *

Modified Bric::Biz::Asset::Business to manage the association between business
assets and output channels by making use of the
Bric::Util::Coll::OutputChannel class. It also automatically adds all of the
"enabled" output channels of the element object as initial output channel
associations for new business assets. [David]

=item *

Added a new property to templates: template types. This property can have one
of three value that correspond to different template types: "Element
Templates" (those associated with elements); Category Templates" (autohandlers
in Mason parlance, category templates to HTML::Template users, and until now
"generic templates" in the UI); and "Utility Templates" (those not associated
with anything, but can be used as includes). [David]

=item *

Templates are now guaranteed to have unique file name/output channel
combinations at the API and database levels. [David]

=item *

For stories on My Workspace, replaced "Trail" with "Clone". Clicking this link
will make an exact copy of the story with the words "Clone of " prepended to
the story title. [David]

=item *

Got rid of the popup window. Now when the toolbar-less window isn't the
current window, the browser will be redirected to a a Welcome page where users
can click a link to open the new window with the Bricolage UI. [David]

=item *

Improved the interface for the association of output channels in Element
Profile. It now uses a list of output channels rather than a double list, and
a radio button to select the primary output channel. Also, each associated
output channel can be marked as "Enabled" or not, indicating whether a new
asset based on the element will by default be associated with that output
channel for publishing. [David]

=item *

On a related note, Stories and Media can now select which output channels to
be published to on a per-story basis as well as which is the primary output
channel, and the selection sticks with each version of a an asset. The list of
available output channels comes from the output channels associated with the
element on which the story or media asset is based. [David]

=item *

Bric::Util::Burner objects have a new property, C<mode>. This property
contains an integer value indicating whether a burner object is currently
publishing, previewing, or checking syntax. The value maps to the
conveniently-named constants "PUBLISH_MODE", "PREVIEW_MODE", and
"SYNTAX_MODE". [David]

=item *

The documentation in the Bric::Util::Burner class has been updated and
improved. [David]

=item *

Arguments can now be passed to the C<display_pages()>, C<display_element()>,
and C<chain_next()> methods of the C<$burner> object in Mason templates. These
arguments are passed to the templates that are executed just as they are if
you'd called C<< $m->comp >>, meaning that you can access their values via the
C<%ARGS> global and in C<< <%args> >> blocks in Mason templates. [David]

=item *

Changed the C<display_pages()> method of Bric::Util::Burner::Mason so that its
first argument can be an anonymous array of the names of different paginated
elements, and then all of those different paginated elements will be burned in
order. This allows a story to have more than one type of paginated
element. [David]

=item *

Added the methods C<prev_page_file()>, C<prev_page_uri()>,
C<next_page_file()>, and C<next_page_uri()> to Bric::Util::Burner. These
methods return the strings representing the file names or URIs of the previous
and next pages of a story, relative to the page that is currently being
burned and, in the case of the C<*_uri()> methods, appropriate to the
currently-burning Output Channel. Also updated the
L<Bric::Templates|Bric::Templates> and
L<Bric::AdvTemplates|Bric::AdvTemplates> documents to reflect these
additions. [David]

=item *

Added C<source__id> to list of criteria by which stories can be searched via
the Bric::Biz::Asset::Business::Story C<list()> and C<list_ids()>
methods. [David]

=item *

The Bricolage CSS document is now a static file served by Apache rather than a
Mason component processed by mod_perl. This allows the style sheet to be
cached by the browser so that it doesn't have to request it for every page in
Bricolage. It also cuts down on processing time, since it doesn't have to be
managed dynamically as a Mason component anymore. Also, all font sizes are now
specified in pixels instead of points, in order to maximize the consistency of
cross-browser font rendering. [David]

=item *

Added a new style for the template profile, so that template code is now
displayed in its textarea box in a monospaced font. [David]

=item *

The main Bricolage JavaScript library has had several other JavaScript
libraries rolled into it, and is now a static file served by Apache rather
than a Mason component processed by mod_perl. This allows the JS to be cached
by the browser so that it doesn't have to request it for every page in
Bricolage. It also cuts down on processing time, since it doesn't have to be
managed dynamically as a Mason component anymore. [David]

=item *

Added F<bricolage.conf> directive "ALLOW_WORKFLOW_TRANSFER" to allow assets on
shared desks to be able to be transferred across workflows via that shared
desk. [David]

=item *

Changed Bric::Util::Burner to set C<publish_status> after publishing, rather
than before. Thus it is only set if the publish is successful, while at the
same time templates can check C<publish_status> to determine if a story is
being published for the first time. [David]

=item *

Added C<get_more_pages()> method to Bric::Util::Burner::Mason. It returns true
if more pages remain to be burned, and false if not. However it's only
enumerated when C<display_pages()> is being used to output pages. [David]

=item *

Optimized Bric::Biz::Category to get a list of Group IDs for each category as
it is selected from the database. This prevents the C<get_grp_ids()> method
from having to query the database, which was happening for every category
object for which permissions are checked. [Mark & David]

=item *

Added event logging for keywords. [David]

=item *

Changed the code in Bric::Util::Burner::Mason to allow for new Mason burners
to be constructed and used to publish stories from within templates. This is
useful for generating tables of contents and such. [David]

=item *

Added support for the association between business assets and output channels
to the SOAP interface. [David]

=item *

Removed IO::String dependence. [Scott]

=item *

Added a FAQ. [Scott]

=item *

Added a preference for naming the Bricolage instance. [Scott]

=item *

Added search by Category URI to Find Stories. Although one could use the
search by URI feature for this before, it didn't allow for search by secondary
categories. Now stories can be searched for in both primary and secondary
categories. [David]

=item *

Added the methods C<page_file()> and C<page_uri()> to Bric::Util::Burner. When
passed a page number argument, these methods return the strings representing
the file names or URIs of the given page in the currently-burning story and, in
the case of the C<page_uri()> method, appropriate to the currently-burning
Output Channel. These methods are best used in burners that don't burn one
page at a time, such as Burner::Template. [David]

=item *

Ported to HTML::Mason versions 1.15 and higher. [Scott]

=item *

Added C<make uninstall> support to installation system. [Scott]

=item *

Added C<page_filepath()> method to Bric::Util::Burner. This method allows
burner subclasses to get the name of a file to write to the file system
without needing to figure out the file name themselves. [David]

=item *

Optimized behavior of collections (internal API). Now when an object is
deleted from a collection (for example, when a member is deleted from a
group), all the existing objects in the collection won't first be looked up in
the database. The upshot is that certain parts of Bricolage that rely on
collections, such as desks, should be more responsive. [David]

=back

=cut

##############################################################################

=head1 Version 1.4.6 (2003-01-06)

=head2 Bug Fixes

=over

=item *

Bric::SAOP::Handler now properly logs fatal errors that are strings rather than
exceptions. [David]

=item *

Updated Bric::DBA documentation to better reflect PostgreSQL standards.
[Neil Conway]

=item *

Minor documentation correction in Bric::Util::Grp::Parts::Member. [Mark]

=item *

Fixed bug in SOAP interface where container subelements added to a story or
media asset were logged as if the story type element or media type element was
added instead of the appropriate subelement. [David]

=item *

Fixed bug in publish code that was attempting to use the Apache request object
as a media asset. Thanks to John Greene for the spot. [David]

=item *

Fixed bug where an empty or non-numeric <size> element in an imported
media object would cause an SQL error. [Sam]

=item *

The F<bric_apachectl>, F<bric_clean_tmp>, F<bric_dist_mon>, and F<bric_ftpd>
scripts are now smarter about loading Bricolage libraries and reporting
relevant errors when they can't load Bricolage libraries. Thanks to Geoff
Richards for the patch. [David]

=item *

Category permissions are now properly checked on assets when they're not in
workflow as well as when they are in workflow. This means that if a group of
users is granted permission to access stories in a category, they can now
access those stories even if they're not in workflow. [David]

=item *

The search interface for locating media and story assets to relate to a story
now checks the permissions of the assets found and only displays the assets
for which the user has at least READ permission. Thanks to Sean Greathouse for
the spot. [David]

=item *

Reverting a media asset now properly reverts the media file itself, as well.
[David]

=item *

The "Last" field is now properly highlighted as the default order field when
displaying a list of contributors in the Contributor Manager. [David]

=item *

Contributor Association now includes search options and only
currently-associated contributors are displayed before searching. [David]

=item *

The ability to select different fields by which to sort a list of objects now
works again. [David]

=item *

The installer now checks to make sure that mod_perl is statically compiled
into Apache, since weird things tend to happen when Bricolage uses a DSO
mod_perl. [David]

=item *

Fixed reordering code for subelements. The select list for subelements should
now always have an appropriate value. [David]

=item *

The URI is now properly updated in media assets when some part of the URI is
changed in the UI. Thanks to Sean Greathouse for the spot. [David]

=item *

The Add More widget no longer throws an exception when "Add More" is clicked
and only one field currently exists. This had affected Keywords entry in
stories. Thanks to Sam for the spot. [David]

=item *

Fixed bug where a user could create two assets with the same URI as long as
they were both checked out by that user. Thanks to Shannon Brown for the spot!
[David]

=item *

Date fields can now be unset. That is, if each of the select fields is set to
its label, rather than a value, it'll stay that way. This was first noticed
with the "Expire Date" in stories. Thanks to Philip Fibiger for the spot.
[David]

=item *

Modified installation C<CREATE DATABASE> command to always create the database
with the encoding set to UTF-8 (UNICODE). [David]

=item *

Added instructions for installing readline library to README.MacOSX. [David]

=item *

Fixed some inaccurate image sizes. [Geoff Richards]

=item *

Added missing C<uri> parameter to the possible search options in
C<< Bric::SOAP::Category->list_ids >>. [David]

=back

=cut

##############################################################################

=head1 Version 1.4.5 (2002-11-13)

=head2 Changes

=over

=item *

Categories are now displayed by their URIs instead of their names wherever
possible. [David]

=item *

Added "Order" and "OrderDirection" parameters to C<< Bric::Util::Grp->list >>
in order to be able to specify a different column and sort order for getting a
list of groups. [David]

=item *

Improved error handling by the SOAP server. Full errors will now be printed to
the Apache error log, error messages sent back to the client are properly
escaped, and all database transactions for a single request will be rolled
back in the event of an error. [David]

=back

=head2 Bug Fixes

=over

=item *

Fixed error message generated from Bric::SOAP::Template->update() to
properly display the category name, rather than "ARRAY(0x9cf43bc)". [Sam]

=item *

The Bricolage SOAP interface will no longer allow the creation of
stories and media with duplicate URIs. [Sam]

=item *

Fixed circular dependency issues when Bricolage modules are used in the
C<PERL_LOADER> F<bricolage.conf> directive. [David]

=item *

Added the root category to the "All Categories" group. It should have been in
that group all along. [David]

=item *

Documentation for C<< Bric::Biz::Workflow->list >> has been improved, and the
method used for finding workflows and desks to put imported assets on in
Bric::SOAP has been simplified. [David]

=item *

Added printing of a message regarding the filenames being processed by
F<bric_soap>'s C<create> and C<update> commands when its C<--verbose> option
is set. [David]

=item *

Setting a story's cover date to a date that causes one of its URIs to conflict
with an existing story's URIs no longer causes an error. Thanks to Sam for the
spot! [David]

=item *

Display of the source was missing from the view Story and Media profiles, but
no longer. [David]

=item *

The correct source is now displayed in the Story and Media edit profiles.
[David]

=item *

An attempt to install Bricolage to use an existing PostgreSQL user no longer
causes an installation error when you decline drop the user. [David]

=item *

The burner no longer fails when it publishes an asset that's not on a
desk. [David]

=item *

SOAP now does the proper thing when deleting assets, removing them from desks
and workflow only if they're on desks and in workflow. [David]

=item *

Added support for the missing C<publish_status> parameter to
C<< Bric::Biz::Asset::Business::Media->list >>. [David]

=item *

Setting permissions on the assets in a category works again. [David]

=item *

Fixed a bug where exporting a story via SOAP containing a date field
would output the formatted date rather than the expected ISO 8601
format.  Systems with a modified date format pref would then refuse to
accept the story on import, producing an "Unable to unpack date"
error. [Sam]

=item *

Stories, media, and templates created but not saved no longer disappear into
the void. They are instead moved into workflow, put on a desk, and saved as
soon as they were created. [David]

=item *

Permissions are now properly checked for category and workflow settings when
new stories, media, and template assets are created. [David]

=item *

New templates are now active by default. [David]

=item *

Fixed bug where the "Checkin/Publish" (and "Checkin/Deploy") button wasn't
provided to users who had EDIT access to a the assets on a desk. Permissions
are now properly checked and the button displayed for those who can publish
from a desk. [David]

=item *

Added missing debugging statement to Bric::Util::DBI. Thanks to Mark for the
spot. [David]

=item *

The SOAP interface now properly logs events for its activities. [David]

=item *

Previewing a story while searching for a related story to link to an element
no longer replaces the Bricolage UI with the preview, as was happening with
some browsers. Instead, a separate preview window is opened. [David]

=item *

When publishing a media asset, its name will not be properly added to the UI
message, without causing an error. [Petar Bojkov]

=item *

Fixed exception class name in Handler.pm. [Scott]

=item *

Fixed installation system bug caused by inst/conf.pl loading
Bric::Config during "make install".  Thanks to Louis Moore for the
report. [Sam]

=item *

Added missing C<list_ids()> method to Bric::Biz::Category. [David]

=back

=cut

##############################################################################

=head1 Version 1.4.4 (2002-10-27)

=head2 Bug Fixes

=over

=item *

Empty listManager lists no longer have a gap in them. [David]

=item *

Made the table around the formBuilder radio buttons prettier. [David]

=item *

Fixed numbering of sections in Media profile so that the numbers don't
skip. [David]

=item *

Updated display of existing contributors in the "Edit Contributors" screen of
the story and media asset profiles to use listManager. This makes them look
like they do everywhere else (and uses less code, to boot!). [David]

=item *

Improved error messages thrown in exceptions in Bric::Util::Trans::FTP.
[David]

=item *

Removed code and documentation for PostgreSQL 7.3 compatibility. With the
release of 7.3b2, it's no longer needed. [David]

=item *

Fixed "make clone" to properly include database contents in clone
distribution. [Sam]

=item *

Added C<< <meta http-equiv="Content-Type"> >> tag to the C<< <head> >> to
F<header.mc> so that the browser knows to send text back to Bricolage in the
expected character set. [Mark]

=item *

Changed the default character set from ISO-8859-1 to UTF-8. With this setting,
Bricolage does no character set translation, so it's faster. Furthermore, most
users I<should> be outputting UTF-8 in their templates, anyway. If you're not,
then you're likely finding doing charset translation in all of your templates
to be a big PITA. And if you're not doing charset translation, then you really
I<are> outputting UTF-8 in your templates, and just haven't realized it.
[David]

=item *

Fixed bug when reverting stories and media with no associated contributors.
[Mark]

=item *

"Check In and Publish" now works again for Media assets. Thanks to Matt Vella
for the spot. [David]

=item *

Deleting assets on My Workspace now prompts the user to make sure s/he really
wants to do that. Not sure how we missed this all this time! Thanks to Andrew
Baio for the spot. [David]

=item *

Assets on Desks and My Workspace that are checked out to the the user whose
viewing them will now always preview the version as currently edited by the
user, rather than the last checked-in version. Other users still can only
preview the last checked-in version. [David]

=item *

Clicking the "Check In" or "Check In/Deploy" buttons in a template profile now
properly updates the template with any new data entered into the template
profile before attempting a syntax check. This ensures that the latest data
you've entered gets its syntax checked before the template is checked in or
deployed. [David]

=item *

Fixed a bug in Bric::Util::Class where classes couldn't be looked up by
package name. This affected the "Access Denied" page. [David]

=item *

Made Bric::Util::Burner::Mason a little smarter handling exceptions. [David]

=item *

Fixed bug where Bric::SOAP::Category would fail to import ad strings. [David]

=item *

Fixed bug in C<< Bric::Util::Grp->has_member >> where an already-added member
wasn't always found. [Mark]

=item *

Conflicting URI messages for media assets no longer suggest changing the value
of the slug, since media assets have no slug. [David]

=item *

The friendly messages confirming publishes are back. [David]

=item *

Fixed bug where selecting a large number of list options in the story profile
would cause an SQL error. [Matt]

=item *

Fixed bug where Bric::SOAP would accept story element types for media and vice
versa. Thanks to Evan Prodromou for the spot. [Sam]

=item *

Added code to installation scripts to delete existing Mason object files when
upgrading. This hasn't been a problem thus far, but this step will help to
ensure that users are always running the latest UI components. [David]

=item *

Fixed bug where deactivated element types weren't checked before creating a
new element type with the same name as a deactivated element type. Thanks to
Geoff Richards for the spot. [David]

=back

=cut

##############################################################################

=head1 Version 1.4.3 (2002-09-28)

=head2 Bug Fixes

=over

=item *

Fixed inconsistency between container element methods and their convenience
accessors in Bric::Biz::Asset::Business. Thanks to Philip Fibiger for the
spot. [David]

=item *

Assets can once again be recalled from the library and put on a desk. [David]

=item *

The C<get_all_keywords()> method of Bric::Biz::Asset::Business works
again. [David]

=back

=cut

##############################################################################

=head1 Version 1.4.2 (2002-09-27)

=head2 Bug Fixes

=over

=item *

Can once again check out multiple assets at once. Thanks to Andrew Baio for
the spot. [David]

=item *

Templates once again behave themselves. There were some circumstances where
they couldn't be checked in, generating "Cannot checkin non checked out
versions" errors. These have been fixed. [David]

=item *

Some assets on My Workspace were getting "Cannot checkin non checked out
versions" errors when they were checked in using the "Check in to" select
list. This has been fixed. [David]

=item *

When templates are deployed, they now get a "Template removed from Workflow"
event logged. [David]

=item *

Using the "Check in to" select list on My Workspace to check assets into the
desk they're already on will no longer remove them from all desks
altogether. [David]

=back

=cut

##############################################################################

=head1 Version 1.4.1 (2002-09-25)

=head2 Bug Fixes

=over

=item *

Upgrading from from a version prior to 1.3.3 no longer tries to create an
index that already exists (and that will be dropped, anyway). [David]

=item *

Removed documentation for installing mod_proxy with Apache. [David]

=item *

Improved documentation for upgrading from older versions of Bricolage that
were not installed by C<make install>. Thanks to Andrew Baio for helping to
identify the problems. [David]

=item *

Added C<use Bric::Util::Grp::Keyword;> back into Bric::Biz::Keyword. This
prevents some upgraded Bricolage installations from breaking. [David]

=item *

Added Net::FTPServer and Net::SFTP to the list of optional modules. [David]

=item *

Fixed some SQL errors uncovered by the release of PostgreSQL 7.3b1. [David]

=item *

Added code and documentation for compatibility with PostgreSQL 7.3. [David]

=item *

Media assets can now be distributed to more than one output channel at a
time. [David]

=item *

Files are now distributed on a per-output channel basis, to ensure that the
proper file is distributed to the proper destinations. [David]

=item *

Assets are now properly removed from workflow when they're deactivated
(deleted in the UI). [David]

=item *

Template syntax is now properly checked when using the "Checkin/Deploy"
button. [JoE<atilde>o Pedro]

=item *

The example generic template (autohandler) included in the database is now
included in the burn root, too, since it's marked as "Deployed" in the
database. [David]

=item *

Deleted output channels no longer show up in the "New Template" output channel
select list. Thanks to Daniel Fisher for the spot. [David]

=item *

The root category ("/") no longer returns itself as its own parent. [David]

=item *

Assets not in workflow are now properly logged as being checked out when
someone checks them out. [David]

=item *

The "Or Pick a Type" menus in the Group manager, the Contributor manager, and
the Element manager all work again. [David]

=item *

Changing category names now updates the name of the category asset group
object, which appears in the user group permissions page. [David]

=item *

Hitting the "enter" key after filling in a search field now properly submits
the search as if the "Search" button had been clicked. [David]

=item *

Changed libapreq requirement in Bric::Admin to read "Apache::Request
1.0". This should make the installer install the most recent version of
libapreq, instead of relying on whatever the OS provides. [David]

=item *

Changed value of autopopulated media asset data fields to an empty string when
the value returned by the autopopulation method is C<undef>. [David]

=item *

Fixed bug where autopopulated media asset data fields weren't properly
autopopulated. [David]

=item *

Fixed problem with category upgrade script failing on category data
created with 1.3.2. [Sam]

=item *

During installation, entering a directory name when prompted for the "PID File
Location" now results in Bricolage using a file called "httpd.pid" in that
directory, rather than trying (and failing) to use the directory itself as the
PID file. [David]

=item *

The side navigation layer is now better aware of its context, and changes the
colors of some of its graphics depending on the context. Also recreated the
"WORKFLOW" tab graphics. It looks like this has been broken for over a year,
and I only just noticed it! [David]

=item *

Slightly improved handling of assets that have forgotten where they
are. [David]

=item *

Checked-out templates are now displayed only once (instead of twice) in the
"Find Templates" manager. [David]

=item *

Added C<get_new_objs()> method to Bric::Util::Coll so that Bric::Util::Grp's
C<has_member()> method can see a member even if it hasn't been saved to the
database. Also changed Bric::Util::Grp to check for members in this way, of
course. [David]

=item *

Assets retrieved from the library now appear on the desk they're checked out
into only once (instead of twice). This thanks to the above-noted changes to
Bric::Util::Grp. [David]

=item *

Added upgrade script F<inst/upgrade/1.4.1/clean_desks.pl> to clean up existing
duplicate listings of assets on desks. [David]

=item *

Removed the C<checkin()> method from Bric::Biz::Asset::Template and
Bric::Biz::Asset::Business and put it into Bric::Biz::Asset, instead, since
it's exactly the same for all assets. [David]

=item *

Fixed the display of permissions settings to be more consistent with the
design and layout of the rest of the application. Also neatened listManager
display a bit. [David]

=item *

Fixed misnamed database constraint. [David]

=item *

Templates can once again be retrieved from the library and checked out for
revising. [David]

=item *

Assets on a desk now no longer have the current desk listed in the "Move to"
select list. Even if they did, selecting the current desk would no longer
remove an asset from workflow! Thanks to Andrew Baio for the spot. [David]

=item *

The installer is now much more intelligent about prompting for SSL
information. It won't ask if you want to use SSL if it can't find mod_ssl or
apache_ssl, and will only prompt you to pick one or the other if it can find
both. [David]

=back

=cut

##############################################################################

=head1 Version 1.4.0 (2002-09-02)

=head2 New Features

=over

=item *

Fetching objects from Bric::Biz::Asset::Business::Media has been optimized for
greater speed. [JoE<atilde>o Pedro]

=item *

PostgreSQL "NOTICE" messages are now suppressed during installation. Instead,
a series of dots will be displayed to indicate progress loading the
database. [David]

=item *

Added README.MacOSX. [David]

=item *

You can now pass a date format string argument to the C<get_data()> method of
container elements in templates (and elsewhere, for that matter). This is
useful if the data you're retrieving is of the "date" type, and you don't want
the date to be formatted in the format specified in the "Date Format"
preference. [David]

=back

=head2 Bug Fixes

=over

=item *

The Element Type manager now displays properly again without errors. [David]

=item *

Assets are now properly removed from desks when they are published or moved
from one desk to another. More generally, any time a single object is removed
from a group, it will be properly removed. [David]

=item *

Media profile now display the proper category in the Category select
list. [David]

=item *

Media assets with no associated media file now generate a message indicating
that no file will be distributed, and are properly removed from workflow when
published. [David]

=item *

Some media asset events weren't getting logged properly Now they are. [David]

=item *

Database transactions are now properly maintained when publishing
assets. Everything was working, but DBI C<AutoCommit> was getting turned on,
and this likely slowed some things down a bit. [David]

=item *

Assets can once again be found via the "Find" pages and recalled into a
workflow without error. [David]

=item *

Module man pages are now properly installed under Perl 5.8.0. Thanks to
Michael Schwern for helping to diagnose the problem and come up with a
solution. [David]

=item *

The select list of desks to transfer an asset to on My Workspace now includes
all possible desks, including the one for which there is a link. [JoE<atilde>o
Pedro]

=item *

All Bricolage F<.pod> files are now installed and converted to C<man> pages
along with all of the F<.pm> files. [David]

=item *

Corrected a bunch of spelling errors in this file. [David]

=item *

Calling C<get_data()> on a container element in templates (or elsewhere, for
that matter) now properly ignores container subelements. Likewise for
C<get_container()>, which how properly ignores data subelements. [David]

=item *

All of the F<.pl> and F<.tst> files in F<lib/> no longer clutter up the
distribution created by C<make dist>. [David]

=item *

Much of the POD documentation in the API classes has been cleaned up, and
converting them to man pages no longer generates any error messages. [David]

=item *

The install process will now find Apache modules in
/usr/lib/apache/modules, which is where they are in OpenBSD. Thanks to
Mark Johnson for his help tracking this one down.  [Sam]

=item *

The install process will no longer install an incompatible version of
HTML::Mason (>1.09). [Sam]

=item *

The F<bric_dist_mon> program works again. [David]

=back

=cut

##############################################################################

=head1 Version 1.3.3 (2002-08-24)

=head2 New Features

=over

=item *

Revised Bric::Biz::Keyword implementation to improve performance. The new
implementation no longer relies on the Bric::Util::Grp system. Also
implemented API and database support for Media keywords. [Sam]

=item *

Added support for search Media by category and file name through the SOAP
interface and standard API. [Sam]

=item *

Added new C<--save-cookie-file> and C<--use-cookie-file> options to
F<bric_soap> to allow authentication to span F<bric_soap> calls. This can
result in significant time savings across multiple invocations. [Matt]

=item *

Added new C<--chunks> option to the F<bric_soap> tool to avoid problems with
timeouts on large workloads. Currently only supports the workflow commands
(C<publish>, C<deploy>, C<checkin>, C<checkout>, C<move>), but it will be
expanded to other long-running commands in the future. [Sam]

=item *

Improved performance of search paging. ListManager now only builds the output
rows that will actually be shown on the screen. For large data sets this
results in a huge gain in search speed. [Adam and Sam]

=item *

Revised category implementation to use explicit C<uri> and C<parent_id> fields
rather than relying on the Bric::Util::Grp system. This improves performance
tremendously for larger numbers of categories. [Jeff Pinyan]

=item *

Added new C<--continue-on-errors> option to F<bric_soap> to prevent non-fatal
errors from ending the process. [Sam]

=item *

Beautified the list paging interface. [David]

=item *

Added new Media Type manager. [Scott]

=item *

Added list reverse feature. [Scott]

=item *

Added SFTP mover. [Scott]

=item *

Add support for Apache-SSL. This required a change to the context of the
F<bricolage.conf> C<ENABLE_SSL> directive to indicate the type of SSL support:
none, apache_ssl, or mod_ssl. [Michael Robinton]

=item *

Added support for manual httpd configuration. Split out dynamic configuration
from ApacheConfig.pm and move to a new module, ApacheStartup.pm, that sets no
Apache configuration directives. ApacheConfig.pm calls this module. [Michael
Robinton]

=item *

Added F<bricolage.conf> configuration directive to force the start up process
to always write out a F<C<$TEMP_DIR>/bricolage/bric_httpd.conf> as an
F<httpd.conf> include file. [Michael Robinton]

=item *

Moved SSL key and certificate configuration from global F<httpd.conf> settings
to per virtual host via F<bricolage.conf> configuration directives. [Michael
Robinton]

=item *

Added a C<bricolage.conf> directive to force the user to always use SSL.
[Michael Robinton]

=item *

Added C<get_data()> method to Bric::Util::Grp::Parts::Member::Contrib. This
method takes a simpler scalar argument and returns the relevant attribute.
This bit of syntactic sugar makes contributor objects behave a bit more like
C<$element> objects in templates, thus simplifying things for template
developers. [David]

=item *

Categories now default to sorting by URI, and the URI is the searchable field,
rather than name. [David]

=item *

Vastly improved the speed at which categories can be imported via SOAP.
[David]

=item *

Makefile now confirms location of Apache and PostgreSQL to allow for
systems with multiple versions of each available. [Sam]

=item *

Added "make clone" command to the installation system to create
distributions based on existing Bricolage systems.  [Sam]

=item *

Added F<bricolage.conf> directive to enable/disable the browser toolbar for
debugging and development. Documented in L<Bric::Hacker|Bric::Hacker>.
[Michael Robinton]

=item *

Added support for running Bricolage with SSL support on arbitrary ports.
Previous versions required https support to use only port 80 for http and port
443 for https. With this release, Bricolage fully supports http and https
service on any ports. This allows the Apache daemon supporting Bricolage to be
run with a minimum number of children while still allowing normal http and
https service on the standard ports with a light-weight Apache daemon. See the
F<INSTALL> file (or L<Bric::Admin|Bric::Admin>) for full details and an
example installation procedure. [Michael Robinton]

=item *

Added new F<bric_apachectl> command "single". This command will start
Bricolage in single-process mode. This mode is principally useful for
debugging. [Michael Robinton]

=item *

The size of the database column that stores custom field options (such as for
select lists) has been changed to the TEXT PostgreSQL type, so that the number
of options isn't arbitrarily limited. [Matt Vella]

=item *

The group API has been approximately 75% rewritten. The goal was to optimize
its performance, since group activity proved to be a serious bottleneck to
Bricolage performance. Those interested in the nitty-gritty details of the
rewrite can read about them
L<here|http://sourceforge.net/mailarchive/forum.php?thread_id=967943&forum_id=561>.

=back

=head2 Bug Fixes

=over

=item *

Added constraint to the group table to keep a group from having itself as a
parent. Thanks to JoE<atilde>o Pedro GonE<ccedil>alves for the patch. [David]

=item *

Fixed bug in side navigation where an HTML table was opened but not closed.
[Charles Albrecht]

=item *

Fixed bug where installation system would chown all of the chosen TEMP_DIR to
SYS_USER. Thanks to Dave Rolsky for the report. [Sam]

=item *

Fixed a bug in the installation system that was creating empty comp/comp and
data/data directories BRICOLAGE_ROOT. Thanks to Michael for the spot. [Sam]

=item *

Fixed remote previews to redirect to a better URL. [Mark]

=item *

Fixed a bug where trying to create a story through the SOAP interface
containing a contributor with an empty middle name would fail.  [Sam]

=item *

Changed strftime instances of '%G' to '%Y' in URI preference, as this seems to
be more portable. [David]

=item *

Fixed bug that was preventing 'make upgrade' from running database upgrade
scripts. [Sam]

=item *

Fixed broken "Log" link on Media Search results screen. [Sam]

=item *

Fixed bug where deleted output channels were showing up in list of available
output channels in the element profile. [David]

=item *

Fixed conflict in list manager that prevented some lists from working
properly. Probably never showed up before, as we only noticed it with the new
Media Type manager. Thanks to Scott for the heads-up. [David]

=item *

The C<PREVIEW_MASON> configuration directive no longer is no longer defaulting
to on in one context and off in another. It is now off by default. Thanks to
Michael Slattery for the spot! [David]

=item *

Eliminated the password field type from the formBuilder interface used for
contributor types and elements. Its inclusion up to now may be considered a
bug. [David]

=item *

Fixed cover date editing to repopulate correctly on the Story profile screens.
[Matt]

=item *

Fixed bug where previewing a story assigned to multiple categories would
preview to a random category. Now the primary category is always chosen. [Sam]

=item *

Fixed display and editing of dates more than one year in the past. [Matt]

=item *

Fixed bug where setting CHAR_SET to UTF-8 in bricolage.conf would result in
blank output. [Sam]

=item *

Changed Category manager to display no categories by default, only display
them after a search. This is because some folks have a I<lot> of categories.
[David]

=item *

Fixed bug where when C<SYS_USER> and/or C<SYS_GROUP> wasn't in
F<bricolage.conf>, Bric::Config would use the username "nobody" instead of the
UID for the user "nobody". [David]

=item *

Adding a note to a story that has not yet been saved no longer causes an
error. [David]

=item *

Fixed "make dist" to work on Mac OS/X and FreeBSD. [Sam]

=item *

Fixed a problem in Bric::Util::Burner::Template where a newly added
template wouldn't be picked up by <tmpl_include>.  This was due to
caching being turned on.  HTML::Template's cache doesn't know that a
new compilation would turn up a difference <tmpl_include> so it
continues to use the old one.  [Sam]

=item *

Fixed installer to not require unneeded Apache modules (mod_proxy and
mod_rewrite). [Sam]

=item *

Fixed installer to first ask whether SSL support is desired before asking for a
specific SSL module. [Sam]

=item *

Fixed documentation bug in Bric::Admin concerning PostgreSQL paths. Thanks to
Vicki Brown for the catch. [Sam]

=item *

Fixed installation system to fail if there are errors importing the database.
Also added test for missing or empty bricolage.sql. [Sam]

=item *

Fixed installation system to support optional modules and not force users to
install them. [Sam]

=item *

Fixed bug that prevented the contents of fields to be updated through
Bric::SOAP. [Sam]

=item *

Fixed "Checkin and Publish" button to only appear if the user has permissions
to publish. [Matt]

=item *

Fixed bug where text pasted into Bulk Edit textarea box was getting words
smooshed together. Thanks to Rachel Murray for the spot. [David]

=item *

Fixed bug where date field elements weren't getting properly converted between
the local time zone and UTC, which is the time zone of all the dates in the
database. Thanks to Matt Vella for the spot. [David]

=item *

Fixed issue where Bric::Util::Grp was adding every member of a group whenever
a new member was added. This was very wasteful, and slowed performance a great
deal for groups with thousands of members. Thanks to Mark for the spot.
[David]

=item *

Added check for Category "Directory" string to make sure that no non-URL
characters are added. [Matt Vella]

=item *

Clicking "Cancel" when editing keywords in a new story now properly returns to
the story profile, rather than to the last screen before the story was
created. [David]

=item *

Deleting a a contributor immediately after adding one no longer causes all of
the contributors to be deleted on check-in. [David]

=item *

Contributors are now properly reverted when stories and media are
reverted. [David]

=back

=cut

##############################################################################

=head1 Version 1.3.2 (2002-06-09)

=head2 New Features

=over

=item *

Added --chunks option to bric_republish to publish stories in batches.
This is useful to avoid timing out on long runs. [Sam]

=item *

Added [Check In / Publish] button to Story Profile to checkin and
publish in one step. [Matt]

=item *

Added needs_publish() method and associated published_version database
field to Bric::Biz::Asset.  This method is now used by the publisher
to determine if something needs republishing.  Added new graphics to
display this information on the desks.  [Matt]

=item *

Moved repeated publish and preview functionality into
Bric::Util::Burner.  Updated Mason code and Bric::SOAP::Workflow
accordingly.  [Matt]

=item *

Added C<DBI_PROFILE> bricolage.conf option and C<bric_dbprof> script
to allow profiling of Bricolage database performance.  [Sam]

=item *

Added C<bric_apachectl debug> command to run Bricolage under the Perl
debugger using Apache::DB.  [Sam]

=item *

Added checks to make sure Story and Media URIs are unique within the
system.  [Matt]

=item *

Added search paging preference to break search results into multiple
pages.  [Adam]

=item *

Added support for running Bricolage under Devel::Profiler with the new
PROFILE configuration option.  [Sam]

=item *

Added support for Apache::SizeLimit to keep Apache process size under
control.  [Adam]

=item *

Revised Bric::App::Cache to improve performance.  The new system is a
two-level cache with Cache:Mmap and Cache::Cache.  This results in a
2x speedup on some cache-sensitive operations.  [Sam]

=back

=head2 Bug Fixes

=over

=item *

Clicking "Add More" when editing contributor contacts now retains any changes
made to the contributor profile. This matches the functionality of the user
profile. Thanks to JoE<atilde>o Pedro GonE<ccedil>alves for the spot. [David]

=item *

Fixed bug in Bric::SOAP::Element where deleting an element or field
could cause SQL errors due to overflowing the name field. [Sam]

=item *

Removed Bric::SOAP::Element->delete(force => 1) which could cause data
corruption in existing stories.  Also removed dependent options in
bric_dev_sync (--delete-existing) and bric_soap (--force). [Sam]

=item *

Fixed bug in Bric::SOAP::Element where updating an element could cause
Stories using that element to lose track of their field data. [Sam]

=item *

Fixed bug in Bric::Util::Burner::Template where <tmpl_include>s caused
syntax errors. [Sam]

=item *

The Bric::Biz::Category class method get_attr() now returns attributes for
category ID 0 as well as all other categories. [JoE<atilde>o Pedro
GonE<ccedil>alves]

=item *

Fixed bug in DBI_DEBUG and DBI_CALL_TRACE options where non-prepared queries
(row_aref(), all_aref(), etc.) were not being logged. [Sam]

=item *

Fixed bug in Bric::Dist::Resource that was causing publish to run very
slowly by executing a bad database query. [Sam]

=item *

Related to the last item, fixed a bug in Bric::Util::Coll that would call
the href() method on a class and pass in undefined values as parameters.
This will happen if a collection is created for a new object that does not
yet have an ID. The fix thus prevents the "= NULL" SQL syntax, which always
matches nothing. The new syntax for constructing a collection has been
implemented across the API. [David]

=item *

Fixed bug where the root category wasn't able to be added to a category
group. Actually, this fixes a problem where any object with an id of 0
couldn't be added to a group. Thanks to Mark for the spot. [David]

=item *

Changed mover list to be sorted in alphabetical order in the Destination
profile. This has the benefit of forcing "FTP" to be listed before "File
System" -- Hurray for case-sensitive ordering! Thanks to Sam for the
complaint. [David]

=item *

The OS for a destination server now defaults to the OS of the server on
which Bricolage is installed instead of "Mac". Thanks to Sam for the spot.
[David]

=item *

Deleted destinations will now be dissociated from output channels when
they're deleted. This prevents stories from being published to deleted
destinations. Thanks to Mark for the heads-up. [David]

=item *

Fixed bug where attribute metadata wasn't getting deleted when it was
supposed to. [JoE<atilde>o Pedro GonE<ccedil>alves]

=item *

Fixed bug where some browsers submit an image button with a value stored in
the image button's name as well as in the name with ".x" and ".y" appended
to it. This caused callbacks to be triggered twice for a single field! I
noticed this with Mozilla on Mac OS X, and presume it would happen
elsewhere, too. [David]

=item *

Fixed bug in navigation bar HTML that caused the bar to disappear on
certain browsers. [Rachel Murray]

=item *

Fixed bug in Bric::SOAP where Bricolage exceptions resulted in an
uninformative "Application error" message. Now the full exception message is
displayed. [Sam]

=item *

Fixed installation to work under Debian Linux 3.0 (testing). Thanks to Mark
Jaroski for a helpful patch. [Sam]

=item *

Changed length of Bric::Dist::Job name attribute from 64 characters to 256.
This allows long asset names to be used. Also added code to Bric::Dist::Job
to ensure that the name property is truncated if it's longer than 256
characters. Thanks to Josh Cox for the spot. [David]

=item *

Fixed bug where dumber browsers would submit a new template without any
Element selected. Thanks to Michael Robinton for reporting the bug. [David]

=item *

All stories and media are now required to be associated with a category. For
stories, the primary category cannot be deleted. If you want to change the
primary category, add a new category, change it to the primary, and then
delete the old primary category. This fix prevents previews and publishes
from breaking on stories and media that had no categories. Thanks to Mark for
the heads-up. [David]

=item *

An overhaul of the burn system had regressed the Output Channel preview
functionality. I've put it back now. [Mark]

=item *

Fixed button JavaScript to work correctly in Mozilla. [Matt]

=item *

Fixed bug in HTML::Template burner that prevented <tmpl_include>s from
working in some cases.  [Sam]

=item *

Numerous spelling errors were fixed by Scott Lanning. Thanks!

=item *

In the Element manager, doing a search after selecting an Element Type from
which to display elements no longer causes an error. Thanks to Adam Robinson
for the spot. [David]

=item *

Made the parent category field in the Category Profile a required field.
[Mark]

=item *

Fix Bric::Util::FTP::FileHandle to work with a modified date-formatting
preference. [Matt]

=item *

Fixed section numbering in the Contributor Type profile. [Scott Lanning]

=back

=cut

##############################################################################

=head1 Version 1.3.1 (2002-04-03)

=head2 New Features

=over

=item *

Bricolage SOAP interface fully implemented.  The command-line clients
bric_soap, bric_dev_sync and bric_republish are all complete. [Sam]

=item *

Bricolage now comes with a configure script and a Makefile for easier
installation and configuration. [Mark Jaroski]

=item *

Removed MD5 Perl module requirement by requiring Apache::Session 1.54 or higher.
[David]

=item *

Added new FTP distribution move method. Now you can distribute files either via
a file system copy or via FTP. [David]

=item *

Added a preference to change the way URIs are formatted. [Adam]

=item *

Added a URI case preference to force URIs to lowercase, uppercase, or
allow mixed case URIs.  [Adam]

=item *

Categories are now all listed and sorted by URI in select lists. [Sam]

=item *

The cache is now cleared when the Apache server is started or
restarted.  This avoids potential problems with stale data in the
cache. [Sam]

=back

=head2 Bug Fixes

=over

=item *

Fixed numerous cases where user_ids were being used as booleans.
Since user_id 0 is the Administrator's user_id this can cause problems. [Sam]

=item *

Fixed problem where deleting an asset would fail with the "cannot
check-in non checked-out version" error. [Sam]

=item *

Fixed bug in HTML::Template burner when an element name had more than
one space in it. [Sam]

=item *

Fixed bug in database that prevented element names over 32 characters
from working properly. [Sam]

=item *

Fixed bug where trying to preview a story without a Preview
destination and PREVIEW_LOCAL off would result in a Mason error. [Sam]

=item *

Fixed bug in Bric::SOAP::Story->create() where data element order was
getting lost. Thanks to Mike Slattery for the spot. [Sam]

=item *

Fixed bug in HTML::Template burner where templates in non-root categories
could not be found. Thanks to Marlon Bermas for the spot. [Sam]

=item *

Fixed Bric::Util::FTP::FileHandle to create new revisions on PUT. [Sam]

=item *

Deleting a contributor will no longer break stories with which the contributor
is associated. Thanks to Rachel Murray for the spot. [David]

=item *

Invalid configuration directives in bricolage.conf will now be caught and keep
Bricolage from starting. [Sam]

=item *

The view button in the element profile now works correctly. Thanks to
JoE<atilde>o Pedro GonE<ccedil>alves for the spot. [David]

=item *

Changed all strftime instances of '%G' to '%Y', as this seems to be
more portable. [David]

=item *

Checking in a template from a template profile now performs a syntax check of
the template just as saving the template does. [JoE<atilde>o Pedro
GonE<ccedil>alves]

=item *

Notes attached to stories and media are now once again editable from
the desk and profile views if they're checked out to the current user,
and only viewable otherwise. Thanks to Tracey Largay for the
spot. [David]

=item *

Fixed a few poorly-named time zones in the time zone preference. More
still needs to be done here, actually. [David]

=item *

Implemented the chk_syntax() method in Bric::Util::Burner::Template.
[Sam]

=back

=cut

##############################################################################

=head1 Version 1.3.0 (2002-02-10)

=head2 New Features

=over

=item *

Bricolage SOAP interface partially implemented. Bric::SOAP::Story and
Bric::SOAP::Media are fully implemented and tested. The command-line client -
bric_soap - is complete. [Sam]

=back

=head2 Bug Fixes

=over

=item *

Fixed numerous cases where user_ids were being used as booleans. Since user_id
0 is the Administrator's user_id this can cause problems. [Sam]

=item *

Fixed problem where deleting an asset would fail with the "cannot check-in non
checked-out version" error. [Sam]

=item *

Fixed bug in HTML::Template burner when an element name had more than one
space in it. [Sam]

=item *

Fixed bug in database that prevented element names over 32 characters from
working properly. [Sam]

=item *

All fixes in the soon-to-be-released 1.2.1 version. See below for details.

=back

=cut

##############################################################################

=head1 Version 1.2.3 (2002-03-17)

Functionally equivalent to 1.2.2, but includes required files missing from the
1.2.2 distribution.

=cut

##############################################################################

=head1 Version 1.2.2 (2002-03-15)

=head2 New Features

=over

=item *

Added chk_syntax() methods to Bric::Util::Burner and its subclasses. This method
will takes a template asset object and make sure that it compiles.
Bric::Util::Burner::chk_syntax() delegates to the proper subclass.

=back

=head2 Bug Fixes

=over

=item *

Some misspellings were corrected in Bric::Admin. Thanks to Ask Bjoern Hansen for
the spot. [David]

=item *

Fixed broken "Return" buttons on related media and related story pages. [David]

=item *

Fixed bug where assets weren't activated when they were created and then checked
in without clicking the "Save" button. [David]

=item *

Fixed bug where a fixed story's slug was getting used in its URI. [David]

=item *

Fixed broken image autopopulation fields (compression, height, width, etc.)
[David]

=item *

Fixed broken support for audio and video files. These can be set up by the Media
Type menu in Element Types. Eventually these should arrange for some fields to
be auto-populated (e.g., bit rate, frame size, length, encoding, etc.). [David]

=item *

Fixed bug where Categories with the same directory name could not be created.
Thanks to Andrew Baio for the spot. [David]

=item *

Fixed a bug where a user couldn't look at her own event log if she didn't have
permission. Thank to Michael Alan Dorman for the spot. [David]

=item *

Fixed a bug where permissions set to access workflows and desks had no affect on
the display of workflows and desks. Thanks to Rachel Murray for the spot.
[David]

=item *

Fixed bug where attempting to create a destination with the same name as an
existing but deactivated destination triggered an SQL error. Thanks to Michael
Alan Dorman for the spot. [David]

=item *

Fixed bug where Workflows with spaces in their names would not create proper
submenus in the left navigation bar. Thanks to the WHO for the spot [David]

=item *

Fixed bug where the wrong story might be previewed when clicking the title of a
story in My Workspace or on a desk. [David]

=item *

Changing the category a media asset is in now correctly updates the underlying
category object and the URI without the media asset needing to be checked in.
[Matt Vella]

=item *

Eliminated "Template compile failed" errors for templates with <%init> sections.
[David]

=item *

Field elements now show up with their display names in the bulk edit select
lists, instead of with their names (which are really keys). [David]

=item *

Eliminated "Use of uninitialized value in bitwise or (|)" warnings when checking
permissions. Thanks to Sam Tregar for the spot. [David]

=item *

Custom fields in elements and contributor types now remember their "size"
setting. Thanks to Sam Tregar for the spot. [David]

=item *

The Element select list on the new Template profile no longer lists media
elements, since media assets don't use templates. [David]

=item *

Removed old XML::Writer stuff from Bric::Util::Burner, since I moved it to
Bric::Util::Burner::Mason a while ago and it was causing some problems. Thanks
to Michael Robinton for the spot. [David]

=item *

Fixed typo in Bric::Hacker spotted by Axel Beckert. [Sam]

=item *

The CREATE permission works properly now. Thanks to Rachel Murray for the spot.
[David]

=back

=cut

##############################################################################

=head1 Version 1.2.1 (2002-02-25)

=head2 New Features

=over

=item *

Created new method of configuring Bricolage in Apache. For mod_perl 1.26 and
earlier, a custom config file will be written to the bricolage temp directory
every time Bricolage is started or restarted. For mod_perl 1.27 and later, no
temp file will be written. [David]

=item *

Added support for Mozilla (and there was much rejoicing!). [David]

=item *

Changed password for the default "admin" user to "change me now!" [David]

=item *

The slug is stored in the database for both fixed and non-fixed stories. This is
in anticipation of adding the ability to use the slug for fixed story URIs later
on. Thanks to Darren Graves for the patch.

=item *

Added DISABLE_NAV_LAYER directive. It's off by default, but if you turn it on in
bricolage.conf, the side navigation layer will be rendered as plain HTML in
every page instead of as a separate layer. [David]

=item *

Documented PERL_LOADER directive in Bric::AdvTemplates. [David]

=back

=head2 Bug Fixes

=over

=item *

Turned off the PREVIEW_MASON configuration directive in bricolage.conf. It should
be off by default. [David]

=item *

Deleted Output Channels now properly don't show up in the Output Channel manager
again. Thanks to Sara for the spot! [David]

=item *

All previews now preview assets in the primary Output Channel only. Previously,
the previews were in the Output Channel whose name came first alphabetically.
Thanks to Sara Wood for catching this bug. [David]

=item *

Fixed bug where templates often couldn't be found by the Mason burner if the
output channel had a post_path. [David]

=item *

Fixed bug where templates often couldn't be found by the HTML::Template burner
if the output channel had a post_path. [Sam]

=item *

Fixed some problems with the sideNav menus under Netscape. [David]

=item *

Fixed broken "Preview" button in Read-only story profile and in related story
elements. [Matt Vella]

=item *

Updated debugging code to accommodate new syntax in Cache::Cache. Thanks to Sam
Tregar for the spot. [David]

=item *

Fixed problem with Element names containing non-alphanumeric characters. [Sam]

=item *

Checking out media assets from "Find Media" now redirects you to the media
profile if you've checked out one media asset, or My Workspace if you've checked
out more than one. This puts it in line with how "Find Stories" and "Find
Templates" work. Thanks to Sam for the report. [David]

=item *

Fixed bulk edit functionality for Media assets. Thanks to Sam for the spot.
[David]

=item *

In Bric::Biz::Asset::Business, the source get_meth key in my_meths() now works
properly. Also, get_all_keywords() now also returns the category keywords as
well as the story keywords. Thanks to Darren Graves for the patch.

=item *

Removed quotation marks from DEF_MEDIA_TYPE setting in F<bricolage.conf>.
Thanks to Darren Graves for the spot. [David]

=item *

Sorting assets by ID in "Find X" and Workspace/Desk view now properly does a
numeric sort rather than an alphanumeric sort. Thanks to Sam Tregar for the
spot. [David]

=item *

Fixed an obscure bug where, for files uploaded as part of a Media file,
Bricolage attempted to create a path on its own file system using path
delimiters for another file system. Thanks to Mike Slattery for the spot.
[David]

=item *

Required content fields in stories and elements are now displayed in the order
specified in the Element profile. Thanks to Sam Tregar for the spot. [David]

=item *

All assets now start with the version number 0 until the first time they are
checked in. Also, they will show up on desks and in the Find views after the
first time they are saved. It was inconsistent before, and some items could not
be seen in the desk and Find views until they were checked in. Thanks to Sam for
spotting the inconsistency. [David]

=item *

The bric_clean_tmp script has been changed to avoid deleting the Bricolage
cache file.  [Sam]

=item *

Fixed typo that broke Bric::Dist::Client. [Mike Slattery]

=item *

Fixed multiple select custom fields for Elements and Contributors. Thanks to
Mike Slattery for the spot. [David]

=item *

Fixed ugly bug where deleting a "Media Type" Element would delete all the media
objects of that type. Thanks to Sam for the spot (though not for the bug!).
[David]

=item *

Fixed bric_pgimport so that it uses DBI to drop and create the database, rather
than relying on a hard-coded location for pgsql binaries. [David]

=item *

Fixed permission granting in bric_pgimport so that the Bricolage database use
has DELETE permissions on all objects in the Bricolage database. It looks like
this permission was ignored in PostgreSQL 7.1 and earlier, or problems would have
shown up a long time ago! [David]

=item *

Fixed a bug where the time a distribution job is scheduled was not properly
converted to UTC for storage in the database. Thanks to Mike Slattery for the
great code archaeology! [David]

=item *

Fixed the spelling of "contributor" in several spots. [Andrew Baio]

=item *

Fixed bug where changing a story's primary category left it with B<no> primary
category. [Matt Vella]

=back

=cut

##############################################################################

=head1 Version 1.2.0 (2002-01-10)

=head2 New Features

=over

=item *

Added Context-sensitive, online help. [Sam]

=item *

Added separate interface for editing templates (via FTP). [Sam]

=item *

Added the ability to use HTML::Template Templates. [Sam]

=item *

Added ability for different Output Channels to function as different component
roots for in Mason templates. This will allow for templates that can't be found
in the current Output Channel to be searched for in other Output Channels.
[David]

=item *

Added link to Event log to Find Story, Find Template, and Find Media screens.
[David]

=item *

Added true previewing for media assets. Now, when you click their URIs to
preview them, they will be distributed to the preview server(s) before
redirecting the user to them, rather than just serving them up from where they
live on the Bricolage file system. The latter can still be accessed under
"Download" in the Media Asset profile. This will continue to be the preferred
way to grab media files for editing and such, as it will not incur the overhead
of distributing the media file. [David]

=item *

Allow only one template with a given name for a given category, element, burner
and output channel. [Sam]

=item *

Added a Maintainer section to the About page. [David]

=item *

Updated About page to mimic the layout of the help pages. [David]

=back

=head2 Bug Fixes

=over

=item *

Fixed a bug with local previews where a preview page could show up instead of
the Bricolage UI. Thanks to Sara for the spot. [David]

=item *

Fixed a bug where Mason component calls failed in previews when the
PREVIEW_MASON directive was enabled. [David]

=item *

Changed default value for text area fields added via the form builder (i.e., in
Contributor Type and Element profiles) to 0. The values 0 and "" always make the
the new field unlimited in length. [David]

=item *

Fixed a couple of buttons to be proper case rather than upper case. [David]

=item *

Separated the filesystem destinations for assets burned for publication and for
assets burned for previewing. This will prevent someone previewing and stomping
all over a published version of an asset before the published version is
distributed. [David]

=item *

Removed hard-coding of the local preview directory in httpd.conf and
httpd-ssl.conf. Now using the values stored in PREVIEW_LOCAL, instead, to
determine the proper directory. [David]

=item *

Added the DEF_MEDIA_TYPE directive. Bricolage will use the value in this
directive to assign a Media Type to all file resources if Bricolage can't
figure it out from their file extensions. This fixes a bug where Bricolage would
choke if it couldn't figure out the MediaType itself. [David]

=back

=cut

##############################################################################

=head1 Version 1.0.2 (2001-12-10)

=head2 New Features

=over

=item *

Added "File Name" and "File Extension" properties to OutputChannels. These
properties will now be used to name files burned to the file system on
preview and publish. [David]

=item *

Added DEFAULT_FILENAME and DEFAULT_FILE_EXT configuration directives to set
default values on the "File Name" and "File Extension" Output Channel
properties. [David]

=item *

Changed Bric::Util::Burner->display_element() so that it doesn't paginate. All
paginated pages are now treated instead as regular elements. This is useful for
things like printer-friendly pages. Bric::Util::Burner->display_element()
continues to work as before. Use this method to output a separate file for each
paginated element. [David]

=item *

When errors occur while previewing stories, the leftNav is now turned off.
[David]

=item *

Browser buttons and menus are now disabled. [David]

=item *

Added ability to set permissions on assets based on the categories they're in.
[David]

=item *

Moved all session and session locking files into the "bricolage" subdirectory of
the local file system's tmp directory. You'll want to rm -rf /tmp/bricolage_*
upon upgrading. [David]

=item *

Moved the location of cache files to the "bricolage/cache" subdirectory of the
local file system's tmp directory. You'll want to rm -rf /tmp/FileCache upon
upgrading. Together with the above change, this means that all Bricolage
temporary files are stored in the "bricolage" subdirectory of the local tmp,
e.g., /tmp/bricolage. [David]

=item *

Added new program, bric_clean_tmp, that can be used in a cron job to delete
stale temporary files. [Sam]

=item *

Added an "About" page, linked from the logo graphic, that explains the name
"Bricolage" and offers the license and credits. [David]

=item *

Added PERL_LOADER configuration directive. Pass a line of Perl to this
directive, and on startup, it'll execute it in the same namespace as your
templates execute in. [David]

=item *

Added INCLUDE_XML_WRITER and XML_WRITER_ARGS configuration parameters. If
INCLUDE_XML_WRITER is turned on, then all templates will include a new global,
$writer, that is an XML::Writer object. This object is provided as a convenience
for creating XML in your templates. XML_WRITER_ARGS allows certain arguments to
be passed to the XML::Writer. [David]

=item *

Fixed bug where data fields deleted from Elements were deleting them from
existing stories, too. [David]

=item *

Fixed bug where stories with related media associated with them were displaying
the story as an Element rather than as a story after editing the related media.
[David]

=item *

Removed all file system location dependencies for the operation of Bricolage.
Bricolage will still assume that everything's in /usr/local/bricolage, but any
location is fine as long as the BRICOLAGE_ROOT environment variable is set to
the proper location. [David]

=item *

Added code to force all preview pages to be re-requested from the server every
time they're viewed. This prevents the browser from loading older versions from
its cache, and allows users to always see the most recently-burned output of a
story. [David]

=item *

Removed debugging information from URLs for when debugging is turned off --
which should be always in production code (e.g., releases). [David]

=item *

Elements are now displayed with their display names rather than their attribute
names. Thanks to Sam Tregar for the spot. [David]

=item *

Fixed bug where fields (attributes) added to an Element with the name of an
existing but deactivated field triggered an error. Thanks to Sam for the
heads-up. [David]

=item *

Fixed a bug where data fields sometimes were not properly retrieved from the
database in Bric::Biz::AssetType. [David]

=item *

Fixed a bug where clicking "Save and Stay" in the Element profile wouldn't
delete attributes (fields) marked as such, or even delete the Element itself, if
the "Delete this profile" checkbox was checked.

=item *

Fixed a bug where, for Story and Media assets, editors were given Edit access to
notes, even when they didn't have the asset checked out. [David]

=item *

Changed the misleading and inaccurate "Two blank lines" label in the Bulk Edit
interface to the more accurate "One blank line". Thanks to Sam Tregar for the
heads-up.

=back

=cut

##############################################################################

=head1 Version 1.0.1 (2001-09-28)

=over

=item *

Initial public release.

=back

=cut

##############################################################################

=head1 Author

David Wheeler <david@justatheory.com>

=head1 See Also

L<Bric|Bric>

=cut<|MERGE_RESOLUTION|>--- conflicted
+++ resolved
@@ -8,7 +8,6 @@
 
 This document lists the Changes to Bricolage introduced with each release.
 
-<<<<<<< HEAD
 =head1 Version 2.1.0 ()
 
 =head2 New Features
@@ -102,7 +101,6 @@
 The copy and delete icons now appear inside the box for the container elements
 they affect, rather than floating outside. This creates a tighter, more obvious
 relationship between the controls and their elements.
-<<<<<<< HEAD
 
 =item *
 
@@ -111,16 +109,6 @@
 
 =item *
 
-=======
-
-=item *
-
-The "Add Element" icon now has a dropdown triangle on it, similar to that seen
-on other drop-down icons.
-
-=item *
-
->>>>>>> a5ce90c7
 The related story and media displayed for a container element now appear below
 the fields and subelements in the container, and have their own detail/summary
 twisty like container elements do. This allows them to be displayed more
@@ -144,18 +132,11 @@
 all the data can be easily reviewed when the user returns from the popup.
 
 =item *
-<<<<<<< HEAD
 
 Related media show a thumbnail for a related image in both the "more detail"
 and "less detail" states. The "less detail" thumbnail is displayed at no more
 than 40 pixels tall, while the full size from the C<THUMBNAIL_SIZE>
 F<bricolage.conf> directive is used as usual in the "more detail" state.
-=======
-
-Related media show a thumbnail for a related image in both the "more detail"
-and "less detail" states. The "less detail" thumbnail is displayed at no more
-than 40 pixels tall, while the full size from the C<THUMBNAIL_SIZE>
-F<bricolage.conf> directive is used as usual in the "more detail" state.
 
 =back
 
@@ -167,17 +148,9 @@
 Added C<expired> parameter to the C<list()> methods of
 L<Bric::Biz::Asset::Business::Story> and L<Bric::Biz::Asset::Business::Media>.
 [Gred Heo]
->>>>>>> a5ce90c7
-
-=back
-
-Thanks to Denison University for sponsoring these improvements (Bug #244).
-[David]
-
-=back
-
-=======
->>>>>>> a98bc7d303403146fbdbfec255165aaa066746fc
+
+=back
+
 =head1 Version 2.0.1 ()
 
 =head2 Improvements
@@ -209,23 +182,6 @@
 Bricolage now supports Apache 2 MPMs other than Prefork. YMMV (Bug #188).
 [David]
 
-<<<<<<< HEAD
-=======
-=item *
-
-The "Category" autocompleting field in the New Story/Media/Template profile
-now remembers the last value selected for that screen within the current
-session. This makes it one bit easier to create a bunch of objects in a row
-all in the same category, as used to be the case before 2.0 turned these into
-autocompleting fields (Bug #159). [David]
-
-=item *
-
-The lists of the container and field subelement key names in a template are
-now displayed above the code in the read view as well as the edit view.
-Suggested by Phillip Smith (Bug #228). [David]
-
->>>>>>> a98bc7d303403146fbdbfec255165aaa066746fc
 =back
 
 =head2 Bug Fixes
@@ -301,96 +257,6 @@
 Fixed a bug where some valid date ranges would be rejected as invalid when
 searching for assets. (Bug #211). [David Oliveira]
 
-<<<<<<< HEAD
-=======
-=item *
-
-Fixed bug in bric_ftpd where the ftp PWD command returns an incorrect path
-(missing the site name).  Some ftp clients (eg. FileZilla) call PWD and use
-this path after changing directories. [Adrian Yee]
-
-=item *
-
-In the event of a publish failure, a story and media document no longer has
-its publish status, date, and first publish date updated (Bug #200). [David]
-
-=item *
-
-Xinha now works properly, as the WYSIWYG fields are now created only when
-they're displayed (they didn't work right when they were created while
-hidden). Thanks to Aaron Fuleki and Denison University for the report and
-Phillip Smith for finding the relevant Xinha support explaining the problem
-(Bug # 217). [David]
-
-=item *
-
-Adjusted placement of the Checkout and Publish buttons in search results and
-elsewhere so that they're not so close to the border of the box that contains
-them (Bug #194). [Phillip Smith]
-
-=item *
-
-The Apache 2 detection during installation now properly finds C<Include>d
-configuration files specified with paths relative to the C<HTTPD_ROOT> (Bug
-#174). [Michael Herring]
-
-=item *
-
-Using pagination controls when selecting from a list of stories to relate no
-longer throws an error (Bug #183). [Greg Heo]
-
-=item *
-
-Adjusted style of Check In and Move popup menu. Allows for easier selection of
-appropriate action
-
-=item *
-
-Fixed the Xinha editor when using the Create Link button (Bug #180). [Phillip
-Smith]
-
-=item *
-
-The "Content Type" column in the Element Type manager will now properly sort
-when you click its header (Bug #190). [David]
-
-=item *
-
-Bricolage no longer throws an error when the description of a category is
-longer than 256 characters. Thanks to Vladimir for the report (Bug # 215).
-[Phllip Smith]
-
-=item *
-
-Attempting to create a category template that already exists in a category and
-output channel no longer reactivates an element type template (Bug # 195).
-[David]
-
-=item *
-
-Deactivated element types no longer appear as available to add to stories,
-though existing elements of those types will remain unless they're
-individually deleted (Bug #230). [Greg Heo]
-
-=item *
-
-Document and template search results no longer provide a "Republish" checkbox
-for deactivated assets, which are shown when "Include deleted" checkbox is
-selected in the advanced search interface (Bug #201). [Nick Legg]
-
-=item *
-
-The buttons once again work in the media document category browser when the
-C<ENABLE_CATEGORY_BROWSER> F<bricolage.conf> directive is true. Thanks to
-Michael Herring for the report (Bug #155). [David]
-
-=item *
-
-The story and media profiles now allow only output channels associated with
-the site the document element type is associated with to be associated with
-the story or media document (Bug # 212). [Zdravko Balorda]
-
->>>>>>> a98bc7d303403146fbdbfec255165aaa066746fc
 =back
 
 =head1 Version 2.0.0 (2010-04-12)
@@ -411,7 +277,7 @@
 
 =item *
 
-The buttons once again work in the story document category browser when the
+The buttons once again work in the category browser when the
 C<ENABLE_CATEGORY_BROWSER> F<bricolage.conf> directive is true. Thanks to
 Krzysztof Rudnik for the report (Bug #155). [David]
 
@@ -13610,4 +13476,4 @@
 
 L<Bric|Bric>
 
-=cut+=cut
