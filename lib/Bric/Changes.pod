--- conflicted
+++ resolved
@@ -14,7 +14,6 @@
 
 This document lists the Changes to Bricolage introduced with each release.
 
-<<<<<<< HEAD
 =head1 VERSION 1.7.5 "Ashland" (2004-04-10)
 
 =head2 New Features
@@ -1196,9 +1195,6 @@
 [David]
 
 =back
-=======
-=head1 VERSION 1.6.13 "Tripled" (2004-04-10)
->>>>>>> 048d2acd
 
 =head2 Bug Fixes
 
@@ -1206,7 +1202,6 @@
 
 =item *
 
-<<<<<<< HEAD
 Passwords can be changed again. [Mike Slattery]
 
 =item *
@@ -1664,10 +1659,19 @@
 remain behind after an upgrade, and so that users can access any files that
 they've changed in the old component root. Most users can just delete it after
 upgrading. [David]
-=======
+
+=back
+
+=head1 VERSION 1.6.13 ()
+
+=head2 Bug Fixes
+
+=over 4
+
+=item *
+
 Deactivated groups no longer affect permission checking. Discovered thanks to
 a bug report from Serge Sozonoff. [David]
->>>>>>> 048d2acd
 
 =back
 
