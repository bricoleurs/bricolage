=head1 NAME

Bric::Changes - Bricolage Changes

=head1 VERSION

$Revision$

=head1 DATE

$Date$

=head1 DESCRIPTION

This document lists the Changes to Bricolage introduced with each release.

<<<<<<< HEAD
=head1 VERSION 1.7.0
=======
=head1 VERSION 1.6.0
>>>>>>> 885217a2

=head2 New Features

=over 4

=item *

<<<<<<< HEAD
Added Bric::Biz::Site. This class will be worked into the rest of the API and
the UI over the next few weeks in order to add true multisite capabilities to
Bricolage. [David]

=item *

Added site context menu to all pages in the UI. This menu will be used to
select a which site from which to show workflows, as well as to provide a
default value in several administrative profiles. [David]

=item *

Refactored Bric::Biz::Keyword. It is now more compliant with the standard API
as defined in other classes. Also added support for keyword groups so that we
can create a keyword manager.
=======
Added the C<STORY_URI_WITH_FILENAME> F<bricolage.conf> directive, which, when
enabled, allows story URIs to include the file name. This is especially useful
in output channels where "Use Slug as File name" is enabled, since it allows
stories to essentially have identical URIs except for the file name. Off by
default. [David]

=item *

Added F<bric_media_upload>, a media file bulk import utility, into
F<contrib>. Thanks to Matt Vella for the contribution.

=item *

New help pages for the event log and the workflow trail. Thanks to Geoff
Richards for the contribution.

=item *

Some unnecessary JavaScript was removed from the side navigation layer. Thanks
to Eldar Kononov for the suggestion. [David]

=back

=head2 Bug Fixes

=over 4

=item *

Granting of permission to database objects during installation has been moved
to its own make target. This is to allow it to be run by C<make upgrade>, too,
thus ensuring that the Bricolage database user always has the appropriate
permissions ot access the database. [David]

=item *

Assets can once again be removed from workflow. [David]

=item *

The published version attribute is now set on templates when they're
deployed. Thanks to Geoff Richards for the spot. [David]

=item *

The F<bricolage.conf> and F<httpd.conf> files are now created during C<make>
rather than C<make install> so that C<make test> can take advantage of them.
[David]

=item *

Bric::App::Session and Bric::App::Cache no longer C<chown> their files and
directories during C<make test>. [David]

=item *

Super Bulk Edit no longer joins lines together without a space, so that words
should now be properly separated. [David]

=item *

Deleting a story or media subelement no longer results in an error. [David]

=item *

Help has been restored. [David]

=item *

A value of "0" (zero) can now be given to element fields. This bug has been in
Bricolage since the beginning! Thanks to Mark for the spot. [David]

=item *

Stories with subelements containting no field elements no longer cause an
error when the container profile is looking for contextual information to
display about a a subelement. Thanks to Chris Jantzen for the spot. [David]

=item *

Bulk editing a field without first going through the element profile and
without adding or removing or reordering field elements now preserves the
data. This is another bug that has been in the code since the beginning of
time, and was only recently identifyed. Thanks to Rachel Murray for the spot!
[David]
>>>>>>> 885217a2

=back

=head1 VERSION 1.5.2

=head2 New Features

=over 4

=item *

Out of the box, the Story Editors, Media Producers, and Template Developers
groups now have READ permission to access members of the "All Categories" and
"All Elements" groups, which allow them to actually create assets based on
elements and within categories. [David]

=item *

Workflow and Desk permissions are a little more sensible now. CREATE
permission can be granted for the start desk in each workflow, instead of for
the entire workflow. This allows a lower permission to be set on the workflow
(e.g., READ), and then higher permissions on the individual desks in the
workflow. [David]

=item *

New "Tuning" sections have been added to L<Bric::DBA>. [Mark]

=back

=head2 Bug Fixes

=over 4

=item *

The default required length for usernames and passwords has been changed from
6 to 5. This is to make dealing with the default "admin" login easier.

=item *

It is once again possible to delete elements when they are not associated with
any story or media asset. [David]

=item *

The output channel profile once again only complains that the name of an
output channel is already in use if it happens to be true. [David]

=item *

Bric::Config now does its best to find a workable F<httpd.conf> file during
C<make test>. [David]

=item *

Subclasses of Bric::Biz::Asset::Business::Media work again, and can have
keywords associated with them, too. [David]

=item *

The "Access Denied" message is back for when someone tries to access an object
to which they don't have adequate permission. [David]

=item *

Previews of assets that are not checked out work again. [David]

=item *

Workflow and desk permissions relative to the assets they contain are now
restored to their previous behavior. Desks no longer simply inherit the
permission granted on any of the workflows they're in. This issue was resolved
by creating a new secret asset group ID for each workflow. [David]

=item *

The primary output channel is now always enabled by default in top-level
elements. This is to make it much harder to create documents without output
channel associations, an event that can lead to database exceptions. [David]

=item *

The root category now lists itself as being in the "All Categories" group only
once in the category profile. [David]

=item *

Assets will no longer appear to randomly dissappear from workflow. [David]

=item *

Added constraints to the "media_type_member" group that were inadvertantly
left out of 1.5.1. [David]

=item *

Permissions are now once again properly checked for asets in categories,
workflows, and on desks. [Mark]

=back

=head1 VERSION 1.5.1

=head2 New Features

=over 4

=item *

Lots of group-related optimizations. These should greatly improve the speed
with which permissions are checked. [David]

=item *

Improved testing support with lots more tests. Many more remain to be
written. See the new testing documentation in L<Bric::Hacker|Bric::Hacker> for
details. [David]

=item *

Added ability to publish assets at a future time to Bric::SOAP::Workflow.
Includes addition of new C<--publish-date> option to F<bric_soap>. [David]

=item *

A number of default groups where not properly added to the "All Groups"
group. Now they are. [David]

=item *

Added WebDAV mover. [JoE<atilde>o Pedro]

=item *

Fixed the description of the root category in the permissions profile for user
groups so that it properly displays its URI instead of its name. This only
affects the display of the root category in the permisisons profile for people
who installed (rather than upgraded to) Bricolage 1.4.5 or later. [David]

=item *

FTP and File System movers now atomically copy files to their destination
servers. [JoE<atilde>o Pedro]

=item *

Added "All Desks" group for managing the permission to access all desks.
[David]

=item *

Refactored and optimized the code used in the C<lookup()>, C<list()>,
C<list_ids()>, and, where pertinent, C<href()> methods in the following
classes:

=over 4

=item Bric::Biz::Asset

=item Bric::Biz::Asset::Business

=item Bric::Biz::Asset::Business::Story

=item Bric::Biz::Asset::Business::Media

=item Bric::Biz::Asset::Formatting

=item Bric::Biz::AssetType

=item Bric::Biz::ATType

=item Bric::Biz::Category

=item Bric::Biz::Org

=item Bric::Biz::Org::Person

=item Bric::Biz::Org::Source

=item Bric::Biz::OutputChannel

=item Bric::Biz::OutputChannel::Element

=item Bric::Biz::Person

=item Bric::Biz::Person::User

=item Bric::Biz::Workflow

=item Bric::Biz::Workflow::Parts::Desk

=item Bric::Dist::Job

=item Bric::Dist::ServerType

=item Bric::Util::AlertType

=item Bric::Util::Event

=item Bric::Util::Grp

=item Bric::Util::MediaType

=item Bric::Util::Pref

=back

This work will allow permission checking to be much faster for objects of
these classes, as the relevant group IDs are now looked up for each object
when the object is looked up, rather than by a separate select for each
object, one-at-a-time. The changes also include support for a C<grp_id>
parameter to be passed to the C<list()> method of these classes as a way of
allowing a group to return a list of the objects in the group en masse, rather
than one-at-a-time from the member objects of each group. Once similar
optimizations have been made to the Bric::Biz::Assest classes, the necessary
change will be made to Bric::Util::Grp to allow this functionality. [David and
Mark]

=item *

Added object caching to the base class, and calls to it from all classes with
a C<lookup()> method to take advantage of it. The caching is only for the
duration of a request for now, but can be expanded later. [David]

=item *

Updated F<INSTALL.MacOSX> to reflect changes thanks to the new Mac OS X suport
included in libapreq 1.1. [David]

=item *

Added "Super Bulk Edit", which is a bulk edit interface allowing users to
editall of the fields in an element at once using POD-like tags, rather than
just a single repeatable field. [Garth]

=item *

Added help topic for new "Super Bulk Edit" feature. [David]

=item *

Localization and Internationalization support introduced, with a Portuguese
library to complement the default English. Most message strings have been
replaced with calls to the proper localization method. Still to be done are
strings fetched from the database (e.g. events). [ClE<aacute>udio Valente]

=item *

Localization of text images (buttons), Help, and JavaScript message added.
These still need translation, however. [David]

=item *

Added Italian translation. [Marco Ghezzi]

=item *

Documented F<bric_dist_mon> and F<bric_ftpd>. [David]

=item *

Optimized and added tests for Bric::Util::Priv's C<get_acl()> and
C<get_acl_mtime()> methods. These should make the looking up of a user's
access control list faster. [David]

=item *

Added preview link to every element profile of a story profile. [Scott]

=item *

Pared down number of default User groups by eliminating those that relate to
only a single admin menu item. [David]

=item *

Fixed code in Bric::Util::Grp where the C<has_member()> method would fail to
look up an object with an ID of 0. [JoE<atilde>o Pedro]

=item *

Switched exceptions from home-grown to using Exception::Class. [Scott]

=item *

The installer now offers a more meaningful message when it encounters an
existing database and the user doesn't want to drop that existing database.
[David]

=item *

Added category group association, including ability to cascade membership
assignments into subcategories, to category profile. [JoE<atilde>o Pedro]

=item *

The installer will no longer try to load CPAN.pm if all modules are already
installed. Thanks to Ilia Chipitsine for the prodding. [David]

=item *

The "Content" section of story, media, and subelement profiles now attempts to
display a bit of text from the first text field in each listed subelement so
that it's easier to see at a glance which subelement is which. [JoE<atilde>o
Pedro]

=item *

Switched POD testing from Pod::Checker to Test::Pod (using Pod::Simple). Fixed
the POD errors it found, too. [David]

=item *

Test suite now runs all tests with warnings enabled. [David]

=item *

Modified C<< Grp->get_objects() >> to use use the C<grp_id> parameter to
C<list()>, now that support for that parameter has been added to all groupable
classes. Also went through all existing code to make sure that it uses this
approach, rather than constructing the relevant objects one-at-a-time from
each Member object. This should provide a drammatic speedup in many
operations.

=item *

Bric::App::Session now has an C<instance()> public class method to return the
C<%HTML::Mason::Commands::session> hash. [Scott]

=item *

Subelement can now nest. That is, they can contain themselves. Not in a story,
of course, but in the document model (element administration). [David]

=item *

Keywords can now be associated with media assets. [David]

=item *

Templates now have a C<published_version> attribute that properly reflects the
version of a template that was last deployed. This matches what Story and
Media have done since around version 1.3.2, and eliminates some warnings from
the error log. The UI has also been updated to properly show the deploy status
of templates. [David]

=item *

The installer should now properly detect that the Apache "log_config" module
is installed even when it's called "config_log". Thanks to Ilia Chipitsine for
the spot and the diagnostics needed to solve the problem. [David]

=back

=head2 Bug Fixes

=over

=item *

The publish attribute of desks can now be unset. Thanks to Sean Greathouse for
the catch! [David]

=item *

Fixed asset class date parameters to list(). The asset classes were neglecting
to change the dates pased in to list() to database dates before querying the
database. This lead to the wrong stories being returned for everyone not using
UTC as their local time zone. Thanks to Bill Cappel for the spot! [David]

=item *

Fixed bug where expired cookie resulted in a Bric::App::Session
error. [JoE<atilde>o Pedro]

=item *

Bricolage now does more to determine the media type of uploaded media by using
both the Apache media type determination and, failing that, a file name
extension. Thanks to Todd Tyree for the spot. [David]

=item *

An attempt to create a template with the same name and output channel as a
deactivated template now properly tells the user that the template already
exists. [David]

=item *

Fixed indexes for person objects so that they're case-insensitive. [David]

=item *

Fixed problem creating new business assets with SOAP where Bricolage was
trying to associate them with output channels twice, resulting in an SQL
Error. [David]

=item *

Fixed broken index on media type extensions. It was duplicating the index on
the media type names. It has been changed to uniquely index the media type
file name extensions. [David]

=item *

C<< Bric::Biz::Category->get_children >> now properly returns the children for
the root category. Thanks to Sam for the spot! [David]

=item *

Removed C<< Bric::Biz::AssetType->remove >>. It shouldn't be used anywhere,
and might be responsible for the mysterious dissappearance of elements in
general. Thanks to JoE<atilde>o Pedro for the spot. [David]

=item *

Assigned apporpriate permissions to allow the default "Story Editors," "Media
Producers," and "Template Developers" to access the default workflow and desks
relevant to them. They hadn't had that access by default before. [David]

=item *

Changed the plural name of the "Category Group" class from "Category Group" to
"Category Groups". [David]

=item *

Fixed bug introduced in 1.5.0 where stories where checked for duplicate URIs
for output channels that they weren't actually in. Thanks to Bill Cappel for
the spot. [David]

=item *

Fixed duplicate URI checking for media assets so that all output channels a
media asset is in will be checked for dupliate URIs instead of just the
primary URI. [David]

=item *

Fixed bug where all sources were being deactivated from their groups every
time they were saved. [David]

=item *

Fixed bug where the SOAP server would throw an exception when it attempted to
handle elements without subelements. Thanks to Sam Tregar for the report.
[David]

=item *

It is no longer possible to create a story type or media type element without
a primary output channel. [David]

=item *

Deleted output channels no longer show up in the list of output channels to
associate with a destination. Thanks to Alex Epshteyn for the spot! [David]

=item *

The installer now collects Apache configuration data from any C<Include>d
files, as well. Thanks to Alex Wheeler for the spot! [David]

=item *

Media types now can be added to groups. This means that permissions can be set
so that users can administer media types. Previously, only members of the
"Global Admins" group could administer meida types. [David]

=back

=head1 VERSION 1.5.0

=head2 New Features

=over 4

=item *

Added unit testing framework based on L<Test::Class|Test::Class> and executed
by L<Test::Harness|Test::Harness>. Tests can be run after C<make install> by
running C<make test> or C<make devtest>. The former runs tests that access
database data but execute no C<INSERT>, C<UPDATE>, or C<DELETE> commands. The
latter runs tests that can make changes to the database, and are intended to be
a full testing of Bricolage's API. Both make targets can be executed in
verbose mode by passing C<TEST_VERBOSE=1> to the make command. From now on,
all tests will be expected to pass before changes are committed to the
repository. [David]

=item *

Added F<Makefile.PL>. This is mainly a dummy script designed to mimic the
usual way in which Perl modules are installed. It doesn't actually create a
F<Makefile>, but processes the existing one, setting it up to use whatever
Perl was used to execute F<Makefile.PL> itself. The advantage to this is that
the Perl that executes F<Makefile.PL> will be used throughout Bricolage. [David]

=item *

Migrated tests in F<lib/Bric/Util/Grp.pl> to F<t/lib/Bric/Util/Grp/Test.pm>
and F<t/lib/Bric/Util/Grp/DevTest.pm>. [David]

=item *

Added F<t/Bric/Test/PodTest.pm>, which uses L<Pod::Checker|Pod::Checker> to
examine the POD in all the Bricolage modules, scripts, and test modules and
report errors. Currently, all the errors are "TODO" tests, which means that,
technically, they'll pass. But as soon as all existing POD errors are cleaned
out, errors will turn into test failures. This will help us to keep all of our
POD valid. These tests run as a part of C<make devtest>. [David]

=item *

Removed all old-style test scripts. Their contents have been copied into new
unit testing classes. These classes each execute a single test, and the old
testing contents are at the end of the file, after the C<__END__> symbol. Thus
we'll be able to use the old tests to write the new tests. [David]

=item *

Added documentation on merging CVS branches to
L<Bric::Hacker|Bric::Hacker>. [David]

=item *

Removed the URI Format and URI Case preferences and put them into Output
Channel objects, instead. They are now output channel-specific. [David]

=item *

URI format and URI case settings now properly format the URIs of media
objects, too. [David]

=item *

The slug can now be used in the Fixed URI Format. [David]

=item *

The slug can now be used for story file names. The option is supported on an
output channel basis, and will only work for stories that have a slug. [David]

=item *

Added a "and Shelve" option to the "Check In" select list in the button bar on
story, media, and asset pages. When this option is selected, the asset is
checked in and then removed from workflow without publishing. [David]

=item *

Removed the "Checkin/Publish" and "Checkin/Deploy" buttons in asset profiles
and replaced them with new "and Publish" or "and Deploy" options in the "Check
In" select list in the button bar. Doing this collects all the usual Check In
actions in one place and saves us screen real estate! [David]

=item *

Changed the way the "Checkin and Publish" and "Checkin and Deploy" callbacks
work to use existing code in the desk and publish widgets to do the dirty
work. This greatly reduces code duplication. [David]

=item *

Created a new class,
L<Bric::Biz::OutputChannel::Element|Bric::Biz::OutputChannel::Element>, which
is a subclass of L<Bric::Biz::OutputChannel|Bric::Biz::OutputChannel>. This
new class better manages the mapping of output channels to elements than the
old approach did. It also adds a new property, C<enabled>, which will be put
to use shortly. [David]

=item *

Replaced all the custom handling of output channel objects in
L<Bric::Biz::AssetType|Bric::Biz::AssetType> with a new
L<Bric::Util::Coll|Bric::Util::Coll> subclass that does it all. This is a lot
more efficient in terms of programmer time (and probably performance,
too). [David]

=item *

Modified Bric::Biz::Asset::Business to manage the association between business
assets and output channels by making use of the
Bric::Util::Coll::OutputChannel class. It also automatically adds all of the
"enabled" output channels of the element object as initial output channel
associations for new business assets. [David]

=item *

Adds a new property to templates: template types. This property can have one
of three value that correspond to different template types: "Element
Templates" (those associated with elements); Category Templates" (autohandlers
in Mason parlance, category templates to HTML::Template users, and until now
"generic templates" in the UI); and "Utility Templates" (those not associated
with anything, but can be used as includes). [David]

=item *

Templates are now guaranteed to have unique file name/output channel
combintations at the API and database levels. [David]

=item *

For stories on My Workspace, Replaced "Trail" with "Clone". Clicking this link
will make an exact copy of the story with the words "Clone of " prepended to
the story title. [David]

=item *

Got rid of the popup window. Now when the toolbar-less window isn't the
current window, the browser will be redirected to a a Welcome page where users
can click a link to open the new window with the Bricolage UI. [David]

=item *

Improved the interface for the assocation of output channels in Element
Profile. It now uses a list of output channels rather than a double list, and
a radio button to select the primary output channel. Also, each associated
output channel can be marked as "Enabled" or not, indicating whether a new
asset based on the element will by default be associated with that output
channel for publishing. [David]

=item *

On a related note, Stories and Media can now select which output channels to
be published to on a per-story basis as well as which is the primary output
channel, and the selection sticks with each version of a an asset. The list of
available output channels comes from the output channels associated with the
element on which the story or media asset is based. [David]

=item *

Bric::Util::Burner objects have a new property, C<mode>. This property
contains an integer value indicating whether a burner object is currently
publishing, previewing, or checking syntax. The value maps to the
conveniently-named constants "PUBLISH_MODE", "PREVIEW_MODE", and
"SYNTAX_MODE". [David]

=item *

The documentation in the Bric::Util::Burner class has been updated and
improved. [David]

=item *

Arguments can now be passed to the C<display_pages()>, C<display_element()>,
and C<chain_next()> methods of the C<$burner> object in Mason templates. These
arguments are passed to the templates that are executed just as they are if
you'd called C<< $m->comp >>, meaning that you can access their values via the
C<%ARGS> global and in C<< <%args> >> blocks in Mason templates. [David]

=item *

Changed the C<display_pages()> method of Bric::Util::Burner::Mason so that its
first argument can be an anonymous array of the names of different paginated
elements, and then all of those different paginated elements will be burned in
order. This allows a story to have more than one type of paginated
element. [David]

=item *

Added the methods C<prev_page_file()>, C<prev_page_uri()>,
C<next_page_file()>, and C<next_page_uri()> to Bric::Util::Burner. These
methods return the strings representing the file names or URIs of the previous
and next pages of a stsory, relative to the page that is currently being
burned and, in the case of the C<*_uri()> methods, appropriate to the
currently-burning Output Channel. Also updated the
L<Bric::Templates|Bric::Templates> and
L<Bric::AdvTemplates|Bric::AdvTemplates> documents to reflect these
additions. [David]

=item *

Added C<source__id> to list of criteria by which stories can be searched via
the Bric::Biz::Asset::Business::Story C<list()> and C<list_ids()>
methods. [David]

=item *

The Bricolage CSS document is now a static file served by Apache rather than a
Mason component processed by mod_perl. This allows the style sheet to be
cached by the browser so that it doesn't have to request it for every page in
Bricolage. It also cuts down on procesing time, since it doesn't have to be
managed dynamically as a Mason component anymore. Also, all font sizes are now
specified in pixels instead of points, in order to maximize the consistency of
cross-browser font rendering. [David]

=item *

Added a new style for the template profile, so that template code is now
displayed in its textarea box in a monospaced font. [David]

=item *

The main Bricolage JavaScript library has had several other JavaScript
libraries rolled into it, and is now a static file served by Apache rather
than a Mason component processed by mod_perl. This allows the JS to be cached
by the browser so that it doesn't have to request it for every page in
Bricolage. It also cuts down on procesing time, since it doesn't have to be
managed dynamically as a Mason component anymore. [David]

=item *

Added F<bricolage.conf> directive "ALLOW_WORKFLOW_TRANSFER" to allow assets on
shared desks to be able to be transferred across workflows via that shared
desk. [David]

=item *

Changed Bric::Util::Burner to set C<publish_status> after publishing, rather
than before. Thus it is only set if the publish is successful, while at the
same time templates can check C<publish_status> to determine if a story is
being published for the first time. [David]

=item *

Added C<get_more_pages()> method to Bric::Util::Burner::Mason. It returns true
if more pages remain to be burned, and false if not. However it's only
enumerated when C<display_pages()> is being used to output pages. [David]

=item *

Optimized Bric::Biz::Category to get a list of Group IDs for each category as
it is selected from the database. This prevents the C<get_grp_ids()> method
from having to query the database, which was happening for every category
object for which permissions are checked. [Mark & David]

=item *

Added event logging for keywords. [David]

=item *

Changed the code in Bric::Util::Burner::Mason to allow for new Mason burners
to be constructed and used to publish stories from within templates. This is
useful for generating tables of contents and such. [David]

=item *

Added support for the association between business assets and output channels
to the SOAP interface. [David]

=item *

Removed IO::String dependence. [Scott]

=item *

Added a FAQ. [Scott]

=item *

Added a preference for naming the Bricolage instance. [Scott]

=item *

Added search by Category URI to Find Stories. Although one could use the
search by URI feature for this before, it didn't allow for search by secondary
categories. Now stories can be searhed for in both primary and secondary
categories. [David]

=item *

Added the methods C<page_file()> and C<page_uri()> to Bric::Util::Burner. When
passed a page number argument, these methods return the strings representing
the file names or URIs of the given page in the curently-burning story and, in
the case of the C<page_uri()> method, appropriate to the currently-burning
Output Channel. These methods are best used in burners that don't burn one
page at a time, such as Burner::Template. [David]

=item *

Ported to HTML::Mason versions 1.15 and higher. [Scott]

=item *

Added C<make uninstall> support to installation system. [Scott]

=item *

Added C<page_filepath()> method to Bric::Util::Burner. This method allows
burner subclasses to get the name of a file to write to the file system
without needing to figure out the file name themselves. [David]

=item *

Optimized behavior of collections (internal API). Now when an object is
deleted from a collection (for example, when a member is deleted from a
group), all the existing objects in the collection won't first be looked up in
the database. The upshot is that certain parts of Bricolage that rely on
collections, such as desks, should be more responsive. [David]

=back

=head1 VERSION 1.4.6

=head2 Bug Fixes

=over 4

=item *

Bric::SAOP::Handler now properly logs fatal errors that are strings rather than
exceptions. [David]

=item *

Updated Bric::DBA documentation to better reflect PostgreSQL standards.
[Neil Conway]

=item *

Minor documentation correction in Bric::Util::Grp::Parts::Member. [Mark]

=item *

Fixed bug in SOAP interface where container subelements added to a story or
media asset were logged as if the story type element or media type element was
added instead of the appropriate subelement. [David]

=item *

Fixed bug in publish code that was attempting to use the Apache request object
as a media asset. Thanks to John Greene for the spot. [David]

=item *

Fixed bug where an empty or non-numeric <size> element in an imported
media object would cause an SQL error. [Sam]

=item *

The F<bric_apachectl>, F<bric_clean_tmp>, F<bric_dist_mon>, and F<bric_ftpd>
scripts are now smarter about loading Bricolage libraries and reporting
relevant errors when they can't load Bricoalge libraries. Thanks to Geoff
Richards for the patch. [David]

=item *

Category permissions are now properly checked on assets when they're not in
workflow as well as when they are in workflow. This means that if a group of
users is granted permission to access stories in a category, they can now
access those stories even if they're not in workflow. [David]

=item *

The search interface for locating media and story assets to relate to a story
now checks the permissions of the assets found and only displays the assets
for which the user has at least READ permission. Thanks to Sean Greathouse for
the spot. [David]

=item *

Reverting a media asset now properly reverts the media file itself, as well.
[David]

=item *

The "Last" field is now properly highlighted as the default order field when
displaying a list of contributors in the Contributor Manager. [David]

=item *

Contributor Association now includes search options and only
currently-associated contributors are displayed before searching. [David]

=item *

The ability to select different fields by which to sort a list of objects now
works again. [David]

=item *

The installer now checks to make sure that mod_perl is statically compiled
into Apache, since weird things tend to happen when Bricolage uses a DSO
mod_perl. [David]

=item *

Fixed reordering code for subelements. The select list for subelements should
now always have an appropriate value. [David]

=item *

The URI is now properly updated in media assets when some part of the URI is
changed in the UI. Thanks to Sean Greathouse for the spot. [David]

=item *

The Add More widget no longer throws an exception when "Add More" is clicked
and only one field currently exists. This had affected Keywords entry in
stories. Thanks to Sam for the spot. [David]

=item *

Fixed bug where a user could create two assets with the same URI as long as
they were both checked out by that user. Thanks to Shannon Brown for the spot!
[David]

=item *

Date fields can now be unset. That is, if each of the select fields is set to
its label, rather than a value, it'll stay that way. This was first noticed
with the "Expire Date" in stories. Thanks to Philip Fibiger for the spot.
[David]

=item *

Modified installation C<CREATE DATABASE> command to always create the database
with the encoding set to UTF-8 (UNICODE). [David]

=item *

Added instructions for installing readline library to README.MacOSX. [David]

=item *

Fixed some inaccurate image sizes. [Geoff Richards]

=item *

Added missing C<uri> parameter to the possible search options in
C<< Bric::SOAP::Category->list_ids >>. [David]

=back

=head1 VERSION 1.4.5

=head2 Changes

=over 4

=item *

Categories are now displayed by their URIs instead of their names wherever
possible. [David]

=item *

Added "Order" and "OrderDirection" parameters to C<< Bric::Util::Grp->list >>
in order to be able to specify a different column and sort order for getting a
list of groups. [David]

=item *

Improved error handling by the SOAP server. Full errors will now be printed to
the Apache error log, error messages sent back to the client are properly
escaped, and all database transactions for a single request will be rolled
back in the event of an error. [David]

=back

=head2 Bug Fixes

=over 4

=item *

Fixed error message generated from Bric::SOAP::Template->update() to
properly display the category name, rather than "ARRAY(0x9cf43bc)". [Sam]

=item *

The Bricolage SOAP interface will no longer allow the creation of
stories and media with duplicate URIs. [Sam]

=item *

Fixed circular dependency issues when Bricolage modules are used in the
C<PERL_LOADER> F<bricolage.conf> directive. [David]

=item *

Added the root category to the "All Categories" group. It should have been in
that group all along. [David]

=item *

Documentation for C<< Bric::Biz::Workflow->list >> has been improved, and the
method used for finding workflows and desks to put imported assets on in
Bric::SOAP has been simplified. [David]

=item *

Added printing of a message regarding the filenames being processed by
F<bric_soap>'s C<create> and C<update> commands when its C<--verbose> option
is set. [David]

=item *

Setting a story's cover date to a date that causes one of its URIs to conflict
with an existing story's URIs no longer causes an error. Thanks to Sam for the
spot! [David]

=item *

Display of the source was missing from the view Story and Media profiles, but
no longer. [David]

=item *

The correct source is now displayed in the Story and Media edit profiles.
[David]

=item *

An attempt to install Bricolage to use an existing PostgreSQL user no longer
causes an installation error when you decline drop the user. [David]

=item *

The burner no longer fails when it publishes an asset that's not on a
desk. [David]

=item *

SOAP now does the proper thing when deleting assets, removing them from desks
and workflow only if they're on desks and in workflow. [David]

=item *

Added support for the missing C<publish_status> parameter to
C<< Bric::Biz::Asset::Business::Media->list >>. [David]

=item *

Setting permissions on the assets in a category works again. [David]

=item *

Fixed a bug where exporting a story via SOAP containing a date field
would output the formatted date rather than the expected ISO 8601
format.  Systems with a modified date format pref would then refuse to
accept the story on import, producing an "Unable to unpack date"
error. [Sam]

=item *

Stories, media, and templates created but not saved no longer disappear into
the void. They are instead moved into workflow, put on a desk, and saved as
soon as they were created. [David]

=item *

Permissions are now properly checked for category and workflow settings when
new stories, media, and tempmlate assets are created. [David]

=item *

New templates are now active by default. [David]

=item *

Fixed bug where the "Checkin/Publish" (and "Checkin/Deploy") button wasn't
provided to users who had EDIT access to a the assets on a desk. Permissions
are now properly checked and the button displayed for those who can publish
from a desk. [David]

=item *

Added missing debugging statement to Bric::Util::DBI. Thanks to Mark for the
spot. [David]

=item *

The SOAP interface now properly logs events for its activities. [David]

=item *

Previewing a story while searching for a related story to link to an element
no longer replaces the Bricolage UI with the preview, as was happening with
some browsers. Instead, a separate preview window is opened. [David]

=item *

When publishing a media asset, its name will not be properly added to the UI
message, without causing an error. [Petar Bojkov]

=item *

Fixed exception class name in Handler.pm. [Scott]

=item *

Fixed installation system bug caused by inst/conf.pl loading
Bric::Config during "make install".  Thanks to Louis Moore for the
report. [Sam]

=item *

Added missing C<list_ids()> method to Bric::Biz::Category. [David]

=back



=head2 Bug Fixes

=over 4

=item *

Empty listManager lists no longer have a gap in them. [David]

=item *

Made the table around the formBuilder radio buttons prettier. [David]

=item *

Fixed numbering of sections in Media profile so that the numbers don't
skip. [David]

=item *

Updated display of existing contributors in the "Edit Contributors" screen of
the story and media asset profiles to use listManager. This makes them look
like they do everywhere else (and uses less code, to boot!). [David]

=item *

Improved error messages thrown in exceptions in Bric::Util::Trans::FTP.
[David]

=item *

Removed code and documentation for PostgreSQL 7.3 compatability. With the
release of 7.3b2, it's no longer needed. [David]

=item *

Fixed "make clone" to properly include database contents in clone
distribution. [Sam]

=item *

Added C<< <meta http-equiv="Content-Type"> >> tag to the C<< <head> >> to
F<header.mc> so that the browser knows to send text back to Bricolage in the
expected character set. [Mark]

=item *

Changed the default character set from ISO-8859-1 to UTF-8. With this setting,
Bricolage does no character set translation, so it's faster. Furthermore, most
users I<should> be outputting UTF-8 in their templates, anyway. If you're not,
then you're likely finding doing charset translation in all of your templates
to be a big PITA. And if you're not doing charset translation, then you really
I<are> outputting UTF-8 in your templates, and just haven't realized it.
[David]

=item *

Fixed bug when reverting stories and media with no associated contributors.
[Mark]

=item *

"Check In and Publish" now works again for Media assets. Thanks to Matt Vella
for the spot. [David]

=item *

Deleting assets on My Workspace now prompts the user to make sure s/he really
wants to do that. Not sure how we missed this all this time! Thanks to Andrew
Baio for the spot. [David]

=item *

Assets on Desks and My Workspace that are checked out to the the user whose
viewing them will now always preview the version as currently edited by the
user, rather than the last checked-in version. Other users still can only
previewe the last checked-in version. [David]

=item *

Clicking the "Check In" or "Check In/Deploy" buttons in a template profile now
properly updates the template with any new data entered into the template
profile before attempting a syntax check. This ensures that the latest data
you've entered gets its syntax checked before the template is checked in or
deployed. [David]

=item *

Fixed a bug in Bric::Util::Class where classesn't couldn't be looked up by
package name. This affected the "Access Denied" page. [David]

=item *

Made Bric::Util::Burner::Mason a little smarter handling exceptions. [David]

=item *

Fixed bug where Bric::SOAP::Category would fail to import ad strings. [David]

=item *

Fixed bug in C<< Bric::Util::Grp->has_member >> where an already-added member
wasn't always found. [Mark]

=item *

Conflicting URI messages for media assets no longer suggest changing the value
of the slug, since media assets have no slug. [David]

=item *

The friendly messages confirming publishes are back. [David]

=item *

Fixed bug where selecting a large number of list options in the story profile
would cause an SQL error. [Matt]

=item *

Fixed bug where Bric::SOAP would accept story element types for media and vice
versa. Thanks to Evan Prodromou for the spot. [Sam]

=item *

Added code to installation scripts to delete existing Mason object files when
upgrading. This hasn't been a problem thus far, but this step will help to
ensure that users are always running the latest UI components. [David]

=item *

Fixed bug where deactivated element types weren't checked before creating a
new element type with the same name as a deactivated element type. Thanks to
Geoff Richards for the spot. [David]

=back

=head1 VERSION 1.4.3

=head2 Bug Fixes

=over 4

=item *

Fixed inconsistencey between container element methods and their convenience
accessors in Bric::Biz::Asset::Business. Thanks to Philip Fibiger for the
spot. [David]

=item *

Assets can once again be recalled from the library and put on a desk. [David]

=item *

The C<get_all_keywords()> method of Bric::Biz::Asset::Business works
again. [David]

=back

=head1 VERSION 1.4.2

=head2 Bug Fixes

=over 4

=item *

Can once again check out multiple assets at once. Thanks to Andrew Baio for
the spot. [David]

=item *

Templates once again behave themselves. There were some circumstances where
they couldn't be checked in, generating "Cannot checkin non checked out
versions" errors. These have been fixed. [David]

=item *

Some assets on My Workspace were getting "Cannot checkin non checked out
versions" errors when they were checked in using the "Check in to" select
list. This has been fixed. [David]

=item *

When templates are deployed, they now get a "Template removed from Workflow"
event logged. [David]

=item *

Using the "Check in to" select list on My Workspace to check assets into the
desk they're already on will no longer remove them from all desks
altogether. [David]

=back

=head1 VERSION 1.4.1

=head2 Bug Fixes

=over 4

=item *

Upgrading from from a version prior to 1.3.3 no longer tries to create an
index that already exists (and that will be dropped, anyway). [David]

=item *

Removed documentation for intalling mod_proxy with Apache. [David]

=item *

Improved documentation for upgrading from older versions of Bricolage that
were not installed by C<make install>. Thanks to Andrew Baio for helping to
identify the problems. [David]

=item *

Added C<use Bric::Util::Grp::Keyword;> back into Bric::Biz::Keyword. This
prevents some upgraded Bricolage installations from breaking. [David]

=item *

Added Net::FTPServer and Net::SFTP to the list of optional modules. [David]

=item *

Fixed some SQL errors uncovered by the release of PostgreSQL 7.3b1. [David]

=item *

Added code and documentation for compatability with PostgreSQL 7.3. [David]

=item *

Media assets can now be distributed to more than one output channel at a
time. [David]

=item *

Files are now distributed on a per-output channel basis, to ensure that the
proper file is distributed to the proper destinations. [David]

=item *

Assets are now properly removed from workflow when they're deactivated
(deleted in the UI). [David]

=item *

Template syntax is now properly checked when using the "Checkin/Deploy"
button. [JoE<atilde>o Pedro]

=item *

The example generic template (autohandler) included in the database is now
included in the burn root, too, since it's marked as "Deployed" in the
database. [David]

=item *

Deleted output channels no longer show up in the "New Template" output channel
select list. Thanks to Daniel Fisher for the spot. [David]

=item *

The root category ("/") no longer returns itself as its own parent. [David]

=item *

Assets not in workflow are now properly logged as being checked out when
someone checks them out. [David]

=item *

The "Or Pick a Type" menus in the Group manager, the Contributor manager, and
the Element manager all work again. [David]

=item *

Changing category names now updates the name of the category asset group
object, which appears in the user group permissions page. [David]

=item *

Hitting the "enter" key after filling in a serach field now properly submits
the search as if the "Search" button had been clicked. [David]

=item *

Changed libapreq requirement in Bric::Admin to read "Apache::Request
1.0". This should make the installer install the most recent version of
libapreq, instead of relying on whatever the OS provides. [David]

=item *

Changed value of autopopulated media asset data fields to an empty string when
the value returned by the autopopulation method is C<undef>. [David]

=item *

Fixed bug where autopopulated media asset data fields weren't properly
autopopulated. [David]

=item *

Fixed problem with category upgrade script failing on category data
created with 1.3.2. [Sam]

=item *

During installation, entering a directory name when prompted for the "PID File
Location" now results in Bricolage using a file called "httpd.pid" in that
directory, rather than trying (and failing) to use the directory itself as the
PID file. [David]

=item *

The side navigation layer is now better aware of its context, and changes the
colors of some of its graphics depending on the context. Also recreaed the
"WORKFLOW" tab graphics. It looks like this has been broken for over a year,
and I only just noticed it! [David]

=item *

Slightly improved handling of assets that have forgotten where they
are. [David]

=item *

Checked-out templates are now displayed only once (instead of twice) in the
"Find Templates" manager. [David]

=item *

Added C<get_new_objs()> method to Bric::Util::Coll so that Bric::Util::Grp's
C<has_member()> method can see a member even if it hasn't been saved to the
database. Also changed Bric::Util::Grp to check for members in this way, of
course. [David]

=item *

Assets retrieved from the library now appear on the desk they're checked out
into only once (instead of twice). This thanks to the above-noted changes to
Bric::Util::Grp. [David]

=item *

Added upgrade script F<inst/upgrade/1.4.1/clean_desks.pl> to clean up existing
duplicate listings of assets on desks. [David]

=item *

Removed the C<checkin()> method from Bric::Biz::Asset::Formatting and
Bric::Biz::Asset::Business and put it into Bric::Biz::Asset, instead, since
it's exactly the same for all assets. [David]

=item *

Fixed the display of permissions settings to be more consistent with the
design and layout of the rest of the application. Also neatened listManager
display a bit. [David]

=item *

Fixed misnamed database constraint. [David]

=item *

Templates can once again be retreived from the library and checked out for
revising. [David]

=item *

Assets on a desk now no longer have the current desk listed in the "Move to"
select list. Even if they did, selecting the current desk would no longer
remove an asset from workflow! Thanks to Andrew Baio for the spot. [David]

=item *

The installer is now much more intelligent about prompting for SSL
information. It won't ask if you want to use SSL if it can't find mod_ssl or
apache_ssl, and will only prompt you to pick one or the other if it can find
both. [David]

=back

=head1 VERSION 1.4.0

=head2 New Features

=over 4

=item *

Fetching objects from Bric::Biz::Asset::Business::Media has been optimized for
greater speed. [JoE<atilde>o Pedro]

=item *

PostgreSQL "NOTICE" messages are now suppressed during installation. Instead,
a series of dots will be displayed to indicate progress loading the
database. [David]

=item *

Added README.MacOSX. [David]

=item *

You can now pass a date format string argument to the C<get_data()> method of
container elements in templates (and elsewhere, for that matter). This is
useful if the data you're retrieving is of the "date" type, and you don't want
the date to be formatted in the format specified in the "Date Format"
preference. [David]

=back

=head2 Bug Fixes

=over 4

=item *

The Element Type manager now displays properly again without errors. [David]

=item *

Assets are now properly removed from desks when they are published or moved
from one desk to another. More generally, any time a single object is removed
from a group, it will be properly removed. [David]

=item *

Media profile now display the proper category in the Category select
list. [David]

=item *

Media assets with no associated media file now generate a message indicating
that no file will be distributed, and are properly removed from workflow when
published. [David]

=item *

Some media asset events weren't getting logged properly Now they are. [David]

=item *

Database transactions are now properly maintained when publishing
assets. Everything was working, but DBI C<AutoCommit> was getting turned on,
and this likely slowed some things down a bit. [David]

=item *

Assets can once again be found via the "Find" pages and recalled into a
workflow without error. [David]

=item *

Module man pages are now properly installed under Perl 5.8.0. Thanks to
Michael Schwern for helping to diagnose the problem and come up with a
solution. [David]

=item *

The select list of desks to transfer an asset to on My Workspace now includes
all possible desks, including the one for which there is a link. [JoE<atilde>o
Pedro]

=item *

All Bricolage F<.pod> files are now installed and converted to C<man> pages
along with all of the F<.pm> files. [David]

=item *

Corrected a bunch of spelling errors in this file. [David]

=item *

Calling C<get_data()> on a container element in templates (or elsewhere, for
that matter) now properly ignores container subelements. Likewise for
C<get_container()>, whicn how properly ignores data subelements. [David]

=item *

All of the F<.pl> and F<.tst> files in F<lib/> no longer clutter up the
distribution created by C<make dist>. [David]

=item *

Much of the POD documentation in the API classes has been cleaned up, and
converting them to man pages no longer generates any error messages. [David]

=item *

The install process will now find Apache modules in
/usr/lib/apache/modules, which is where they are in OpenBSD. Thanks to
Mark Johnson for his help tracking this one down.  [Sam]

=item *

The install process will no longer install an incompatible version of
HTML::Mason (>1.09). [Sam]

=item *

The F<bric_dist_mon> program works again. [David]

=back

=head1 VERSION 1.3.3

=head2 New Features

=over 4

=item *

Revised Bric::Biz::Keyword implementation to improve performance. The new
implementation no longer relies on the Bric::Util::Grp system. Also
implemented API and database support for Media keywords. [Sam]

=item *

Added support for search Media by category and file name through the SOAP
interface and standard API. [Sam]

=item *

Added new C<--save-cookie-file> and C<--use-cookie-file> options to
F<bric_soap> to allow authentication to span F<bric_soap> calls. This can
result in significant time savings across multiple invocations. [Matt]

=item *

Added new C<--chunks> option to the F<bric_soap> tool to avoid problems with
timeouts on large workloads. Currently only supports the workflow commands
(C<publish>, C<deploy>, C<checkin>, C<checkout>, C<move>), but it will be
expanded to other long-running commands in the future. [Sam]

=item *

Improved performance of search paging. ListManager now only builds the output
rows that will actually be shown on the screen. For large data sets this
results in a huge gain in search speed. [Adam and Sam]

=item *

Revised category implementation to use explicit C<uri> and C<parent_id> fields
rather than relying on the Bric::Util::Grp system. This improves performance
tremendously for larger numbers of categories. [Jeff Pinyan]

=item *

Added new C<--continue-on-errors> option to F<bric_soap> to prevent non-fatal
errors from ending the process. [Sam]

=item *

Beautified the list paging interface. [David]

=item *

Added new Media Type manager. [Scott]

=item *

Added list reverse feature. [Scott]

=item *

Added SFTP mover. [Scott]

=item *

Add support for Apache-SSL. This required a change to the context of the
F<bricolage.conf> C<ENABLE_SSL> directive to indicate the type of SSL support:
none, apache_ssl, or mod_ssl. [Michael Robinton]

=item *

Added support for manual httpd configuration. Split out dynamic configuration
from ApacheConfig.pm and move to a new module, ApacheStartup.pm, that sets no
Apache configuration directives. ApacheConfig.pm calls this module. [Michael
Robinton]

=item *

Added F<bricolage.conf> configuration directive to force the start up process
to always write out a F<C<$TEMP_DIR>/bricolage/bric_httpd.conf> as an
F<httpd.conf> include file. [Michael Robinton]

=item *

Moved SSL key and certificate configuration from global F<httpd.conf> settings
to per virtual host via F<bricolage.conf> configuration directives. [Michael
Robinton]

=item *

Added a C<bricolage.conf> directive to force the user to always use SSL.
[Michael Robinton]

=item *

Added C<get_data()> method to Bric::Util::Grp::Parts::Member::Contrib. This
method takes a simpler scalar argument and returns the relevant attribute.
This bit of syntactic sugar makes contributor objects behave a bit more like
C<$element> objects in templates, thus simplifying things for template
developers. [David]

=item *

Categories now default to sorting by URI, and the URI is the searchable field,
rather than name. [David]

=item *

Vastly improved the speed at which categories can be imported via SOAP.
[David]

=item *

Makefile now confirms location of Apache and PostgreSQL to allow for
systems with multiple versions of each available. [Sam]

=item *

Added "make clone" command to the installation system to create
distributions based on existing Bricolage systems.  [Sam]

=item *

Added F<bricolage.conf> directive to enable/disable the browser toolbar for
debugging and development. Documented in L<Bric::Hacker|Bric::Hacker>.
[Michael Robinton]

=item *

Added support for running Bricolage with SSL support on arbitrary ports.
Previous versions required https support to use only port 80 for http and port
443 for https. With this release, Bricolage fully supports http and https
service on any ports. This allows the Apache daemon supporting Bricolage to be
run with a minimum number of children while still allowing normal http and
https service on the standard ports with a light-weight Apache daemon. See the
F<INSTALL> file (or L<Bric::Admin|Bric::Admin>) for full details and an
example installation procedure. [Michael Robinton]

=item *

Added new F<bric_apachectl> command "single". This command will start
Bricolage in single-process mode. This mode is principally useful for
debugging. [Michael Robinton]

=item *

The size of the database column that stores custom field options (such as for
select lists) has been changed to the TEXT PostgreSQL type, so that the number
of options isn't arbitrarily limited. [Matt Vella]

=item *

The group API has been approximately 75% rewritten. The goal was to optimize
its performance, since group activity proved to be a serious bottleneck to
Bricolage performance. Those interested in the nitty-gritty details of the
rewrite can read about them here:
L<http:E<sol>E<sol>sourceforge.netE<sol>mailarchiveE<sol>forum.php?thread_id=967943&forum_id=561>.

=back

=head2 Bug Fixes

=over 4

=item *

Added constraint to the group table to keep a group from having itself as a
parent. Thanks to JoE<atilde>o Pedro GonE<ccedil>alves for the patch. [David]

=item *

Fixed bug in side navigation where an HTML table was opened but not closed.
[Charles Albrecht]

=item *

Fixed bug where installation system would chown all of the chosen TEMP_DIR to
SYS_USER. Thanks to Dave Rolsky for the report. [Sam]

=item *

Fixed a bug in the installation system that was creating empty comp/comp and
data/data directories BRICOLAGE_ROOT. Thanks to Michael for the spot. [Sam]

=item *

Fixed remote previews to redirect to a better URL. [Mark]

=item *

Fixed a bug where trying to create a story through the SOAP interface
containing a contributor with an empty middle name would fail.  [Sam]

=item *

Changed strftime instances of '%G' to '%Y' in URI preference, as this seems to
be more portable. [David]

=item *

Fixed bug that was preventing 'make upgrade' from running database upgrade
scripts. [Sam]

=item *

Fixed broken "Log" link on Media Search results screen. [Sam]

=item *

Fixed bug where deleted output channels were showing up in list of available
output channels in the element profile. [David]

=item *

Fixed conflict in list manager that prevented some lists from working
properly. Probably never showed up before, as we only noticed it with the new
Media Type manager. Thanks to Scott for the heads-up. [David]

=item *

The C<PREVIEW_MASON> configuration directive no longer is no longer defaulting
to on in one context and off in another. It is now off by default. Thanks to
Michael Slattery for the spot! [David]

=item *

Eliminated the password field type from the formBuilder interface used for
contributor types and elements. Its inclusion up to now may be considered a
bug. [David]

=item *

Fixed cover date editing to repopulate correctly on the Story profile screens.
[Matt]

=item *

Fixed bug where previewing a story assigned to multiple categories would
preview to a random category. Now the primary category is always chosen. [Sam]

=item *

Fixed display and editing of dates more than one year in the past. [Matt]

=item *

Fixed bug where setting CHAR_SET to UTF-8 in bricolage.conf would result in
blank output. [Sam]

=item *

Changed Category manager to display no categories by default, only display
them after a search. This is because some folks have a I<lot> of categories.
[David]

=item *

Fixed bug where when C<SYS_USER> and/or C<SYS_GROUP> wasn't in
F<bricolage.conf>, Bric::Config would use the username "nobody" instead of the
UID for the user "nobody". [David]

=item *

Adding a note to a story that has not yet been saved no longer causes an
error. [David]

=item *

Fixed "make dist" to work on Mac OS/X and FreeBSD. [Sam]

=item *

Fixed a problem in Bric::Util::Burner::Template where a newly added
template wouldn't be picked up by <tmpl_include>.  This was due to
caching being turned on.  HTML::Template's cache doesn't know that a
new compilation would turn up a difference <tmpl_include> so it
continues to use the old one.  [Sam]

=item *

Fixed installer to not require unneeded Apache modules (mod_proxy and
mod_rewrite). [Sam]

=item *

Fixed installer to first ask whether SSL support is desired before asking for a
specific SSL module. [Sam]

=item *

Fixed documentation bug in Bric::Admin concerning PostgreSQL paths. Thanks to
Vicki Brown for the catch. [Sam]

=item *

Fixed installation system to fail if there are errors importing the database.
Also added test for missing or empty bricolage.sql. [Sam]

=item *

Fixed installation system to support optional modules and not force users to
install them. [Sam]

=item *

Fixed bug that prevented the contents of fields to be updated through
Bric::SOAP. [Sam]

=item *

Fixed "Checkin and Publish" button to only appear if the user has permissions
to publish. [Matt]

=item *

Fixed bug where text pasted into Bulk Edit textarea box was getting words
smooshed together. Thanks to Rachel Murray for the spot. [David]

=item *

Fixed bug where date field elements weren't getting properly converted between
the local time zone and UTC, which is the time zone of all the dates in the
database. Thanks to Matt Vella for the spot. [David]

=item *

Fixed issue where Bric::Util::Grp was adding every member of a group whenever
a new member was added. This was very wasteful, and slowed performance a great
deal for groups with thousands of members. Thanks to Mark for the spot.
[David]

=item *

Added check for Category "Directory" string to make sure that no non-URL
characters are added. [Matt Vella]

=item *

Clicking "Cancel" when editing keywords in a new story now properly returns to
the story profile, rather than to the last screen before the story was
created. [David]

=item *

Deleting a a contributor immediately after adding one no longer causes all of
the contributors to be deleted on check-in. [David]

=item *

Contributors are now properly reverted when stories and media are
reverted. [David]

=back

=head1 VERSION 1.3.2

=head2 New Features

=over 4

=item *

Added --chunks option to bric_republish to publish stories in batches.
This is useful to avoid timing out on long runs. [Sam]

=item *

Added [Check In / Publish] button to Story Profile to checkin and
publish in one step. [Matt]

=item *

Added needs_publish() method and associated published_version database
field to Bric::Biz::Asset.  This method is now used by the publisher
to determine if something needs republishing.  Added new graphics to
display this information on the desks.  [Matt]

=item *

Moved repeated publish and preview functionality into
Bric::Util::Burner.  Updated Mason code and Bric::SOAP::Workflow
accordingly.  [Matt]

=item *

Added C<DBI_PROFILE> bricolage.conf option and C<bric_dbprof> script
to allow profiling of Bricolage database performance.  [Sam]

=item *

Added C<bric_apachectl debug> command to run Bricolage under the Perl
debugger using Apache::DB.  [Sam]

=item *

Added checks to make sure Story and Media URIs are unique within the
system.  [Matt]

=item *

Added search paging preference to break search results into multiple
pages.  [Adam]

=item *

Added support for running Bricolage under Devel::Profiler with the new
PROFILE configuration option.  [Sam]

=item *

Added support for Apache::SizeLimit to keep Apache process size under
control.  [Adam]

=item *

Revised Bric::App::Cache to improve performance.  The new system is a
two-level cache with Cache:Mmap and Cache::Cache.  This results in a
2x speedup on some cache-sensitive operations.  [Sam]

=back

=head2 Bug Fixes

=over 4

=item *

Clicking "Add More" when editing contributor contacts now retains any changes
made to the contributor profile. This matches the functionality of the user
profile. Thanks to JoE<atilde>o Pedro GonE<ccedil>alves for the spot. [David]

=item *

Fixed bug in Bric::SOAP::Element where deleting an element or field
could cause SQL errors due to overflowing the name field. [Sam]

=item *

Removed Bric::SOAP::Element->delete(force => 1) which could cause data
corruption in existing stories.  Also removed dependent options in
bric_dev_sync (--delete-existing) and bric_soap (--force). [Sam]

=item *

Fixed bug in Bric::SOAP::Element where updating an element could cause
Stories using that element to lose track of their field data. [Sam]

=item *

Fixed bug in Bric::Util::Burner::Template where <tmpl_include>s caused
syntax errors. [Sam]

=item *

The Bric::Biz::Category class method get_attr() now returns attributes for
category ID 0 as well as all other categories. [JoE<atilde>o Pedro
GonE<ccedil>alves]

=item *

Fixed bug in DBI_DEBUG and DBI_CALL_TRACE options where non-prepared queries
(row_aref(), all_aref(), etc.) were not being logged. [Sam]

=item *

Fixed bug in Bric::Dist::Resource that was causing publish to run very
slowly by executing a bad database query. [Sam]

=item *

Related to the last item, fixed a bug in Bric::Util::Coll that would call
the href() method on a class and pass in undefined values as parameters.
This will happen if a collection is created for a new object that does not
yet have an ID. The fix thus prevents the "= NULL" SQL syntax, which always
matches nothing. The new syntax for constructing a collection has been
implemented across the API. [David]

=item *

Fixed bug where the root category wasn't able to be added to a category
group. Actually, this fixes a problem where any object with an id of 0
couldn't be added to a group. Thanks to Mark for the spot. [David]

=item *

Changed mover list to be sorted in alphabetical order in the Destination
profile. This has the benefit of forcing "FTP" to be listed before "File
System" -- Hurray for case-sensitive ordering! Thanks to Sam for the
complaint. [David]

=item *

The OS for a destination server now defaults to the OS of the server on
which Bricolage is installed instead of "Mac". Thanks to Sam for the spot.
[David]

=item *

Deleted destinations will now be dissociated from output channels when
they're deleted. This prevents stories from being published to deleted
destinations. Thanks to Mark for the heads-up. [David]

=item *

Fixed bug where attribute metadata wasn't getting deleted when it was
supposed to. [JoE<atilde>o Pedro GonE<ccedil>alves]

=item *

Fixed bug where some browsers submit an image button with a value stored in
the image button's name as well as in the name with ".x" and ".y" appended
to it. This caused callbacks to be triggered twice for a single field! I
noticed this with Mozilla on Mac OS X, and presume it would happen
elsewhere, too. [David]

=item *

Fixed bug in navigation bar HTML that caused the bar to disappear on
certain browsers. [Rachel Murray]

=item *

Fixed bug in Bric::SOAP where Bricolage exceptions resulted in an
uninformative "Application error" message. Now the full exception message is
displayed. [Sam]

=item *

Fixed installation to work under Debian Linux 3.0 (testing). Thanks to Mark
Jaroski for a helpful patch. [Sam]

=item *

Changed length of Bric::Dist::Job name attribute from 64 characters to 256.
This allows long asset names to be used. Also added code to Bric::Dist::Job
to ensure that the name property is truncated if it's longer than 256
characters. Thanks to Josh Cox for the spot. [David]

=item *

Fixed bug where dumber browsers would submit a new template without any
Element selected. Thanks to Michael Robinton for reporting the bug. [David]

=item *

All stories and media are now required to be associated with a category. For
stories, the primary category cannot be deleted. If you want to change the
primary category, add a new category, change it to the primary, and then
delete the old primary category. This fix prevents previews and publishes
from breaking on stories and media that had no categories. Thanks to Mark for
the heads-up. [David]

=item *

An overhaul of the burn system had regressed the Output Channel preview
functionality. I've put it back now. [Mark]

=item *

Fixed button JavaScript to work correctly in Mozilla. [Matt]

=item *

Fixed bug in HTML::Template burner that prevented <tmpl_include>s from
working in some cases.  [Sam]

=item *

Numerous spelling errors were fixed by Scott Lanning. Thanks!

=item *

In the Element manager, doing a search after selecting an Element Type from
which to display elements no longer causes an error. Thanks to Adam Robinson
for the spot. [David]

=item *

Made the parent category field in the Category Profile a required field.
[Mark]

=item *

Fix Bric::Util::FTP::FileHandle to work with a modified date-formatting
preference. [Matt]

=item *

Fixed section numbering in the Contributor Type profile. [Scott Lanning]

=back

=head1 VERSION 1.3.1

=head2 New Features

=over 4

=item *

Bricolage SOAP interface fully implemented.  The command-line clients
bric_soap, bric_dev_sync and bric_republish are all complete. [Sam]

=item *

Bricolage now comes with a configure script and a Makefile for easier
installation and configuration. [Mark Jaroski]

=item *

Removed MD5 Perl module requirement by requiring Apache::Session 1.54 or higher.
[David]

=item *

Added new FTP distribution move method. Now you can distribute files either via
a file system copy or via FTP. [David]

=item *

Added a preference to change the way URIs are formatted. [Adam]

=item *

Added a URI case preference to force URIs to lowercase, uppercase, or
allow mixed case URIs.  [Adam]

=item *

Categories are now all listed and sorted by URI in select lists. [Sam]

=item *

The cache is now cleared when the Apache server is started or
restarted.  This avoids potential problems with stale data in the
cache. [Sam]

=back

=head2 Bug Fixes

=over 4

=item *

Fixed numerous cases where user_ids were being used as booleans.
Since user_id 0 is the Administrator's user_id this can cause problems. [Sam]

=item *

Fixed problem where deleting an asset would fail with the "cannot
check-in non checked-out version" error. [Sam]

=item *

Fixed bug in HTML::Template burner when an element name had more than
one space in it. [Sam]

=item *

Fixed bug in database that prevented element names over 32 characters
from working properly. [Sam]

=item *

Fixed bug where trying to preview a story without a Preview
destination and PREVIEW_LOCAL off would result in a Mason error. [Sam]

=item *

Fixed bug in Bric::SOAP::Story->create() where data element order was
getting lost. Thanks to Mike Slattery for the spot. [Sam]

=item *

Fixed bug in HTML::Template burner where templates in non-root categories
could not be found. Thanks to Marlon Bermas for the spot. [Sam]

=item *

Fixed Bric::Util::FTP::FileHandle to create new revisions on PUT. [Sam]

=item *

Deleting a contributor will no longer break stories with which the contributor
is associated. Thanks to Rachel Murray for the spot. [David]

=item *

Invalid configuration directives in bricolage.conf will now be caught and keep
Bricolage from starting. [Sam]

=item *

The view button in the element profile now works correctly. Thanks to
JoE<atilde>o Pedro GonE<ccedil>alves for the spot. [David]

=item *

Changed all strftime instances of '%G' to '%Y', as this seems to be
more portable. [David]

=item *

Checking in a template from a template profile now performs a syntax check of
the template just as saving the template does. [JoE<atilde>o Pedro
GonE<ccedil>alves]

=item *

Notes attached to stories and media are now once again editable from
the desk and profile views if they're checked out to the current user,
and only viewable otherwise. Thanks to Tracey Largay for the
spot. [David]

=item *

Fixed a few poorly-named time zones in the time zone preference. More
still needs to be done here, actually. [David]

=item *

Implemented the chk_syntax() method in Bric::Util::Burner::Template.
[Sam]

=back

=head1 Version 1.2.3

Functionally equivalent to 1.2.2, but includes required files missing from the
1.2.2 distribution.

=head1 Version 1.2.2

=head2 New Features

=over 4

=item *

Added chk_syntax() methods to Bric::Util::Burner and its subclasses. This method
will takes a template asset object and make sure that it compiles.
Bric::Util::Burner::chk_syntax() delegates to the proper subclass.

=back

=head2 Bug Fixes

=over 4

=item *

Some misspellings were corrected in Bric::Admin. Thanks to Ask Bjoern Hansen for
the spot. [David]

=item *

Fixed broken "Return" buttons on related media and related story pages. [David]

=item *

Fixed bug where assets weren't activated when they were created and then checked
in without clicking the "Save" button. [David]

=item *

Fixed bug where a fixed story's slug was getting used in its URI. [David]

=item *

Fixed broken image autopopulation fields (compression, height, width, etc.)
[David]

=item *

Fixed broken support for audio and video files. These can be set up by the Media
Type menu in Element Types. Eventually these should arrange for some fields to
be auto-populated (e.g., bit rate, frame size, length, encoding, etc.). [David]

=item *

Fixed bug where Categories with the same directory name could not be created.
Thanks to Andrew Baio for the spot. [David]

=item *

Fixed a bug where a user couldn't look at her own event log if she didn't have
permission. Thank to Michael Alan Dorman for the spot. [David]

=item *

Fixed a bug where permissions set to access workflows and desks had no affect on
the display of workflows and desks. Thanks to Rachel Murray for the spot.
[David]

=item *

Fixed bug where attempting to create a destination with the same name as an
existing but deactivated destination triggered an SQL error. Thanks to Michael
Alan Dorman for the spot. [David]

=item *

Fixed bug where Workflows with spaces in their names would not create proper
submenus in the left navigation bar. Thanks to the WHO for the spot [David]

=item *

Fixed bug where the wrong story might be previewed when clicking the title of a
story in My Workspace or on a desk. [David]

=item *

Changing the category a media asset is in now correctly updates the underlying
category object and the URI without the media asset needing to be checked in.
[Matt Vella]

=item *

Eliminated "Template compile failed" errors for templates with <%init> sections.
[David]

=item *

Field elements now show up with their display names in the bulk edit select
lists, instead of with their names (which are really keys). [David]

=item *

Eliminated "Use of uninitialized value in bitwise or (|)" warnings when checking
permissions. Thanks to Sam Tregar for the spot. [David]

=item *

Custom fields in elements and contributor types now remember their "size"
setting. Thanks to Sam Tregar for the spot. [David]

=item *

The Element select list on the new Template profile no longer lists media
elements, since media assets don't use templates. [David]

=item *

Removed old XML::Writer stuff from Bric::Util::Burner, since I moved it to
Bric::Util::Burner::Mason a while ago and it was causing some problems. Thanks
to Michael Robinton for the spot. [David]

=item *

Fixed typo in Bric::Hacker spotted by Axel Beckert. [Sam]

=item *

The CREATE permission works properly now. Thanks to Rachel Murray for the spot.
[David]

=back

=head1 VERSION 1.2.1

=head2 New Features

=over 4

=item *

Created new method of configuring Bricolage in Apache. For mod_perl 1.26 and
earlier, a custom config file will be written to the bricolage temp directory
every time Bricolage is started or restarted. For mod_perl 1.27 and later, no
temp file will be written. [David]

=item *

Added support for Mozilla (and there was much rejoicing!). [David]

=item *

Changed password for the default "admin" user to "change me now!" [David]

=item *

The slug is stored in the database for both fixed and non-fixed stories. This is
in anticipation of adding the ability to use the slug for fixed story URIs later
on. Thanks to Darren Graves for the patch.

=item *

Added DISABLE_NAV_LAYER directive. It's off by default, but if you turn it on in
bricolage.conf, the side navigation layer will be rendered as plain HTML in
every page instead of as a separate layer. [David]

=item *

Documented PERL_LOADER directive in Bric::AdvTemplates. [David]

=back

=head2 Bug Fixes

=over 4

=item *

Turned off the PREVIEW_MASON configuration directive in bricolage.conf. It should
be off by default. [David]

=item *

Deleted Output Channels now properly don't show up in the Output Channel manager
again. Thanks to Sara for the spot! [David]

=item *

All previews now preview assets in the primary Output Channel only. Previously,
the previews were in the Output Channel whose name came first alphabetically.
Thanks to Sara Wood for catching this bug. [David]

=item *

Fixed bug where templates often couldn't be found by the Mason burner if the
output channel had a post_path. [David]

=item *

Fixed bug where templates often couldn't be found by the HTML::Template burner
if the output channel had a post_path. [Sam]

=item *

Fixed some problems with the sideNav menus under Netscape. [David]

=item *

Fixed broken "Preview" button in Read-only story profile and in related story
elements. [Matt Vella]

=item *

Updated debugging code to accommodate new syntax in Cache::Cache. Thanks to Sam
Tregar for the spot. [David]

=item *

Fixed problem with Element names containing non-alphanumeric characters. [Sam]

=item *

Checking out media assets from "Find Media" now redirects you to the media
profile if you've checked out one media asset, or My Workspace if you've checked
out more than one. This puts it in line with how "Find Stories" and "Find
Templates" work. Thanks to Sam for the report. [David]

=item *

Fixed bulk edit functionality for Media assets. Thanks to Sam for the spot.
[David]

=item *

In Bric::Biz::Asset::Business, the source get_meth key in my_meths() now works
properly. Also, get_all_keywords() now also returns the category keywords as
well as the story keywords. Thanks to Darren Graves for the patch.

=item *

Removed quotation marks from DEF_MEDIA_TYPE setting in bricolage.conf. Thanks to
Darren Graves for the spot. [David]

=item *

Sorting assets by ID in "Find X" and Workspace/Desk view now properly does a
numeric sort rather than an alphanumeric sort. Thanks to Sam Tregar for the
spot. [David]

=item *

Fixed an obscure bug where, for files uploaded as part of a Media file,
Bricolage attempted to create a path on its own file system using path
delimiters for another file system. Thanks to Mike Slattery for the spot.
[David]

=item *

Required content fields in stories and elements are now displayed in the order
specified in the Element profile. Thanks to Sam Tregar for the spot. [David]

=item *

All assets now start with the version number 0 until the first time they are
checked in. Also, they will show up on desks and in the Find views after the
first time they are saved. It was inconsistent before, and some items could not
be seen in the desk and Find views until they were checked in. Thanks to Sam for
spotting the inconsistency. [David]

=item *

The bric_clean_tmp script has been changed to avoid deleting the Bricolage
cache file.  [Sam]

=item *

Fixed typo that broke Bric::Dist::Client. [Mike Slattery]

=item *

Fixed multiple select custom fields for Elements and Contributors. Thanks to
Mike Slattery for the spot. [David]

=item *

Fixed ugly bug where deleting a "Media Type" Element would delete all the media
objects of that type. Thanks to Sam for the spot (though not for the bug!).
[David]

=item *

Fixed bric_pgimport so that it uses DBI to drop and create the database, rather
than relying on a hard-coded location for pgsql binaries. [David]

=item *

Fixed permission granting in bric_pgimport so that the Bricolage database use
has DELETE permissions on all objects in the Bricolage database. It looks like
this permission was ignored in PosgreSQL 7.1 and earlier, or problems would have
shown up a long time ago! [David]

=item *

Fixed a bug where the time a distribution job is scheduled was not properly
converted to UTC for storage in the database. Thanks to Mike Slattery for the
great code archaeology! [David]

=item *

Fixed the spelling of "contributor" in several spots. [Andrew Baio]

=item *

Fixed bug where changing a story's primary category left it with B<no> primary
category. [Matt Vella]

=back

=head1 VERSION 1.2.0

=head2 New Features

=over 4

=item *

Added Context-sensitive, online help. [Sam]

=item *

Added separate interface for editing templates (via FTP). [Sam]

=item *

Added the ability to use HTML::Template Templates. [Sam]

=item *

Added ability for different Output Channels to function as different component
roots for in Mason templates. This will allow for templates that can't be found
in the current Output Channel to be searched for in other Output Channels.
[David]

=item *

Added link to Event log to Find Story, Find Template, and Find Media screens.
[David]

=item *

Added true previewing for media assets. Now, when you click their URIs to
preview them, they will be distributed to the preview server(s) before
redirecting the user to them, rather than just serving them up from where they
live on the Bricolage file system. The latter can still be accessed under
"Download" in the Media Asset profile. This will continue to be the preferred
way to grab media files for editing and such, as it will not incur the overhead
of distributing the media file. [David]

=item *

Allow only one template with a given name for a given category, element, burner
and output channel. [Sam]

=item *

Added a Maintainer section to the About page. [David]

=item *

Updated About page to mimic the layout of the help pages. [David]

=back

=head2 Bug Fixes

=over 4

=item *

Fixed a bug with local previews where a preview page could show up instead of
the Bricolage UI. Thanks to Sara for the spot. [David]

=item *

Fixed a bug where Mason component calls failed in previews when the
PREVIEW_MASON directive was enabled. [David]

=item *

Changed default value for text area fields added via the form builder (i.e., in
Contributor Type and Element profiles) to 0. The values 0 and "" always make the
the new field unlimited in length. [David]

=item *

Fixed a couple of buttons to be proper case rather than upper case. [David]

=item *

Separated the filesystem destinations for assets burned for publication and for
assets burned for previewing. This will prevent someone previewing and stomping
all over a published version of an asset before the published version is
distributed. [David]

=item *

Removed hard-coding of the local preview directory in httpd.conf and
httpd-ssl.conf. Now using the values stored in PREVIEW_LOCAL, instead, to
determine the proper directory. [David]

=item *

Added the DEF_MEDIA_TYPE directive. Bricolage will use the value in this
directive to assign a Media Type to all file resources if Bricolage can't
figure it out from their file extensions. This fixes a bug where Bricolage would
choke if it couldn't figure out the MediaType itself. [David]

=back

=head1 VERSION 1.0.2

=head2 New Features

=over 4

=item *

Added "File Name" and "File Extension" properties to OutputChannels. These
properties will now be used to name files burned to the file system on
preview and publish. [David]

=item *

Added DEFAULT_FILENAME and DEFAULT_FILE_EXT configuration directives to set
default values on the "File Name" and "File Extension" Output Channel
properties. [David]

=item *

Changed Bric::Util::Burner->display_element() so that it doesn't paginate. All
paginated pages are now treated instead as regular elements. This is useful for
things like printer-friendly pages. Bric::Util::Burner->display_element()
continues to work as before. Use this method to output a separate file for each
paginated element. [David]

=item *

When errors occur while previewing stories, the leftNav is now turned off.
[David]

=item *

Browser buttons and menus are now disabled. [David]

=item *

Added ability to set permissions on assets based on the categories they're in.
[David]

=item *

Moved all session and session locking files into the "bricolage" subdirectory of
the local file system's tmp directory. You'll want to rm -rf /tmp/bricolage_*
upon upgrading. [David]

=item *

Moved the location of cache files to the "bricolage/cache" subdirectory of the
local file system's tmp directory. You'll want to rm -rf /tmp/FileCache upon
upgrading. Together with the above change, this means that all Bricolage
temporary files are stored in the "bricolage" subdirectory of the local tmp,
e.g., /tmp/bricolage. [David]

=item *

Added new program, bric_clean_tmp, that can be used in a cron job to delete
stale temporary files. [Sam]

=item *

Added an "About" page, linked from the logo graphic, that explains the name
"Bricolage" and offers the license and credits. [David]

=item *

Added PERL_LOADER configuration directive. Pass a line of Perl to this
directive, and on startup, it'll execute it in the same namespace as your
templates execute in. [David]

=item *

Added INCLUDE_XML_WRITER and XML_WRITER_ARGS configuration parameters. If
INCLUDE_XML_WRITER is turned on, then all templates will include a new global,
$writer, that is an XML::Writer object. This object is provided as a convenience
for creating XML in your templates. XML_WRITER_ARGS allows certain arguments to
be passed to the XML::Writer. [David]

=item *

Fixed bug where data fields deleted from Elements were deleting them from
existing stories, too. [David]

=item *

Fixed bug where stories with related media associated with them were displaying
the story as an Element rather than as a story after editing the related media.
[David]

=item *

Removed all file system location dependencies for the operation of Bricolage.
Bricolage will still assume that everything's in /usr/local/bricolage, but any
location is fine as long as the BRICOLAGE_ROOT environment variable is set to
the proper location. [David]

=item *

Added code to force all preview pages to be re-requested from the server every
time they're viewed. This prevents the browser from loading older versions from
its cache, and allows users to always see the most recently-burned output of a
story. [David]

=item *

Removed debugging information from URLs for when debugging is turned off --
which should be always in production code (e.g., releases). [David]

=item *

Elements are now displayed with their display names rather than their attribute
names. Thanks to Sam Tregar for the spot. [David]

=item *

Fixed bug where fields (attributes) added to an Element with the name of an
existing but deactivated field triggered an error. Thanks to Sam for the
heads-up. [David]

=item *

Fixed a bug where data fields sometimes were not properly retrieved from the
database in Bric::Biz::AssetType. [David]

=item *

Fixed a bug where clicking "Save and Stay" in the Element profile wouldn't
delete attributes (fields) marked as such, or even delete the Element itself, if
the "Delete this profile" checkbox was checked.

=item *

Fixed a bug where, for Story and Media assets, editors were given Edit access to
notes, even when they didn't have the asset checked out. [David]

=item *

Changed the misleading and inaccurate "Two blank lines" label in the Bulk Edit
interface to the more accurate "One blank line". Thanks to Sam Tregar for the
heads-up.

=back

=head1 VERSION 1.0.1

=over 4

=item *

Initial public release.

=back

=head1 AUTHOR

David Wheeler <david@wheeler.net>

=head1 SEE ALSO

L<Bric|Bric>

=cut<|MERGE_RESOLUTION|>--- conflicted
+++ resolved
@@ -14,11 +14,7 @@
 
 This document lists the Changes to Bricolage introduced with each release.
 
-<<<<<<< HEAD
 =head1 VERSION 1.7.0
-=======
-=head1 VERSION 1.6.0
->>>>>>> 885217a2
 
 =head2 New Features
 
@@ -26,7 +22,6 @@
 
 =item *
 
-<<<<<<< HEAD
 Added Bric::Biz::Site. This class will be worked into the rest of the API and
 the UI over the next few weeks in order to add true multisite capabilities to
 Bricolage. [David]
@@ -42,7 +37,17 @@
 Refactored Bric::Biz::Keyword. It is now more compliant with the standard API
 as defined in other classes. Also added support for keyword groups so that we
 can create a keyword manager.
-=======
+
+=back
+
+=head1 VERSION 1.6.0
+
+=head2 New Features
+
+=over 4
+
+=item *
+
 Added the C<STORY_URI_WITH_FILENAME> F<bricolage.conf> directive, which, when
 enabled, allows story URIs to include the file name. This is especially useful
 in output channels where "Use Slug as File name" is enabled, since it allows
@@ -59,11 +64,6 @@
 New help pages for the event log and the workflow trail. Thanks to Geoff
 Richards for the contribution.
 
-=item *
-
-Some unnecessary JavaScript was removed from the side navigation layer. Thanks
-to Eldar Kononov for the suggestion. [David]
-
 =back
 
 =head2 Bug Fixes
@@ -128,7 +128,6 @@
 data. This is another bug that has been in the code since the beginning of
 time, and was only recently identifyed. Thanks to Rachel Murray for the spot!
 [David]
->>>>>>> 885217a2
 
 =back
 
