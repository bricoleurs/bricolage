--- conflicted
+++ resolved
@@ -14,7 +14,6 @@
 
 This document lists the Changes to Bricolage introduced with each release.
 
-<<<<<<< HEAD
 =head1 VERSION 1.9.2 "Gimme" ()
 
 =head1 VERSION 1.9.1 "Peeves" (2005-10-28)
@@ -140,9 +139,6 @@
 in bulk editing content. [David]
 
 =back
-=======
-=head1 VERSION 1.8.9 ()
->>>>>>> b322c5f2
 
 =head2 Improvements
 
@@ -150,7 +146,6 @@
 
 =item *
 
-<<<<<<< HEAD
 Added C<related_story_id> and C<related_media_id> parameters to the C<list()>
 method of the story and media classes to search for stories and media that
 have a given story or media ID or list of IDs as relateds. Based on a patch
@@ -852,22 +847,11 @@
 =back
 
 =head2 Improvements
-=======
-Added missing foreign key constraints and indexes on the C<category_keyword>,
-C<story_keyword>, C<media_keyword>, C<element_member>, and
-C<media_contributor> tables. This should make keyword lookups, at least, much
-faster. [David]
-
-=back
-
-=head2 Bug Fixes
->>>>>>> b322c5f2
-
-=over
-
-=item *
-
-<<<<<<< HEAD
+
+=over
+
+=item *
+
 Creating a template that was deactivated now reactivates it instead of just
 giving an error message. [Scott]
 
@@ -1032,13 +1016,32 @@
 
 ##############################################################################
 
-=======
+=head1 VERSION 1.8.9 ()
+
+=head2 Improvements
+
+=over
+
+=item *
+
+Added missing foreign key constraints and indexes on the C<category_keyword>,
+C<story_keyword>, C<media_keyword>, C<element_member>, and
+C<media_contributor> tables. This should make keyword lookups, at least, much
+faster. [David]
+
+=back
+
+=head2 Bug Fixes
+
+=over
+
+=item *
+
 Fixed misnamed keywords on the C<category_keyword>, C<story_keyword>, and
 C<media_keyword> tables. [David]
 
 =back
 
->>>>>>> b322c5f2
 =head1 VERSION 1.8.8 (2005-10-27)
 
 =head2 Bug Fixes
