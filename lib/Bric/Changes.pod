=head1 NAME

Bric::Changes - Bricolage Changes

=head1 DESCRIPTION

This document lists the Changes to Bricolage introduced with each release.

<<<<<<< HEAD
=head1 VERSION 1.11.1 (2008-??-??)

=head2 Improvements

=over

=item *

Added 'TraceEnable Off' directive to config settings in ApacheConfig.pm 
to neutralize potentially malicious TRACE requests.
L<http://www.apacheweek.com/issues/03-01-24> [Dave Beaudet]

=item *

Added reverse date sorting option on desks (newest items first). Suggested by
Bret Dawson. [Greg Heo]

=item *

Updated Xinha include script to reflect latest Xinha updates. [Matt Rolf]

=item *

Updated SFTP.pm to use the faster Net::SSH2. [Sarah Mercier, Matt Rolf,
Charlie Reitsma, Michael Herring]

=item *

The C<to_preview> option to C<< Bric::SOAP::Workflow->publish >> now previews
a document for all output channels, not just the primary output channel. The
same of course applies to the C<--to-preview> option to F<bric_soap>.
Suggested by Terence Bodola. [David]

=item *

Server errors sent in responxe to Ajax requests are now displayed in a modal
lightbox widget, rather than just geting shoved into the DOM. Also, effects
that should only occur on success (such as removing a story from a desk when
you move it) now only happen on success.

=item *

Changed the behavior of C<< Bric::Util::Burner->publish_another >> so that,
rather than immediately publishing a document, it instead adds it to a list of
documents to be published and then returns. Documents added to the list are
then published when all other publish jobs in a given request have finished
publishing. The upshot is that if you bulk publish 50 stories that all trigger
the republication of a home page story, that home page story will be
republished only once, rather than 50 times. Sponsored by NetStumbler and
Kineticode, with production testing by the National Gallery of Art. [David]

=item *

Removed the "Related Story" and "Related Media" sections of the element
profile, as they are now included in the "Content" sections of the element
profile, and therefore redundant. [David]

=item *

The upload field for related media (available when the C<RELATED_MEDIA_UPLOAD>
F<bricolage.conf> directive is enabled) is no longer displayed in the element
profile. Instead, it is displayed in the "Edit" popup window, where you can
now search for an existing media document I<or> upload a new file. This
eliminates a bug when more than one upload fied was displayed in the "Content"
section of a document profile. It also makes it clearer that you're editing a
new, related media document, is the popup looks different than the main
display window (in that it has no nav). [David]

=item *

Permission and conflict messages thrown by callbacks in response to Ajax
requests now cause a lightbox to be thrown up with the message highlighted.
This means that if a user tries to move a story they don't have permission to
move, the story will not appear to be moved in the UI and the user will be
told that she lacks the permission. [David]

=item *

The "New Story" page now uses an autocomplete field to select a primary
category. [David]

=item *

Minor improvements to the dynamic display and handling of container elements
in document profiles. [David]

=item *

Container elements in document profiles are now toggled close by default when
you load a document. This keeps the display short for documents with lots of
subelements in them. [David]

=item *

Related media and/or story subelements may now be toggled to show/hide them
like any other subelements in a document. [David]

=item *

Added the "displayed" attribute to element type and container objects. Setting
it on a subelement type causes the value to be set on the containers created
based on that type. [David]

=back

=head2 Bug Fixes
=======
=head1 VERSION 1.10.7 (2008-??-??)

=head2 Improvements

=head3 Bug Fixes
>>>>>>> 67b16347

=over

=item *

<<<<<<< HEAD
Fixed non-standard installation path being ignored if changed during multi 
installation mode. This was done by changing the defaults files to include
the C<BRICOLAGE_ROOT> variable. So when C<BRICOLAGE_ROOT> is changed and the
others are then evaled they get changed too. [Paul Orrock]

=item * 

Updated Admin.pod to ensure that we have at least version 1.16 of
Params::CallbackRequest so that we detect mod_perl2 correctly when running
Apache2. [Paul Orrock]

=item *

Fixed CCS bug which was preventing the jump buttons from displaying in Firefox
and Safari. [Matt Rolf]

=item *

Trying to add an element to a document that has related media fields no longer
causes an error [David]

=item *

Server errors sent in response to AJAX requests no longer send a full HTML
file in reply, just the error stuff. [David]

=item *

Eliminated redundant "Relate" column from the search results when searching
for a media document to relate. [David]

=item *

The "Un-relate" link now properly unrelates media documents. [David]

=item *

Fixed F<bric_dist_mon> so that it works when Bricolage is running on mod_perl
2. Reported by Roland van Ipenburg. [David]

=item *

Improved compatibility of the installer with certain Apache configurations
where the apreq2 module might be named differently. Reported by Roland van
Ipenburg (Bug #1359). [David]

=back

=head1 VERSION 1.11.0 (2008-04-30)

=head2 New Features

=over

=item *

Added pick-a-type dropdown to Job Manager, so you can constrain the jobs
listed to, for example, only today's job or only failed jobs. [Scott]

=item *

Added support for the FCKeditor WYSIWYG editor. See
L<http://www.fckeditor.net/> for details and a demo. Sponsored by Freerun
Technologies. [David]

=item *

Added support for MySQL 5.0.3 or later, from Andrei Arsu's 2006 Google Summer
of Code project. [Andrei Arsu]

=item *

Added a C<NONE> function to L<Bric::Util::DBI|Bric::Util::DBI>. For any
C<list> parameter where you could've used C<ANY> before, you can now also use
C<NONE> to return only objects that I<don't> match. [Scott]

=item *

Added support for Apache 2. See L<Switching to Apache 2 in
Bric::Admin|Bric::Admin/"Switching to Apache 2"> or in F<README> for details
on switching an existing Bricolage installation from Apache 1 to Apache 2.
[Scott, Chris Heiland, David]

=item *

Added element occurrence specification, from Christian Muise's 2006 Google
Summer of Code project. Element types and field types can now have required
minimum and maximum numbers of times they appear in a document. For example,
if a "pull quote" element type has a minimum of 2 and a maximum of 4, when a
new story is created it will be pre-populated with 2 pull quote elments. The
user can add up to two more, but no more. If either min or max are 0, then
there is no minimum or maximum. For backwards compatibility, the upgrade will
set existing element types and field types to have min and max set to 0.
[Christian Muise]

=back

=head2 UI Improvements

=over

=item *

JavaScript is now being used more extensively throughout the UI to improve
performance and usability.

=over

=item *

The following items can now be edited on-the-fly (i.e. without reloading):

=over

=item * Fields and subelements in the story, media, and category profiles

=item * Keywords in the story, media, and category profiles

=item * Categories in the story profile

=item * Output Channels in the story and media profiles

=item * Organizations in the source profile

=item * Roles in the contributor profile

=item * Contacts in the user and contributor profiles

=item * Extensions in the media type profile

=item * Rules in the alert type profile

=back

=item *

Fields and subelements in the story and media profiles are displayed
recursively, so a story's entire contents can be edited from one screen, as
opposed to one screen per subelement as it was previously.

=item *

The right side of desk items has been redesigned. Icons are used because they
save space. and they finally allow assets to be moved between desks from the
Workspace, and assets to be checked in to any desk from the Desk view. The
"and Publish" and "and Shelve" options have also been added. Additionally, you
have the option to immediately publish assets on publish desks, or schedule
them for later.

=item *

Desks now use JavaScript to execute actions immediately. Where you previously
had to choose an action from a select list and scroll all the way to the
bottom to execute it, you can now check in, move, check out, or delete an asset
in one click, without a full page refresh.

=item *

The event log and trail have been merged and improved. The trail was a subset
of the event log that only showed desk moves. You can now filter the log by
any event type, and there's a dedicated link to choose the right event types
to recreate the trail.

=item *

Error details (including oft-requested stack traces) are now viewable directly
from the 500 error page, instead of having to check the F<error_log> or view
the error page's source. To avoid scaring lay people, the details are only
shown (via JavaScript) when the new "View Error Details" link is clicked.

=item *

When more than 3 error messages need to be displayed, the first three are
shown, along with a (more) link, which expands to show the remaining messages.

=back

[Marshall, part of the Google Summer of Code 2006]

=item *

The left nav menu no longer uses an C<< <iframe> >>. JavaScript and cookies
are used instead, making the left nav faster. [Scott, Marshall, David]

=item *

Added the new C<BLOB_SEARCH> F<bricolage.conf> directive, which enables data
text searches in the UI to search paragraph-type fields as well as shorter
header-type fields. [David]

=item *

When editing a field type, if a numeric value is set to an empty value, it
will be set to 0 rather than retaining its previous value. [David]

=item *

The expire information for sources is now localized in the list view (the
Sources Manager). [David]

=back

=head2 Improvements

=over

=item *

Moved the Mason UI components in F<comp/widgets/wrappers/sharky/> to
F<comp/widgets/wrappers/> since "sharky" makes no sense. [Marshall]

=item *

Updated the Portuguese localizations. [Pedro Custodio]

=item *

Added the C<related_story_id> and C<related_media_id> parameters to
C<< Bric::Biz::Element::Container->list() >>. [David]

=item *

Added the C<--fatal-no-cat> option to F<contrib/bric_media_upload>. [Scott]

=item *

Added support for a bunch of environment variables during installation.
They're documented in
L<Bric::Admin|Bric::Admin/"Installation Variables">/F<INSTALL>, and are most
useful when used in combination with either C<INSTALL_VERBOSITY=QUIET> or
C<make dev>. [David]

=item *

The installer is no longer required to become the system super user (root)
during C<make install>, although it is still recommended. During the database
configuration, the installer asks whether it should create the database and if
it should become the database system user during installation, which is the
bit that required the user to be root, and is required for compatibility with
"ident" authentication. The default is to not become the database system user,
although C<make install> may still need to be run as the super user in order
to install files in their proper locations. [Brian Smith and David]

=back

=head1 VERSION 1.10.6 (2008-??-??)
=======
Fixed a bug where authorization failiures in callbacks could lead to a bogus
error, rather than sending a "Permission Denied" error to the user. Reported
by Matt Rolf (Bug #1362). [David]

=back

=head1 VERSION 1.10.6 (2008-10-02)
>>>>>>> 67b16347

=head2 Improvements

=over

=item *

Added an "TraceEnable off" entry to the config in
L<Bric::App::ApacheConfig|Bric::App::ApacheConfig>> for Apache to neutralize
the potentially malicious use of HTTP TRACE requests.
L<http://www.apacheweek.com/issues/03-01-24> [Dave Beaudet, Alex Krohn]

=item *

Changed an index in the story and media instance tables to improve query
speed. Thanks to Alex Krohn for reporting the performance issue. [David and
Josh Berkus]

=item *

Tweaked F<contrib/bric_media_upload/bric_media_upload> so that it uses
C<bric_soap site list_ids> instead of C<bric_soap category list_ids> for setting
the login cookie. That should be more efficient for installations that have many
more categories than they have sites. [Scott]

=item *

Added C<--use-related-uri> option to C<bric_soap>. [Scott, David]

=item *

For media uploaded through the Story Profile, the cover date now defaults to
the current date/time instead of the cover date of the story. [Scott]

=item *

Added search by Keyword to "Find Media". [Scott]

=item *

When the "Filter by Site Context" preference is turned on, if a user does a
search and then changes the site context, the search results will not change
to the new site until the user submits a new search. Reported by Matt Rolf
(Bug #1337). [David]

=item *

Rewrote (again) the way in which stale files are identified for expiration. It
used to be that Bricolage would look for all resources associated with a given
document and output channel but none of the current jobs. But if a story had
previously been in two output channels and one was removed, Bricolage didn't
look for stale files in that output channel. So now Bricolage asks for a list
of resources associated with a document but none of the jobs created in a
publish, and then expires them all, regardless of URI, output channel, or file
system path. This should fix the expiration of stale files once and for all
(Bug #1351). [David]

=item *

The links to jump to different kinds of assets on My Workspace (or a desk if
it happens to have different kinds of assets) are now generated in a more
sensible manner, and display as text links rather than the ugly images we had
previously. [David]

=item *

The "Checkout" and "Publish Checked" buttons in the "Find" interface for
stories, media, and templates are now displayed on the right-hand side of the
screen, better aligning them with the checkboxes that they're associated with.
Suggested by Matt Rolf (Bug #1361). [David]

=back

=head2 Bug Fixes

=over

=item *

Really fix bug 1232 (saving categories with 3 keywords), that was falsely claimed
to have been fixed in 1.10.3. [Scott]

=item *

Fixed bug 1340, where Preview buttons weren't working within Related assets.
[Scott & David]

=item *

The download link in Media Profile wasn't popping up into a new window on some
browsers due to a typo. Spotted by Tatiana Titova. [Scott]

=item *

In the Contributors Manager, sometimes there aren't "New" links, and this was
causing the latest Locale::Maketext indigestion. Spotted by John Watson. [Scott]

=item *

Fix for bug 1344 (spotted by Ed Guzman) and hopefully better fix for bug 1326
(my suggestion wasn't quite right). The handling of C<< <publish_status> >>
elements in C<bric_soap> has been a bit dodgy. Also changed C<publish_status>
to C<deploy_status> in C<Bric::SOAP::Template>. [Scott]

=item *

The state for Log lists was getting stuck, so if you go to the 2nd page of the
log for a media, say, every log thereafter was the same. Reported by John
Kirkwood. [Scott]

=item *

Fix both parts of bug 1345, Bulk Edit had problems with blank lines. [Scott]

=item *

Fixed CCS bug which was preventing the jump buttons from displaying in Firefox
and Safari. [Matt Rolf]

=item *

Tweaked Bricolage Instance Name display. [Matt Rolf]

=item *

Fixed bug 1343, View Diff wasn't working in IE. Reported by Ed Guzman. [Scott]

=item *

A category with associated with a story different URIs but the same name as
the primary category can now properly be deleted. Reported by Matt Rolf (Bug
#1341). [David]

=item *

Media documents are now properly expired. Reported by Matt Rolf (Bug #1347).
[David]

=item *

The login window no longer shows the username in the top right corner right
after logging out. Reported by Matt Rolf (Bug #1149). [David]

=item *

Fixed a bug uploading a file to a related media element when that related
media element has lockable fields. Reported by Scott (Bug #1353). [David]

=item *

Editing user preferences when SSL is enabled no longer breaks the User
profile. Reported by Scott (Bug#1339). [David]

=item *

Reverting an image media document works again. Reported by Scott Lanning (Bug
#1352). [David]

=item *

The links to jump to different kinds of assets on My Workspace (or a desk if
it happens to have different kinds of assets) will now jump to the proper page
when pagination is turned on. Reported by Matt Rolf (Bug #150). [David]

=back

=head1 VERSION 1.10.5 (2008-04-29)

=head2 Improvements

=over

=item *

Added support for the JS-Quicktags WYSIWYG editor. [Greg Heo]

=item *

API doc corrections reported by Rod Taylor. [Scott]

=item *

Added the C<active_sites> parameter to C<< Bric::Biz::Category->list >>.
[David]

=item *

Categories associated with inactive sites are no longer displayed in the
category manager. Suggested by Jesper Andersen (Bug # 1286). [David]

=item *

Improved the display of related media and story information in the element
list, including links to preview them (Bug # 1293). [David]

=item *

The C<get_related_objects()> method of
L<Bric::Biz::Asset::Business|Bric::Biz::Asset::Business> now only returns
relateds for an alias that are in the same site as the alias, or that are
aliases in the same site of the original relateds. This means that the
automatic publishing of related documents should now properly republish only
relateds in the same site as the alias document being published, rather than
the relateds of the document it aliases (Bug # 1296). [David]

=item *

In the New Story form, the "Slug" field is no longer required if the
C<ALLOW_SLUGLESS_NONFIXED> F<bricolage.conf> directive is disabled and the
C<AUTOGENERATE_SLUG> directive is enabled. It is still required in the normal
story edit form, of course. Suggested by Phillip Smith (Bug # 1306). [David]

=item *

When the C<ENABLE_CATEGORY_BROWSER> F<bricolage.conf> directive is disabled
(as it is by default), allow the categories to be deleted from the story
profile when a user checks the delete checkbox and clicks "Save" or "Check
In", instead of requiring that the "Delete" button be clicked. Suggested by
Phillip Smith (Bug # 1308). [David]

=item *

Object attributes that are edited in textarea fields in the UI and that have a
limited size -- mainly "description" fields -- now have their line endings
converted to Unix line endings. This is so that character counts properly
correspond to the limits set by the UI (think of the character counter in the
story profile for the description field). Reported by Matt Rolf (Bug #1318).
[David]

=item *

Added code to the SOAP interface for creating and updating stories, media, and
templates to throw an exception if publish dates are set when
C<publish_status> is false, or vice versa, rather than waiting for an
exception from the database constraint. Suggested by Scott (Bug # 1326).
[David]

=item *

Template code submitted via the template profile now has non-Unix line endings
converted to Unix line endings. [David]

=item *

The select lists for viewing diffs now set the default "from version" to the
previous version instead of the current version. The current version is still
the default for the "to version". [David]

=item *

Added another directory to search for Apache. [Brian Smith]

=item *

Made the Perl program and library installers (F<lib/Makefile.PL> and
F<bin/Makefile.PL> more intelligent in their support of the C<$BRICOLAGE_ROOT>
configuration variable. [Brian Smith]

=item *

Removed redudant permission granting code from the upgrade script library,
since `make db_grant` is always run by `make db_upgrade`, anyway. [David]

=item *

Eliminated extra processing and a potential error caused by mod_perl
internally creating a sub-request. [David]

=item *

Bricolage no longer throws an exception when Imager fails to open an image
file, which is what happens when Bricolage tries to create a thumbnail. Since
most often the error will be due to a bad media file, it now just sends a
warning to the error log and, if the file was just uploaded by the user, sends
a message to the user, and then continues on its merry way. Suggested by Scott
(Bug #1358). [David]

=back

=head2 Bug Fixes

=over

=item *

Patch for codeselect. [Greg Heo]

=item *

Eliminated the display of the login screen in the side nav when C<NO_TOOLBAR>
is set to false and a session expires. Reported by Matt Rolf (Bug #921).
[David]

=item *

Worked around a bug in SOAP::Lite that only appears when used in conjunction with
LWP 5.810 and later. [David]

=item *

Fixed issue in F<db_grant.pl>, which was trying to grant permissions to a row
count. [Paul Orrock]

=item *

Fixed a bug when publishing or previewing a story with related media where an
error could occur when a media document was published to more than one output
channel with different URIs. Reported by Matt Wlazlo. [David]

=item *

Fixed an issue when a user with publish permission selects "Check in and
Publish" for a newly created document. Reported by Chris Heiland and Matt Rolf
(RT #1261). [David]

=item *

When creating a new media document from a related media element, if the user
clicks "Save" or "Save and Stay" instead of "Create", it will properly create
the related media document. [David]

=item *

When creating creating a new media document by uploading a file in a related
media element, clicking "Save", "Cancel", or "Check in" on the media profile
page now properly redirects back to the related media element profile. [David]

=item *

A template deployed via SOAP now has its C<published_version> attribute
properly set. Reported by Brad Harder (Bug #1288). [David]

=item *

Fixed issue with C<ANY()> not working with the C<exclude_id> parameter to
C<< Bric::Biz::Asset::Business::Story->list() >> (Bug #1303). [Paul and David]

=item *

A search is no longer cached if it results in an error (Bug #1300). [David]

=item *

When creating a new media document by uploading a file to a related media
element, if there is a duplicate URI for the new media document, there will no
longer be an SQL error to prevent the association from going through once the
URI is made unique in the media profile. Spotted by Phillip Smith (Bug #1310).
[David]

=item *

Fixed a bug in the handling of the C<subelement_id> parameter to the C<list>
methods of
L<Bric::Biz::Asset::Business::Story|Bric::Biz::Asset::Business::Story> and
L<Bric::Biz::Asset::Business::Media|Bric::Biz::Asset::Business::Media> where
they were finding stories that had deleted a subelement, because it was still
in the story, but was not active. This means that the advanced search for
stories and media will no longer return stories that have deleted a
subelement. Thanks to Chris Schults for the spot (Bug #1316). [David]

=item *

Fixed a compatibility issue in the installer with newer versions of
L<CPAN|CPAN>. Reported by Jean-Michel Caricand. [David]

=item *

Fixed the fix for the "ident" authentication issue when granting database
permissions. [Rolf Schaufelberger]

=item *

Fixed the display of a field name when confirming changes to a field type.
[David]

=item *

Fixed a bug in the subelement type search display where the last element type
search term was displayed in the search box. It not properly displays the last
subelement type search string, if any. [David]

=item *

Reverted the change in the login redirect originally submitted to fix Bug #
1267. It turns out that this change is effectively the same as just setting
the C<ALWAYS_USE_SSL> F<bricolage.conf> directive to true. So just do that
instead (I've suggested this in L<Bric::Admin|Bric::Admin>, too). [David]

=item *

Fixed C<make clean> so that it cleans out F<bin>. It was leaving junk in
there! [David]

=item *

The code that handles note editing is now more careful to check that the user
has the relevant document checked out before applying the note to it, and uses
a smarter algorithm for caching the document in the user's session. This is an
attempt to fix a bug reported by David Beaudet (Bug # 1265). [David]

=item *

Clicking "Return" when viewing a diff now properly returns the user to the
document or template profile, rather than My Workspace. Thanks to Matt Rolf
for the spot (Bug #1327)! [David]

=item *

Fixed logout exception (hardly noticeable, but there nonetheless) when the
C<ALWAYS_USE_SSL> F<bricolage.conf> directive is enabled, or when a user
checks the "Use SSL" checkbox and logs in. [David]

=back

=head1 VERSION 1.10.4 (2008-03-09)

=head2 Improvements

=over

=item *

Nicer use of the "Bricolage Instance Name" preference, now used on every page.
[Phillip Smith]

=item *

More German corrections. [Steffen Schwigon]

=item *

Documented the need to look at
L<Bric::Biz::Workflow::Parts::Desk|Bric::Biz::Workflow::Parts::Desk> in
L<Bric::Biz::Asset|Bric::Biz::Asset>'s C<set_desk_id()> method. [Greg Heo]

=item *

Fixed documentation of C<Bric::Biz::Element::Container>'s C<delete_elements>
method. [Bret Dawson]

=item *

Include meta-equiv tag in the header to set the charset to be UTF-8 if it is
the only charset loaded in C<$LOAD_CHAR_SETS>. Reported by Daisuke Maki. [Paul
Orrock]

=item *

Added C<--site> option to C<bric_republish>. Suggested by Chauncey Thorn. [David]

=item *

Updated autovacuum documentation in L<Bric::DBA|Bric::DBA>. [David]

=item *

The installer now also checks in F</usr/lib> for libraries, by way of searching
C<$Config{libpth}> as well as C<$Config{loclibpth}>. [Steffen Schwigon]

=item *

The C<publish_status> attribute can now be set in stories and media created
via SOAP. [David]

=item *

The code in code select fields can now access the
C<Bric::Biz::Element::Field|Bric::Biz::Element::Field> object itself using the
variable C<$field>. [Greg Heo]

=item *

When viewing elements when not checked out, whitespace is preserved for IE7,
FF2, and Safari 3, so that reading and copying code is easier.  Suggested by
Michael Herring. [Matt Rolf]

=back

=head2 Bug Fixes

=over

=item *

More changes around bug 1267, remove protocol+hostname+port from practically
all redirects (especially "user profiles") in order to allow reverse proxying
to work in Apache2. [Steffen Schwigon]

=item *

The C<$BRICOLAGE_ROOT> environment variable specified in
F<contrib/start_scripts/freebsd> is now exported, allowing it to be properly
passed through to F<bric_apachectl>. [David]

=item *

Fix for bug 1254: checkbox fields are now saved correctly. Reported by
Dawn Buie. [Scott]

=item *

Fix for bug 1294, where Search/Replace in Bulk Edit wasn't working. Reported by
Phillip Smith. [Greg Heo]

=item *

Fix for bug 1269, needed to HTML-escape Notes. Reported by Matt Rolf. [Scott]

=item *

For bug 1284, weren't able to search element_type by output_channel in
C<bric_soap>. Reported by George Harrison. [Scott]

=item *

Bug 1291, added check for max_length of fields when importing in
C<bric_soap>. Reported by Simon Wilcox. [Scott]

=item *

Fix bug 1264, prevent searching on bad dates (like February 31). Reported by
Marshall Roch. [Greg Heo]

=item *

Fix bug 1259, so burn_again works in the TT and PHP burners. Reported by
Adeola Awoyemi. [David and Scott]

=item *

Fix bug 1307, related stories can be unrelated. Reported by Steffen Schwigon.
[Scott]

=item *

Fixed issue with trailing newlines sometimes becoming a part of a
contributor's name. [Greg Heo and Ryan O'Toole]

=item *

Eliminated backslashes in F<sql/Pg/Bric/Biz/Asset/Template.val>, which were
causing warnings under PostgreSQL 8.3. The backslashes were for newlines, so I
just switched to real newlines, instead.

=item *

Fixed a Perl 5.10 warning in
L<Bric::App::Callback::Search|Bric::App::Callback::Search>, where calls to
C<substr> were being properly resolved to C<CORE::substr>.

=item *

Fixed the handling of globs in
L<Bric::Util::Burner::TemplateToolkit|Bric::Util::Burner::TemplateToolkit>. It
seems that in Perl 5.10, package scalars can actually be C<SCALAR>s rather
than `GLOB`s.

=item *

PostgreSQL 8.3 warns when we try to apply inappropriate permissions to
sequences, so we updated F<bin/bric_pgimport> and F<inst/db_grant.pl> to grant
permissions to sequences and tables separately.

=item *

Fix for bugs 1255 and 1271, which addresses pagination problems in searches for
elements, groups, media, and templates. [Matt Rolf and Michael Herring]

=item *

Yet another fix for the "ident" authentication issue, this time for granting
database permissions. [Alex Krohn]

=back

=head1 VERSION 1.10.3 "Finally" (2007-08-09)

=head2 Improvements

=over

=item *

If C<Term::ReadPassword> isn't found during installation, a better error
message is displayed. [Scott]

=item *

Added output channel name to "Could not find template" error message in 
the Mason Burner. [Paul Orrock]

=item *

The contributed Linux start script (F<contrib/start_scripts/linux>) now
restarts the C<bric_queued> server when the C<restart> command is used and the
C<bric_queued> server is enabled. It also now also passes a log file name to
C<bric_queued> so that publishing errors can more easily be traced. [David]

=item *

Overriding Mason inheritance in story element templates by setting C<$inherit>
in the C<< <%flags> >> block now works correctly. Thanks to Alexey Sheynuk for
tracking down the issue. Reported by Ashlee Caul. [David]

=item *

Added start script for FreeBSD, F<contrib/start_scripts/freebsd>. [David]

=item *

Updated the Portuguese localizations. [Pedro Custodio]

=item *

A story being published for the first time now has its C<publish_status> set
to true I<before> it is published, instead of afterwards. This both prevents
an exception when a template tries to save a story that has not been published
before, and eliminates the need for templates to set the C<publish_status> on
a story before calling C<publish_another()> for a another story that will
search for the current story in the database. Reported by Rod Taylor (Ticket #
1230). [David]

=item *

Related stories and media can no longer be added to container elements not
based on related story and/or media element types. Reported by Marshall Roch
(Ticket # 1231). [David]

=item *

When the C<ALWAYS_USE_SSL> F<bricolage.conf> directive is enabled, Bricolage
now sets up the non-SSL port to permanently redirect to the SSL port. This
prevents users from removing the "s" from "https" and thus being able to use
Bricolage insecurely when their administrators don't want them to. Reported by
Joe Pletcher (Ticket # 1233). [David]

=item *

Added "Autovacuum" section to Bric::DBA. The C<autovacuum> settings in
F<postgresql.conf> are available in PostgreSQL 8.1 and later. [David]

=item *

Improved verbose output in F<contrib/bric_media_upload> to include bric_soap 
commands in output. Also now uses /usr/bin/perl instead of /usr/local/bin/perl
to be consistent with other scripts and bricolage core. [Paul Orrock]

=item *

Fixed an error message during F<inst/clone.pl> where the wrong version was
being displayed. [Scott]

=item *

Added C<make hot_copy>, which will install a clone that uses hardlinks to the
original installation for MASON_DATA_ROOT and MASON_COMP_ROOT.  This is
useful for forking a production install into a development install (on the
same box) without duplicating all of your media files.  Requires `cp` from
GNU coreutils, so it will not work out of the box on BSD or OS X. [Marshall]

=item *

Removed extra call to Category->list during cloning. [Scott]

=item *

Added a C<--site> option to C<bric_dev_sync> to limit the templates and
elements that are synchronized to one site. [Marshall]

=item *

Various minor notes tweaks, including the elimination of version 0 notes from
the UI, and we no longer include the note from the previous version in the
form for the new version. [David Beaudet]

=item *

Added optional sortby parameter to $story->get_secondary_categories to allow
sorting by uri. Returns default order if not given. [Paul Orrock]

=item *

Fixed typo in 'Story' element type description. Reported (bug 1289) by
Brad Harder. [Scott]

=item *

Several German localization patches from Steffen Schwigon and improved buttons
from Rolf Schaufelberger.

=item *

Increased length of full names of categories to be 128 characters from 64
[Paul Orrock]

=item *

When saving from the Keyword Profile, the message 'Keyword profile "Name"
saved.' was using the previous Name instead of the updated one. [Scott]

=item *

Made category browser show only categories in the same site as the story,
fix for bug 1249. [Scott]

=item *

Fixed bug 1251, the list of Element Types when uploading a new media from
a related media subelement is constrained to those in the current site. [Scott]

=item *

Added notes about PostgreSQL's genetic query optimizer and its hate for
Bricolage queries to L<Bric::DBA|Bric::DBA>. [David]

=back

=head2 Bug Fixes

=over

=item *

Fixed bug that resulted in an SQL error when trying to create a new
contributor group. Reported by Joe Pletcher. [David]

=item *

Fixed some foreign key constraints in the C<story_instance> and
C<template_instance> tables that improperly have C<ON DELETE SET NULL> clauses
on C<NOT NULL> columns. Reported by Andrei Arsu. [David]

=item *

The "Trail" link in the template profile works again. Spotted by Marshall.
[David]

=item *

If run as root, C<make clone> now C<chown>s the F<inst> directory to the
PostgreSQL user before becoming the PostgreSQL user, so that the user has
permission to create the F<inst/Pg.sql> file. [David]

=item *

C<make clone> no longer runs C<distclean>, and therefore no longer deletes
F<inst/Pg.sql>. It also creates the new F<Pg.sql> in the new distribution
directory, instead of replacing the existing F<Pg.sql>. [David]

=item *

Deleting categories via SOAP works again. Reported by Brad Harder. [David]

=item *

Fixed loading of deprecated classes so that older templates that still use
them will continue to work. [David]

=item *

Removed "Teaser" field from the story search interface, since there is no such
field, and so it did nothing, anyway. [David]

=item *

Publishing media documents that have had new files uploaded to them no longer
causes a publish failure. Reported by Christian Niles and numerous others.
[David]

=item *

Added even I<more> code to the C<inst/upgrade/1.8.9/fix_publish_status.pl>
upgrade script to better cover the possible variations in publish status
inaccuracies. [Alex Howarth, David]

=item *

The "Document Type/Output Channel" selection in the "Default Asset Sort" no
longer breaks things. [David]

=item *

Contributors with no more than the default role, "DEFAULT", who are associated
with a story or media document, are once again correctly associated via the
role. Reported by Chris Schults. [David]

=item *

"Checkin and Shelve" works again in the story profile. Reported by Chris
Heiland (Ticket # 1237). [David]

=item *

Fixed a script that upgrades to 1.9.1 to better copy over default values for
field types from the 1.8 schema. Those who have already upgraded to check to
make sure that any default values you had for custom fields in 1.8 are still
present in 1.10.x. Anyone who has yet to upgrade to 1.10.x will now have their
default values properly copied to the new schema when they do decide to
upgrade. Reported by Chris Schults (Ticket # 1239). [David]

=item *

Story and media subelements are once again properly deleted from within their
profiles when the "Delete this Profile" checkbox is checked and either the
"Save" or the "Save and Stay" button is pressed. Reported by Chris Schults
(Ticket #1240). [David]

=item *

Searches by URI for media to relate to a document now properly
remember the search results the next time the related media search page is
loaded. Reported by Chris Schults (Ticket # 1241). [David]

=item *

`make dev` no longer supports the "single" installation mode, since it
will wipe out all of F</usr/local/lib> and F</usr/local/bin>. Reported by
Christian Muise (Ticket # 1246). [David]

=item *

The search interface for paginated searches no longer gets stuck when the
alpha search preference is enabled. Reported by Neal Sofge (Ticket # 1247).
[David]

=item *

Fixed F<contrib/bric_media_upload> so that it works with 1.10 categories and
XML elements. [David, Paul Orrock, and George Harrison]

=item *

Bricolage now assumes that template files uploaded in the template profile are
encoded in UTF-8, since the same is assumed for templates pasted into the form
field. [David]

=item *

Fixed resource deletion code in L<Bric::DBA|Bric::DBA> to properly use
booleans for boolean columns. Reported by John Greene. [David]

=item *

Eliminated "Use of uninitialized value in substitution (s///)" warning for
stories with no slug and a URI format with "%{slug}" in it. Reported by Wayne
Slavin. [David]

=item *

F<bric_soap> no longer prompts for a password if you use C<--use-cookie-file>.
Reported by Paul Orrock. [Scott]

=item *

F<bin> files should no longer be put under the default site script directory
(compensates for an ExtUtils::MakeMaker change). [Scott]

=item *

When a media document gets a new file uploaded with the same name as the
previously published file in that same media document, Bricolage will no
longer expire the new file right after publishing it. Reported by Chris
Schults and others. [David]

=item *

The delete checkbox and menu to move an asset to another desk no longer appear
for assets listed on a desk that are checked out do a different user. [David
Beaudet]

=item *

Fixed bugs in C<bric_dev_sync> resulting from the renaming of Elements to
Element Types. [Marshall]

=item *

Fixed an apparently old bug (1232) with editing keywords in the Category Profile,
where you couldn't Save if there were exactly 3 keywords. [Scott]

=item *

Fixed pasto in L<Bric::Util::Trans::SFTP|Bric::Util::Trans::SFTP> that should
have prevented it from ever working, but somehow did not. [David P. Beaudet]

=item *

Fixed the datetime-handling regex in L<Bric::Util::Time|Bric::Util::Time>'s
C<datetime> function, introduced in version 1.9.0. It was failing on datetimes
that end with 'Z' (c.f. ISO 8601). [Scott]

=item *

Fixed bug 1258, where MIME types weren't being recognized. [Bret Dawson]

=item *

Fixed bug 1283, allowing C<< <= >> in Alerts. [Brad Fox]

=item *

Fixed pasto causing C<Can't locate object method "get_grp_ids" via package "id">
error in Element Profile. Reported by Matt Rolf. [Scott]

=item *

When adding subelements to an ElementType profile, subelements that have already
been added are no longer listed. Reported by Phillip Smith in bug 1253. [Scott]

=item *

Stopped the upgrade script F<inst/upgrade/1.9.1/delete_old_stuff.pl> from
incorrectly deleting F<lib/Bric/App/Callback/Profile/ElementType.pm>,
which is still in use. If you've upgraded from before 1.9.1, you'll have to
copy that file from the distribution source. [Scott]

=item *

Changing the category of a media object now calls a preview of the asset if 
AUTO_PREVIEW_MEDIA is turned on. [Paul Orrock]

=item *

For bug 1267, remove protocol+hostname+port from a login URL in order to allow
reverse proxying to work in Apache2. [Steffen Schwigon]

=item *

Fixed contributor type creation (bug 1299). [Greg Heo]

=back

=head1 VERSION 1.10.2 "Summer" (2006-06-22)

=head2 Improvements

=over

=item *

Added the C<subelement_id> parameter to the story and media C<list()> methods.
[David]

=item *

Added placeholder for Japanese localization. Expect a translation soon!
[David]

=item *

The "codeselect" field's Perl code can now return an array of array references
or a hash reference, in addition to the previous support for an even-sized
array reference. [David]

=item *

Added a "Republish" checkbox and corresponding "Publish Checked" button to the
Story and Media "Find" pages for stories and media not currently in workflow
and to which the user has PUBLISH permission. Based on a patch from Serge
Sozonoff. [David]

=item *

Added tests for L<Bric::SOAP::Auth|Bric::SOAP::Auth>, although they haven't
yet been integrated into C<make devtest>. [Scott]

=item *

The number of items on a desk can now be displayed next to the desk's name in
the navigation menu, e.g. "Edit (10)". This feature is configurable on a
per-user basis via the new "Show Desk Asset Counts" preference. Based heavily
on a patch from Alex Howarth. [Marshall]

=item *

Updated F<README.MacOSX> with instructions on how to use the built-in version
of Apache instead of compiling everything yourself. Also fixed a broken link
and an outdated warning about L<Apache::SizeLimit|Apache::SizeLimit>.
[Marshall]

=item *

Internationalized the JavaScript messages for the Find/Replace dialog box,
although there are currently no translations. [David]

=item *

Added a close icon to the drag bar of the dialog box. This is useful when the
dialog box is bigger than the browser window and the close button therefore is
off-screen. [David]

=item *

Optimized the C<get_notes()> and C<has_notes()> methods of
L<Bric::Biz::Asset|Bric::Biz::Asset> and therefore of the story, media, and
template classes. [David]

=item *

Aliases are now indicated in Find Stories by an arrow icon just before the
story title. Suggested by Paul Orrock. [David]

=item *

Added C<PUBLISH_RELATED_FAIL_BEHAVIOR> F<bricolage.conf> directive to be used
when C<PUBLISH_RELATED_ASSETS> is enabled. If the automatic publication of a
related story or media document will not be possible then the publish request
will fail. It can be changed to "warn", the previous behaviour, if required.
[Paul Orrock]

=item *

Added the "Remove Frameset" link to the control bar next to the "Repreview"
link in the preview window. [Paul Orrock]

=item *

Deleted all of the outdated and unused F<.use> files from F<sql/Pg>. [David]

=item *

Removed documentation of the C<-t> option of F<bric_pgimport>, which hasn't
actually done anything for a long time, anyway. [David]

=item *

Moved translation-specific JavaScript and CSS files into F<i18n> folders under
their respective folders in F<comp/media/>. [Marshall]

=item *

Slightly tweaked the background color on table rows to make them easier to
read. [Marshall]

=item *

Converted the group permissions editor to XHTML and CSS to fix some rendering
glitches. [Marshall]

=item *

Made word and character counts properly appear read-only, and repositioned the
find/replace and cheat sheet buttons to the top right of the box. [Marshall]

=item *

Object select lists (such as for story element types when creating a new
story) will now display as scrolling lists if there are more than 50 items in
the list, rather than 20 or more items. [David]

=item *

Added a CSS ID to the C<< <body> >> tag in the UI, of the form
"bricolage_C<VHOST_SERVER_NAME>", where C<VHOST_SERVER_NAME> is the value
defined in F<bricolage.conf>.  Use this ID when writing user stylesheets 
to override the look of the Bricolage UI (see SkinningBricolage in the Wiki)
[Marshall]

=back

=head2 Bug Fixes

=over

=item *

Fixed the rarely-used C<DISABLE_NAV_LAYER> F<bricolage.conf> directive.
[Scott]

=item *

Fixed warnings in deprecated methods of
L<Bric::Biz::Element::Container|Bric::Biz::Element::Container> so that they
are no longer fatal. Reported by Nate Perry-Thistle. [David]

=item *

Fixed reverted media that led to the "Too many Bric::Biz::Element::Container
objects found" error. It was supposed to have been fixed in 1.10.1, but that
fix unfortunately only fixed stories. Reported by Tom Kjeldsen. [David]

=item *

Fixed the C<subelement_key_name> parameter to the story and media C<list()>
methods. [David]

=item *

Fixed the "Search by Subelement" feature of story search. Thanks to Nate
Perry-Thistle for the spot. [David]

=item *

Fixed highlighting when sorting by Element on desks (bug 1185). [Brad Harder]

=item *

The "Default Field" select list in Bulk Edit works again. Thanks to Tom
Kjeldsen for uncovering the underlying problem. [David]

=item *

The C<throw_error()> method in L<Bric::Util::Burner|Bric::Util::Burner> works
properly again. Thank to Paul Orrock for the spot and to Scott for revealing
the solution. [David]

=item *

The "Story Type" and "Media Type" options for sorting stories and media,
respectively, on desks and on My Workspace, work again. Reported by Brad
Harder. [David]

=item *

The F<inst/upgrade/1.9.1/xtract_attype2.pl> upgrade script now detects whether
the database has been converted to use boolean columns and casts values moved
from numeric columns accordingly. Reported by Brad Harder. [David]

=item *

Fields that use the "codeselect" widget work again. Reported by Michael
Glaesemann. [David]

=item *

Fixed auto-publishing related media and stories so that relateds of relateds
now correctly pull out all the items to be published, e.g., media related to
story related to published story (bug 1190). [Paul Orrock]

=item *

Updated F<inst/upgrade/1.9.0/no_more_numeric.pl> so that it properly handles
cases where PostgreSQL's dump does not use parentheses for casts. Reported by
George Harrison. [David]

=item *

Aliases no longer show up in the search results of the "New Alias" screen,
since aliases can't be aliased. The "New Alias" screen now also shows the site
a document belongs to if there are multiple sites. [Marshall]

=item *

Fixed the appearance of template diffs. Insertions and deletions now have
color and no longer show underlines and strikethroughs (bug 1171). [Marshall]

=item *

Character counts in Bulk Edit are now properly updated after using
Find/Replace. [Marshall]

=item *

Pulldowns no longer improperly display as 32-items tall in the story/media
profiles (bug 1178, reported by Alex Howarth). [Scott and Marshall]

=item *

Fixed a bug where search results would get "stuck" when pagination is turned
on. Thanks to Nate Perry-Thistle for the spot (bug 1166). [Marshall]

=item *

Fixed a warning from F<bric_republish> when run without a password. Thanks to
John Gillis for the spot (bug 1188). [Marshall]

=item *

Fixed the "Site" dropdown in searches to only require READ permissions
rather than EDIT. Spot and quasi-patch by Chris Sutton. [Marshall]

=item *

New fields now are properly configured with the their C<multiple> attribute
copied from the field type. [Alexey Sheynuk]

=item *

New destinations can now be created via
L<Bric::SOAP::Destination|Bric::SOAP::Destination>. [Christian Niles]

=item *

Fields in an element that are based on field types deleted from the element
type can now still be edited in Bulk Edit. Thanks to Nate Perry-Thistle for
the spot. [David]

=item *

New users can once again be created when using the LDAP authentication engine.
Reported by Christian Niles. [David]

=item *

Using Internet Explorer to create a media document via a the upload field in a
related media element no longer uses a full Windows file system path. Reported
by Tom Kjeldsen. [David]

=item *

Fixed caching issue with reversion of assets to earlier versions. [David]

=item *

The category SOAP interface now allows the C<< <path> >> XML element to not
have a trailing slash, as was the case in Bricolage 1.8 and earlier. [David]

=item *

Aliases are once again identifiable on desks by a different background color
for the title, and now also with an arrow icon that appears just before the
story title. [David]

=item *

A field deleted from the contributor profile no longer continues to appear in
the profile when pressing the "Save and Stay" button. Reported by Marshall.
[David]

=item *

Eliminated an endless loop in prompting for the PostgreSQL user during
installation when the C<INSTALL_VERBOSITY> is set to "QUIET". [Rod Taylor]

=item *

Contributors are no longer sorted by the "Name Format" preference's
representation of the contributors' names in the interface to edit contributor
associations. They are now properly sorted by association order. Reported by
Bret Dawson. [David]

=item *

Documents without cover dates (mainly created via the SOAP interface) will no
longer have broken URIs. Reported by Christian Niles. [David]

=item *

The Help and logo popup buttons works again in Internet Explorer. Reported by
Chris Heiland. [David]

=item *

Autosizing textarea fields now display full size in Internet Explorer when
they have no content, instead of only 1 character wide. Reported by Paul
Orrock. [David]

=item *

The Bulk Edit and template code textarea fields no longer jump around as you
type in IE 6. [David]

=item *

The list of templates deployed is now reported properly after a successful
deploy. [Paul Orrock]

=item *

Searching by URI for related media works again. [David]

=item *

The results when searching for media or stories to relate are no longer tied
to the search for stories and media in general. [David]

=back

=head1 VERSION 1.10.1 (2006-03-20)

=head2 New Features

=over

=item *

Added a guide on how to profile Mason templates. See
F<contrib/template_profiling>. [Scott]

=item *

Added ContribType, Destination, and Preference SOAP modules. [Scott]

=item *

When a page finishes loading, the first text or textarea form field now
automatically gets the focus. [David]

=item *

Added upload and download feature to the template interface, so that templates
can optionally be uploaded or downloaded. Suggested by Chris Sutton. [David]

=back

=head2 Improvements

=over

=item *

When a story is previewed, any related media are distributed to the preview
server only if the C<AUTO_PREVIEW_MEDIA> F<bricolage.conf> directive is
disabled or the media documents need to be previewed. [David]

=item *

Added installation defaults for FreeBSD that will be used when the
C<USE_DEFAULTS> environment variable is set to "freebsd" during installation.
[Rod Taylor]

=item *

Added a C<make devclone> option which does the same as C<make clone> but
removes all of the locally previewed files, the F<data/obj> files, staging and
sandboxes. This means a large saving in download size for cloned production
systems. [Paul Orrock]

=item *

Added C<ALLOW_URIS_WITHOUT_CATEGORIES> F<bricolage.conf> directive to allow
URI formats not to include "%{categories}", which is otherwise rquired. Use
this directive with caution since it is not the recommended behaviour. [Paul
Orrock]

=item *

Added a tooltip to show the underlying Bricolage database ID when hovering
over a UUID in a story profile. This feature complements showing the UUID when
the hovering over the Bricolage ID in a desk view. [Paul Orrock]

=item *

Changed the database columns for the C<name>, C<key_name>, and C<description>
attributes of
L<Bric::Biz::ElementType::Parts::FieldType|Bric::Biz::ElementType::Parts::FieldType>
from C<VARCHAR> to C<TEXT>, since some folks will have field types with names
and key names longer than 32 characters. Reported by Nate Perry-Thistle.
[David]

=item *

Created two new make targets, "install_files" and "install_db", to allow the
files to be installed without doing anything with the database. Useful for
packagers who need to let users manually create the database. [Marshall]

=item *

Updated L<Bric::ElementAdmin|Bric::ElementAdmin> to be conversant in the
merging of element type sets and elements. That is, it now makes sense in the
context of Bricolage 1.10. Reported by Ryan O'Toole. [David]

=item *

The View/Edit link has been restored to stories, media, and templates on desks,
and the title has been returned to its status as a preview link. The URI is no
longer a link. [David]

=item *

Made the "Upload" section of the media profile valid XHTML styled with CSS.
[David]

=back

=head2 Bug Fixes

=over

=item *

Removed call to deleted component F<comp/widgets/qa/qa.mc> from the side
navigation component. This was only an issue when the C<QA_MODE>
F<bricolage.conf> directive was enabled. Reported by Derek Poon. [David]

=item *

Fixed the typo "Distribintion" in the side navigation. Thanks to Christian
Niles for the spot. [David]

=item *

Fixed some errors in and rearranged the SOAP schema in
L<Bric::SOAP|Bric::SOAP>. [Christian Niles]

=item *

Fixed a foreign key constraint on C<media_element.related_story__id> that was
pointing to C<media.id> instead of C<story.id>. Reported by Rod Taylor.
[David]

=item *

Fixed localization errors such as, "Can't use "for Published" as a method name
in bracket group," which appeared in searches and on desks. Thanks to Guido
Bülskämper for the spot! [David]

=item *

The database upgrade script now updates table permissions after executing all
of the scripts for each version to be upgraded, rather than after all of the
upgrade scripts have run, thus allowing later scripts to properly access
tables created by earlier scripts. Reported by Nate Perry-Thistle. [David]

=item *

Fixed some of the 1.8.9 upgrade scripts that run I<after> the 1.9.x upgrade
scripts to that they are properly compatible. [Nate Perry-Thistle, Rod Taylor,
and David]

=item *

L<Bric::Biz::ElementType|Bric::Biz::ElementType> loads again. [Nate
Perry-Thistle]

=item *

The C<MEDIA_UNIQUE_FILENAME> F<bricolage.conf> directive is now fixed so that
the file name creation comes after the ID generation and therefore correctly
saves the renamed file. [Paul Orrock]

=item *

Fixed the UI display in Firefox and IE. Particularly Meta Assets displaying
down the page in IE, stretching out the banner in desks, corrected side menu
position in IE and removed reference to broken images left in from the CSS
reworking. Also fixed textarea which was ignoring cols setting in IE and set
textarea col width for bulk edit to 80 wide, rather than 30 (although it
should expand with the window size in most browsers). [Paul Orrock]

=item *

Fixed the history so that clicking the return button in the UI no longer goes
back to the preview page when the preview page was the last page accessed.
[Paul Orrock]

=item *

The XML generated when exporting element types via SOAP no longer includes
the C<top_level> element twice, thus avoiding mysterious "no sites defined"
errors when attempting to import or update element types from that XML.
Reported by Nate Perry-Thistle. [David]

=item *

Reverting stories and media no longer leads to occasional errors such as,
"Too many Bric::Biz::Element::Container objects found". Reported by Simon
Wilcox. [David]

=item *

Disabled the "sticky" scroll bar in the story profile. It just didn't work
very well. [David]

=item *

The "Allow Multiple" checkbox and "Size" field in the "Add New Field" section
of the element type profile work again. Reported by Rod Taylor and Paul
Orrock. [David]

=item *

Multiple select lists no longer break the story and element profiles, and can
once again have their values properly changed from multiple to single to none.
Spotted by Rod Taylor. [David]

=item *

Desk pagination is now properly styled. [David]

=item *

Assets can once again be properly deleted from desks. [David]

=item *

Silenced status messages when previewing a media document under the
C<AUTO_PREVIEW_MEDIA> F<bricolage.conf> directive. Reported by Rod Taylor.
[David]

=item *

Cancelling the checkout of an media document now deletes any new file that has
been uploaded and, if the C<AUTO_PREVIEW_MEDIA> F<bricolage.conf> directive is
enabled, re-previews the previous version of the media file. [David]

=item *

The autopopulated fields for image element types are now created when a new
image element type is created. This was made possible by moving the selection
of media type (Image, Audio, Video, or Other Media) to the New Element Type
screen, where it is now part of the "Content Type" select list, which also
includes the Story and Subelement options. As a result, one can no longer
change the media type in an existing element type (not that it ever made sense
to do so). Reported by Paul Orrock. [David]

=item *

Fixed the selection of text triggered by the Find dialog box on Mozilla and IE
(although I find IE to be a bit broken in this way). [David]

=item *

Fixed the size of the preview links on desks/My workspace. [David]

=item *

Failed jobs can once again be cancelled. Reported by Rod Taylor. [David]

=item *

Publishing multiple versions of a document before any of the publish jobs for
those versions are executed no longer leads to publishing errors when the
older version is published. Thanks to Rod Taylor for the spot! [David]

=item *

The element trace generated for burn errors (those created by
C<< $burner->throw_error() >>) now use the C<place> attribute of the element
where the error was thrown, rather than the C<object_order>, since C<place>
corresponds to the "Position" select list orderings in the UI, and therefore
makes it much simpler to figure out where the error is. [David]

=item *

Output channels with includes can now be created via the output channel SOAP
interface. [David]

=item *

Fixed the category SOAP interface to support post-1.10 URIs that support paths
ending in a slash. [David]

=item *

Fixed the publication of multiple documents at once from a publish desk so
that documents that are both selected and related to other documents don't get
skipped. [David]

=item *

The "Find Templates" results now display the template URI rather than its file
name, to be consistent with the template profile. Reported by Marshall.
[David]

=back

=head1 VERSION 1.10.0 (2006-01-23)

=head2 Improvements

=over

=item *

Eliminated letter graphics for "Published" and "Deployed" labels in story,
media, and template managers in favor of localizable characters. [David]

=item *

Moved the C<display_pages()> method from subclasses to
L<Bric::Util::Burner|Bric::Util::Burner>. Each subclass must implement a
C<display_element()> method for it to work; this means that it works for all
current burners except the HTML::Template burner, which manages pages
differently. This also fixed pagination issues in the Template Toolkit and PHP
burners. [David]

=item *

Completely updated L<Bric::Templates|Bric::Templates> and
L<Bric::AdvTemplates|Bric::AdvTemplates>, with expanded API documentation and
examples in Mason, Template Toolkit, and PHP. [David]

=item *

Refactored the left navigation code to perform better and be easier to
maintain. It now also sorts the admin menu items in alphabetical order by the
localized name of each. [David]

=item *

Updated the UI to fix Internet Explorer glitches. [Marshall]

=item *

The Element Type profile is now much smarter about displaying site
associations with an element type. If the user has access to only one site and
the element type is associated with no more than one site, then the "Sites"
section won't be displayed, but the primary output channel can be selected via
a radio button among the list of output channels. If the user has access to
more than one site or if the element type is associated with more than one
site, the "Sites" section will be displayed and the primary output channel can
be selected from a select list for each site. [David]

=item *

The Element Type Manager now displays the key name for each element, in
addition to its name, and instead of the its description. [David]

=item *

Added C<RELATED_DOC_POD_TAG> F<bricolage.conf> directive, so that users don't
have to be limited to seeing related stories and related media represented by
C<=related_story_uuid> and C<=related_media_uuid>. Just set it to "uuid",
"uri", "url", or "id" to get a different tag. [David]

=item *

Optimized comparison of new and old attribute values when setting attributes.
Based on an example sent by Curtis "Ovid" Poe. [David]

=item *

Added C<site> parameter for a site name to the list() methods of the story,
media, and template classes. [David]

=item *

Added F<republish_by_uri> contrib script. [David and Mark]

=item *

Field types can now have their widgets changed via the UI as well as via SOAP.
So you can change a "text" widget to "textarea", for example. [David]

=item *

Fixed the options in the "Default Asset Sort" to be more up-to-date. [David]

=item *

Updated the context-sensitive online help avaialable by clicking the
"Help"button at the top of the Bricolage UI. [David]

=back

=cut

##############################################################################

=head1 VERSION 1.9.1 "Peeves" (2005-10-28)

=head2 New Features

=over

=item *

Added support for the C<ANY()> function to pass multiple possible values for a
given parameter to the C<list()>, C<list_ids()>, and, where pertinent,
C<href()> methods in the following classes:

=over

=item L<Bric::Dist::Action|Bric::Dist::Action>

=item L<Bric::Dist::ActionType|Bric::Dist::ActionType>

=item L<Bric::Dist::Resource|Bric::Dist::Resource>

=item L<Bric::Dist::Server|Bric::Dist::Server>

=item L<Bric::Dist::ServerType|Bric::Dist::ServerType>

=item L<Bric::Util::Alert|Bric::Util::Alert>

=item L<Bric::Util::Alerted|Bric::Util::Alerted>

=item L<Bric::Util::AlertType|Bric::Util::AlertType>

=item L<Bric::Util::AlertType::Parts::Rule|Bric::Util::AlertType::Parts::Rule>

=item L<Bric::Util::Event|Bric::Util::Event>

=item L<Bric::Util::EventType|Bric::Util::EventType>

=item L<Bric::Util::Job|Bric::Util::Job>

=item L<Bric::Util::MediaType|Bric::Util::MediaType>

=item L<Bric::Util::Pref|Bric::Util::Pref>

=item L<Bric::Util::Priv|Bric::Util::Priv>

=item L<Bric::Util::UserPref|Bric::Util::UserPref>

=back

[David]

=item *

Added C<serialize_to_pod()> and C<update_from_pod()> methods to the container
element class. These support a pseudo-pod syntax that enables a complete
hierarchy of elements to be edited, including links to related stories and
media, in a single stream of text. [David]

=item *

Converted "Bulk Edit" in the UI to use the new POD syntax supported by the
element classes and eliminated the old "Super Bulk Edit" interface since it
became redundant. [David]

=item *

Added the "Include deleted" checkbox to Advanced Search in "Find Stories,"
"Find Media," and "Find Templates" intefaces; this allows searching for and
reactivating deleted stories, media, and templates. [Scott]

=item *

Added the "Subelement" select list to the "Find Stories" interface, to allow
searching on stories by the types of subelements they contain. [Scott]

=item *

The C<Order> and C<OrderDirection> parameters to the C<list()> methods of the
story, media, and template classes can now be specified as array references so
as to sort on more than one attribute. [David]

=item *

Added C<Order>, C<OrderDirection>, C<Limit>, and C<Offset> parameters to the
C<list()> method of Bric::Util::Event. [David]

=item *

Added diff support to the UI to see changes between versions of templates,
stories, and media documents. [David]

=item *

Added JavaScript-powered Find/Replace dialog box to Bulk Edit in the element
profile and to the template profile. The "Replace All" function should work
very well everywhere, while the "Find" function relies on IE- and
Mozilla-specific features to properly highlight found text in the textarea box
searched. Other browsers will get an alert indicating at what character the
match was found. [David]

=item *

Added new "Code Select" custom field allows you to add arbitrary Perl code to
generate the items in a select list. This is great for dynamically pulling in
choices from another database, LDAP directory, or anything else you can get at
from Perl code. [Scott]

=item *

Added ability to shelve a story from a desk or My Workspace. [David]

=item *

Added C<reset()> method to L<Bric::Util::Job|Bric::Util::Job> and a "Reset"
checkbox in the job profile in the UI so that failed jobs can easily be
re-attempted. [David]

=item *

Added "Cheat Sheet" dialog box to Bulk Edit that displays the entire hierarchy
of available subelements and fields as the pseudo-pod "tags" available for use
in bulk editing content. [David]

=back

=head2 Improvements

=over

=item *

Added C<related_story_id> and C<related_media_id> parameters to the C<list()>
method of the story and media classes to search for stories and media that
have a given story or media ID or list of IDs as relateds. Based on a patch
from Rod Taylor. [David]

=item *

Moved story, media, and template notes into a column in the appropriate
instance table, instead using attributes, and then removed the story, media,
and template attribute objects. This is a much more efficient use of the
database and eliminates a lot of cruft. [David]

=item *

Added C<has_notes()> method to L<Bric::Biz::Asset|Bric::Biz::Asset> (and
therefore its story, media, and template subclasses) as a more efficient way
of determining whether an asset has notes for any of its versions than calling
the C<get_notes()> method. [David]

=item *

Added C<note> parameter to the C<list()> method of the story, media, and
template classes. Unlike most of the parameters, this one will return assets
with C<any> of their versions having a note matching the C<note> parameter.
[David]

=item *

Updated search documentation and wrote tests for:

=over

=item L<Bric::Dist::ActionType|Bric::Dist::ActionType>

=item L<Bric::Util::Alert|Bric::Util::Alert>

=item L<Bric::Util::Alerted|Bric::Util::Alerted>

=item L<Bric::Util::AlertType::Parts::Rule|Bric::Util::AlertType::Parts::Rule>

=item L<Bric::Util::Event|Bric::Util::Event>

=back

[David]

=item *

The new "Repreview" iframe now works for the links in subelements, too.
[David]

=item *

Category and story URIs now all end in a slash. This is so that they all
behave consistently with root categories and home page URIs, and so that they
properly indicate directories. Note that this does not apply if the
C<STORY_URI_WITH_FILENAME> F<bricolage.conf> directive has been enabled.
B<Note to Templaters:> You may need to modify your templates to take into
account that story and category URIS now end in a slash, if you were appending
a slash in your templates or searching on category URIs for related stories.
[David]

=item *

Now require Perl 5.8.0 or newer. Realistically it should only be 5.8.3 or
newer. [David]

=item *

Added support for searching on UUIDs to the story and media classes. [David]

=item *

Added support for searching on URIs in the story class and modified the same
parameter in the media class to search I<all> possible URIs for media, not
just the URI associated with the primary output channel. [David]

=item *

The select list of fields and subelements that can be added to an element now
lists all of the fields and subelements in alphabetical order. [David]

=item *

Improved JavaScript word and character counts in Bulk Edit so that they're
actually accurate, including when POD tags are present. [David]

=item *

The word and character counts in Bulk Edit are now kept up-to-date as you
type. [David]

=item *

Added the current element object to exception object in C<throw_burn_error>
and, by extension the burner C<throw_error()> method. Now a kind of breadcrumb
trail will illustrate where in the element hierarchy of a story a burn error
was thrown. (Note: this only works for exceptions thrown by
C<throw_burn_error>.) [Scott]

=item *

Fixed the C<get_data()> and C<get_container()> element methods so that, in
list context, they return C<undef> instead of an empty list when there is no
corresponding field or element. This will be especially useful in templates,
where it will prevent errors such as Mason's, "Odd number of parameters passed
to component expecting name/value pairs." [David]

=item *

Renamed the C<related_instance_id> attribute of elements to
C<related_story_id>, for parity with C<related_media_id>--not to mention the
C<get_related_story()> method. The C<get_related_instance_id()> and
C<set_related_instance_id()> accessor methods remain in place for purposes of
backwards compatibility. [David]

=item *

Renamed "Element" to "Element Type" and "Element Type" to "Element Type Set".
This is to avoid confusing element types, which define the structure of
elements, and elements, which are contain content and are based on element
types. These are not ideal names, but at least we now have something different
to call them. The old C<get_element()> method and the accessors that get and
set C<element_id> or C<element__id> have also been renamed to
C<get_element_type()> and to access C<element_type_id>. [David]

=item *

Changed the attributes and objects that refer to the
Bric::Biz::ElementType::Parts::FieldType object in
Bric::Biz::Asset::Parts::Tile::Data from C<element_data_id> and
C<get_element_data()> to C<field_type_id> and C<get_field_type()>. [David]

=item *

Made the scroll bar "sticky" in the Story Profile, so that when you save a
story, the reload will scroll back to the same spot in the story profile where
you left odff. [Scott]

=item *

Added a "dialog box" widget for generating JavaScript-driven dialog boxes. The
buttons are nicely styled to match the Bricolage UI, and can be configured to
trigger JavaScript functions. Dialog boxes can also be dragged around the
browser window by grabbing their title bars. Used by the new Find/Replace and
Bulk Edit Cheat Sheet features, but will likely be used in other contexts in
the future. [David]

=item *

Normalized story and media elements and fields so that they no longer store
copies of their names, key names, and descriptions--and, in the case of
fields, the autopopulated and sql_type attributes--since these are actually
element type and field type attributes easily referenced in the element type
and field type tables. This change significantly reduces the size of the
database and has the potential to increase performance when getting and
setting field values, especially during publishes. [David]

=item *

Major refactoring of the field types class,
L<Bric::Biz::ElementType::Parts::FieldType|Bric::Biz::ElementType::Parts::FieldType>.
Attributes that describe how fields should be displayed are no longer stored
in a separate attribute object, but as true attributes of field type objects.
This makes them much more efficient in terms of database access. [David]

=item *

Added fuller management of field types in the Element Type Manager, such as
supporting the setting of a default value in a checkbox field in the field
profile. [David]

=item *

Added much more fine-grained field type management to the Element Type SOAP
interface. More field attributes can now be updated via SOAP. For example, one
can now change the widget type from "text" to "textarea". These improvements
are thanks to the normalization of the element type and field type classes.
Note that there are a number of new XML elements, and some of the existing
ones have changed names, but we have tried to preserve backwards compatibility
as much as possible. [David]

=item *

Added many new tests for the element type, field type, and element classes.
[David]

=item *

Renamed "Element Data" to "Field Type". [David]

=item *

Renamed a number of tables and appropriate foreign key columns, indexes,
constraints, and the like, to better reflect the names used for these things
in general. The tables renamed are:

=over

=item element to element_type

=item at_type to field_type

=item story_container_tile to story_element

=item story_data_tile to story_field

=item media_container_tile to media_element

=item media_data_tile to media_field

=item formatting to template

=back

[David]

=item *

Fixed a bunch of inconsistently named foreign key indexes. [David]

=item *

Renamed the Element and Element Type classes as follows:

=over

=item *

Bric::Biz::AssetType is now L<Bric::Biz::ElementType|Bric::Biz::ElementType>.

=item *

Bric::Biz::AssetType::Parts::Data is now
L<Bric::Biz::ElementType::Parts::FieldType|Bric::Biz::ElementType::Parts::FieldType>.

=item *

Bric::Biz::Asset::Business::Parts::Tile is now
L<Bric::Biz::Element|Bric::Biz::Element>.

=item *

Bric::Biz::Asset::Business::Parts::Tile::Container is now
L<Bric::Biz::Element::Container|Bric::Biz::Element::Container>.

=item *

Bric::Biz::Asset::Business::Parts::Tile::Data is now
L<Bric::Biz::Element::Container|Bric::Biz::Element::Field>.

=back

They now properly reflect what they're called in the UI, in SOAP, and in the
database. The old classes have been changed to simply inherit from the new
classes, so as to maintain backwards compatibility. [David]

=item *

Changed various C<get_data()>, C<set_data()> C<del_data()> and such methods to
C<get_field_types()>, C<get_value()>, C<set_value()>, C<add_field_types()>,
etc., to disambiguate fields from field types more consistently. These changes
are to the interfaces of L<Bric::Biz::ElementType|Bric::Biz::ElementType>,
L<Bric::Biz::ElementType::Parts::FieldType|Bric::Biz::ElementType::Parts::FieldType>,
and L<Bric::Biz::Element::Container|Bric::Biz::Element::Container>. The old
methods are of course left in place for purposes of backwards compatibility.
[David]

=item *

Added C<get_values()> and C<set_values()> methods to the field class
(L<Bric::Biz::Element::Field|Bric::Biz::Element::Field>) to make getting and
setting multivalue fields easier and more centralized. [David]

=item *

Removed the unused and meaningless C<referenced> attribute from
L<Bric::Biz::ElementType|Bric::Biz::ElementType>. [David]

=item *

Removed the unused and meaningless C<publishable> and C<map_type_id>
attributes from
L<Bric::Biz::ElementType::Parts::FieldType|Bric::Biz::ElementType::Parts::FieldType>.
[David]

=item *

Turned Bric::Biz::ATType into an appendix: something that's there, and may
have served a purpose in the past, but isn't needed now. All of its attributes
have been moved to L<Bric::Biz::ElementType|Bric::Biz::ElementType>, and you
should still be able to get the ATType object from existing elements, but new
elements won't need it anymore. It has been removed from the UI, but the SOAP
interface and the class itself remain for now. Bric::Biz::ATType will be
completely removed in a future version of Bricolage. [David]

=item *

The Element Type profile no longer displays the "Sites" section if there is
only one site, and no longer displays the output channel section if there is
only one output channel. [David]

=item *

Renamed Bric::SOAP::ElementType to Bric::SOAP::ATType, Bric::SOAP::Element to
L<Bric:SOAP::ElementType|Bric:SOAP::ElementType>, and
Bric::App::Callback::Profile::ElementData to
L<Bric::App::Callback::Profile::FieldType|Bric::App::Callback::Profile::FieldType>.
[David]

=item *

Added support for typical Windows character encodings. This means that users
can select "Windows Western (CP1252)" as their encoding in order to fix
gremlin characters pasted from Microsoft Word. [David]

=item *

It is now fatal to submit characters in an invalid encoding. For example, if a
user is using UTF-8 (the default) but pastes the contents of a Word document
with an m-dash (a CP1252 character), Bricolage will now throw an exception. It
probably threw an exception from the database in the past, but now we're
throwing one earlier. The solution for such a user is to of course select the
proper encoding in their "Character Set" preference. [David]

=item *

New categories now inherit all group memberships and permissions granted to
access assets in the category from their parent categories. This makes it far
easier for users with CREATE permission to categories to create new categories
without having to then edit group memberships and user group permissions to
make them the same as the parent's permission, which is what is usually
wanted. Of course, existing categories are unaffected, and if user needs
different group memberships or permissions than the parent, she will still
have to edit them. [David]

=item *

F<bric_republish> now uses the C<published_version> Bric::SOAP::Workflow
parameter to always republish the last version of a story to be published.
This means that even if a story is checked out, it can be republished without
interfering with the checkout.

=item *

The User and Contributor managers in the UI now use the List Name Format
preference to display the whole names for users and contributors. This allows
users to easily see whatever name parts they need by simply changing their
List Name Format preferences. [David]

=item *

Alert emails now use an email address, if one can be found, for the user who
triggered the alert event for the From header in the alert email. The
C<ALERT_FROM> F<bricolage.conf> directive is still used as the fallback.
[David]

=item *

The C<pre_path> and C<post_path> attributes of output channels have been
eliminated, since they can now be used directly in the URI formats. [David]

=item *

The admin tools are now listed in alphabetical order in the side navigation of
the UI. [David]

=item *

Added C<get_primary_category()> alias for C<get_category()> in the media
document class so as to make it more like the story class, thus making
dispatch simpler. [David]

=item *

Users creating media documents from within a related media element (because
the C<RELATED_MEDIA_UPLOAD> F<bricolage.conf> directive has been enabled and
they have the proper permissions) are now redirected to the "New Media"
profile when the new file has been uploaded, so that the element type,
category, cover date, priority, etc. can be changed. [David]

=item *

Story and media cover dates are now versioned. [David]

=item *

Output channels are now associated with burners and can only include other
output channels associated with the same burners. Element types are no longer
associated with burners at all. [David]

=item *

Renamed Bric::Biz::Asset::Formatting to
L<Bric::Biz::Asset::Template|Bric::Biz::Asset::Template>. [David]

=item *

Added the C<TT_OPTIONS> F<bricolage.conf> directive to allow Bricolage
administrators to pass template toolkit directive options to the Template
object when it is instantiated by the Template Toolkit burner. [David]

=item *

Added the C<COMPILE_EXT> option to the instantiation of the Template Toolkit
object in the Template Toolkit burner. This will cache compiled versions of
the templates so that they do not have to be parsed and compiled every time a
story is published. This should make the TT burner substantially faster.
[David]

=item *

Publish and distribution jobs are now tied to a specific version of a story or
media document, rather than the media document itself. This will allow a whole
series of publishes for versions of a document to be scheduled for execution
over time, as well as help to protect currently checked-out documents from
being mysteriously removed from workflow by scheduled publishes being
executed. Sponsored by Freerun Technologies. [David]

=item *

Searches now are remembered for each manager in the UI for as long as a
session lasts. So if you perform a search for element types, and then do a
search for stories or output channels, the last results you saw in the element
type manager will be there again when you return to it. [David]

=item *

Eliminated need for HTTP::BrowserDetect, since the UI is now completely
browser-neutral. [David]

=item *

Media files can now be uploaded in the New Media profile. [David]

=item *

Added events for adding subelement element types to element types. [David]

=item *

Any symbols exported by C<PERL_LOADER> code, plus those exported by
C<Bric::Util::DBI qw(:junction)>, are now imported into the Template Toolkit
stash for direct use in Template Toolkit templates, and into the PHP global
context for direct use in PHP templates. For example, the C<ANY> function can
now be used directly in TT templates and as C<$ANY()> in PHP templates. The
burner constants C<PUBLISH_MODE> and C<PREVIEW_MODE> can also be used
C<$PUBLISH_MODE()> and C<$PREVIEW_MODE()> in PHP) if the default
C<PERL_LOADER> in F<bricolage.conf> is left in place. But TT can't have
multiple symbols with the same names, so for each symbol exported, it adds to
the stash the first one it finds in this order: CODE, HASH, ARRAY, IO, GLOB,
FORMAT, and SCALAR. Use of imported functions in PHP templates requires
PHP::Interpreter 1.1.0 or later. [David]

=item *

The story, burner, element, and content variables are now globals in PHP
templates, rather than each being stored in a global $BRIC associative array,
which is now gone. This brings the style of PHP templates more in line with
that of Mason and Template Toolkit templates. [David]

=back

=cut

##############################################################################

=head1 VERSION 1.9.0 "Punkin" (2005-08-19)

=head2 New Features

=over

=item *

Added C<MASON_INTERP_ARGS> F<bricolage.conf> directive to allow arguments to
be passed to the Mason template interpreter. [Scott]

=item *

Added support for sub-second precision to date and time management in
Bricolage. This means that dates can be stored in the database with
microsecond precision. This was done by modifying Bricolage's date and time
handling to use the DateTime module from CPAN under the hood. The upshot is
that you can use the full suite of C<strftime> formats supported by DateTime,
including the formats for milliseconds and microseconds. Sponsored by Alinghi.
[David]

=item *

Added new "Precision" option to DateTime fields added to elements and
contributor types. The supported precisions are "Year", "Month", "Day",
"Hour", "Minute", "Second", "Millisecond", and "Microsecond". For purposes of
backwards compatibility, the default precision for custom DateTime fields is
"Minute". Sponsored by Alinghi. [David]

=item *

Added C<preview_another_all_ocs()> and C<blaze_another()> to
Bric::Util::Burner. The former executes a preview for all of the output
channels a document is associated with. The latter takes a document for its
argument and calls C<publish_another()> in PUBLISH_MODE and
C<preview_another_all_ocs()> in PREVIEW_MODE. [Serge Sozonoff]

=item *

Added C<$INSTALL_VERBOSITY> makefile environment variable that, when set to
"QUIET", eliminates many of the questions asked during installation and
cloning, falling back on the default values. [Rod Taylor & Andrea Rota]

=item *

Added C<$USE_DEFAULTS> makefile environment variable that, when used with
C<$INSTALL_VERBOSITY>, will use platform-specific answers to all of the
installation questions. This allows for completely silent, customizable
installations, which are necessary for packagers. [Marshall]

=item *

Added C<make dev> makefile target for installing a development version straight
out of a Subversion checkout. It performs a standard installation, then
symlinks bin/, comp/ and lib/ back to the Subversion checkout. [Marshall]

=item *

Added C<RELATED_MEDIA_UPLOAD> F<bricolage.conf> directive that allows editors
to upload media files directly into an element profile if they have permission
to create media and to access a media workflow. This makes it a much simpler
process for editors to quickly associate media with story documents. The
uploaded media files will be created based on the media type element selected
from a select list, and given the same category, cover date, and priority as
the current document. Enabled by default. [JoE<atilde>o Pedro and David]

=item *

Added the element type and output channel modules to the SOAP interface.
[Scott]

=item *

Added the C<ENABLE_GZIP> F<bricolage.conf> directive to turn on compression of
the UI pages through C<mod_gzip>. This results in pages as much as fifteen
times smaller, with minimal extra server load. If C<mod_gzip> is found during
installation, the appropriate C<LoadModule/AddModule> lines will be added to
F<httpd.conf>. Disabled by default. Suggested by Rod Taylor. [Marshall]

=item *

Added "Show Alpha Search" preference that determines whether the alpha search
("A | B | C | ... [All]") links should be shown. The alpha search isn't very
useful because you can type the first letter in the textbox (or "%" for "All")
for the same results, and it supports only the ASCII alphabet. Alpha search is
now off by default. [Marshall]

=item *

Added C<MEDIA_UNIQUE_FILENAME> F<bricolage.conf> directive to allow the
file name of media documents to be set to a unique, automatically generated
file name on upload, (off by default). Also added the C<MEDIA_FILENAME_PREFIX>
directive for setting a prefix word, such as "media", to be prepended to the
file name if desired (off by default). [Paul Orrock / Digital Craftsmen]

=item *

Added support for the C<ANY()> function to pass multiple possible values for a
given parameter to the C<list()>, C<list_ids()>, and, where pertinent,
C<href()> methods in the following classes:

=over

=item L<Bric::Biz::ATType|Bric::Biz::ATType>

=item L<Bric::Biz::AssetType|Bric::Biz::AssetType>

=item L<Bric::Biz::AssetType::Parts::Data|Bric::Biz::AssetType::Parts::Data>

=item L<Bric::Biz::Category|Bric::Biz::Category>

=item L<Bric::Biz::Contact|Bric::Biz::Contact>

=item L<Bric::Biz::Keyword|Bric::Biz::Keyword>

=item L<Bric::Biz::Org|Bric::Biz::Org>

=item L<Bric::Biz::Org::Parts::Addr|Bric::Biz::Org::Parts::Addr>

=item L<Bric::Biz::Org::Person|Bric::Biz::Org::Person>

=item L<Bric::Biz::Org::Source|Bric::Biz::Org::Source>

=item L<Bric::Biz::OutputChannel|Bric::Biz::OutputChannel>

=item L<Bric::Biz::OutputChannel::Element|Bric::Biz::OutputChannel::Element>

=item L<Bric::Biz::Person|Bric::Biz::Person>

=item L<Bric::Biz::Person::User|Bric::Biz::Person::User>

=item L<Bric::Biz::Site|Bric::Biz::Site>

=item L<Bric::Biz::Workflow|Bric::Biz::Workflow>

=item L<Bric::Biz::Workflow::Parts::Desk|Bric::Biz::Workflow::Parts::Desk>

=item L<Bric::Util::Grp|Bric::Util::Grp>

=back

More classes will support it soon! [David]

=item *

Added support for associating secondary categories and output channels when
cloning a story. Sponsored by Alinghi. [David]

=item *

Added support for adding secondary output channels to a new clone by selecting
a group of output channels. All output channels in that group that are allowed
by the story element will be associated with the clone. This is an easy and
accurate way to add a bunch of output channels to a clone at once. Users must
have READ access to each listed output channel group. Sponsored by Alinghi.
[David]

=item *

Added C<MEDIA_UPLOAD_LIMIT> F<bricolage.conf> directive for setting a size
limit on uploaded media files. [Scott]

=item *

The URI formats are now more flexible. You can now use many more parts of the
cover date in the URI, and in whatever format you like. So you could have a
format of "/%{categories}/%Y-%m-%d/" and end up with the URI
"/foo/bar/2004-09-22/" if you wanted. Or even "/%{categories}/%Y/%V/" to get
the week number as part of the URI. You can also include your own text,
similar to the URI Prefix and URI Suffix fields, anywhere in the URI (e.g.
foobar in "/%{categories}/%Y/%m/foobar/%{slug}/". Suggested by David.
[Marshall]

=item *

Added a frame on top of the preview window with a "Repreview" link. This is
useful for previewing changes when you're developing templates. Rather than
having to save the template, go back to the workspace, repreview, and then go
back to the template profile, you can preview the story, then edit the
template and click "Repreview" as necessary after each save. [Marshall]

=item *

Added a pluggable authentication system. New authentication engines can be
created by simply implementing a module named C<Bric::Util::Auth*>, where "*"
is the name of the authentication scheme. The new scheme can then be used by
adding it to the new C<AUTH_ENGINES> F<bricolage.conf> directive. By default
only the existing authentication scheme is used. Sponsored by Kineticode.
[David]

=item *

Added support for authentication to Bricolage against an LDAP server. The new
C<LDAP_*> F<bricolage.conf> directives make it simple to configure Bricolage
to authenticate against any LDAP server. Includes support for authenticating
users only if they are members of a specific user group in the LDAP database.
Users must still exist in Bricolage, however. Sponsored by Kineticode. [David]

=item *

Added support for multiple WYSIWYG editors. The C<ENABLE_HTMLAREA>
F<bricolage.conf> directive has been replaced by the C<ENABLE_WYSIWYG> and
C<WYSIWYG_EDITOR> directives. You can now choose between htmlArea 3 and the
new Xinha, a more active fork of htmlArea (recommended). More editors possibly
coming soon. See L<Bric::Admin|Bric::Admin> for details. [Marshall]

=item *

Added C<AUTO_PREVIEW_MEDIA> F<bricolage.conf> directive. Enabling this
directive allows media files uploaded to a media document to be distributed to
all relevant preview servers as soon as the media document is saved. Sponsored
by Alinghi. [David]

=item *

Added a PHP burner. Implemented by George Schlossnagle of Omni TI consulting.
Sponsored by PT.com. [George Schlossnagle]

=item *

Added UUIDs to story and media documents. A UUID is a universally unique
identifier. The format for UUIDs has been described in RFC 4122, ITU-T Rec.
X.667 and ISO/IEC 11578:1996. In Bricolage, they are generated by
L<Data::UUID|Data::UUID>.

=back

=head2 Improvements

=over

=item *

Creating a template that was deactivated now reactivates it instead of just
giving an error message. [Scott]

=item *

The "User Override" screen has been integrated into the "Users" screen since
the two pages are mostly redundant except for a few links. [Marshall]

=item *

User overrides are now recorded in the event log. Suggested by David.
[Marshall]

=item *

The UI now shows which user is logged in and includes a link to the user's
profile at the top of each page, above the log out button. Suggested by Philip
Brown. [Marshall]

=item *

All of the old "NUMERIC" columns have been removed from the database and
replaced with the more appropriate (and faster) "INTEGER", "SMALLINT", and
"BOOLEAN" data types. [Neil Conway & David]

=item *

Added C<exclude_id> parameter to the C<list()> methods of the story, media,
and template classes. This parameter can be used to exclude one or more asset
IDs from the list of objects returned by the call to C<list()> and friends.
Suggested by Curtis Poe. [David]

=item *

The C<get_desk_stamps()> method in the asset classes has been removed (it was
deprecated in Bricolage 1.8.4). The same goes for the C<required_satisfied()>
method in Bric::Biz::Workflow. Thanks to Marshall Roch for the spot! [David]

=item *

Users now must have at least READ permission to sources to add them to
stories. If upgrading from an earlier version of Bricolage, for purposes of
backward compatibility, members of the "All Users" group (that is to say, all
users) will be granted READ access to all sources. Change this permission to
limit access as appropriate. For new installations of Bricolage, the default
"Story Editors" and "User Producers" groups have READ permission to all
sources. Suggested by Simon Wilcox. [David]

=item *

There is now a "Preserve Template" (disabled by default) option in Bulk Edit
that retains leading spaces, trailing spaces, and line breaks. With this
option set, you can, for example, paste in poetry without it all ending up on
one line. [Marshall]

=item *

URI formats now require that the categories be a part of the format. [David]

=item *

When using the command line tools, you can now opt to be prompted for your
password rather than entering it on the command line, which would store your
plain text password in the shell history. [Marshall]

=item *

Added tests for the burners. This was important for thoroughly testing the new
PHP burner, but it will keep the other burners functioning well from here on
in, as well. [David]

=item *

Moved the C<burn_again> attribute from Bric::Util::Burner::Mason to
Bric::Util::Burner, since it could be useful to other burners, and since
Bric::Util::Burner had knowledge of it, anyway. [David]

=item *

The HTML::Template burner now sets parameters for all attributes of a story as
returned by the C<my_meths()> method of the story class, rather than just the
story title. So, for example, you can now use <tmpl_var primary_uri> or
<tmpl_var cover_date> with out creating a F<.pl> template to set them up.
[David]

=item *

Refactored the separate C<_add_resource()> methods in each of the burner
subclasses int Bric::Util::Burner itself. [David]

=item *

Arguments can now be passed to the C<display_element()> method of the Template
Toolkit burner and they will be set up as variables in the stash of the
execution context of the element template.

=item *

Category templates in the HTML::Template burner now cascade just like in all
the other burners, rather than stopping at the first category template found
in the category URI. Users of HTML::Template templates should take note of
this if they have more than one category template in their category URIs.
[David]

=item *

The HTML::Template burner now has access to both the related story and the
related media URIs via the C<rel_story_uri> and C<rel_media_uri> variables.
The old C<link> variable has been deprecated, since it cannot handle an element
that has both a related media and a related story. [David]

=item *

Major interface clean-up. The UI is finally mostly valid XHTML and uses CSS
for all styles. The C<USE_XHTML> directive, added in 1.7.0, is no longer used.
The file sizes of some pages have been reduced by as much as 70%, offering
improved page load times. Also, it will now be much easier to customize
colors, etc. by customizing the CSS stylesheet. [Marshall]

=item *

The desks/My Workspace have been slightly modified to be more usable. Most
notably, the "View" and "Edit" links (depending on checkout status) have been
moved to the asset's title, where the preview link formerly was, the
"Category" line has been replaced with "Primary URI", and the URI itself is
the preview link. Also, the "Site" line now only shows up when there is more
than one site. [Marshall]

=item *

Added C<MASON_STATIC_SOURCE> F<bricolage.conf> directive to enable static
sources in the Mason-powered UI. Enabling this directive can eliminate many
file system stats on every request, thus increasing performance. It's disabled
by default, but you should turn it on now! [David]

=item *

Changed the names of the attributes in Bric::Biz::AssetType and
Bric::Biz::AssetType::Parts::Data that have double underscores to have only
single underscores. The double underscores are still supported for the sake of
backwards compatibility, but are no longer required. [David]

=item *

Updated search documentation and wrote tests for:

=over

=item L<Bric::Biz::Contact|Bric::Biz::Contact>

=item L<Bric::Biz::AssetType::Parts::Data|Bric::Biz::AssetType::Parts::Data>

=item L<Bric::Biz::Org::Parts::Addr|Bric::Biz::Org::Parts::Addr>

[David]

=back

=back

=cut

##############################################################################

=head1 VERSION 1.8.11 (2006-06-19)

=head2 Improvements

=over

=item *

The C<throw_error()> burner method now accepts a list of arguments for an
error message, rather than only a single argument. It will concatenate them
all together so that you don't have to. [David]

=item *

Added check to require C<< Bric::Biz::Asset::Business->add_contributor >>'s
first argument to be a C<Bric::Util::Grp::Parts::Member::Contrib> if it's
an object (it could also be an ID). [Scott]

=item *

Added F<README.Ubuntu>. [Christian Muise]

=item *

Silenced warnings from L<Net::SFTP|Net::SFTP> when distributing via SFTP.
[David]

=item *

The metadata for related media now include preview links. The same goes for
the metadata about a media document when editing a subelement of that media
document in the media profile. [David]

=item *

The status message when a document is published now reports the site with
which the document is associated, to help distinguish documents from their
aliases in the status message. Reported by Marshall. [David]

=item *

Added C<get_site()> to L<Bric::Biz::Asset|Bric::Biz::Asset>, and therefore to
the story, media, and template classes. Suggested by Marshall. [David]

=item *

Added support for the the C<oc_id> parameter to
L<Bric::Dist::Resource|Bric::Dist::Resource> to simplify looking up stale
story and media files for expiration. [David]

=back

=head2 Bug Fixes

=over

=item *

My Workspace now remembers the sort order of assets just as well as desks do.
[David]

=item *

Added more code to the C<inst/upgrade/1.8.9/fix_publish_status.pl> upgrade
script to better cover the possible variations in publish status inaccuracies.
[Brad Fox, Brad Harder, & David]

=item *

Distribution via any mover other than "File System" now correctly strips off
port numbers from the host name. This is most useful when using FTP, SFTP, or
WebDAV to distribute to a preview server serving content from an alternate
port. Reported by Doug Dawson. [David]

=item *

If run as root, C<make clone> now becomes the PostgreSQL system user before
cloning the database, so that it should work properly where PostgreSQL is
configured to use "ident" authentication. [David]

=item *

The list of desks that appear for a given workflow in the navigation iframe
are now properly updated when a new desk is added to the workflow. [Alexey
Dvoychenkov]

=item *

The side navigation no longer shows the "New Alias" links to users who don't
have the proper permissions (CREATE on the start desk). (bug 1203) [Marshall]

=item *

The code of a template no longer disappears when you click "Trail" in the 
Template Profile. (bug 1204) [Marshall]

=item *

F<bric_soap> is now more intelligent about parsing IDs from XML elements with
either single or double quotes, and from multiple tags. [Christian Niles and
David]

=item *

Failing to fill in either the "To" or "Bcc" fields of an Email distribution
action no longer throws you back a screen, but stays in the Email action
profile. Reported by Scott. [David]

=item *

Fixed media publishing so that when a media document is published to more than
one output channel, I<and> there are differences in the URIs for that media
document between the output channels, that they won't trigger the expiration
of each other's files. Reported by Rod Taylor. [David]

=item *

Fixed bug where users granted CREATE permission were unexpectedly allowed to
PUBLISH items on the Publish Desk. [Christian Niles]

=item *

F<bric_queued> now works with all burners, not just the Mason burner. Reported
by Christian Niles. [Scott]

=item *

A required field deleted from an element definition will now be deletable in
the stories and media in which it appears, instead of remaining required. [Rod
Taylor]

=item *

Adding a new source to a group when you create it no longer causes an error.
Thanks to Alex Howarth for the spot! [David]

=item *

Changing an asset note and then going back to the notes screen before saving
the asset now properly shows the changed note instead of the old note.
Reported by Phillip Smith. [David]

=item *

New categories created via the SOAP interface with underscores in their URIs
no longer end up with backslashes in the URIs. Reported by Ashlee Caul.
[David]

=item *

Users attempting to access the "New Alias" link without permission to create
an alias will now be told so, instead of getting an error. Reported by
Marshall. [David]

=item *

Status messages now properly appear after saving or deleting a contributor
type. Reported by Marshall. [David]

=item *

The C<get_attr_hash()> method of
L<Bric::Util::Attribute|Bric::Util::Attribute> now excludes deleted attributes
from its return value. [David]

=back

=head1 VERSION 1.8.10 (2006-03-16)

=head2 Improvements

=over

=item *

Changed (hopefully optimized) the buffer size when reading in files on
media upload. [Scott]

=item *

The installer no longer prompts for the PostgreSQL system username if the
PostgreSQL server is not running on the local box. It therefore also no longer
becomes that user in such cases. This will simplify installing Bricolage onto
a remote PostgreSQL server. [David]

=item *

The Jobs manager now sorts pending jobs by scheduled time rather than name.
[David]

=item *

Desks now remember the sort order you selected when you last visited them, for
the duration of a single login to Bricolage. [David]

=item *

When adding contributors based on a type that allows multiple roles, you no
longer have to select the role if the contributor has only one role. Suggested
by Phillip Smith. [David]

=back

=head2 Bug Fixes

=over

=item *

Eliminated errors inserting array references fetched from image info while
uploading and saving new image files. Reported by Michael Holden. Also
documented extra methods not previously documented in
L<Bric::App::MediaFunc|Bric::App::MediaFunc>. [David]

=item *

Fixed typo in the final message after an upgrade completes. Reported by Nate
Perry-Thistle. [David]

=item *

Fixed a 1.8.9 upgrade script that adds a foreign key constraint to the
"element_member" table so that it properly tests for the foreign key
constraint before it tries to add it. Reported by Wayne Slavin. [David]

=item *

Refined a few other upgrade scripts, with thanks to Rod Taylor. [David]

=item *

L<Bric::Biz::Person::User|Bric::Biz::Person::User> loads again under
F<bric_queued>. [David]

=item *

The thumbnail-generating code now tries even harder to determine the media
type of a file, thus more likely supporting files that it might not have been
able to support before. [Rod Taylor]

=item *

F<bric_republish> no longer reverses the meaning of its C<--published-only>
option. [David]

=item *

Publishing via SOAP works again. It was broken in 1.8.9, where it would appear
to succeed, but no story or media would ever actually be distributed. [David]

=item *

Updated the Bricolage users list email address and archive link in
L<Bric::Admin|Bric::Admin>/F<INSTALL>. Reported by Michael Cummings [David]

=item *

Sort ordering on desks is no longer forgotten over multiple pages of assets on
a desk. Thanks to Phillip Smith for the spot! [David]

=item *

Changed the title of the Trail page from "Desk Stamps" to "Trail." Reported by
Scott. [David]

=item *

It is now possible to look up stories, media, and templates by version IDs
other than the current version ID. [David]

=back

=cut

##############################################################################

=head1 VERSION 1.8.9 (2006-01-23)

=head2 Improvements

=over

=item *

Added missing foreign key constraints and indexes on the C<category_keyword>,
C<story_keyword>, C<media_keyword>, C<element_member>, and
C<media_contributor> tables. This should make keyword lookups, at least, much
faster. [David]

=item *

When a story or media document is published with an expiration date earlier
than the publish date, the UI will now properly report that the document has
been "expired", rather than "published". Thanks to Simon Wilcox for the spot.
[David]

=item *

The Bulk Publish interface in the UI now displays the name of the site
alongside the category if there is more than one site, so as to disambiguate
the list of categories. Reported by Marshall Roch. [David]

=item *

Added constraints to the story and media tables in the database to prevent the
publish status from becoming out of sync with the publish date and first
publish date. [David]

=item *

Changed code to show the first displayable data field of a subelement when
viewing or editing an asset as opposed to only text fields. [Paul Orrock]

=item *

L<Bric::SOAP::Workflow|Bric::SOAP::Workflow>'s publish method now schedules a
publish job instead of immediately publishing, thus allowing the
C<publish_date> parameter to actually work, and ensuring that the proper
version is published. [David]

=back

=head2 Bug Fixes

=over

=item *

Fixed misnamed and/or missing keyword foreign keys on the C<category_keyword>,
C<story_keyword>, and C<media_keyword> tables. [David]

=item *

Documents created or updated via SOAP will now set the publish date to the
same value as the first publish date if the latter is set and the former is
not. [David]

=item *

The Burner C<publish()> method now sets the publish date to the current date
and time if it was not specified via an argument. This will hopefully fix
instances of stories and media in the database with the C<first_publish_date>
set but not the C<publish_date>. [David]

=item *

The version 1.8.8 upgrade script that moves media files around no longer fails
when the media directory doesn't exist (because no media documents have been
created). Reported by Wayne Slavin. [David]

=item *

Upgrades no longer fail if $BRICOLAGE_ROOT is not set and the instance of
Bricolage to be upgraded is somewhere other than F</usr/local/bricolage>.
Reported by Nate Perry-Thistle. [David]

=item *

Backported database upgrade permissions changes from Bricolage 1.10 so that
the permissions are set for the super user for upgrade scripts such as
F<inst/upgrade/1.8.7/move_media.pl> and as the PostgreSQL user only when an
upgrade script loads F<inst/upgrade/lib/bric_upgrade.pm>. Thanks to Nate
Perry-Thistle for reporting the permissions bug with the 1.8.7 upgrade script.
[David]

=item *

Fixed file names for files uploaded by MSIE on Windows. Again. Reported by
Wayne Slavin. [David]

=item *

Modified the C<set_publish_status()> and C<set_published_version()> methods of
L<Bric::Biz::Asset::Business|Bric::Biz::Asset::Business> so that they each
make sure that the other is set. This will hopefully prevent only one from
being set. [David]

=item *

A media document that has a file uploaded to it before it is ever saved will
no longer cause it to store the media file in a directory without an ID
mapping it to the media document. This only affected installations where media
were created by some method other than the Bricolage UI or SOAP. Reported by
Rod Taylor. [David]

=item *

Story and Media on the search result page are now correctly sorted by the
"Default Asset Sort" preference, or title if the preference is not set. [Paul
Orrock]

=item *

Removed commented-out SQL that was appearing at the end of F<inst/Pg.sql>. The
comment style, C</* */>, caused problems with PostgreSQL 7.3 and earlier.
Reported by Jerry Franz, with the underlying problem identified by "aander07".
[David]

=item *

Media file names are now URI-escaped for inclusion in the URIs returned by
C<get_uri()> and C<get_primary_uri()>. Reported by Alexey Sheynuk. [David]

=item *

The burner now looks up existing resources (files) by both file system path
and URI, instead of just the file system path, since the combination of the
path and the URI are globally unique, not just the path. Reported by Paul
Hyland. [David]

=item *

Publishing a document with a related document, where the related document is
still at version 0 (because it has never been checked in), now properly
displays a message indicating that the related document cannot be published
because it is checked out. [David]

=item *

Removed testing code from the default F<book_review.mc> template on the file
system (not present in the template in the database) that was put in place
before the release of 1.8.6. [David]

=item *

Eliminated an error in the permissions screen when a site with workflows has
been deleted. Reported by Frank Febbraro. [David]

=item *

Fixed the "help on event logs" link in the Trail help page. Reported by Scott.
[David]

=item *

If a desk or My Workspace does not have assets of a particular type (stories,
media, or templates) on it, it will no longer display buttons for them.
Reported by Scott. [David]

=item *

Fixed the sorting menus for templates on desks. Also fixed them for all assets
on desks so that sorting on categories sorts by URIs (which are displayed)
rather than names. Template sorting issues reported by Scott. [David]

=item *

Adding a variable to the message in an alert type now properly triggers the
update of the message character count. Reported by Scott. [David]

=item *

Changed the media type for the files in the JavaScript directory from
"application/x-javascript", which Safari 2.03 didn't seem to like, to
"text/javascipt", which is what it should have been all along, anyway. [David]

=item *

Fixed sorting of SQL files for concatenation into F<inst/Pg.sql> so that it
should now always be in the right order, regardless of the local system's
locale settings. This issue only applied to those running C<make dist> or
C<make inst/Pg.sql>, since distributions already have F<inst/Pg.sql>. [David]

=item *

URIs are now always constructed with the cover date reflecting the global Time
Zone preference, rather than the setting from a user's overriding Time Zone
preference. This prevents URI conflicts and makes searches for URIs with dates
in them consistent. Reported by Li Li. [David]

=back

=head1 VERSION 1.8.8 (2005-10-27)

=head2 Bug Fixes

=over

=item *

Fixed thumbnail URIs broken in 1.8.7. [David]

=item *

Fixed the "media expire" event. [David]

=item *

Media documents with more than one file version are no longer expired as soon
as they're published. Reported by Wayne Slavin. [David]

=item *

Added upgrade script to adjust the file names of media files in the resource
table in the database to be in sync with the new names on the file system
introduced in 1.8.7. [David]

=back

##############################################################################

=head1 VERSION 1.8.7 (2005-10-24)

=head2 Improvements

=over

=item *

The installer now prefers typical installation paths over those in the
C<$PATH> environment variable when searching for Apache and PostgreSQL
installations. This is to favor servers installed manually over those included
with the operating system. [David]

=item *

Added a partial index on the C<comp_time> column of the job table so as to
speed up lookups of jobs yet to be completed. This was originally in a 1.6.7
upgrade script, but never made it into the SQL for new installations.
Suggested by Mark Jaroski. [David]

=item *

The Bulk Publish feature in the UI now only publishes the previously published
versions of unexpired stories and media, rather than the latest version of
expired and unexpired stories and media, thus avoiding errors when documents
are checked out. [David]

=item *

If a story passed to the C<publish_another()> or C<preview_another()> burner
methods is the same as the story currently being burned, it will no longer be
published or previewed again by C<publish_another()> or C<preview_another()>,
thus mitigating the possibility of infinite loops. [David]

=item *

Added an "Expired" event for when stories and media are expired. Suggested by
Joshua Edelstein. [David]

=back

=head2 Bug Fixes

=over

=item *

The Template Toolkit and HTML::Template burners work again. [David]

=item *

Fixed syntax error in Bric::Util::Trans::SFTP. Reported by Kenneth Marshall.
[David]

=item *

Eliminated "Subroutine Bric::App::Handler::rethrow_exception redefined"
warning during startup with HTML::Mason 1.30. [David]

=item *

Fixed the C<no_site_id> parameter to Bric::Biz::Asset::Formatting when
specified using the C<ANY()> function. [David]

=item *

Fixed an error in F<comp/widgets/wrappers/sharky/header.mc> caused by having a
custom field beginning with a leading underscore. [Scott]

=item *

Errors thrown when setting element field values will now be displayed as error
messages within the context of the element profile, rather than throwing a
fatal exception. This is useful for invalid dates, for example. [David]

=item *

The SOAP interface for categories now properly checks for and sets as
appropriate the C<active> attribute on categories being created or updated.
Reported by Phillip Smith. [David]

=item *

Updated for compatibility with PostgreSQL 8.1. [David]

=item *

Defunct media files are now properly removed from the delivery server whenever
a media document's file name has changed. Reported by Brad Fox. [David]

=item *

Clicking the "Return" button when viewing a subelement in a story or media
document not checked out by the user no longer drops into edit view. Reported
by John Greene. [David]

=item *

Attempting to create a category with the same URI as an existing but
deactivated category once again fails with a useful error message rather than
a database exception. Reported by Marshall. [David]

=item *

New elements and fields will now have any leading or trailing white space
trimmed, rather than converted to underscores. Reported by Scott Lanning.
[David]

=item *

Multiple select list custom fields no longer throw an exception when you
select more than one value for the default value. Reported by Scott. [David]

=item *

In a story or media profile, deleting a subelement with the same ID as a field
(or vice-versa) will no longer delete both. Reported by Scott Lanning. [David]

=back

=cut

##############################################################################

=head1 VERSION 1.8.6 (2005-07-19)

=head2 Improvements

=over

=item *

Added JavaScript code to validate that the username in the user profile does
not have leading or trailing spaces. [David]

=item *

When started by the super user, F<bric_queued> now runs as the same user as
the Bricolage Apache server. This allows it to run as a user that isn't
otherwise available as a login on the system (such as the typical "nobody" or
"www" user). [David]

=item *

Added support for starting F<bric_queued> in the Linux startup script in
F<contrib/start_scripts/>. [David]

=item *

The C<get_related_story()> and get_related_media() methods of the element
class now return C<undef> in a list context when there is no related asset.
[David]

=item *

Events in the event log are now returned (and displayed) in reverse
chronological order. [David]

=item *

The SOAP server now uses a user's template sandbox when executing previews
(such as with C<bric_soap --to-preview workflow publish>). Reported by
Marshall. [David]

=item *

A job no longer throws an exception when it can't get a lock on itself for
execution. This is because the inability to get a lock may well be due to a
race condition with another process. There's no need to throw an exception
when it can't get a lock because another process has a lock. So it generates a
warning, instead. Reported by Bill Cappell. [David]

=item *

Bric::Biz::Workflow now caches calls to C<allowed_desks()>. This will allow
desks to render I<much> Faster, since most assets on a desk will list the same
desks in the "Move to" select lists. [David]

=item *

When the C<PUBLISH_RELATED_ASSETS> F<bricolage.conf> directive is enabled,
aliases are now also republished. Only aliases that have previously been
published will be republished, and only the last published version will be
republished, rather than any versions created since the last publish.
Suggested by Serge Sozonoff. [David]

=item *

Added the C<secret> parameter to the C<list()>, C<list_ids()>, and C<href()>
methods of Bric::Util::Grp. [David]

=item *

The C<set_page_extensions()> method of the burner class now provides a list of
duplicate extensions in the exception thrown when duplicate extensions are
passed to it. [Paul Orrock]

=item *

A story or media document published with an expire date earlier than the
scheduled publish time no longer bothers with the publish but just expires the
story or media document. [David]

=item *

When two events in a list have the same timestamp, they are no longer listed
in order by ID relative to each other, but relative to ID I<descending>, to
ensure that the one logged first will be listed after the one logged next.
[David]

=item *

Media documents without an associated media file will no longer be displayed
in the search results when attempting to relate a media document to an element.
Reported by Adam Rinehart. [David]

=item *

When a template is moved to a new category, its ACL is now properly updated in
the cached copy in the user's session, as well as in the database. [David]

=item *

Changed the C<published_version> parameter to the C<list()> method of
Bric::Biz::Asset::Template (the template class) to C<deployed_version>, but
kept C<published_version> as an alias.

=item *

Optimized C<path> and C<parent> searches in the Category C<list_ids> SOAP
method. [David]

=back

=head2 Bug Fixes

=over

=item *

The SOAP server now properly includes the start desk when it checks CREATE
permissions for creating stories, media, or templates. Reported by Alexandra
Gershman. [David]

=item *

Form validation and group management now properly work in the user profile.
[David]

=item *

Fixed the "story__category" table to use the correct sequence for the id
column's default value (although the default is never used, this is a good
precaution). Reported by Paul Orrock. [David]

=item *

Stories and media documents now better pay attention to the letter case
specification of output channels when returning URIs. Thanks to JosE<eacute>
Castro for the spot. [Marshall]

=item *

Stories now properly set the letter case of file names in URIs when
C<STORY_URI_WITH_FILENAME> is enabled. Reported by JosE<eacute> Castro.
[David]

=item *

The F<bricolage.conf> C<PERL_LOADER> directive now works properly with
F<bric_queued>. [David]

=item *

The SFTP mover now works with C<bric_queued>. [David]

=item *

Fixed misspelled database index name. Spotted by Scott. [David]

=item *

Error messages are now properly localized in C<bric_queued>. [David]

=item *

Stories updated via SOAP to change categories will no longer leave the old
categories associated with the story. [David]

=item *

Media uploads no longer sometimes fail with an SQL error. [Rod Taylor]

=item *

"All Types" now properly shows up at the top of the Types select list in the
Advanced Search. [Marshall]

=item *

Creating media with related stories via the SOAP interface will no longer
cause the bizarre "Could not find httpd.xml" error. Reported by Curtis Poe.
[David]

=item *

Removed possible circular processing of story and media documents when
creating new story or media documents via SOAP. [David]

=item *

Previewing and publishing multipage stories created through F<bric_soap> now
properly burn all of the pages. [Scott]

=item *

Cloned stories now properly set the C<published_version> attribute to C<undef>
rather than the value of the original story, thus preventing the clone from
having a published version number greater than its current version number.
Reported by Nate Perry-Thistle and Joshua Edelstein. [David and Nate
Perry-Thistle]

=item *

The F<bric_media_upload> contrib script now uses the site argument (if there
is one) to search for categories. This will prevent it from finding a category
in one site but not the upload target site. [David]

=item *

Fixed two bugs with C<bric_template_diff>. C<File::Spec::Functions> now
properly exports C<catfile()> and C<--from--site> and C<--to-site> now
properly search on the site rather than the output channel. [Ovid]

=item *

When a category is added to a story that creates a URI conflict, the new
category does not remain associated with the story in the story profile after
the conflict error has been thrown. Reported by Paul Orrock. [David]

=item *

The C<alias_id> parameter to the C<list()> method of the story and media
classes has been documented. [David]

=item *

Usernames are now SQL-escaped before being looked up when a user attempts to
log in. The prevents errors when, for example, there are two users named
"food" and "foo_", and "foo_" attempts to login and gets a failure. [David]

=item *

All calls to C<lookup()> methods by the SOAP server that pass string values to
look up (such as category URIs and site, workflow, and desk names) are SQL
escaped so as to prevent conflicts similar to those noted above for usernames.
Reported by Scott Lanning. [David]

=item *

Contributor groups created in the contributor profile are no longer missing
from the contributor manager search interface. Reported by Rachel Murray and
Scott. [David]

=item *

C<ANY()> now works properly for the C<output_channel_id> parameter to the
list() method of the story and media classes. Reported by Serge Sozonoff.
[David]

=item *

The F<favicon.ico> works again. [David]

=item *

Stories are now properly expired when the C<BRIC_QUEUED> F<bricolage.conf>
directive is enabled. Reported by Scott. [David]

=item *

When a template is checked out of the library and then the checkout is
canceled, it is no longer left on the desk it was moved into upon the
checkout, but properly reshelved. Reported by Marshall. [David]

=item *

Media created with the default "Image" and "Photograph" media type elements
will now properly supply a "Lock val" check box for autopopulated fields.
Reported by Marshall. [David]

=item *

Super Bulk Edit now works for media as well as stories. Reported by Scott.
[David]

=item *

The description attribute of stories, media, and templates is now properly
limited to 1024 characters in the UI. Reported by Scott. [David]

=item *

When a template is moved to a new category, the old version of the template is
undeployed when the new version is deployed to the new category. The versions
in the sandbox are properly synced, as well.

=item *

Eliminated a compile-time warnings from
F<contrib/bric_media_upload/bric_media_upload>. [David]

=back

=cut

##############################################################################

=head1 VERSION 1.8.5 (2005-03-18)

=head2 Improvements

=over

=item *

Added the C<checked_in> parameter to the C<lookup()>, C<list()>, and
C<list_ids()> methods of the story, media, and template classes. If passed a
true value, this parameter causes the checked in version of the most current
version of the story to be returned. When a story is checked out, there are
two instances of the current version: the one checked in last, and the one
currently being edited. When the C<checked_in> parameter is a true value, then
the instance last checked in is returned, rather than the instance currently
checked out. This is useful for users who do not currently have a story
checked out and wish to see the story as of the last check in, rather than as
currently being worked on in the current checkout. If a story is not currently
checked out, this parameter has no effect.

=back

=head2 Bug Fixes

=over

=item *

Previews on non-checked out stories and media work again. [David]

=item *

Preview and views once again preview a story or media document as it was last
checked in, rather than as it might be currently being worked on in a current
checkout. [David]

=back

=cut

##############################################################################

=head1 VERSION 1.8.4 (2005-03-18)

=head2 Improvements

=over

=item *

Made story profile's subelement 'Preview In' output-channel list consistent
with the top level one (e.g. editing a Page shows the same preview OCs as
editing the Story at the top level). [Scott]

=item *

Added Linux startup script F<contrib/start_scripts/linux>. [David]

=item *

Added C<version_id> parameter to the C<list()> methods of the story, media,
and template classes. Oversight reported by Kang-min Liu. [David]

=item *

Distribution via SFTP is now atomic and respects the C<FTP_UNLINK_BEFORE_MOVE>
directive. Spotted by Patrick Michael Kane. [David]

=item *

Related story and media elements managed through the SOAP server can now use a
combination of URI and site ID to identify related assets in addition to the
existing approach of using story and media IDs. [David]

=item *

Email sent by Bricolage now set the send date, since our understanding is
that the MUA is responsible for setting the date and some SPAM filters trigger
on missing Date: headers. [Cameron Miller]

=item *

The media type manager now validates media type names to ensure that they are
of the form "type/subtype" with no spaces. Suggested by Marshall Roch. [David]

=item *

When started up by the super user, the virtual FTP server now runs as the same
user as the Bricolage Apache server. This should prevent malicious users of
the virtual FTP server from being able to do things as the root user that they
shouldn't. [Keith Grennan]

=item *

SQL errors encountered when building the database are now fatal, meaning that
they will cause the entire installation to fail, rather than continuing to
execute SQL statements and build an incomplete database. This prevents the
creation broken databases when people didn't notice errors in the past.
[David]

=item *

A list of subelements is now less likely to mysteriously become out of order
and thus lead to strange action-at-a-distance errors. And even if they do
become out of order, the error message will be more appropriate ("Warning!
State inconsistent" instead of "Can't call method 'get_name' on an undefined
value"). Reported by Curtis Poe. [David]

=item *

Updated mail list information in L<Bric::Hacker|Bric::Hacker>. Reported by
Marshall Roch. [David]

=item *

The SOAP media interface now supports creating relationships between the media
documents elements and other story and media documents, just like the SOAP
story interface does. [David]

=item *

The SOAP interface now supports Related stories and media on story type and
media type elements just as in the UI. This involved the somewhat hackish
necessity for including the "related_story_id" and "related_media_id" (or
"related_story_uri" and "related_media_uri") attributes in the "elements" XML
element, but it does the trick. [David]

=item *

The list of elements to select from when creating a new template is now in
alphabetical order. [David]

=item *

The XML representation of media documents used by the SOAP server now supports
the media type of the file. [David]

=item *

The "multi" install destination is now the default, rather than the "single"
install destination. The two styles ("multi" and "single") are now also better
described during installation. [David]

=item *

When the installer prompts for database passwords, it no longer echoes them to
the terminal. Suggested by Marshall. [David]

=back

=head2 Bug Fixes

=over

=item *

Versions of Perl that disallow the use of the C<-I> argument in a setuid
environment will no longer cause the upgrade to fail. Reported by Serge
Sozonoff. [David]

=item *

The new support for a false value to the C<checked_out> parameter to the
C<list()> methods of the story, media, and template classes is now properly
supported by the SOAP C<list_ids> method, as well. [David]

=item *

Calls to publish documents via SOAP will no longer fail if the
C<published_version> attribute is not specified and the document to be
published has never been published before. [David]

=item *

The Bricolage virtual FTP server will no longer fail to start if Template
Toolkit is installed but its version number is less than 2.14. Reported by
Adam Rinehart. [David]

=item *

Fixed a bug where nothing would ever publish if you had
C<PUBLISH_RELATED_ASSETS> enabled in F<bricolage.conf>. [Mark]

=item *

Added "slug" to the list of attributes specified in the error message for a
non-unique URI in a story. Thanks to Rachel Murray for the spot! [David]

=item *

Fix in the SOAP server code to adjust for changes in Exception::Class 1.20.
[David]

=item *

Stories and Media created or updated via the SOAP interface will now associate
contributors of the appropriate type, instead of "All Contributors". [Scott &
David]

=item *

Deleting an element that has a template no longer causes an error. Thanks to
Susan for the spot! [David]

=item *

Eliminated encoding errors when using the SOAP interface to output stories,
media, or templates with wide characters. Reported by Scott Lanning. [David]

=item *

Fields with a an empty string or 0 (zero) for their values will no longer be
displayed as "Not defined" when viewing a story. [David]

=item *

Reverting (stories, media, templates) no longer gives an error. Reported by
Simon Wilcox, Rachel Murray, and others. [David]

=item *

Publishing a published version of a document that has a later version in
workflow will no longer cause that later version to be mysteriously removed
from workflow. This could be caused by passing a document looked up using the
C<published_version> to C<list()> to C<< $burner->publish_another >> in a
template. [David]

=item *

The SOAP server story and media interfaces now support elements that contain
both related stories and media, rather than one or the other. [David]

=item *

Attempting to preview a story or media document currently checked out to another
user no longer causes an error. Reported by Paul Orrock. [David]

=item *

Desk asset buttons are no longer broken in non-English localizations. Thanks
to Scott Lanning for the spot! [David]

=item *

Subelements will be properly deleted when selecting a "Delete" checkbox and
clicking "Save" or "Save and Stay" in the story or media profile. It always
worked in the element profile, and now it's consistent across document profile
interfaces. Spotted by Scott Lanning. [David]

=item *

Custom fields with default values now have their values included when they are
added to stories and media. Thanks to Clare Parkinson for the spot! [David]

=item *

The C<get_desk_stamps()> method in the asset classes has been deprecated (it
never worked, anyway) and will be removed in Bricolage 1.10.0. The same goes
for the C<required_satisfied()> method in Bric::Biz::Workflow. Thanks to
Marshall Roch for the spot! [David]

=item *

Subclasses of the media class no longer cause errors when distributing files
via C<bric_queued>. Thanks to Jason Edgecombe for the spot! [David]

=item *

Elements created via SOAP now correctly have site IDs associated with them.
[David]

=item *

The "All" alphabetical search now properly escapes the "%" wild card
character. Thanks to Frank Holtz for the spot! [David]

=item *

The C<bric_queued> script now requires a username and password and will
authenticate the user. This user will then be used for logging events. All
events logged when a job is run via the UI are now also logged by
C<bric_queued>. [Mark and David]

=item *

Jobs now get a "Job Created" event logged when they are created. Reported by
Rachel Murray. [David and Mark]

=item *

Eliminated "Use of uninitialized value in pattern match (m//)" warnings when
uploading media files. Reported by Scott Lanning. [David]

=item *

Preview redirections now use the protocol setting of the preview output
channel if it's available, and falls back on using "http://" when it's not,
instead of using the hard-coded "http://". Thanks to Martin Bacovsky for the
spot! [David]

=item *

The C<has_keyword()> method in the Business class (from which the story and
media classes inherit) now works. Thanks to Clare Parkinson for the spot!
[David]

=item *

Templates that abort during calls C<preview_another()> now properly abort
when not using C<PREVIEW_LOCAL>. [Paul Orrock]

=item *

Clicking a link in the left-side navigation after the session has expired now
causes the whole window to show the login form, rather than it showing inside
the nav frame, which was useless. [Marshall]

=item *

The names of media types (a.k.a. MIME types) can now be changed without
encountering an error. Thanks to Marshall Roch for the spot! [David]

=item *

Media type MIME Type names are now properly required in the UI. [David]

=item *

Fixed typo in the virtual FTP server which was causing an error when saving
a template. [Keith Grennan]

=item *

The JavaScript that validates form contents once again works with htmlArea,
provided htmlArea itself is patched. See
L<http://sourceforge.net/tracker/index.php?func=detail&aid=1155712&group_id=69750&atid=525656>
for the htmlArea patch. As of this writing, you must run the version of
htmlArea in CVS. [David & Marshall]

=item *

The JavaScript that handles the double list manager has been vastly optimized.
It should now be able to better handle large lists, such as a list of thousands
of categories. Reported by Scott. [Marshall]

=item *

Logging now works properly with the virtual FTP server. [Keith Grennan]

=item *

Some cases in which it was impossible to add actions to a destination have
been fixed. Reported by Marshall Roch. Thanks to Jason Edgecombe for making
available a server that exhibits the problem. [David]

=item *

The virtual FTP server no longer saves a template for every line in the
template when the FTP client uses ASCII mode. Thanks to Keith Grennan for the
spot! [David]

=item *

Reverting a template to a previous version now properly updates to the
reverted version on the user's sandbox. Also, canceling a checkout now
properly removes a template from a user's sandbox. [David]

=item *

When creating a new workflow, the workflow profile no longer forgets the
selected site when you click the "New Desk" button. [David]

=item *

Changing a template in such a way that it will be deployed to a new location
(by changing the category, for example) once again deletes the previous
version from the previous location when it is deployed. [David]

=item *

Uploading a new image to a media document with a different media type than the
previous image no longer causes an Imager error. [David]

=back

=cut

##############################################################################

=head1 VERSION 1.8.3 (2004-11-09)

=head2 Improvements

=over

=item *

C<make clone> now ignores files in the source directory that start with
"bricolage-". This should prevent copying previous clones into the new
clone. [David]

=item *

Added F<contrib/thumbnails/precreate-thumbs.pl> script to pre-create
thumbnails from images. Useful for upgraders. [Scott]

=item *

Added primary key to the "event_attr", "element__site", "story_uri", and
"media_uri" tables in the database. This will make it easier to do database
replication. [David and Kenneth Marshall]

=item *

Added F<contrib/bric_import_contribs> to import contributors from a
tab-delimited file. Development by Kineticode, sponsored by the RAND
Corporation. [David]

=item *

Added the C<published_version> parameter to the C<list()> methods of the
story, media, and template classes. This parameter forces the search to return
the versions of the assets as they were last published, rather than the most
recent version. This will be most useful to those looking up other documents
in templates and publishing them, as a way of avoiding pulling documents out
from other anyone who might have them checked out! [David]

=item *

For those using the Template Toolkit burner, the required version is now 2.14,
so as to take advantage of the improved Unicode support in that version.
[David]

=item *

All publishing and distribution jobs are now executed in their own
transactions when they are triggered by the user interface. This is to reduce
the chances of a deadlock between long-running publishing transactions.
[David]

=item *

The installer now requires PostgreSQL 7.3 or later. This is because 7.2
hasn't worked properly with Bricolage since 1.8.0. [David]

=item *

Optimized SQL queries for key names or that order by string values to use
indexes in the C<list()> and C<list_ids()> methods of the story, media, and
template classes. [David]

=item *

The installer will now fail to install if the version of Apache is greater
than version 1--that is, it will refuse to install under Apache 2 (for now).
[David]

=item *

Added Russian localization. [Sergey Samoilenko].

=item *

Changed the foreign keys in the story, media, and formatting (template) tables
so that C<DELETE>s do not cascade, but are restricted. This means that before
deleting any source, element, site, workflow, or other related object that has
a foreign key reference in an asset table, those rows must be deleted.
Otherwise, PostgreSQL will throw an exception. Hopefully, this will put a stop
to the mysterious but very rare disappearance of stories from Bricolage.
[David]

=item *

The distribution monitor, F<bric_dist_mon>, no longer populates HTTP headers
with lists of Job IDs for execution. Instead, it simply sends a request to the
distribution handler, and Bric::Dist::Handler looks up the jobs to execute
itself. This fixes an issue with too many headers being put into the request,
and makes the operation of Bric::Dist::Handler more efficient. [David]

=item *

A call to C<< $burner->publish_another >> in a template that passes in a
date/time string in the future now causes a publish job to be scheduled for
that time, rather than immediate burning the document and then scheduling the
distribution to take place in the future. Reported by Ashlee Caul. [David]

=item *

Improved context-sensitive help for the "New Template" profile. [Paul Orrock
and David]

=item *

Make slug actually be required when C<ALLOW_SLUGLESS_NONFIXED> isn't enabled,
in particular on the clone page. Thanks to Dharmender Yadav at Enabling
Dimensions for part of the patch. [Scott]

=item *

Removed the hack that commits a database transaction in the middle of a
request that does a "Check in and Publish", since we now require PostgreSQL
7.3 and the bug that the hacked worked around was fixed in that release.
[David]

=item *

Added missing constraint to the "type" column of the "workflow" table. [David]

=item *

Changing the sort order of a list of items in a search interface now properly
reverses the entire collection of object over the pages, rather than just the
objects for the current page. Thanks to Marshall for the spot! [David]

=back

=head2 Bug Fixes

=over

=item *

The localization libraries load without error again. Added tests to ensure
that this doesn't happen again. [David]

=item *

Publishing stories not in workflow via the SOAP server works again. [David]

=item *

Documents that the SOAP workflow publish finds in workflow but not on a desk
(which shouldn't happen, but sometimes does) are now just published anyway.
[David]

=item *

The Burner object's C<encoding> attribute is now setable as well as readable.
[David]

=item *

The category browser works again. [David]

=item *

Fixed the "event" table to use the correct sequence the for they id column's
default value (although the default is never used, this is a good precaution).
[David]

=item *

Fixed Media Upload bug where the full local path was being used, by adding
a 'winxp' key to Bric::Util::Trans::FS to account for an update to
HTTP::BrowserDetect. [Mark Kennedy]

=item *

A call to C<< $element->get_elements >> in an array context when the element
contains no subelements no longer returns an array reference. Reported by
Clinton Gormley. [David]

=item *

Fix bug 839 so that categories can be deleted. [Scott]

=item *

Instances of a required custom field in story elements is no longer required
once it has been deleted from the element definition in the element manager.
Reported by Rod Taylor. [David]

=item *

A false value passed to the C<checked_out> parameter of the C<list()> and
C<list_ids()> methods of the story, media, and template (formatting) classes
now properly returns only objects or IDs for assets that are not checked out.
[David]

=item *

The cover date select widget now works properly in the clone interface when a
non-ISO style date preference is selected. Thanks to Susan G. for the spot!
[David]

=item *

By forcing the upgrade scripts to execute as the PostgreSQL user, running
C<make upgrade> with PostgreSQL "ident sameuser" security now works properly.
[Keith Grennan]

=item *

The C<LoadModule> and C<AddModule> F<httpd.conf> directives should now be
generated properly during installation. C<LoadModule> will use
C<config_log_module> or C<mod_log_config> depending on the system, but
C<AddModule> will always use F<mod_log_config.c>. Spotted by Dave
Jablonski. [Marshall]

=item *

Deleted sites will no longer be displayed in the site context menu in the
UI. Reported by Ed Stevenson. [David]

=item *

Sorting templates based on Asset Type (Element) no longer causes an error.
[David]

=item *

Events are now logged during the cleanup phase in alphabetical order by event
type key name, to prevent deadlocks between two transactions logging events of
the same types in different orders at the same time. [David]

=item *

Fixed a number of the callbacks in the story, media, and template profiles so
that they didn't clear out the session before other callbacks were done with
it. Most often seen as the error 'Can't call method "get_tiles" on an
undefined value' in the media profile, especially with IE/Windows (for some
unknown reason). Reported by Ed Stevenson. [David]

=item *

Fixed typo in clone page that caused all output channels to be listed
rather than only those associated with the element itself. [Scott]

=item *

Fixed double listing of the "All" group in the group membership double list
manager. [Christian Hauser]

=item *

Mail sent for alerts and the like now has DOS and Macintosh line-endings
converted to Unix so that they are displayed properly in most mail clients.
[Christian Hauser and David]

=item *

Documented required C<user__id> parameter to the C<new()> method in the story
and media classes. Reported by Rod Taylor. [David]

=item *

Image buttons now correctly execute the C<onsubmit()> method for forms that
define an C<onsubmit> attribute. This means that, among other things, changes
to a group profile will persist when you click the "Permissions" button.
[David]

=item *

Media type groups now properly display their members.

=item *

The "Edit" link that showed up for categories associated with a story when the
C<ENABLE_CATEGORY_BROWSER> F<bricolage.conf> directive has been removed. It
didn't belong there in the first place. Reported by Ho Yin Au. [David]

=item *

Simple search now works when it is selected when the "Default Search"
preference is set to "Advanced". Reported by Marshall Roch. [David]

=item *

Multiple alert types set up to trigger alerts for the same event will now all
properly execute. Thanks to Christian Hauser for the spot! [David]

=item *

Publishing stories or media via SOAP with the C<published_only> parameter
(C<--published-only> for F<bric_republish>) now correctly republishes the
published versions of documents even if the current version is in workflow.
Reported by Adam Rinehart. [David]

=item *

Added upgrade script to clean out old records left in the "member" table if
users elected to delete old jobs during the 1.8.2 upgrade. [David]

=item *

Users granted a permission greater than READ to the members of the "All Users"
group no longer get such permission to any members of the "Global Admins"
group unless they have specifically been granted such permission to the
members of the "Global Admins" group. Thanks to Marshall Roch for the spot!
[David]

=back

=cut

##############################################################################

=head1 VERSION 1.8.2 (2004-11-13)

=head2 Improvements

=over

=item *

Added note to the context-sensitive help for the story, media, and template
search pages to search on "/" to return all records, and to use SQL wildcards
such as "%" to generalize the search. [David]

=item *

C<make upgrade> no longer copies the entire installed component root to a new
directory as a way to get rid of old UI component files. We now require that
any deleted component files get removed from an existing installation via an
upgrade script, instead. See F<inst/upgrade/1.7.0/delete_old_components.pl>
for an example. [David]

=item *

Bricolage now runs under a DSO C<mod_perl> as long as it uses a Perl compiled
with C<-Uusemymalloc> I<or> C<-Ubincompat5005>. See
L<http://perl.apache.org/docs/1.0/guide/install.html#When_DSO_can_be_Used> for
details. Thanks to Marshall Roch for finding that link. [David]

=item *

The New Story and New Media profiles by default no longer have a value
selected for the Story Type or Media type (respectively), so as to prevent
the inadvertent creation of documents of the wrong type. [David]

=item *

Alerts triggered to be sent to users who don't have the appropriate contact
information will now be logged for those users so that they can see them and
acknowledge them under "My Alerts". [David]

=item *

Added F<bric_media_dump> script to F<contrib/>. [David]

=item *

The category association interface used in the story profile when the
C<ENABLE_CATEGORY_BROWSER> F<bricolage.conf> directive is enabled now uses
radio buttons instead of a link to select the primary category. Suggested by
Scott Lanning. [David]

=item *

Search by site is now supported in the "Advanced Search" interface of "Find
Stories", "Find Media", and "Find Templates" when there is more than one site
and the "Filter by Site Context" preference is not turned on. [David]

=item *

Removed Bric::FAQ, since it is now maintained on the Website, instead. [David]

=item *

Updated Bric::Admin to suggest that PostgreSQL's C<initdb> be run with
C<--no-locale> so as to avoid collation issues with non-Western characters.
See this discussion for more information:
L<http://archives.postgresql.org/pgsql-general/2004-08/threads.php#01079>

=item *

Added a warning to the story and media profiles for when related stories and
media have been deactivated and a different story or media document should be
related.

=item *

Added output to the Apache log consisting of the 20 most recent events on an
asset that has lost track of what workflow and/or desk it is on. This is to
provide debugging information that might help us to track down when an asset
forgets its workflow and/or desk, so that we might eventually be able to
eliminate the code that picks up on this and corrects it. [David]

=item *

The distribution monitor, F<bric_dist_mon>, now prints error information to
C<STDERR> when there is an error, instead of just printing it to the system
log. [David]

=item *

Existing jobs are now executed within their own transactions, as opposed to no
transaction specification. This means that each job must succeed or fail
independent of any other jobs. New jobs are executed before being inserted
into the database so as to keep them atomic within their surrounding
transaction (generally a UI request). All this means that transactionality is
much more intelligent for jobs and will hopefully eliminate job table
deadlocks. Reported by Mark Jaroski, Serge Sozonoff, Patrick Michael Kane, and
others. [David]

=item *

The workflow, destination, and output channel profiles only display site
information if the user has EDIT access to more than one site. The "Find
Stories" and "Find Media" managers only display the site information for the
listed documents if there is more than one site in Bricolage. Suggested by
Scott Lanning. [David]

=item *

Updated documentation of parameters to the C<list()> method of
Bric::Biz::Asset::Template (the template class). Also documented a few
parameters to the story and media class C<list()> methods that were supported
but previously undocumented. [David]

=item *

Variables are now properly decoded to UTF-8 when they are populated from the
database. [David]

=item *

The strings used in translations are now all properly decoded to UTF-8.
[David]

=item *

All templates now execute with UTF-8 character strings enabled. This means
that any templates that convert content to other character sets might need to
change the way they do so. For example, templates that had used
C<< <%filter> >> blocks to convert content to another encoding using something
like C<Encode::from_to($_, 'utf-8', $encoding)> must now use something like
C<$_ = Encode::encode($encoding, $_)>, instead. Bric::Util::CharTrans should
continue to do the right thing. [David]

=item *

Added C<encoding> attribute to Bric::Util::Burner so that, if templates are
outputting something other than Perl C<utf8> decoded data, they can specify
what they're outputting, and the file opened for output from the templates
will be set to the proper mode. Applies to Perl 5.8.0 and later only. [David]

=item *

Added example use for C<< $burner->display_pages >> to Bric::AdvTemplates.
[Cinly Ooi]

=item *

Added F<README.Mandrake>. [Cameron Miller]

=item *

Added C<SFTP_HOME> F<bricolage.conf> directive to specify the home directory
and location of SSH keys when SSH is enabled. [Cameron Miller]

=item *

Users can no longer implicitly publish related stories and media via the UI
that they don't have PUBLISH access to. [David]

=item *

Users can no longer publish related documents via the UI or SOAP that are in
workflow but not on a publish desk. [David]

=item *

Added search by output channel to "Find Templates". [David]

=item *

Previewing a document with a related media document that's checked out no
longer triggers a "Cannot auto-publish related media because it is checked
out" message. [David]

=back

=head2 Bug Fixes

=over

=item *

The burner C<next_page_file()> and C<next_page_uri()> methods now properly
return a value if the C<burn_again> attribute has been set to a true value in
the Mason burner. [David]

=item *

The C<list()> and C<list_ids()> methods of the story, media, and template
classes no longer return C<undef> in a scalar context when there are no
objects to be returned. They return an empty array reference, instead. [David]

=item *

The C<is_fixed()> method in the story and media classes now works properly.
Reported by Marshall Roch. [David]

=item *

C<make clone> once again properly copies the F<lib/Makefile.PL> and
F<bin/Makefile.PL> files from the source directory. [David]

=item *

Fixed the C<my_meths()> method of Bric::Biz::AssetType::Parts::Data to return
metadata for the the C<key_name> attribute instead of an C<undef> for the
removed C<name> attribute. [Scott]

=item *

Added missing language-specifying HTML attributes so as to properly localize
story titles and the like. Reported by Joshua Edelstein. [David]

=item *

The list of output channels to add to an element in the element profile now
contains the name of the site that each is associated with, since different
sites can have output channels with the same names. [David]

=item *

You can no longer delete a category from a story when you have also marked it
to become the primary category. Reported by Simon Wilcox. [David]

=item *

Editing notes from My Workspace now works properly. Thanks to Simon Wilcox for
the spot! [David]

=item *

The "Advanced Search" interface once again works for searching for related
story and media documents. Reported by Ben Bangert and many others. [David]

=item *

Renaming a site and its domain name now always properly renames the associated
site permission user groups. Reported by Will Trillich. [David]

=item *

The "Alias Story" interface now works properly when the C<USE_THUMBNAILS>
directive is enabled. Reported by Ben Bangert. [David]

=item *

Attempting to create a new source with the same name as an existing but
deactivated source no longer throws an SQL error, but provides a nice error
message. Reported by Marshall Roch. [David]

=item *

Bricolage no longer attempts to email alerts to an empty list of recipients.
This will make your SMTP server happier. [David]

=item *

The version numbering issues of Bricolage modules have all been worked out
after the confusion in 1.8.1. This incidentally allows the HTML::Template and
Template Toolkit burners to be available again. Reported by Mike W. [David]

=item *

Misspelling the name of a key name tag or including a non-repeatable field
more than once in Super Bulk Edit no longer causes all of the changes in that
screen to be lost. [David]

=item *

When a user overrides the global "Date/Time Format" and "Time Zone"
preferences, the affects of the overrides are now properly reflected in the
UI. [David]

=item *

The "Default Asset Sort" preference now actually works. Reported by Simon
Wilcox. [David]

=item *

Publishing a story or media document along with its related story or media
documents from a publish desk again correctly publishes the original asset as
well as the relateds. Reported by Paul Orrock. [David]

=item *

Users can now set their own values for overrideable preferences. [David]

=item *

The C<list()> and C<list_ids()> methods of the Story, Media, and Template
(F<Template.pm>) classes no longer have the side effect of changing values
in the hash references passed to them. This had caused problems for date/time
parameters. Reported by Paul Orrock. [David]

=item *

Auto-generated slugs (enabled via the C<AUTOGENERATE_SLUG> F<bricolage.conf>
directive) no longer convert uppercase characters to underscores. Thanks to
Paul Orrock for the spot! [David]

=item *

Changes made to story content in the story profile are no longer preserved
when clicking the "Cancel" button. Reported by Paul Orrock. [David]

=item *

The story and media profiles now clear out the session cache for the story or
media element when leaving the story or media profile. This is to prevent
perceived caching of changes that were canceled in a profile, noticed only
when one canceled an edit of a story or media document and immediately edited
the same document. [David]

=item *

Clicking the "Add More" button to add more keywords to a new category no
longer causes an error. [David]

=item *

Adding a new category to a group and asking it to cascade that group
membership into subcategories no longer causes an error. Thanks to Adam
Rinehart for the spot! [David]

=item *

Adding an existing publish desk to a workflow no longer unsets its publish
attribute. [David]

=item *

Deleted output channels no longer show up in the select list for story type
and media type elements. [David]

=item *

Deleting a workflow from the workflow manager now properly updates the
workflow cache so that the deleted workflow is removed from the left
navigation without a reboot. [David]

=item *

Creating a story, checking it in, checking it out, and then canceling the
checkout no longer incorrectly removes the story from workflow. [David]

=item *

The source of a story can now be changed. [David]

=item *

Status messages sent to the browser during previews are now hidden if an error
is triggered. [Marshall]

=item *

Publishing a document with deactivated related documents no longer causes
those deactivated documents to be published, too. Reported by Paul Orrock.
[David]

=item *

The Bricolage 404, 403, and 500 error pages now send the appropriate HTTP
header to the browser. Thanks to Marshall Roch for the spot! [David]

=item *

The Output Channel URI Prefix and URI Suffix fields are once again allowed to
include a slash (F</>). Reported by Kevin Elliott. [David]

=item *

An attempt to create a new template with the proper extension as part of the
name (e.g., F<foo.mc> for a Mason template) now keeps the extension instead of
changing the dot to an underscore and adding the extension (e.g., it stays
F<foo.mc> instead of becoming F<foo_mc.mc>). This is especially useful when
creating utility templates and for users of C<bric_dev_sync>. Thanks to Paul
Orrock for the spot! [David]

=item *

When Bricolage notices that a document or template is not in workflow or on a
desk when it should be, it is now more intelligent in trying to select the
correct workflow and/or desk to put it on, based on current workflow context
and user permissions. Reported by Hal Creech. [David]

=item *

Content submitted to Bricolage in the UTF-8 character set is now always has
the C<utf8> flag set on the Perl strings that store it. This allows fields
that have a maximum length to be truncated to that length in characters
instead of bytes. Thanks to Kang-min Liu for the spot! [David]

=item *

C<< Bric::Biz::OutputChannel->list_ids >> no longer returns duplicate
IDs. This incidentally allows output channels that happen to be in groups to
be edited, eliminating the 'name "Web" is already used by another Output
Channel' error. Thanks to John Greene for the spot! [David]

=item *

The media type of media documents now defaults to "none" instead of inserting
a C<NULL> into the database. The column has also be marked C<NOT NULL> in
order to ensure that this remains the pattern. [David]

=item *

Changed the "name" and "error_message" columns in the "job" table in the
database from C<VARCHAR> to <TEXT>. This is so that we don't have to truncate
them before inserting them. [David]

=item *

Elements with autopopulated fields (e.g., for image documents) can now be
created via the SOAP interface. Reported by Todd Tyree. [David]

=item *

Fixed a number of the parameters to the C<list()> method of the Story, Media,
and Template classes to properly handle an argument using the C<ANY>
operator. These include the C<keyword> and C<category_uri> parameters. Passing
an C<ANY> argument to these parameters before this release could cause a
well-populated database to lock up with an impossible query for hours at a
time. [David]

=item *

Restored foreign keys and constraints missing on the "job" table and related
tables since version 1.8.0. [David]

=item *

The error message for failed distribution jobs is now properly displayed in
the UI. [Mark]

=item *

Fixed bug with the execution of jobs in F<bric_queued>. [Mark]

=item *

Attempting to create a new desk with the same name as a deactivated desk
no longer returns an SQL error, but a more informative error.

=item *

Template sandboxes now work for the Template Toolkit burner. [David]

=item *

The output channel and element profiles no longer display deactivated output
channels in their output channel select lists (for output channel includes in
the output channel profile and for primary output channels in the element
profile). [David]

=item *

The side navigation layer now works correctly with Internet Explorer 5.5 for
Windows. [Marshall]

=back

=cut

##############################################################################

=head1 VERSION 1.8.1 (2004-07-08)

=head2 Improvements

=over

=item *

More complete Traditional Chinese and Simplified Chinese localizations. Also,
the Mandarin localization now simply inherits from the Traditional Chinese
localization. [Kang-min Liu]

=item *

C<make clone> now copies the F<lib> directory and all of the F<bin> scripts
from the target to the clone, rather than from the sources. This allows any
changes that have been made to scripts and classes to be properly cloned.
[David]

=item *

When installing Bricolage, it will now allow you to proceed if the database
already exists by asking if you want to create the Bricolage tables in the
existing database. Suggested by Mark Fournier and Marshall Roch. [David]

=item *

Added some missing translations for English. [David]

=item *

The installer is now a bit smarter in how it handles loading the C<log_config>
(or C<config_log>, as the case may be) module. [Marshall Roch]

=item *

Added ID attributes to story, media, and element profiles and "fieldcontent"
class to content field values in the "View" screens so that they can be
used as CSS selectors. [David]

=item *

Added language-specific style sheets. This is especially useful for
right-to-left languages or for languages that require special fonts. [David]

=item *

The "New Alias" search interface now displays thumbnails when searching for
media documents to alias and the C<USE_THUMBNAILS> F<bricolage.conf> directive
is enabled. Reported by Serge Sozonoff. [David]

=item *

The C<has_member()> method of Bric::Util::Grp is now faster when searching for
a specific group member. [David]

=item *

Aliases can now be made to documents within the same site. [Serge Sozonoff]

=item *

When viewing the contents of a document, the contents now have their HTML
escaped. This prevents any broken HTML in the content from breaking the
Bricolage UI. Suggested by Neal Sofge. [David]

=item *

The SOAP interface for importing and exporting elements now properly has
"key_name" XML elements instead of "name" XML elements. The changes are
backwards compatible with XML exported from Bricolage 1.8.0 servers, however.
Reported by Tony Cowderoy. [David]

=item *

Added C<move()> method to the virtual FTP interface. This means that to deploy
a template, rather than having to rename it locally to append ".deploy", one
can simply move in FTP to its new name with ".deploy" on appended to the new
name. [JoE<atilde>o Pedro]

=item *

Document expirations are now somewhat more intelligent. Rather than just
scheduling an expiration job only if there is an expiration date the first
time a document is published, Bricolage will now always schedule an expiration
job for a document provided that one does not already exist (scheduled or
completed) for the same time and for one of the file resources for the
document. This should allow people to more easily and arbitrarily expire
content whenever necessary. Thanks to John Greene for the discussion that
finally motivated this change. [David]

=item *

Improved zh-cn translation. [Gang Luo]

=item *

Burner notes now persist for all sub burns (triggered by C<publish_another()>
and C<preview_another()> in a single burn. [Serge Sozonoff]

=item *

Keyword groups now properly display their members. [David]

=item *

Added ability to create and manage groups of objects for several different
types of objects. Also added the ability manage group membership within the
administrative profiles for those objects. This change makes it possible to
give users permission to administer subsets of objects. The new groupable
objects are:

=over

=item Preferences

=item Groups

=item Alert Types

=item Element Types

=item Keywords

=item Contributors

=back

[David]

=item *

Alert rules are now evaluated within a safe compartment (using Safe.pm) to
prevent security exploits. [David]

=item *

The Bulk Publish admin tool is no longer limited to use only by members of the
Global Admins group. Now anyone can use it. All one needs is READ permission
to the categories of stories, and PUBLISH permission to the stories and media
documents to be published. [David]

=back

=head2 Bug Fixes

=over

=item *

Bulk Publish now ensures that users have at least READ access to categories
they wish to publish from. [Scott]

=item *

Eliminated 'Bareword "ENABLE_HTMLAREA" not allowed while "strict subs" in use'
warning that prevented startup for some installations. [Scott]

=item *

The Mason burner now appends a "/" to the end of the category path it
specifies for burning a story. This removes the ambiguity between a directory
request and a file request, which in rare circumstances could cause unexpected
problems. [David]

=item *

Changes made to user or contributor contacts without changing any other part
of the user or contributor object are now properly saved. [David]

=item *

When cloning a story, the list of output channels to select from is now
limited to the site the current workflow is in. Thanks to Serge Sozonoff for
the spot! [David]

=item *

Attempting to publish a story or media document with brackets in the title no
longer causes an error. Reported by Serge Sozonoff. [David]

=item *

Fixed a F<bric_soap> C<list_ids> bug [712] with the C<no_workflow> option.
[Clive Jones]

=item *

The upgrade to 1.8.0 now correctly updates story URIs that use the URI Suffix
of an output channel instead of using the URI Prefix twice. [John Greene]

=item *

The Advanced Search interface for stories and media now displays only the
top-level elements associated with the site the workflow is in when searching
for stories and media "By Type". [David]

=item *

Improved error logging for more recent versions of Apache, which unfortunately
escape newlines. [David]

=item *

When Bricolage discovers a document or template on a desk but not in a
workflow, it now places it in a workflows associated with the same site as the
document or template is associated with. Thanks to Serge Sozonoff for the
spot! [David]

=item *

Aliases of Image, Audio, or Video media documents no longer remain stuck on
desks. Reported by Serge Sozonoff. [David]

=item *

Related media and story subelements of media documents now work properly.
Thanks to Kang-min Liu for the spot! [David]

=item *

The distribution and SOAP handlers now load a localization object so that any
code that uses localization will work properly. Reported by Clive Jones.
[David]

=item *

The C<set_page_extensions()> method of Bric::Util::Burner now throws an
exception if duplicate page extensions are passed, rather than deferring the
exception to the creation of a distribution job, which was confusing. [Clive
Jones]

=item *

Calls to C<preview_another()> in Bric::Util::Burner will now use any templates
in the current user's sandbox and properly burn them to the preview root
rather than to the staging root used for publishing. Reported by Serge
Sozonoff. [David]

=item *

Contributor fields for roles other than the default role now properly store
and retain their values. [David]

=item *

The virtual FTP server now properly checks out templates when a template is
uploaded and is already in workflow.

=item *

Uploading a non-existent template via the virtual FTP server now correctly
creates a new template. The type of template depends on the name of the
template being uploaded, and for element templates, on whether there is an
element with the appropriate key name. The user must have CREATE permission
to All Templates or to the start desk in the first template workflow in the
relevant site.

=item *

Reverting a document or template to the current version number now properly
reverts all changes to the time the user checked out the document or
template. Reversion is also a bit more efficient in how it looks up the
previous version in the database. [David]

=item *

The SOAP server now rolls back any changes whenever an error is thrown. This
prevents problems when a few objects are created or updated before an
exception is thrown. Now any error will cause the entire SOAP request to
fail. Thanks to Neal Sofge for the spot! [David]

=item *

Changing the "Size" display attribute of a field in the Field profile (a
subprofile of the Element admin profile) now properly causes the field to
actually display in the new size. Reported by Tony Cowderoy. [David]

=item *

The table of contacts in the alert type profile is now more like other tables,
in terms of border colors, etc. [David]

=item *

The Bulk Publish admin tool now only limits the category search to the current
site context if the "Filter by Site Context" preference is checked. [David]

=back

=cut

##############################################################################

=head1 VERSION 1.8.0 "Portland" (2004-05-03)

=head2 Improvements

=over

=item *

The F<inst/upgrade/1.7.0/data_tile_key_name.pl> upgrade script now skips
upgrading "key_name" if it would be no different than "name". This can save a
lot of time during upgrade if your database is large. [Scott]

=item *

For checked-out media, stories, and documents listed in the "Active" and
"Find" interfaces, added the name of the user who has each checked out to the
empty column that would otherwise contain a "Checkout" checkbox. [David]

=item *

Keyword names are now always editable in the keyword manager. [David]

=item *

Added UI for managing organizations, which provide the base data for souces.
[David]

=item *

HTML, CSS, and JavaScript fixes that allow Bricolage to work properly with
most browsers, including Safari 1.2.1, IE 5.2/Mac, Konqueror, Opera 7, and
many others. [Marshall Roch]

=item *

Added stubs for zh-hk localization. [David]

=item *

Added missing localizations to the Language preference. Many of these are not
yet translated, but there they are. [David]

=item *

Selecting a checkbox to delete an output channel in a story or media profile
and then clicking a button other than the output channel "Delete" button or
the "Save" or "Save and Stay" buttons no longer causes an error. Reported by
Delfim Machado. [David]

=item *

If the "Select All" button is clicked to select all the checkboxes on a desk,
and then is clicked again, it will uncheck all of the check boxes. [David]

=item *

Login redirection now works properly with Safari. [David]

=item *

The installation script now provides more information (and questions) when it
attempts to create a database user that already exists. Suggested by Marshall
Roch. [David]

=back

=head2 Bug Fixes

=over

=item *

Added a missing space to the breadcrumb in the header. [Marshall Roch]

=item *

The new C<SFTP_MOVER_CIPHER> F<bricolage.conf> directive now actually works.
[David]

=item *

The group profile works again for element groups [David]

=item *

"Check In To" link misalignment fixed for Konqueror, as well as some other
miscellaneous CSS fixes. [Marshall Roch]

=item *

The "CREATE" permission is now displayed when granting permission to user
groups to access the members an "All" group. [David]

=item *

The "none" media type is no longer editable via the UI. [David]

=item *

Invalid story cover and expire dates now properly trigger an error message.
[David]

=item *

Deactivated keywords are no longer returned by the C<get_keywords()> methods
of the Business asset class (from which Story and Media inherit) or the
Category class. Reported by Paul Orrock. [David]

=item *

Events are now properly logged for keywords managed in the keyword profile.
[David]

=item *

Media URIs are now properly updated when the primary output channel is changed.
Reported by Ben Bangert. [David]

=item *

Bulk publish no longer marks checked-out stories as published when it hasn't
published them. It also is no longer redundant when it reports that
checked-out assets won't be published. Thanks to Serge Sozonoff for the spot!
[David]

=item *

Safari users will no longer be stuck on the login page. [David]

=item *

The CSS directory now has its files always served as "text/css". This should
eliminate problems when Apache sometimes serves the CSS files as "text/html".
[David]

=item *

The C<desk_id> parameter to the C<list()> methods of the story, media, and
template classes now works. [JoE<atilde>o Pedro]

=item *

Stories published via the "Checkin and Publish" select list in the story
profile now correctly publish related stories and media. Reported by
JoE<atilde>o Pedro. [David]

=item *

Stories and media are no longer published twice when published from a publish
desk or via Bulk Publish. [David]

=back

=cut

##############################################################################

=head1 VERSION 1.7.5 "Ashland" (2004-04-11)

=head2 New Features

=over

=item *

Added F<bric_template_dump> to F<contrib>. This script uses the Bricolage SOAP
server to export all of the templates in a single output channel. [David]

=item *

Added C<SFTP_MOVER_CIPHER> F<bricolage.conf> directive to tune the SFTP mover
(if enabled) to the best cipher for good performance on the wire. [David]

=back

=head2 Improvements

=over

=item *

Added site and output channel support to F<bric_template_diff> and
F<bric_template_patch> in F<contrib>. [David]

=item *

When cloning a story, you can now select a new primary output channel, in
addition to category, slug, cover date, etc. Suggested by Serge Sozonoff.
[David]

=item *

Spell checking now works in HTMLArea. [Eric Sellers]

=item *

When creating a new story without a slug, Bricolage will now autogenerate
a slug based on the title. [JoE<atilde>o Pedro]

=item *

Added single underscore parameters to the C<list()> methods of the Story,
Media, and Template classes to complement those that have the awful double
underscores. [David]

=item *

Made SOAP modules more tolerant of lack of sites in 1.6. [Scott]

=item *

The collection API now checks newly added members when deleting members. This
ensures that newly added objects won't be saved to the database if they are
deleted, first. [David]

=item *

Turned off browser autocompletion in the Server and User profiles. This
prevents some browsers (e.g., Camino) from filling in your username and
password where it doesn't belong. [David]

=item *

When the "Filter by Site Context" preference is enabled, it no longer filters
documents when searching for documents to alias. Reported by Patrick Walsh.
[David]

=item *

The "Cancel Checkout" button in the Story, Media, and Template profiles now
tries to do the right thing instead of just leaving the asset on a desk in
workfow every time. If the asset was just created by the user, it will be
deleted. If it was just recalled from the library by the user, it will be
removed from workflow and shelved in the library. Otherwise, clicking the
"Cancel Checkout" button will leave the asset in workflow. Requested by Sara
Wood, Rachel Murray, and others. [David]

C<make clone> now provides the current date and time for the default name for
the cloned package. Suggested by Marshall Roch. [David]

=back

=head2 Bug Fixes

=over

=item *

Bricolage no longer tries to display thumbnails for related stories, since
stories don't have thumbnails and would therefore create an error. [Eric
Sellers]

=item *

Text::Levenshtein is again correctly loaded as an optional module, not a
required module. Reported by Marshall Roch. [David]

=item *

Bric::Util::Burner's C<preview_another()> method now actually works. Thanks to
Serge Sozonoff for the spot. [David]

=item *

Fixed clone interface for IE users. Spotted by Serge Sozonoff. [Scott]

=item *

Some of the supported values for the C<Order> parameter to the Story, Media,
and Template classes, such as C<category_uri>, did not work before. Now they
do. [David]

=item *

Changing categories on a template no longer creates Frankensteinian template
paths. [David]

=item *

Added constant C<HAS_MULTISITE> to the Bric base classe so that all classes
properly declare themselves for UI search results. [JoE<atilde>o Pedro]

=item *

Story and Media SOAP calls now correctly use the element's key name to
identify the element. [JoE<atilde>o Pedro]

=item *

Story, Media, and Template creation via SOAP now correctly look up the
Category by URI and site ID. [JoE<atilde>o Pedro & David]

=item *

The Template SOAP interface now suports the C<site> parameter to
C<list_ids()>. [David]

=item *

The Story, Template, and Media SOAP C<list_ids()> intefaces now properly look
up categories, output channels, and workflows with the C<site> paremeter, if
there is one. [David]

=item *

The C<LOAD_LANGUGES> and C<LOAD_CHAR_SETS> directives are now space delimited,
to better match other F<bricolage.conf> options. [David]

=item *

Aliased media documents now correctly point to the file name for the aliased
media document. Reported by Patrick Walsh. [David]

=item *

Thanks to the improvements to the collection class, cloning stories and
putting them into new output channels to ensure that they have unique URIs now
works properly. Reported by Serge Sozonoff. [David]

=item *

The publish status and version is once again properly set for media when they
are published. Reported by Serge Sozonoff. [David]

=item *

The group manager now properly displays the names of the sites that member
objects are associated with if the class of the objects being managed knows
that its objects are associated with sites. Reported by Ho Yin Au. [David]

=item *

The list of output channels to add to a media or story document in the media
and story profiles now includes only those output channels associated with the
site that the story or media document is in. [David]

=item *

Thanks to the fix to 1.6.13 that prevents deleted groups from affecting
permissions, there is no longer any need to provide a checkbox to get access
to deleted groups in the permissions interface. So it has been removed.
[David]

=back

=cut

##############################################################################

=head1 VERSION 1.7.4 "Sacramento" (2004-03-18)

=head2 New Features

=over

=item *

Added "Bulk Publish" feature in ADMIN->PUBLISHING that lets members of the
Global Admins group publish story and media documents by category. [Scott]

=item *

Added C<notes()> method to Bric::Util::Burner, along with the accompanying
C<clear_notes()>. The C<notes()> method provides a place to store burn data
data, giving template developers a way to share data among multiple burns over
the course of publishing a single story in a single category to a single
output channel. Any data stored here persists for the duration of a call to
C<burn_one()>. [David]

=item *

Added new contributed scripts for Bricolage button generation. These scripts
use the Gimp to generate localized buttons for the Bricolage UI based on the
contents of an input file. See F<contrib/button_gen/README> for details.
[Florian Rossol]

=item *

Added support for icons for all media documents when the C<USE_THUMBNAILS>
F<bricolage.conf> directive is enabled. These rely on the presence of PNG icon
files for each MIME type in F<comp/media/mime>. Only one such icons is
distributed with Bricolage, F<comp/media/mime/none.png> (borrowed from the KDE
project under L<http://artist.kde.org/new/license.html#others>), which is the
default icon when the MIME type of a media file is unknown or when no icon
file exists for the MIME type of the media file. Administrators are free to
add their own icons, and the C<copy_gnome_icons> script in F<contrib> makes it
easy to use GNOME icons. [David]

=item *

Added C<bric_template_diff> and C<bric_template_patch> scripts in
F<contrib/bric_template_diff>. These scripts can be used to sync templates
between two Bricolage servers. [Sam]

=item *

added C<bric_media_load> to C<contrib/>. This script copies media into
Bricolage while accounting for the new to update existing media. [Sam]

=item *

Added HTMLArea support. This adds a new type of field to be added to elements
and contributor types, "WYSIWYG". Such fields are then displayed in the UI
using HTMLArea, a WYSIWYG HTML editor. This can be useful in particular for
simple fields that often need emphasis added or links. It is not currently
available in Bulk Edit or Super Bulk edit. See L<Bric::Admin|Bric::Admin> for
installation and configuration details. [Eric Sellers]

=back

=head2 Improvements

=over

=item *

The list of categories for which permissions can be granted to user groups to
access the documents and templates in the category now displays the categories
for each site separately, so that categories with same URIs (such as for the
root category in each site) can be easily told apart. Reported by Ho Yin Au.
[David]

=item *

The list of workflows for which permissions can be granted in the permissions
page now includes the parenthesized name of the site each workflow is
associated with. [David]

=item *

Modified the indexes on the C<workflow__id> and C<desk__id> columns of the
story, media, and formatting (template) tables to be more efficient, being
indexed only when their IDs are greater than 0 (that is, when a story, media
document, or template is actually on a desk and in a workflow). [David]

=item *

Added a method C<is_fixed> to story and media objects, to determine whether
a business asset has a fixed URL (for example, a Cover page). Refer to
L<Bric::Biz::Asset::Business|Bric::Biz::Asset::Business>. [Scott]

=item *

Added the C<ENABLE_OC_ASSET_ASSOCIATION> F<bricolage.conf> directive
to remove the ability to associate output channels from the story
and media profiles. [Scott]

=item *

The element administration profile now automatically adds the currently
selected site context to new elements, thus generally saving a step when
creating new elements. [JoE<atilde>o Pedro]

=item *

Added an interface to 'Clone' for stories so that you can change the category,
slug, and cover date, because otherwise an identical story is created, which
would cause errors for some stories. Clones are no longer allowed to have URIs
that are identical to the stories they were cloned from. [Scott & David]

=item *

Added the ability to Delete from desks (same as My Workspace). Note however,
that you can't delete from a publish desk. [Scott]

=item *

Completely documented the document element classes:
L<Bric::Biz::Asset::Business::Parts::Tile|Bric::Biz::Asset::Business::Parts::Tile>,
L<Bric::Biz::Asset::Business::Parts::Tile::Data|Bric::Biz::Asset::Business::Parts::Tile::Data>,
and
L<Bric::Biz::Asset::Business::Parts::Tile::Container|Bric::Biz::Asset::Business::Parts::Tile::Container>.
This should make it a bit easier on templators learning their way around the
Bricolage API. [David]

=item *

Refactored quite a bit of the code in the element classes. Renamed the methods
with "tile" in their names to use "element" instead (but kept the old ones
around as aliases, since they're used throughout the UI). Added a few methods
to make the interface more complete. [David]

=item *

Modified the C<get_containers()> method of
Bric::Biz::Asset::Business::Parts::Tile::Container to take an optional list of
key name arguments, and to return only the container subelements with those
key names. This is most useful in templates, where it's fairly common to get a
list of container subelements of only one or two particular types out all at
once. It neatly replaces code such as this:

  for ( my $x = 1; my $quote = $element->get_container('quote', $x); $x++ ) {
      $burner->display_element($quote);
  }

With this:

  for my $quote ($element->get_containers('quote')) {
      $burner->display_element($quote);
  }

And is more efficient, too. [David]

=item *

Modified the C<get_elements()> method of
Bric::Biz::Asset::Business::Parts::Tile::Container to take an optional list of
key name arguments, and to return only the subelements with those key names.
[David]

=item *

Added the C<get_data_elements()> method to
Bric::Biz::Asset::Business::Parts::Tile::Container. This method functions
exactly like C<get_containers()> except that it returns data element objects
that are subelements of the container element. It also takes an optional list
of key name arguments, and, if passed, will return only the subelements with
those key names. [David]

=item *

The C<ANY()> subroutine will now throw an exception if no arguments are passed
to it. Suggested by Dave Rolsky. [David]

=item *

Added the C<unexpired> parameter to the C<list()> method of the story and
media classes. It selects for stories without an expire date, or with an
expire date set in the future. [David]

=item *

The "User Override" admin tool is now available to all users. But a user can
only override another user if she has EDIT permission to that other user. This
makes it easier for user administrators to masquerade as other users without
having to change passwords. [David]

=item *

Eliminated another SQL performance bottleneck with simple searches of media
assets. [JoE<atilde>o Pedro]

=item *

Images with no dimension greater than the C<THUMBNAIL_SIZE> F<bricolage.conf>
directive are no longer expanded to have one side at least C<THUMBNAIL_SIZE>
pixels, but are left alone. [David]

=item *

Thumbnails are now displayed when searching media to relate to an element.
[David]

=item *

Thumbnails are now displayed in related media subelements. [David]

=item *

Added C<preview_another()> method to Bric::Util::Burner. This method is
designed to be the complement of C<publish_another()>, to be used in templates
during previews to burn and distribute related documents so that they'll be
readily available on the preview server within the context of previewing
another document. [Serge Sozonoff]

=item *

Added the C<subelement_key_name> parameter to the C<list()> method of the
story and media classes. This parameter allows searches on the key name for a
container element that's a subelement of a story or media document. [David]

=item *

Added support for all of the parameters to the C<list_ids()> method of the
Story, Media, and Template classes to the C<list_ids()> method of the
corresponding SOAP classes. This allows for much more robust searches via the
SOAP interface. [David & Scott]

=item *

Eliminated C<login_avail()> PostgreSQL function, replacing it with a partial
constraint. This not only makes things simpler code-wise, but it also
eliminates backup and restore problems where the C<usr> table is missing. The
downside is that it requires PostgreSQL 7.2 instead of our traditional minimum
requirement of 7.1. So any PostgreSQL 7.1 users will need to upgrade before
upgrading to this version of Bricolage. Suggested by Josh Berkus. [David]

=back

=head2 Bug Fixes

=over

=item *

C<make clone> will now properly clone a database on a different database
server, provided the host name (and port, if necessary) have been
provided. Thanks to Ho Yin Au for the spot! [David]

=item *

Admin tool lists that include the number "9" in the corner of a table of items
is now properly orange instead of green. Reported by Ho Yin Au. [David]

=item *

Bricolage works with Perl 5.6.x again, although it's pretty strongly
deprecated. Perl 5.8.0 or later is required for character set conversion and
if any content uses characters outside of US ASCII. Thanks to John Greene for
the spot! [David]

=item *

Image files uploaded in formats not recognized by Image::Info no longer
trigger an error. Reported by Alexander Ling. [David]

=item *

Changing the cover date of a media document once again correctly updates the
primary URI of the media document. Reported by Serge Sozonoff. [David]

=item *

Fixed API that was causing no elements to be returned on "Add sub-elements"
page, when "Filter by site context" was turned on. [JoE<atilde>o Pedro]

=item *

When the SOAP server serializes and deserializes element templates, it now
correctly identifies the element by its key name, rather than its name. Thanks
to JoE<atilde>o Pedro for the spot! [David]

=item *

The template profile's "cheat sheet" of the subelements of an element now
correctly display subelement key names instead of munging element names, as
was required before version 1.7.0. [JoE<atilde>o Pedro]

=item *

C<< Bric::SOAP::Category->list_ids >> now converts site names to site IDs.
[JoE<atilde>o Pedro]

=item *

C<< Bric::Util::Burner->preview >> once again defaults to previewing in an
asset's primary output channel instead of using the element's primary output
channel. [JoE<atilde>o Pedro]

=item *

Added C<first_publish_date> attribute to the SOAP input and output for stories
and media. [David]

=item *

The category SOAP class now correctly calls C<lookup()> with the site ID to
prevent multiple categories with the same names but in different sites from
being looked up. [JoE<atilde>o Pedro]

=item *

User overrideable preferences are now properly checked for permissions to
allow users with READ permission to a user to see the permissions. [David]

=item *

Users can now edit their own user-overrideable preferences. [David]

=item *

Group management now works more correctly in user profiles where users have on
READ access to the user object. [David]

=item *

Removed queries added in 1.7.2 that were running at Bricolage startup
time. They could cause DBI to cache a database handle and return it after
Apache forks, leading to strange errors such as "message type 0x49 arrived
from server while idle", and occaisionally a frozen server. [David]

=back

=cut

##############################################################################

=head1 VERSION 1.7.3 (2004-03-01)

=head2 New Features

=over

=item *

The virtual FTP server now moves templates into workflow when they're uploaded
and puts them into the user's sandbox. This behavior allows the user to test
the template changes without imposing possible bugs upon other Bricolage
users. This approach is much safer than the previous behavior, which simply
checked in and deployed a template upon upload. Templates can still be
deployed via the virtual FTP server by appending ".deploy" to their names. The
original behavior of always deploying templates upon upload can be restored by
enabling the C<FTP_DEPLOY_ON_UPLOAD> F<bricolage.conf> directive. [David]

=item *

Added C<ANY> function to be used with select parameters to story, media, and
template (formatting) list. Pass a list of values to this function to have any
of of them match for a given parameter. This is especially useful for matching
on, say, a list of URIs or category IDs. This function is automatically
available in templates. [David]

=item *

Added a feature that counts characters used in a textarea subelement on the
fly. It displays this figure and the number of characters left, immediately
above the textarea. This feature is enabled when the Max size attribute for the
textarea is given a non zero value when adding it to the element profile
stage. The JavaScript will also not allow you to have more than max size
characters in the textarea by truncating the data to that number of characters
every time someone adds another character beyond the maximum. [Paul
Orrock/Digital Craftsmen]

=item *

Added a feature to display image thumbnails in the search results and active
view for media objects that are image objects. This feature uses the Perl
module Imager from CPAN and the relevant image library for each format you
want to display. It can be turned on or off using the C<USE_THUMBNAILS>
F<bricolage.conf> directive. See
L<Bric::Biz::Asset::Business::Media::Image|Bric::Biz::Asset::Business::Media::Image>
for more information. [Paul Orrock/ Digital Craftsmen]

=back

=head2 Improvements

=over

=item *

The F<bric_media_upload> contributed script now provides a more meaningful
error message when it can't find F<bric_soap>. [Dave Rolsky]

=item *

The F<bric_dist_mon> C<-U> option no longer requires that "/dist/" be at the
end of the URL. If "/dist/" is missing, F<bric_dist_mon> will append it.
[David]

=item *

More story, media, and template query optimization. [David]

=item *

The story, media, and template queries now use aggregates to create arrays of
group IDs, instead of returning a separate row for each individual group
ID. Since all story, media, and template objects are now returned in single
rows instead of potentially many rows, this greatly cuts down on the overhead
of fetching data from the database. Suggested by Josh Berkus; implementation
help from David Fetter. [David]

=item *

Thanks to the aggregation of group IDs into a single row for each story, media
and template object, the C<Offset> and C<Limit> parameters to the C<list()>
methods of the story, media, and template (formatting) classes are now handled
by the database back end, instead of in Perl space. This makes using these
parameters much more efficient.

=item *

Added C<-k> option to F<bric_ftpd> to kill a currently running virtual FTP
server. This is made possible by the addition of the new C<FTP_PID_FILE>
F<bricolage.conf> directive. [David]

=item *

Asset groups associated with categories are now activated or deactivated
whenever their corresponding categories are now activated or deactivated.
This prevents them from showing up in the permissions interface. [David]

=item *

Added a check box to the permissions interface to enable the display of
inactive groups. This is primarily so that permissions can be modified on
inactive category groups, since they still affect access to any documents and
templates in those categories, even after they're deactivated. [David]

=item *

Updated documentation to reflect the reality that one should really only use
Perl 5.8.0 and later if one needs to use any characters outside of ASCII.
[Andrea Rota]

=item *

Added C<FTP_UNLINK_BEFORE_MOVE> F<bricolage.conf> directive. This forces the
FTP mover to unlink an older version of a file before renaming the new version
to that name. This is necessary for some FTP servers that won't disallow
renaming a file to replace an existing file. [Andrea Rota]

=item *

Updated zh-cn and zh-tw localizations, translating all untranslated
messages and JavaScript messages. [Kang-min Liu]

=item *

Relabeled the "Pre" and "Post" attributes of output channels as "URI Prefix"
and "URI Suffix", respectively. [Serge Sozonoff]

=item *

Added C<get_element()> method to Bric::Biz::Asset::Business and deprecated the
C<get_tile()> method. This will make things a bit more consistent for template
developers, at least. [David]

=item *

Added C<primary_category_id> parameter to the story class' C<list()>
method. [David]

=item *

Updated the German localization. [Thorsten Biel]

=item *

Users can no longer sneakily add subelements for which they do not have at
least READ permission to the corresponding element via the Super Bulk
Edit. Reported by Patrick Walsh. [David]

=item *

The list of output channels available to be included in an output channel now
has the name of the site with which each is affiliated listed as well. This is
to prevent confusion between output channels with the same names in different
sites. [David]

=item *

Changed the vertical alignment of the labels for textarea fields in the story
profile to be consistent with the labels on the element profile. i.e. top
aligned. [Paul Orrock/Digital Craftsmen]

=item *

Made the default installed "Photograph" and "Illustration" media document
types true image objects, with autopopulated fields for height, width,
etc. Suggested by Simon Wilcox. [David]

=item *

Changed the default value of the C<SMTP_SERVER> F<bricolage.conf> directive to
localhost. This has a much greater chance of working than defaulting to the
value of the C<VHOST_SERVER_NAME> directive. [David]

=item *

Eliminated the term "Asset Type" from the UI, replacing it with "Element",
"Story Type Element", or "Media Type Element", as context demands. [David]

=item *

The Contributor manager no longer presents a "New" link if the Contributor
Type on which the contributor is based has no custom fields. This will prevent
folks from creating new contributor roles in the UI only to find that Bricolage
hasn't created them because there are no custom fields. [David]

=item *

In the formBuilder interface used by the Element and Contributor Type
profiles, the default maximum length of text and textarea fields is now "0",
or unlimited. [David]

=item *

When publishing from a publish desk, you can now uncheck related assets in
order to not publish them. You can also unset the C<PUBLISH_RELATED_ASSETS>
F<bricolage.conf> directive to never publish related assets. [Scott]

=back

=head2 Bug Fixes

=over

=item *

The virtual FTP server now correctly creates a utility template when a
template with an unknown name is uploaded. [David]

=item *

The virtual FTP server now pays proper attention to all permissions. [David]

=item *

A number of upgrade script annoyances were cleared up. [David]

=item *

The C<simple> parameter to the Media class' C<list()> method works again. As a
result, so does "Find Stories" in the UI. [David]

=item *

The de-de localization library has been fixed so that it now works. [David]

=item *

Filter by site context now works. 'All sites' context now returns results from
all sites instead of none. [JoE<atilde>o Pedro]

=item *

Several Alert Type fixes. Rule regular expression matching (=~, !~) now
handles patterns containing slashes (important for URIs, for example).
Attributes no longer show up as stringified hash references in subject or
message variable substitution. C<$trig_password> was removed from the Profile
as it caused an error and was useless anyway. And finally, duplicate and
spurious attributes were removed from the rules and message variable
lists. [Scott & David]

=item *

Fixed Template Element list, where container elements appeared twice.
[JoE<atilde>o Pedro]

=item *

The deletion of a site now properly resets the workflows to be displayed in
the side navigation layer. [David]

=item *

Changes to site settings are now correctly reflected in the UI for all users
as soon as they are made. [David]

=item *

New media documents no longer attempt to validate URI uniqueness until a file
has been uploaded. [David]

=item *

Autopopulated fields in media elements can once again have their values
fetched in templates. This problem was due to bad key names being created for
new image elements created after upgrading to 1.7.0. [David]

=item *

The workflow profile no longer displays deactivated sites in the site select
list. Thanks to Serge Sozonoff for the spot. [David]

=item *

The upgrade script that adds the C<first_publish_date> attribute to the
database now properly sets that date for existing assets, no matter how many
"publish" events have been logged. There should be only one, but some systems
apparently have more. [Thorsten Biel]

=item *

Media, Story, and Template groups now properly display all of the permissions
that can be granted to user groups to access them. [David]

=item *

The "Next" button in the Element Type profile now correctly loads the next
page of the profile instead of returning to the manager. [David]

=item *

Fixed URI uniqueness upgrade scripts, which were having problems with
PostgreSQL permissions. [David]

=item *

C<make clone> works again. [David]

=item *

Fixed database building installer scripts to use the C<$PGHOST> environment
variable when it has been explicitly set to "localhost", both to override
existing instances of that variable on a system, and to allow tunneling
to work properly. [Thorsten Biel]

=item *

Distribution jobs can be edited via the UI again. Thanks to Marshall Roch for
the spot. [David]

=item *

Publishes once again work when the "Date/Time Format" preference is set to
something other than ISO-8601. Reported by Marshall Roch. [David]

=item *

C<bric_dist_mon> now I<correctly> appends "/dist/" to the end of the server
URL if it is not already appended. Reported by Marshall Roch. [David]

=item *

If a desk is in a template workflow and a story or media workflow, and you
attempt to publish a media or story document from that desk in the context of
the template workflow, it will now properly publish the story or media
document instead of throwing an error. Reported by Serge Sozonoff. [David]

=item *

Fixed previewing with multiple OCs. [Serge Sozonoff]

=item *

Fixed a bug in C<bric_soap story create/update> caused by refactoring in
version 1.7.0. Found by David during a demo. [Scott]

=item *

An attempt to preview a story for which no template exists now gives a
friendly error message again. This was broken by the change in 1.7.2 that made
the Mason burner use document templates as true dhandlers. [Dave Rolsky]

=item *

The workflow menus in the side navigation layer no longer disappear after a
server restart. Reported by Ben Bangert. [David]

=item *

The Mason burner's special C<< <%publish> >>, C<< <%preview> >>, and
C<< <%chk_syntax> >> tags now work as advertised. Reported by Ben Bangert.
[David]

=item *

Publication of stories and media that automatically schedule expiration jobs no
longer causes an error. Reported by Marshall Bloch. [David]

=back

=cut

##############################################################################

=head1 VERSION 1.7.2 "Kat" (2004-02-12)

=head2 New Features

=over

=item *

Bricolage now has a much more robust security policy. Users with permission to
edit various objects and groups in the administrative interface can no longer
increase their permissions. Nor can they manage the membership of groups of
which they are not members or do not have EDIT access to the members. All this
is to prevent users from giving themselves higher permissions. [David]

=item *

Added C<publish_another()> method to Bric::Util::Burner. This method publishes
a document other than the one currently being published. This is useful when a
template for one document type needs to trigger the publish of another
document. [David]

=item *

Added new permissions "RECALL" and "PUBLISH". These permissions apply only to
asset groups, including desks, categories, and workflows. Now users must have
RECALL permission to recall assets from the library and bring them into
workflow, and PUBLISH permission to publish assets. This should make it much
easier to create more flexible permissions to manage approval
processes. [David]

=item *

Bricolage now supports per-user preferences. Admins can mark a preference as
overrideable, which allows users to set this preference to their preferred
value. [Dave Rolsky]

=item *

The character set and language preferences have been moved into the database,
so that these can be overridden by individual users if needed. [Dave Rolsky]

=item *

Added C<--published-only> option to F<bric_soap> and F<bric_republish> so that
the last-published version of a document can be republished, rather than the
current version. [Scott]

=item *

Added Bric::Util::Job::Pub. Publication can now be placed into a queue and
deferred until a scheduled time, instead of burning on command and
distributing later, Bricolage will now burn a story at the time of the
scheduled distribution. [Mark]

=item *

Added the C<bric_queued> daemon to take advantage of the new publication
scheduling of Bric::Util::Job::Pub. Together with the use of a carefully tuned
instance of Bricolage, these new features allow the Bricolage administrator
to control the amount of system resources given over to publishing. [Mark]

=item *

German localization completed. [Thorsten Biel]

=item *

Added C<get_parent()> method to Bric::Biz::Asset::Business::Parts::Tile. This
simplifies getting access to a parent element in an element template. [David]

=item *

Added User and Desk (asset) modules to the SOAP API, added asset commands
to the Workflow module, and made corresponding changes to bric_soap. [Scott]

=item *

Added C<burn_again> attribute to the Mason burner. This method can be called
from within a template to force the burner to burn the current page again,
creating a new file. This can be useful for creating multi-file output
without extra paginated subelements. [David]

=item *

Added zh-cn localization, with translation based on zh-tw. [Kang-min Liu]

=back

=head2 Improvements

=over

=item *

A field that is both required and repeatable now allows instances of the field
after the first instance to be deleted. Setting a field to required
essentially means that one must always be present in the UI. [David]

=item *

HTML::Template and Template Toolkit are now optional. If they're not installed
on your system, they won't be loaded by Bricolage. [David]

=item *

The default "Story Editors," "Media Producers," and "Template Developers" user
groups now have READ permission to the members of the "All Sites" group so
that they can properly select a site context and gain access to the workflows
in their site context. [David]

=item *

A number of improvements for the F<bric_media_upload> contrib script:

=over

=item Creates intermediate categories if needed.

=item Added a C<--skip-existing> directive.

=item Added a C<--media-info> directive.

=back

See the script's usage info for details. [Simon Wilcox]

=item *

Fixed upgrade scripts to be more intelligent in their handling of
transactions. They no longer allow SQL errors without failing the upgrade. The
upgrade scripts have also been updated to ensure successful upgrades to
Bricolage installations as far back as 1.4.0. [David]

=item *

C<make upgrade> now suggests that the user run C<make clone> on the existing
installation, and asks the whether to continue or not. This is to encourage
folks to have a good backup before upgrading, in case the upgrade fails.
[David]

=item *

Added C<element_key_name> parameter to the C<list()> method of the story,
media, and formatting classes. This makes it easier to use the name of a story
type element, media type element, or template element to search for assets,
rather than the C<element__id> parameter, which isn't as friendly. [David]

=item *

Added "Filter by Site Context" preference. When active, search results only
return assets relative to the site context instead of all the sites the user
has access to [JoE<atilde>o Pedro]

=item *

The Mason burner now uses document templates as true dhandlers, enabling full
Mason-style inheritance from autohandlers to work properly. [David & Dave
Rolsky]

=item *

"All *" groups can now be accessed via the Group Manager. Their names and
memberships cannot be edited, but their permissions can. Inspired by a bug
report from Patrick Walsh. [David]

=item *

Queries for stories, media, and templates have been greatly optimized. Thanks
to a large database from I<The Register> and query optimization from Josh
Berkus (under sponsorship from WHO) and Simon Myers of GBDirect, searches for
stories in the UI are now 10-40 times faster than they were before (depending
on the version of PostgreSQL you're running). [David]

=item *

Added the C<story.category> parameter to the C<list()> method of
Bric::Biz::Asset::Business::Story. Pass in a story ID, and a list of stories
in the same categories as the story with that ID will be returned, minus the
story with that ID. This parameter triggers a complex join, which can slow the
query time significantly on underpowered servers or systems with a large
number of stories. Still, it can be very useful in templates that want to
create a list of stories in all of the categories the current story is in. But
be sure to use the <Limit> parameter! Thanks to Josh Berkus for his help
figuring out the query syntax. [David]

=back

=head2 Bug Fixes

=over

=item *

The "Checkout" checkbox is no longer missing in the Find interface for documents
and templates that are already in workflow. [David]

=item *

Category groups can be edited again. Reported by Alexander Ling. [David]

=item *

Elements can be edited again. Thanks to Alexander Ling for the spot! [David]

=item *

Element fields can be edited again without encountering the "called the
removed method 'get_name'" error. Reported by Alexander Ling. [David]

=item *

Improved the upgrade script for converting field definitions to use key
names, thanks to reports from Nate Perry-Thistle. [David]

=item *

Made the index on field key names case-insensitively unique. [David]

=item *

Restored category asset group permissions in user group profiles. [David]

=item *

Templates can be deleted again. Thanks to Adeola Awoyemi for the spot! [David]

=item *

Stories and media with non-unique URIs can now be deleted. Reported by Simon
Wilcox. [David]

=item *

Checkin and Publish once again works in the media profile. Thanks to Alexander
Ling for the spot. [David]

=item *

Adding users to any of the default site user permission groups no longer
incorrectly allow those users to select that site for their context. Reported
by Alexander Ling. [David]

=item *

The inline "Bulk Edit" feature in story and media profiles works again. Thanks
to Neal Sofge for the spot! [David]

=item *

Fixed 1.7.0 upgrade scripts that create key names to better handle key name
conflicts. Thanks to Nate Perry-Thistle for having an installation that
generated such conflicts. [David]

=item *

Attempting to create a destination with the same name as an existing or
deleted destination no longer causes an SQL error. Thanks to Simon Wilcox for
the spot! [David]

=item *

Templates are now correctly saved to the user's sandbox when "Save and Stay"
is pressed. [JoE<atilde>o Pedro]

=item *

Select lists now correctly save their states so that, for example, dropdown
menus in New Story remember the element and category that was selected last
time. [Scott]

=item *

Group membership now correctly shows the site name for each object when
there is more than one site in the installation. [JoE<atilde>o Pedro]

=item *

Sites can now be disassociated with elements. Reported by Alexander Ling.
[David]

=item *

Redirects during previews work again. [David]

=item *

The virtual FTP server works again for the first time since before the release
of 1.7.0. Now when you log in to the FTP server, the root directory will
contain a list of sites. When you change directories into one of the site
directories, you'll see a list of the output channels in that site. [David]

=item *

The virtual FTP server no longer displays output channels or categories (or
sites) that the user does not have at least READ permission to access. [David]

=back

=cut

##############################################################################

=head1 VERSION 1.7.1 (2003-11-30)

=head2 Improvements

=over

=item *

The members of the "All" groups are prevented from being changed in the
callbacks now, as well as in the interface, where a JavaScript function had
been preventing it. [David]

=back

=head2 Bug Fixes

=over

=item *

Passwords can be changed again. [Mike Slattery]

=item *

It is now virtually impossible to create media type or story type elements
without site and output channel associations. This should eliminate errors
when users try to create documents based on types without output channel
associations. [David]

=item *

The "Output Channel" item for templates on desks now displays properly.
[David]

=item *

Eliminated bogus "Use of element's 'name' field is deprecated" warnings. Key
names are allowed to have digits and underscores, and we weren't consistent
about that. [David]

=item *

The C<display_element()> method in the Mason burner once again passes
component arguments on to components. And now, so does C<sdisplay_element()>.
[David]

=item *

Fixed F<favicon.ico> code so that the browser and server don't go into an
infinite loop with redirects of redirects. The F<favicon.ico> still doesn't
pop up in the location field in my browser, but it does display properly if I
point my browser at it. [David]

=item *

An attempt to create a document with the same URI as an existing document no
longer litters the database with broken stories. Thanks to Arthur for the
spot. [David]

=item *

Redirection after some publishes and previews works again, instead of
returning a text page to the browser. [David]

=item *

Now displaying the name of the site each story and media document is in in
Find Stories and Find Media. Suggested by Arthur. [David]

=item *

A number of fixes for the F<bric_media_upload> contrib script:

=over

=item Made it work with the 1.7.0 XML Schema.

=item Fixed a bug in its use of File::Find.

=item Fixed problem in calculating category names when given a directory to upload.

=item Added C<--bric_soap> and C<--site> options.

=back

See the script's usage info for details.  [Dave Rolsky]

=item *

Changing a media item's category and then saving caused an error.
[Dave Rolsky]

=item *

Changing a media document's cover date no longer causes the URI to disappear.
Thanks to Dave Rolsky for the spot. [David]

=item *

Attempting to preview a story for which there are no associated destinations
no longer causes the error 'Can't call method "ACCESS" without a package or
object reference'. Thanks to Earle Martin for the spot! [David]

=item *

Added C<output_channel_id> parameter to the C<list()> method of Bric::Biz::Site
in order to prevent sites without output channel associations from being
listed in the select list for story type and media type elements. [David]

=item *

When a document fails to publish because there are no destinations configured,
the UI no longer displays a message saying that it was published. [David]

=item *

Fixed page logging so that redirects to the page before the current page can
work correctly. It was most noticeably broken when trying to associate a
contributor with a document. [David]

=item *

The upgrade process no longer moves media document files to where Bricolage
can't find them. If this happened to you, just
C<mv $BRICOLAGE_ROOT/comp.old/data $BRICOLAGE_ROOT/comp>. [David]

=item *

Performing an action in the contributor and category association interfaces in
the story and media profiles no longer causes an empty search to be performed
and return all contributors or categories. This could be a pain for
organizations with 1000s of contributors or categories. Thanks to Scott for
the report! [David]

=item *

The Key Name field in the element profile is no longer editable. Only new
elements can type in the key name field. Thanks to Arthur for the spot!
[David]

=item *

The Template toolkit burner now correctly uses element key names instead of
names to find corresponding templates. [David]

=item *

Management of user groups in a double list manager UI no longer causes an SQL
error. Spotted by Alexander Ling. [David]

=item *

Sites added to a site group will now be listed as members of the site group in
the site group's profile. Thanks to Alexander Ling for the spot. [David]

=item *

Improved permission checking in the virtual FTP server. [David]

=item *

Uploading a new version of a media file did not change the path to the
media file stored in the database, unless the file name of the media
was also changed. [Dave Rolsky]

=back

=cut

##############################################################################

=head1 VERSION 1.7.0 (2003-10-22)

=head2 New Features

=over

=item *

Added multisite support. Now all stories, media, output channels, templates,
categories, and workflows may be associated with different sites, and even
have the same names in different sites. This simplifies the management of
multiple Web sites with Bricolage. Story type and media type elements may be
shared between sites. Funded by Portugal Telecom Multimedia. [David, Arthur,
Garth, & JoE<atilde>o Pedro]

=item *

Added document aliasing. Stories and media in a site may now be aliased and
published in another site, as long as the elements on which they are based
are shared between sites. Control over the content of aliased documents
remains in the original site, thus ensuring the editorial integrity of the
document for that site. Funded by Portugal Telecom Multimedia. [David]

=item *

Changed element attribute "name" to "key name" to emphasize its uniqueness
within an element. Also changed the "Display Name" to "Label" [Garth]

=item *

Added a "key_name" attribute to elements as the system-wide unique key for
each element, rather than the name. The name is now used as a label. Note that
the key name only allows certain characters, as it is used to name the
template files that format the element. This makes the C<has_name()> method a
bit simpler -- and it can in fact be ignored in favor of
C<< $element->get_key_name eq $key_name >>. Thus there may be some warnings
if older name values are passed to C<has_name()>. [Garth]

=item *

Refactored Bric::Biz::Keyword. It is now more compliant with the standard API
as defined in other classes. Also added support for keyword groups so that we
can create a keyword manager. [David]

=item *

Added C<< $burner->sdisplay_element >> method to Bric::Util::Burner. This is a
C<sprintf>-style version of C<< $burner->display_element >>. [Scott]

=item *

Added C<get_data_element()> method to
Bric::Biz::Asset::Business::Parts::Tile::Container. This allows template
writers to more easily find a single data element object, rather than just the
value of a single data element (as C<get_data()> does). Inspired by a comment
from Bill Cappel. [David]

=item *

Added the C<YEAR_SPAN_BEFORE> and C<YEAR_SPAN_AFTER> F<bricolage.conf>
directives. These directives control how many years before and after
the current year to display in the list of years in the date and time select
widget. The default values are 10 for each, meaning that if the current year
is 2003, then the date span will be from 1993 to 2013.

=item *

Added the C<ENABLE_SFTP_V2> F<bricolage.conf> directive to make
SSH protocol 2 be tried first. [Scott]

=item *

Added "Email" action, which can be used to email the files generated by a
publish to one or more email addresses. Funded by ETonline. [David]

=item *

Callbacks were moved from Mason components to modules based on
Params::Callback and managed by MasonX::Interp::WithCallbacks. This makes the
UI layer more responsive and enhances maintainability. [Scott]

=item *

Optimized performance of URI uniqueness checks by adding database tables to do
the job, rather than constructing the URIs for all other documents in the same
categories as the document being checked. This was the last major bottleneck
affecting SOAP performance, as well as document editing in general. Funded by
Kineticode. [David]

=item *

Added C<instance()> class method to Bric::Util::Language, so that non-OO
functions can get access to the current language handle. [David]

=item *

Added C<output_channel_id> parameter to the C<list()> methods of Story and
Media to enable querying for documents in output channels other than the
primary output channel. Based on a patch from Clive Jones. [David]

=item *

Lots of notification message localization fixes. [Radu Greab]

=item *

Status message localization fixes [David]

=item *

Added "search by element type" to Advanced Search of the Find Stories
and Find Media interfaces. [Scott]

=item *

Added a preference to select Simple or Advanced search in Find Stories/Media
the default search when you go to those screens. [Scott]

=item *

Added "Select all" button to select all the checkboxes on publish desks or My
Workspace. [Scott]

=item *

Added Keyword Management interface to centrally manage keywords. [Scott]

=item *

Added C<--workflow> and C<--desk> options to create and update commands of
C<bric_soap>, so that assets can be moved to a desk at the same time as
creation or updation. [Scott]

=item *

Added Group Membership sections to most of the profiles. [JoE<atilde>o Pedro]

=item *

Some optimizations to Bric::SOAP::(Media|Story|Template) classes. [Scott]

=item *

Added HTML::Mason Custom tags support, allowing template developers to write
code blocks that are context sensitive. See L<Bric::AdvTemplates> for
documentation on this. [JoE<atilde>o Pedro]

=item *

Added new page extension support to the burner, which allows template
developers to set string extensions to use for successive file names, rather
than the traditional use of numeric file name extensions for successive file
names. [Clive Jones]

=item *

Added "Text to search" option in the Advanced search of Media and Stories to
search for documents based on the contents of their field. [JoE<atilde>o
Pedro]

=item *

All preview links are now generated by a single widget. This widget adds the
story or media URI to the "title" attribute of the link tag (which is modern
browsers will automatically work as a roll-over tooltip), makes the story or
media URI copyable (by relying on JavaScript to actually open a new window for
the preview), and manages selecting an output channel in which to preview a
story. [David]

=item *

Made User Group Permissions UI wieldy with larger numbers of users by adding a
select list to choose which type of Permission to look at. [Scott]

=item *

Added ability to preview stories in a selection of output channels in the View
(read-only) story profile. [David]

=item *

Combined the asset "Find" managers into a single component, thus eliminating a
lot of redundant code. [David]

=item *

Added C<contrib_id> parameter to the C<list()> methods of
Bric::Biz::Asset::Business::Story and Bric::Biz::Asset::Business::Media to
return a list of story or media documents associated with a given
contributor. [David]

=item *

Switched Bric::Util::CharTrans from using Text::Iconv to Encode, thus removing
the dependency on a C library (libiconv). Note that this has changed the API
of Bric::Util::CharTrans. Its C<to_utf8()> and C<from_utf8()> methods now
always convert the argument passed in in place. They did this before for
references, but now they do it for plain strings, as well. Also note that use
of character translation also now requires Perl 5.8.0 or later. [Scott &
David]

=item *

Factored out some of the SOAP asset classes into Bric::SOAP::Asset. [Scott]

=item *

Added MediaType, Site, and Keyword SOAP modules. [Scott]

=item *

Changes to a story's slug, cover date, or primary category will now be
displayed before the story is saved. Suggested by a coworker of Andy
Baio. [David]

=item *

The Find Stories, Find Media, and Find Templates interfaces now disallow
searching for and returning all of the stories and media in the database. This
will help prevent thousands or tens of thousands of assets from being
displayed in the UI and sucking up all the resources on the server. [David]

=item *

Added "element" attribute to Bric::Util::Burner so that
C<< $burner->get_element >> should always return the element currently being
burned. [David]

=item *

Added burner-specific exceptions with context information, including current
output channel, current category, and current element. [David]

=item *

Added a C<throw_error()> method to Bric::Util::Burner so that template developers
can easily throw an exception that their users will see in the UI. [David]

=item *

Added C<best_uri()> method to Bric::Util::Burner to return the most
appropriate URI (in Bricolage's opinion) for a document. Mainly useful when
multiple sites and document aliases are used. [David]

=item *

Greatly simplified burner subclassing by adding a new registration method to
Bric::Util::Burner. This cuts down on the number of files that need to be
edited to add a new burner. [David]

=item *

Moved category selection from Media and Story Profiles into their own separate
components so that organizations with hundreds or thousands categories don't
have to load them into a dropdown list every time an asset is edited. The
category "browser" uses an interface similar to 'Associate Contributors',
which has the advantage of being searchable rather than looking through a
"long list of all categories". This feature can be enabled via the new
C<ENABLE_CATEGORY_BROWSER> F<bricolage.conf> directive. [Scott]

=item *

Added list paging to Desks and My Workspace. [Scott]

=item *

XHTML/CSS-ized desk items. This approach is the future of the Bricolage
interface: purely structural HTML, with CSS to create the presentation.
Eventually, we'll be able to have UI preferences to change font sizes or the
entire look and feel just by switching style sheets. But for now, this change
should help with the display of desks with many items on them, and it should
also speed the display of such desks. Turn off the C<USE_XHTML>
F<bricolage.conf> directive to get the old desk views back (useful for older
browsers). [David]

=item *

Added a preference to set the default Story/Media sorting. [Scott]

=item *

Added the ability to test templates without having to deploy them by using
"template sandboxes" for each template developer. [JoE<atilde>o Pedro]

=item *

Added Template Toolkit burner support. [Arthur/Fotango]

=item *

Added a F<bricolage.conf> directive, C<ALLOW_SLUGLESS_NONFIXED>, to prevent
slugless non-fixed (non-Cover) stories. [Scott]

=item *

Added support for installing and upgrading Bricolage with PostgreSQL on a
separate host. [Thorsten Biel]

=item *

Added context-sensitive help for pages that were missing it. [Scott]

=item *

C<make upgrade> no longer simply overwrites the contents of the UI component
root (F<$BRICOLAGE_ROOT/comp>), but renames it F<$BRICOLAGE_ROOT/comp.old> and
writes out a new one. This is both so that deleted UI component files don't
remain behind after an upgrade, and so that users can access any files that
they've changed in the old component root. Most users can just delete it after
upgrading. [David]

=back

=cut

##############################################################################

=head1 VERSION 1.6.14 (2004-05-02)

=head2 Bug Fixes

=over

=item *

C<make upgrade> once again correctly creates F<postgres.db> if the existing
installation doesn't know the installed version of PostgreSQL. [David]

=item *

Adding notes to image, video, or audio media documents no longer causes an
error. Reported by Christian Hauser. [David]

=item *

Errors in the C<PERL_LOADER> F<bricolage.conf> directive no longer silently
fail. [David]

=item *

A successful login no longer redirects back to the login page, thus no longer
forcing a second redirect in such cases. Reported by Marshall Roch. [David]

=item *

The C<$burner> object is now available in Mason template C<< <%once> >> blocks
during the syntax check, although C<$story> and C<$element> are not. All three
are in the C<< <%once> >> block during previews and publishes. This means that
they can all be used in a C<< <%once> >> block like this:

  <%once>;
  unless ($burner->get_mode == SYNTAX_MODE) {
      # Do stuff with $story or $element.
  }
  </%once>

Reported by Serge Sozonoff. [David]

=back

=cut

##############################################################################

=head1 VERSION 1.6.13 "Tripled" (2004-04-10)

=head2 Bug Fixes

=over

=item *

Deactivated groups no longer affect permission checking. Discovered thanks to
a bug report from Serge Sozonoff. [David]

=back

=cut

##############################################################################

=head1 VERSION 1.6.12 "Tov" (2004-04-09)

=head2 Bug Fixes

=over

=item *

Warnings are no longer fatal. This was only the case ouside of mod_perl, and
so was probably quite rare, anyway. [David]

=item *

Upgrades no longer cause an error during the execution of
F<inst/db_grant.pl>. Reported by Abdul Halim Mazahar. [David]

=item *

Alerts once again properly check the attributes of the events that trigger
them. Reported by Patrick Walsh. [David]

=back

=cut

##############################################################################

=head1 VERSION 1.6.11 "Green" (2004-03-17)

=head2 Bug Fixes

=over

=item *

A checkbox that is unchecked in an element no longer reverts to checked when
clicking "Save and Stay". Reported by Scott Lanning. [David]

=item *

Date parameters to the C<list()> methods of the story, media, and template
classes are now properly converted to UTC (and the database internal format)
before being passed to the database. [David]

=item *

Elminated some warnings. Reported by Christian Hauser. [David]

=item *

Simplified error handling in the C<Bric> base class and when running outside
of C<mod_perl>. [David]

=item *

Fixed issue with load order directives in Bricolage dynamic F<httpd.conf>
generation. This had caused the C<PREVIEW_MASON> directive to not work in some
cases. Incidentally, this change also allows dynamic configuration of mod_perl
1.26 and earlier. [David]

=back

=cut

##############################################################################

=head1 VERSION 1.6.10 "Jump" (2004-02-29)

=head2 Bug Fixes

=over

=item *

Added missing index to the C<workflow__id> column of the C<story>, C<media>,
and C<formatting> (template) tables. [David]

=item *

Made index on the C<desk__id> column of the C<story>, C<media>, and
C<formatting> (template) tables a partial index, since the column will usually
be C<NULL>. [David]

=item *

Added an index to the description column of the C<story_instance>,
C<media_instance>, and C<formatting> (template) tables to speed up simple
searches. [David]

=item *

Added missing foreign key constraints for the C<desk_id> column of the
C<story>, C<media>, and C<formatting> (template) tables. [David]

=item *

C<make clone> no longer fails when it can't find F<httpd.conf>, because it
no longer looks for it. [David]

=item *

C<make clone> no longer assumes that the F<conf> directory is in
C<$BRICOLAGE_ROOT>, and prompts the user to find out. [David]

=item *

Bricolage once again works with Perl 5.6.x and Perl 5.8.1. [David]

=item *

Made F<bric_republish> and F<bric_dev_sync> safe to use with C<https://>.
[Geoff Richards]

=item *

The user object is no longer instantiated from the database every time a user
sends a request to Bricolage. It appears that this bit of overhead has
unfortunately been imposed on every request since Bricolage 1.0 due to a very
stupid typo. [David]

=item *

The creation of the Bricolage PostgreSQL user and database during installation
no longer complains about usernames or database names with dashes and other
non-alphanumeric characters in them. Thanks to Marshall Roch for the spot!
[David]

=item *

Fixed ancient bug revealed by the release of DBI 1.41. [David]

=item *

Photoshop-generated images no longer make Bricolage choke when they're
uploaded to a Media profile that autopopulates fields. Reported by Paul
Orrock. [David]

=item *

The C<lookup()> method of the story, media, and template classes will now
correctly return inactive objects. [David]

=item *

Fixed typo of C<CHECK_FREQUENCY> in Bric::Config that made it always use the
default of 1. [Scott]

=item *

The C<lookup()> method of the story, media, and template classes once again
attempt to retrieve objects from the per-request cache before looking them up
in the database. [David]

=item *

Changed the name of the event logged when templates are checked out from
"Template Checked Out Canceled" to the correct "Template Checked Out." [David]

=back

=cut

##############################################################################

=head1 VERSION 1.6.9 (2004-02-06)

=head2 Bug Fixes

=over

=item *

Fixed installation and upgrade scripts to use the same F<perl> binary as was
used to execute F<Makefile.PL>. This ensures that all necessary CPAN modules
will be correctly installed and located. [Simon Wilcox]

=item *

Story profile JavaScript validation works again. Thanks to Simon Wilcox for
the spot! [David]

=item *

Eliminated the need for the Apache::ConfigFile module, and thus some annoying
problems with the CPAN indexer when trying to install it. [David]

=item *

Fixed order of SQL statement execution upon installation so that dependencies
are properly handled. [Mark]

=item *

New file resources created for distribution are now created with the proper
media type. [Mark]

=item *

The German localization module (Bric::Util::Language::de_de) had the wrong
package name, which meant that attempts to use it failed with the error "Can't
locate class method 'Bric::Util::Language::de_de::new' via package
'Bric::Util::Language::de_de'". [Dave Rolsky]

=item *

Added new path to find PostgreSQL installed by some Debian packages. [Cinly
Ooi]

=item *

Workflows with special characters such as "+" and "&" now work properly in the
side navigation. Thanks to Patrick Walsh for the spot! [David]

=item *

Start desks can no longer be removed from workflows. This prevents workflows
from having no desks, thus avoiding problems adding desks to such
workflows. Reported by Patrick Walsh. [David]

=item *

Pushing the cancel button in a desk profile and then in a workflow profile
no longer redirects back to the desk profile. [David]

=item *

Made publish_date not be empty when publish is done through
the SOAP API and no publish_date argument is passed. [Scott]

=item *

Fixed CPAN installer to correctly update the list of modules to be installed
after a module has been successfully installed. Reported by Perrin Harkins.
[David]

=item *

Checkout checkboxes no longer appear for assets that users don't have
permission to check out. Thanks to Alexander Ling for the spot! [David]

=item *

Bric::Biz::AssetType::Parts::Data's C<lookup()> method now returns deactivated
objects, as it should. Thanks to Nuno Barreto for the spot. [David]

=item *

Events with attributes with the same name as attributes of the object the
event was triggered on (a common occurrence) no longer confuses the two. Thanks
to Todd Tyree for the spot. [David]

=item *

Users granted permission to access the members of a group via two user group
associations now always get the highest priority permission, as it should
be. Thanks to Patrick Walsh for the spot. [David]

=item *

Textarea fields in elements no longer lose some of their default data after
editing the field in the element manager. Reported by Todd Tyree. [David]

=item *

Media assets now properly remember their class, which means that autopopulated
fields (such as "height" and "width" for images) are autopopulated when a new
image file is uploaded. Thanks to Patrick Walsh for the spot! [David]

=item *

Updated Chinese Traditional localization. [Kang-min Liu]

=back

=cut

##############################################################################

=head1 VERSION 1.6.8 (2003-11-29)

=head2 Bug Fixes

=over

=item *

Custom select fields now correctly pay attention to the size attribute.
Reported by Dave Rolsky. [David]

=item *

The element type manager now displays "Subelement" instead of "Story" for
subelement element types. Suggested by Dave Rolsky. [David]

=item *

Updated to work with PostgreSQL 7.4. [David]

=item *

Improved error message in Bric::Util::Trans::SFTP. [David]

=item *

It's possible to create new stories again without running into errors saying
that a URI is not unique because the cover date and slug were accidentally
excluded from the URI. [David]

=item *

Mason story templates now inherit from all category templates, thus enabling
the access of C<< <%attr> >>s and calling of C<< <%method> >>s in category
templates from story templates. [David]

=item *

Permission to edit element fields is now based on the permissions granted to
edit the elements they belong to. This means that users other Global Admin
group members can now edit fields. [David]

=item *

Dates are no longer editable if a user doesn't have permission to edit them.
[David]

=item *

Users without EDIT access to an element no longer see a link to Edit fields
of that element, but a link to View them, instead. They will also no longer
see an "Add Subelements" button. [David]

=item *

Fixed bug that triggered an invalid error message when a story URI is non-unique.
Reported by Kevin Elliott. [David]

=item *

Assets with the same IDs but in different classes (media vs. stories vs.
templates) no longer prevent each other from being added to a desk that can
contain different classes of assets. Thanks to Scott for the spot and doing
the research that lead to the replication of the problem. [David]

=item *

The Log page no longer improperly redirects to the preview page after a
preview. Reported by Simon Wilcox. [David]

=back

=cut

##############################################################################

=head1 VERSION 1.6.7 (2003-10-22)

=head2 Bug Fixes

=over

=item *

Fixed C<bric_soap> to accept a C<--server> argument starting with "https",
which is more friendly to an SSI environment. [Geoff Richards]

=item *

The PostgreSQL admin username and password arguments were reversed during
C<make upgrade>. [Thorsten Biel]

=item *

Fixed broken foreign key index on element table. [Dave Rolsky]

=item *

Added partial index to speed queries against the job table, and thus to speed
distribution. [Mark]

=item *

Fixed upgrade module to properly grant the correct Bricolage database user
permission to access new tables and sequences. [David]

=item *

An upgrade script failure will I<really> now cause C<make upgrade> to halt
installation so that any issues are immediately identified and correctable.
[David]

=item *

Updated slug RegExen. They were a bit too strict, and should be better now,
allowing dots, dashes, and underscores. Spotted by Creighton Higgins. [David]

=item *

The C<$name> variable no longer shows up twice in the list of available
content variables for alert types on media documents. Thanks to Scott for the
spot! [David]

=item *

Inactive alert types no longer trigger the sending of alerts. Thanks to Scott
for the spot. [David]

=item *

Added tests for validity of the POD in F<*.pod> files as well as F<*.pm>
files. Fixed a few POD typos found as a result. [David]

=item *

Fixed C<element_data_id> parameter to
Bric::Biz::Asset::Business::Parts::Tile::Data to actually work. Reported by
Eldar Kononov. [David]

=back

=cut

##############################################################################

=head1 VERSION 1.6.6 (2003-10-03)

=head2 New Features

=over

=item *

Added F<README.Solaris>, with thanks to Oscar Sodani and Thorsten Biel.

=back

=head2 Bug Fixes

=over

=item *

When an asset is published or deployed directly from the asset profile, it is
now properly removed from the publish or deploy desk. Reported by Andy Baio's
coworker. [David]

=item *

The "desk_id" attribute of assets is now properly cleared when an asset is
removed from workflow. [David]

=item *

Fixed 1.6.5 upgrade script to look for Bric::Config in the proper location.
[David]

=item *

Templates now display their output channel associations instead of their
element associations on desks. This seems to be more useful, since the element
association is usually obvious from the name. [David]

=item *

The category URI is now displayed for assets on desks, rather than the
name. This is consistent with the display of the category elsewhere. [David]

=item *

Elements to which no subelements can be added will no longer display an empty
select list and "Add Element" button. [Geoff Richards]

=item *

C<< Bric::Biz::Asset::Business::Story->get_secondary_categories() >> will no
longer return categories deleted from the story. Thanks to Scott for the
spot. [David]

=item *

Removed some unnecessary JavaScript validation. [David]

=item *

Bug fix when deploying to multiple output channels. If the output channel IDs
matched each other partly, it could cause a file to be removed after it just
had been uploaded. [Arthur/Fotango]

=item *

Users with CREATE access to a start desk can once again create stories on that
desk even when they don't have CREATE access to "All Stories." Reported by
Simon Wilcox. [David]

=item *

Each upgrade script is now run within the confines of a single database
transaction. If any database changes within an upgrade script encounter an
error, all of the changes in that script will be rolled back. Suggested by
Arthur. [David]

=item *

An upgrade script failure will now cause C<make upgrade> to halt installation
so that any issues are immediately identified and correctable. [David]

=item *

An invalid date in a date element field no longer causes an error. Thanks to
Arthur for the spot! [David]

=item *

With C<(STORY_URI_WITH_FILENAME> enabled and when there is no defined file
extension Bricolage now doesn't insert an ending '.' (dot). [Arthur/Fotango]

=item *

Slight fix to virtual FTP server to handle bad FTP clients that try and use
directories as files. [Arthur]

=back

=cut

##############################################################################

=head1 VERSION 1.6.5 (2003-09-10)

=head2 Bug Fixes

=over

=item *

Previewing stories with related media that have no associated file no longer
causes an error. Reported by Kevin Elliott. [David]

=item *

Switched to using C<< DBI->connect_cached() >> from using our own database
connection caching. This change does bump up the minimum required version of
DBI to 1.18, though the latest version is always recommended. It's also the
right thing to do. Thanks to Perrin Harkins for the suggestion. [David]

=item *

Fixed issue that could cause Bric::Util::DBI to create inconsistent
transaction states. Spotted by Rudy Lippan. [David]

=item *

Removed passing of DEBUG argument to C<prepare()>, C<prepare_c()> and
C<prepare_ca()>, since it hasn't actually worked in some time, and could
potentially change the behavior of the prepare. [David]

=item *

Bric::SOAP::Workflow no longer throws an error when its C<publish_date>
parameter is undefined. Reported by Kevin Elliott. [David]

=item *

Passing an undef via the C<workflow__id> parameters to the C<list()> method of
Story, Media, or Template really does again cause Bricolage to correctly
return only those assets that are not in workflow. It wasn't as fixed in 1.6.3
as I had thought. Reported by Kevin Elliott. [David]

=item *

Vastly improved the speed of the query that lists events, and added an index
to help it along, as well. [Mark]

=item *

The list of categories associated with a story is now presented in
alphabetical order by URI in the story profile. Suggested by Geoff
Richards. [David]

=item *

The FTP mover now properly deletes files rather than erroring out. [Clive
Jones]

=item *

Fixed installer to use PostgreSQL 7.1 syntax to update statistics. [David]

=item *

Now setting C<$PGDATESTYLE> environment variable so that PostgreSQL isn't
confused about the date style Bricolage is using. Suggested by Chris Riddoch.
[David]

=item *

Users without EDIT access to the start desk in a workflow can no longer create
assets in that workflow. Nor can they check out assets from the library, as
there's no start desk for them to check them in to. But they can still check
them out from other desks that they have EDIT access to. Reported by Rachel
Murray. [David]

=item *

Time zone issues have been fixed to be more portable. Some platforms that
experienced Bricolage unexpectedly shifting cover dates and other dates and
times by several hours should no longer see this problem. [David]

=item *

Non-existent methods no longer throw "permission denied" exceptions, but the
standard Perl "Can't locate object method" exception. This is to eliminate
confusion with permission to access Bricolage objects. [David]

=item *

Adding a new element type with the same name as an existing or deleted element
type no longer causes an SQL error. Thanks to Gary Gilchrist for the spot.
[David]

=back

=cut

##############################################################################

=head1 VERSION 1.6.4 (2003-08-12)

=head2 Bug Fixes

=over

=item *

Preview works again. [David]

=back

=cut

##############################################################################

=head1 VERSION 1.6.3 (2003-08-12)

=head2 Bug Fixes

=over

=item *

Document and contributor type field information (label, options) is no longer
pushed through Locale::Maketext, thus preventing errors when element and
contributor type administrators create field options with brackets in
them. Reported by Kevin Elliott. [David]

=item *

Documents associated with categories that have been deleted will once again
work properly. Even though a category may be deactivated, any documents
previously put into that category should still work, and still treat the
category as a working category. And so they do. Thanks to Kevin Elliott for
the spot! [David]

=item *

Renamed events for adding fields to elements and contributor types. They were
mentioning "attributes," and now they mention "fields," instead. [David]

=item *

Updated Bric::Admin (F<INSTALL>) to instruct users encountering installation
problems to first check the list archives and post to the mailing list before
filing a bug. [Cinly Ooi]

=item *

Permissions granted on the "All" groups work again. Reported by Kevin Elliott.
[David]

=item *

Resize now works in super bulk edit. Thanks to Michael G. Kaiser for the spot.
[David]

=item *

Documented that the C<list_ids()> methods in Bric::Biz::Asset's subclasses
ignore the C<Order> and C<OrderDiretion> parameters and return an unordered
list of IDs. Reported by Clive Jones. [David]

=item *

The "Add Element" select list in story, media profiles now lists the fields
that can be added in the order specified in the element profile, and then the
subelements that can be added, instead of mixing up fields and subelements in
alphabetical order. Thanks to JoE<atilde>o Pedro for the spot! [David]

=item *

When a template is deployed, Bricolage now checks to see if its file name has
changed since it was last deployed, and if it has, it deletes the old
file. Reported by Kevin Elliott. [David]

=item *

Optimized performance of Bric::Dist::Resource queries and wrote lots of tests
for them. [David]

=item *

When a story or media document is published, Bricolage now looks to see if any
files distributed for previous versions of the document are no longer
associated with the document, and expires them if they are. It does so on a
per-output channel basis, so note that if output channel settings have changed
since the document was last published, the expiration may miss some stale
files. The same goes for when destinations are changed. But this should cover
the vast majority of cases.

=item *

Fixed error looking up alert types in the database, which affected the alert
type manager on some platforms. Reported by Radu Greab. [David]

=item *

Deactivated alert types are once again available via the UI. [David]

=item *

Text input fields no longer impose a default maximum field length. This is so
that element fields that have their maximum length set to 0 can truly be
unlimited in length. Reported by Kevin Elliott. [David]

=item *

Template output channel associations no longer trigger an error when importing
templates via the SOAP interface. [Clive Jones]

=item *

Passing an undef via the C<workflow__id> parameters to the C<list()> method of
Story, Media, or Template once again causes Bricolage to correctly return only
those assets that are not in workflow. Reported by Kevin Elliott. [David]

=item *

Extra blank lines between subelement tags in super bulk edit no longer causes
an error. Thanks to Kevin Elliott for the spot! [David]

=item *

Searches no longer return unexpected results or all objects when pagination is
enabled. Thanks to Kevin Elliott for the spot! [David]

=item *

The searches for documents by beginning and ending cover dates were not
inclusive of the end date. Now they are! Reported by Kevin Elliott. [David]

=item *

Fixed spelling of "contributor" in the description of the contributor type
class in the database. Noticed by Radu Greab. [David]

=back

=cut

##############################################################################

=head1 VERSION 1.6.2 (2003-07-28)

=head2 New Features

=over

=item *

German localization started. [Gerfried Fuchs]

=item *

New help pages for the destination, server, and action profiles. [Geoff
Richards]

=back

=head2 Bug Fixes

=over

=item *

Fixed a bug in Bric::SOAP::Media which was causing all media files uploaded
with that module to be placed in C<comp/data/media/$version/> rather than
C<comp/data/media/$id/$version/>. [Mark]

=item *

Fixed SQL bug that might in rare situations cause element output channel
associations to become confused. [David]

=item *

Fixed issue where new output channels added to a document type element were
not always actually saved as a part of that element. [David]

=item *

Fixed side navigation spacer graphic to the same width as other such
graphics. Helps Chinese Traditional to display more nicely. [Kang-min Liu]

=item *

The media simple search now searches by URI again. [Mark]

=item *

Now HTML-escaping the contents of the context content displayed for
subelements so as to prevent HTML in fields from messing up the display.
[Mark]

=item *

Fixed installer to again work with versions of PostgreSQL prior to 7.3. Thanks
to Marc Hawson for the spot. [David]

=item *

Fix for 'Can't call method "out_method" on an undefined value' generated
during a burn. [Mark]

=item *

Many minor HTML corrections. [Gerfried Fuchs]

=item *

Fix for SQL error when searching for media by file name. [David]

=item *

Eliminated 'Can't locate object method "redirect" via package
"HTML::Mason::Request"' error that caused Bricolage to actually display a
generic error page, instead of its custom error page. [David]

=item *

Alert types can once again be deleted from the alert type profile. [David]

=item *

Users can now only add subelements to a story if they have at least READ
permission to those subelements. Thanks to Mark for the spot. [David]

=item *

If the installer notices that you're attempting to install Bricolage in a
directory with an existing installation, it will suggest that you consider
running C<make upgrade>, instead. Suggested by Bruce Albrecht. [David]

=item *

The list manager now sorts version numbers as numbers rather than strings.
[JoE<atilde>o Pedro]

=item *

The media type profile again allows extensions to be added and removed.
Reported by Tobias Kremer. [David]

=item *

Added the C<CHAR_SET> directive's value to Bricolage's Apache configuration
via the F<httpd.conf> directive C<AddDefaultCharset>. Might help with some
Unicode issues. [David]

=item *

Distribution error handling is better now, with errors passed back to the
client and an error when F<bric_dist_mon> attempts to connect to a server or
URL that's not a Bricolage distribution server. [David]

=item *

Eliminated installation error 'Failed to create database: parser: parse error
at or near "template0"', which occurred with versions of PostgreSQL prior to
7.3. [Scott]

=item *

Enabled the C<PERL_LOADER> F<bricolage.conf> configuration directive and gave
it a default value that's actually useful. [David]

=item *

Perl 5.8.0 or later is now strongly recommended for better Unicode support.

=item *

Fixed deleting an Alert Type Rule. Also fixed Editing Alert Type Recipients.
[Scott]

=item *

Notes are once again saved with a document. Thanks to Scott for the spot!
[David]

=item *

Fixed an issue with FTP distribution where the incorrect FTP root was used an
invalid path. [Clive Jones]

=item *

The title and description of a story or media document are now properly
reverted when the document is reverted to an earlier version. Thanks to Scott
for the spot. [David]

=item *

Pagination now works properly when searching for groups by type in the group
manager. [Scott]

=item *

Pagination now works properly when searching for elements by element type in
the element manager and when searching for contributors by contributor type in
the contributor manager. [David]

=item *

Creating a new story that has a URI that conflicts with an existing story no
longer creates an extra story. Reported by Clive Jones. [David]

=item *

Changed "Cannot publish asset because there are no Destinations associated
with its output channels" to instead include the name of the output channel
missing Destination associations so that the user can tell which output
channels need a Destination association. [Clive Jones]

=item *

When an document's primary output channel has been changed to something other
than that defined by its document type element, preview will now correctly
use the document's primary output channel instead of the element's primary
output channel. [David]

=item *

Returning to a desk from editing an asset that was selected for editing from
that desk no longer triggers an error. Thanks to Clive Jones for the spot!
[David]

=item *

An attempt to preview a story where its templates output no content no longer
results in an error. Reported by Eldar Kononov. [David]

=item *

Clicking "Cancel" in an element no longer saves the changes in that element
before going up to the parent element. Thanks to Andrew Baio for the spot!
[David]

=item *

Changes made to the default values of fields in the contributor type profile
are now properly saved. Reported by Scott. [David]

=item *

Adding Extensions to a Bric::Util::MediaType object when creating it via that
class' C<new()> constructor works again. Reported by Clive Jones. [David]

=item *

Added Localization support to widgets that were missing it. Added pt_pt
localized images. [JoE<atilde>o Pedro]

=item *

Documents are no longer distributed to deleted (deactivated) destinations.
Reported by Mark. [David]

=item *

Eliminated several error log authentication message such as "No cookie found."
This tended only to confuse users when they were just starting to use
Bricolage. I've left in a few error messages, however, so that system
administrators can see in the log when it looks like someone is trying to hack
into Bricolage. The remaining authentication error log messages are:

=over

=item *

Invalid username or password. Please try again.

=item *

User does not exist or is disabled.

=item *

Malformed cookie.

=item *

Cookie hash mismatch from [IP address] (Hostname '[hostname]') for user
'[username].'

=back

=item *

Elements added with the same name as an existing, active or inactive element
no longer trigger an SQL error to be displayed. Thanks to Clive Jones for the
spot! [David]

=item *

Fixed issue where adding an output channel to a document type element removed
that output channel from another document type element. Thanks to Clive Jones
for the spot! [David]

=item *

Adding a server to a new destination before saving the destination or adding
an action no longer causes an SQL error. [David]

=item *

C<make clone> now properly clones F<bricolage.conf>, C<httpd.conf>, and all of
the contents of F<conf/>. [David]

=back

=cut

##############################################################################

=head1 VERSION 1.6.1 (2003-06-12)

=head2 New Features

=over

=item *

Added F<bric_xfer_grps> and F<bric_xfer_users> to F<contrib/bric_xfer>. They
use the Bric API to transfer users and groups between Bricolage Installations.
[Scott]

=item *

Added Traditional Chinese localization. [Kang-min Liu]

=back

=head2 Bug Fixes

=over

=item *

C<make clone> now properly creates F<inst/Pg.sql> instead of
F<inst/bricolage.sql>. It also once again properly resolves the circular
dependency between the "usr" table and the C<login_avail()> PostgreSQL
function. [David]

=item *

The FTP distributor now deletes existing copies of files before renaming a
temporary file when connecting to Win32 servers. This is because the IIS FTP
server doesn't seem to support renaming a file to the same name as an existing
file. [David]

=item *

Creating the database during C<make install> no longer fails if someone
is already connected to template1. [Scott]

=item *

A preview link is no longer in the "Find Media," "Active Media," desk, or "My
Workspace" views for media that have no associated file. [David]

=item *

C<make upgrade> now uses the correct PostgreSQL root username and password,
instead of the default "postgres" username and empty password. Thanks to Paul
Cory for the spot! [David]

=item *

Burn-time exceptions are once again properly displayed in the error
page. [David]

=item *

When the C<STORY_URI_WITH_FILENAME> F<bricolage.conf> directive is enabled,
stories are now written to the proper file when previewed or published. Thanks
to Kevin White for the spot! [David]

=item *

Fix issue that came up with the release of Mason 1.20. Reported by Jeff
Steele. [David]

=item *

Fixed typo in Media Type manager that broke it. Reported by Lari Huttunen.
[Scott]

=item *

Fixed problem where an attempt to add new output channels to a new element
before saving that element cause errors. Mainly noticeable when creating
elements via SOAP. Thanks to Mark for the spot. [David]

=item *

Various localization fixes. [Scott]

=item *

Fixed event logging for element fields. [David]

=item *

Media assets that are based on "Image", "Audio", and "Video" element types now
properly show up on desks. Note that existing media assets missing from desks
should be checked out via "Active Media" and moved to a new desk. [David]

=item *

Documented the support for passing C<%ARGS> to C<< $burner->display_element() >>
in templates. It was added to Bric::Util::Burner::Mason a while ago, but I
forgot to document it! Thanks to Mike Slattery for the spot. [David]

=item *

Added Crypt::SSLeay to the list of optional modules to be installed. This
module is required for SOAP communications over SSL. So if you use SSL and you
use the SOAP server, you'll want to install it. [David]

=item *

Fixed alerts so that alerts are once again sent to the members of groups.
Reported by Paul Cory. [David]

=item *

Deleted alert types are no longer displayed in the Alert Type Manager. Thanks
to Paul Cory for the spot! [David]

=item *

Added more intelligent code using HTTP headers instead of HTML to prevent
browsers [IE] from caching pages. [David]

=item *

Bricolage no correctly sets the HTTP headers for the content language and
character set. Thanks to Nathan Ollerenshaw for the spot! [David]

=item *

C<make clone> now changes the user and group ownership on the cloned files to
the values for the current user (root). This is to avoid problems when
C<tar>ing up those files. [David]

=item *

Added code to Apache configuration to force JavaScript files to be served with
the proper character set HTTP header. Those who use manual Apache configuration
along with Bric::App::ApacheStartup will want to add the following configuration
directive to your F<httpd.conf>:

  <Location /media/js>
    ForceType => "application/x-javascript; charset=utf-8"
  </Location>

=item *

The virtual FTP server no longer displays templates in subcategories of the
current subcategory directory. Thanks to George Harrison for the spot! [David]

=item *

Output channel associations in story type and media type elements can now be
deleted again. Thanks to Arthur Bergman for the spot! [David]

=item *

Added listing of emeritus developers. Otherwise Sam was simply listed as a
patcher, which is hardly accurate. [David]

=item *

The element profile no longer displays deleted fields after clicking the "Save
and Stay" button. [David]

=item *

The element profile now correctly issues a warning when a field is selected to
be deleted. [David]

=item *

Made unlocalized JavaScript message localized. [David]

=back

=cut

##############################################################################

=head1 VERSION 1.6.0 (2003-04-29)

=head2 New Features

=over

=item *

Added the C<STORY_URI_WITH_FILENAME> F<bricolage.conf> directive, which, when
enabled, allows story URIs to include the file name. This is especially useful
in output channels where "Use Slug as File name" is enabled, since it allows
stories to essentially have identical URIs except for the file name. Off by
default. [David]

=item *

Added F<bric_media_upload>, a media file bulk import utility, into
F<contrib>. Thanks to Matt Vella for the contribution.

=item *

New help pages for the event log and the workflow trail. Thanks to Geoff
Richards for the contribution.

=item *

Some unnecessary JavaScript was removed from the side navigation layer. Thanks
to Eldar Kononov for the suggestion. [David]

=item *

Added keyword support for media assets to SOAP interface. [David]

=item *

Neatened the "Find Stories," "Active Stories," "Find Media," and "Active
Media" screens and added the ability to preview stories and media by clicking
their titles. [David]

=item *

Added Field Profile, so that element Fields can be edited. This is a marked
improvement over the old interface, which required that fields be deleted and
recreated if users wanted to change them. [Scott]


=back

=head2 Bug Fixes

=over

=item *

Granting of permission to database objects during installation has been moved
to its own make target. This is to allow it to be run by C<make upgrade>, too,
thus ensuring that the Bricolage database user always has the appropriate
permissions to access the database. [David]

=item *

Assets can once again be removed from workflow. [David]

=item *

The published version attribute is now set on templates when they're
deployed. Thanks to Geoff Richards for the spot. [David]

=item *

The F<bricolage.conf> and F<httpd.conf> files are now created during C<make>
rather than C<make install> so that C<make test> can take advantage of them.
[David]

=item *

Bric::App::Session and Bric::App::Cache no longer C<chown> their files and
directories during C<make test>. [David]

=item *

Super Bulk Edit no longer joins lines together without a space, so that words
should now be properly separated. [David]

=item *

Deleting a story or media subelement no longer results in an error. [David]

=item *

Help has been restored. [David]

=item *

A value of "0" (zero) can now be given to element fields. This bug has been in
Bricolage since the beginning! Thanks to Mark for the spot. [David]

=item *

Stories with subelements containing no field elements no longer cause an
error when the container profile is looking for contextual information to
display about a a subelement. Thanks to Chris Jantzen for the spot. [David]

=item *

Bulk editing a field without first going through the element profile and
without adding or removing or reordering field elements now preserves the
data. This is another bug that has been in the code since the beginning of
time, and was only recently identified. Thanks to Rachel Murray for the spot.
[David]

=item *

Fixed an obscure bug where an element with a field element and a container
element with the same ID could cause an error when one tries to edit the
container element and Bricolage tries to load the field element,
instead. Embarrassingly discovered in the middle of a presentation to the
London Perl M[ou]ngers. [David]

=item *

Minor JavaScript fix for Opera users, thanks to Kevin White. [David]

=item *

The "multi" installation method now defaults the "Bricolage Root Directory"
setting to F</usr/local/bricolage> instead of "NONE". This seems to be less
annoying to people. [David]

=item *

The F<inst/upgrade/1.5.1/asset_desk.pl> script, which is run by
C<make upgrade>, now correctly checks to see if the upgrade has already been
performed. [David]

=item *

The F<inst/upgrade/1.5.1/webdav_mover.pl> script, which is run by
C<make upgrade>, now correctly checks for the existence of the correct record
in the "class" table before inserting a new record. [David]

=item *

During C<make upgrade>, the upgrade scripts are now run I<before> the new APIs
are installed, so that there are no conflicts when using the existing API to
make changes. [David]

=item *

Creation and installation of man pages can now be avoided during
C<make upgrade> as well as during C<make>. [David]

=item *

Man pages will now be installed in the correct subdirectory of
C<$BRICOLAGE_ROOT> when using the "multi" install method. [David]

=item *

Fixed issue where asset groups and desk groups were conflated in workflow
objects, leading to errors on the permissions page. Thanks to JoE<atilde>o
Pedro for the spot. [David]

=item *

The URI of new stories is once again properly formed when the stories are
created. [David]

=item *

The list of events no longer displays attributes for events that have no
attributes. [David]

=item *

Attempting to add more keywords to the root category no longer results in the
error "Cannot change the directory of the root category." [David]

=item *

In lists of objects a cell with a value of "0" (zero) will now be displayed.
[David]

=item *

In "Find Templates," the list of templates in the search results will now be
sorted by the file name, instead of not at all. [David]

=item *

C<make distclean> now properly deletes F<inst/Pg.sql>. [David]

=back

=cut

##############################################################################

=head1 VERSION 1.5.2 (2003-04-02)

=head2 New Features

=over

=item *

Out of the box, the Story Editors, Media Producers, and Template Developers
groups now have READ permission to access members of the "All Categories" and
"All Elements" groups, which allow them to actually create assets based on
elements and within categories. [David]

=item *

Workflow and Desk permissions are a little more sensible now. CREATE
permission can be granted for the start desk in each workflow, instead of for
the entire workflow. This allows a lower permission to be set on the workflow
(e.g., READ), and then higher permissions on the individual desks in the
workflow. [David]

=item *

New "Tuning" sections have been added to L<Bric::DBA>. [Mark]

=back

=head2 Bug Fixes

=over

=item *

The default required length for usernames and passwords has been changed from
6 to 5. This is to make dealing with the default "admin" login easier.

=item *

It is once again possible to delete elements when they are not associated with
any story or media asset. [David]

=item *

The output channel profile once again only complains that the name of an
output channel is already in use if it happens to be true. [David]

=item *

Bric::Config now does its best to find a workable F<httpd.conf> file during
C<make test>. [David]

=item *

Subclasses of Bric::Biz::Asset::Business::Media work again, and can have
keywords associated with them, too. [David]

=item *

The "Access Denied" message is back for when someone tries to access an object
to which they don't have adequate permission. [David]

=item *

Previews of assets that are not checked out work again. [David]

=item *

Workflow and desk permissions relative to the assets they contain are now
restored to their previous behavior. Desks no longer simply inherit the
permission granted on any of the workflows they're in. This issue was resolved
by creating a new secret asset group ID for each workflow. [David]

=item *

The primary output channel is now always enabled by default in top-level
elements. This is to make it much harder to create documents without output
channel associations, an event that can lead to database exceptions. [David]

=item *

The root category now lists itself as being in the "All Categories" group only
once in the category profile. [David]

=item *

Assets will no longer appear to randomly disappear from workflow. [David]

=item *

Added constraints to the "media_type_member" group that were inadvertently
left out of 1.5.1. [David]

=item *

Permissions are now once again properly checked for assets in categories,
workflows, and on desks. [Mark]

=back

=cut

##############################################################################

=head1 VERSION 1.5.1 (2003-03-23)

=head2 New Features

=over

=item *

Lots of group-related optimizations. These should greatly improve the speed
with which permissions are checked. [David]

=item *

Improved testing support with lots more tests. Many more remain to be
written. See the new testing documentation in L<Bric::Hacker|Bric::Hacker> for
details. [David]

=item *

Added ability to publish assets at a future time to Bric::SOAP::Workflow.
Includes addition of new C<--publish-date> option to F<bric_soap>. [David]

=item *

Added WebDAV mover. [JoE<atilde>o Pedro]

=item *

FTP and File System movers now atomically copy files to their destination
servers. [JoE<atilde>o Pedro]

=item *

Added "All Desks" group for managing the permission to access all desks.
[David]

=item *

Refactored and optimized the code used in the C<lookup()>, C<list()>,
C<list_ids()>, and, where pertinent, C<href()> methods in the following
classes:

=over

=item Bric::Biz::Asset

=item Bric::Biz::Asset::Business

=item Bric::Biz::Asset::Business::Story

=item Bric::Biz::Asset::Business::Media

=item Bric::Biz::Asset::Template

=item Bric::Biz::AssetType

=item Bric::Biz::ATType

=item Bric::Biz::Category

=item Bric::Biz::Org

=item Bric::Biz::Org::Person

=item Bric::Biz::Org::Source

=item Bric::Biz::OutputChannel

=item Bric::Biz::OutputChannel::Element

=item Bric::Biz::Person

=item Bric::Biz::Person::User

=item Bric::Biz::Workflow

=item Bric::Biz::Workflow::Parts::Desk

=item Bric::Dist::Job

=item Bric::Dist::ServerType

=item Bric::Util::AlertType

=item Bric::Util::Event

=item Bric::Util::Grp

=item Bric::Util::MediaType

=item Bric::Util::Pref

=back

This work will allow permission checking to be much faster for objects of
these classes, as the relevant group IDs are now looked up for each object
when the object is looked up, rather than by a separate select for each
object, one-at-a-time. The changes also include support for a C<grp_id>
parameter to be passed to the C<list()> method of these classes as a way of
allowing a group to return a list of the objects in the group en masse, rather
than one-at-a-time from the member objects of each group. Once similar
optimizations have been made to the Bric::Biz::Assest classes, the necessary
change will be made to Bric::Util::Grp to allow this functionality. [David and
Mark]

=item *

Added object caching to the base class, and calls to it from all classes with
a C<lookup()> method to take advantage of it. The caching is only for the
duration of a request for now, but can be expanded later. [David]

=item *

Updated F<INSTALL.MacOSX> to reflect changes thanks to the new Mac OS X
support included in libapreq 1.1. [David]

=item *

Added "Super Bulk Edit", which is a bulk edit interface allowing users to
edit all of the fields in an element at once using POD-like tags, rather than
just a single repeatable field. [Garth]

=item *

Added help topic for new "Super Bulk Edit" feature. [David]

=item *

Localization and Internationalization support introduced, with a Portuguese
library to complement the default English. Most message strings have been
replaced with calls to the proper localization method. Still to be done are
strings fetched from the database (e.g. events). [ClE<aacute>udio Valente]

=item *

Localization of text images (buttons), Help, and JavaScript message added.
These still need translation, however. [David]

=item *

Added Italian translation. [Marco Ghezzi]

=item *

Documented F<bric_dist_mon> and F<bric_ftpd>. [David]

=item *

Optimized and added tests for Bric::Util::Priv's C<get_acl()> and
C<get_acl_mtime()> methods. These should make the looking up of a user's
access control list faster. [David]

=item *

Added preview link to every element profile of a story profile. [Scott]

=item *

Pared down number of default User groups by eliminating those that relate to
only a single admin menu item. [David]

=item *

Fixed code in Bric::Util::Grp where the C<has_member()> method would fail to
look up an object with an ID of 0. [JoE<atilde>o Pedro]

=item *

Switched exceptions from home-grown to using Exception::Class. [Scott]

=item *

The installer now offers a more meaningful message when it encounters an
existing database and the user doesn't want to drop that existing database.
[David]

=item *

Added category group association, including ability to cascade membership
assignments into subcategories, to category profile. [JoE<atilde>o Pedro]

=item *

The installer will no longer try to load CPAN.pm if all modules are already
installed. Thanks to Ilia Chipitsine for the prodding. [David]

=item *

The "Content" section of story, media, and subelement profiles now attempts to
display a bit of text from the first text field in each listed subelement so
that it's easier to see at a glance which subelement is which. [JoE<atilde>o
Pedro]

=item *

Switched POD testing from Pod::Checker to Test::Pod (using Pod::Simple). Fixed
the POD errors it found, too. [David]

=item *

Test suite now runs all tests with warnings enabled. [David]

=item *

Modified C<< Grp->get_objects() >> to use use the C<grp_id> parameter to
C<list()>, now that support for that parameter has been added to all groupable
classes. Also went through all existing code to make sure that it uses this
approach, rather than constructing the relevant objects one-at-a-time from
each Member object. This should provide a dramatic speedup in many
operations.

=item *

Bric::App::Session now has an C<instance()> public class method to return the
current C<%session> hash. [Scott]

=item *

Subelements can now nest. That is, they can contain themselves. Not in a story,
of course, but in the document model (element administration). [David]

=item *

Keywords can now be associated with media assets. [David]

=item *

Templates now have a C<published_version> attribute that properly reflects the
version of a template that was last deployed. This matches what Story and
Media have done since around version 1.3.2, and eliminates some warnings from
the error log. The UI has also been updated to properly show the deploy status
of templates. [David]

=item *

The installer should now properly detect that the Apache "log_config" module
is installed even when it's called "config_log". Thanks to Ilia Chipitsine for
the spot and the diagnostics needed to solve the problem. [David]

=back

=head2 Bug Fixes

=over

=item *

The publish attribute of desks can now be unset. Thanks to Sean Greathouse for
the catch! [David]

=item *

Fixed asset class date parameters to list(). The asset classes were neglecting
to change the dates passed in to list() to database dates before querying the
database. This lead to the wrong stories being returned for everyone not using
UTC as their local time zone. Thanks to Bill Cappel for the spot! [David]

=item *

Fixed bug where expired cookie resulted in a Bric::App::Session
error. [JoE<atilde>o Pedro]

=item *

A number of default groups where not properly added to the "All Groups"
group. Now they are. [David]

=item *

Bricolage now does more to determine the media type of uploaded media by using
both the Apache media type determination and, failing that, a file name
extension. Thanks to Todd Tyree for the spot. [David]

=item *

Fixed the description of the root category in the permissions profile for user
groups so that it properly displays its URI instead of its name. This only
affects the display of the root category in the permissions profile for people
who installed (rather than upgraded to) Bricolage 1.4.5 or later. [David]

=item *

An attempt to create a template with the same name and output channel as a
deactivated template now properly tells the user that the template already
exists. [David]

=item *

Fixed indexes for person objects so that they're case-insensitive. [David]

=item *

Fixed problem creating new business assets with SOAP where Bricolage was
trying to associate them with output channels twice, resulting in an SQL
Error. [David]

=item *

Fixed broken index on media type extensions. It was duplicating the index on
the media type names. It has been changed to uniquely index the media type
file name extensions. [David]

=item *

C<< Bric::Biz::Category->get_children >> now properly returns the children for
the root category. Thanks to Sam for the spot! [David]

=item *

Removed C<< Bric::Biz::AssetType->remove >>. It shouldn't be used anywhere,
and might be responsible for the mysterious disappearance of elements in
general. Thanks to JoE<atilde>o Pedro for the spot. [David]

=item *

Assigned appropriate permissions to allow the default "Story Editors," "Media
Producers," and "Template Developers" to access the default workflow and desks
relevant to them. They hadn't had that access by default before. [David]

=item *

Changed the plural name of the "Category Group" class from "Category Group" to
"Category Groups". [David]

=item *

Fixed bug introduced in 1.5.0 where stories where checked for duplicate URIs
for output channels that they weren't actually in. Thanks to Bill Cappel for
the spot. [David]

=item *

Fixed duplicate URI checking for media assets so that all output channels a
media asset is in will be checked for duplicate URIs instead of just the
primary URI. [David]

=item *

Fixed bug where all sources were being deactivated from their groups every
time they were saved. [David]

=item *

Fixed bug where the SOAP server would throw an exception when it attempted to
handle elements without subelements. Thanks to Sam Tregar for the report.
[David]

=item *

It is no longer possible to create a story type or media type element without
a primary output channel. [David]

=item *

Deleted output channels no longer show up in the list of output channels to
associate with a destination. Thanks to Alex Epshteyn for the spot! [David]

=item *

The installer now collects Apache configuration data from any C<Include>d
files, as well. Thanks to Alex Wheeler for the spot! [David]

=item *

Media types now can be added to groups. This means that permissions can be set
so that users can administer media types. Previously, only members of the
"Global Admins" group could administer media types. [David]

=back

=cut

##############################################################################

=head1 VERSION 1.5.0 (2003-01-09)

=head2 New Features

=over

=item *

Added unit testing framework based on L<Test::Class|Test::Class> and executed
by L<Test::Harness|Test::Harness>. Tests can be run after C<make install> by
running C<make test> or C<make devtest>. The former runs tests that access
database data but execute no C<INSERT>, C<UPDATE>, or C<DELETE> commands. The
latter runs tests that can make changes to the database, and are intended to be
a full testing of Bricolage's API. Both make targets can be executed in
verbose mode by passing C<TEST_VERBOSE=1> to the make command. From now on,
all tests will be expected to pass before changes are committed to the
repository. [David]

=item *

Added F<Makefile.PL>. This is mainly a dummy script designed to mimic the
usual way in which Perl modules are installed. It doesn't actually create a
F<Makefile>, but processes the existing one, setting it up to use whatever
Perl was used to execute F<Makefile.PL> itself. The advantage to this is that
the Perl that executes F<Makefile.PL> will be used throughout Bricolage. [David]

=item *

Migrated tests in F<lib/Bric/Util/Grp.pl> to F<t/lib/Bric/Util/Grp/Test.pm>
and F<t/lib/Bric/Util/Grp/DevTest.pm>. [David]

=item *

Added F<t/Bric/Test/PodTest.pm>, which uses L<Pod::Checker|Pod::Checker> to
examine the POD in all the Bricolage modules, scripts, and test modules and
report errors. Currently, all the errors are "TODO" tests, which means that,
technically, they'll pass. But as soon as all existing POD errors are cleaned
out, errors will turn into test failures. This will help us to keep all of our
POD valid. These tests run as a part of C<make devtest>. [David]

=item *

Removed all old-style test scripts. Their contents have been copied into new
unit testing classes. These classes each execute a single test, and the old
testing contents are at the end of the file, after the C<__END__> symbol. Thus
we'll be able to use the old tests to write the new tests. [David]

=item *

Added documentation on merging CVS branches to
L<Bric::Hacker|Bric::Hacker>. [David]

=item *

Removed the URI Format and URI Case preferences and put them into Output
Channel objects, instead. They are now output channel-specific. [David]

=item *

URI format and URI case settings now properly format the URIs of media
objects, too. [David]

=item *

The slug can now be used in the Fixed URI Format. [David]

=item *

The slug can now be used for story file names. The option is supported on an
output channel basis, and will only work for stories that have a slug. [David]

=item *

Added a "and Shelve" option to the "Check In" select list in the button bar on
story, media, and asset pages. When this option is selected, the asset is
checked in and then removed from workflow without publishing. [David]

=item *

Removed the "Checkin/Publish" and "Checkin/Deploy" buttons in asset profiles
and replaced them with new "and Publish" or "and Deploy" options in the "Check
In" select list in the button bar. Doing this collects all the usual Check In
actions in one place and saves us screen real estate! [David]

=item *

Changed the way the "Checkin and Publish" and "Checkin and Deploy" callbacks
work to use existing code in the desk and publish widgets to do the dirty
work. This greatly reduces code duplication. [David]

=item *

Created a new class,
L<Bric::Biz::OutputChannel::Element|Bric::Biz::OutputChannel::Element>, which
is a subclass of L<Bric::Biz::OutputChannel|Bric::Biz::OutputChannel>. This
new class better manages the mapping of output channels to elements than the
old approach did. It also adds a new property, C<enabled>, which will be put
to use shortly. [David]

=item *

Replaced all the custom handling of output channel objects in
L<Bric::Biz::AssetType|Bric::Biz::AssetType> with a new
L<Bric::Util::Coll|Bric::Util::Coll> subclass that does it all. This is a lot
more efficient in terms of programmer time (and probably performance,
too). [David]

=item *

Modified Bric::Biz::Asset::Business to manage the association between business
assets and output channels by making use of the
Bric::Util::Coll::OutputChannel class. It also automatically adds all of the
"enabled" output channels of the element object as initial output channel
associations for new business assets. [David]

=item *

Added a new property to templates: template types. This property can have one
of three value that correspond to different template types: "Element
Templates" (those associated with elements); Category Templates" (autohandlers
in Mason parlance, category templates to HTML::Template users, and until now
"generic templates" in the UI); and "Utility Templates" (those not associated
with anything, but can be used as includes). [David]

=item *

Templates are now guaranteed to have unique file name/output channel
combinations at the API and database levels. [David]

=item *

For stories on My Workspace, replaced "Trail" with "Clone". Clicking this link
will make an exact copy of the story with the words "Clone of " prepended to
the story title. [David]

=item *

Got rid of the popup window. Now when the toolbar-less window isn't the
current window, the browser will be redirected to a a Welcome page where users
can click a link to open the new window with the Bricolage UI. [David]

=item *

Improved the interface for the association of output channels in Element
Profile. It now uses a list of output channels rather than a double list, and
a radio button to select the primary output channel. Also, each associated
output channel can be marked as "Enabled" or not, indicating whether a new
asset based on the element will by default be associated with that output
channel for publishing. [David]

=item *

On a related note, Stories and Media can now select which output channels to
be published to on a per-story basis as well as which is the primary output
channel, and the selection sticks with each version of a an asset. The list of
available output channels comes from the output channels associated with the
element on which the story or media asset is based. [David]

=item *

Bric::Util::Burner objects have a new property, C<mode>. This property
contains an integer value indicating whether a burner object is currently
publishing, previewing, or checking syntax. The value maps to the
conveniently-named constants "PUBLISH_MODE", "PREVIEW_MODE", and
"SYNTAX_MODE". [David]

=item *

The documentation in the Bric::Util::Burner class has been updated and
improved. [David]

=item *

Arguments can now be passed to the C<display_pages()>, C<display_element()>,
and C<chain_next()> methods of the C<$burner> object in Mason templates. These
arguments are passed to the templates that are executed just as they are if
you'd called C<< $m->comp >>, meaning that you can access their values via the
C<%ARGS> global and in C<< <%args> >> blocks in Mason templates. [David]

=item *

Changed the C<display_pages()> method of Bric::Util::Burner::Mason so that its
first argument can be an anonymous array of the names of different paginated
elements, and then all of those different paginated elements will be burned in
order. This allows a story to have more than one type of paginated
element. [David]

=item *

Added the methods C<prev_page_file()>, C<prev_page_uri()>,
C<next_page_file()>, and C<next_page_uri()> to Bric::Util::Burner. These
methods return the strings representing the file names or URIs of the previous
and next pages of a story, relative to the page that is currently being
burned and, in the case of the C<*_uri()> methods, appropriate to the
currently-burning Output Channel. Also updated the
L<Bric::Templates|Bric::Templates> and
L<Bric::AdvTemplates|Bric::AdvTemplates> documents to reflect these
additions. [David]

=item *

Added C<source__id> to list of criteria by which stories can be searched via
the Bric::Biz::Asset::Business::Story C<list()> and C<list_ids()>
methods. [David]

=item *

The Bricolage CSS document is now a static file served by Apache rather than a
Mason component processed by mod_perl. This allows the style sheet to be
cached by the browser so that it doesn't have to request it for every page in
Bricolage. It also cuts down on processing time, since it doesn't have to be
managed dynamically as a Mason component anymore. Also, all font sizes are now
specified in pixels instead of points, in order to maximize the consistency of
cross-browser font rendering. [David]

=item *

Added a new style for the template profile, so that template code is now
displayed in its textarea box in a monospaced font. [David]

=item *

The main Bricolage JavaScript library has had several other JavaScript
libraries rolled into it, and is now a static file served by Apache rather
than a Mason component processed by mod_perl. This allows the JS to be cached
by the browser so that it doesn't have to request it for every page in
Bricolage. It also cuts down on processing time, since it doesn't have to be
managed dynamically as a Mason component anymore. [David]

=item *

Added F<bricolage.conf> directive "ALLOW_WORKFLOW_TRANSFER" to allow assets on
shared desks to be able to be transferred across workflows via that shared
desk. [David]

=item *

Changed Bric::Util::Burner to set C<publish_status> after publishing, rather
than before. Thus it is only set if the publish is successful, while at the
same time templates can check C<publish_status> to determine if a story is
being published for the first time. [David]

=item *

Added C<get_more_pages()> method to Bric::Util::Burner::Mason. It returns true
if more pages remain to be burned, and false if not. However it's only
enumerated when C<display_pages()> is being used to output pages. [David]

=item *

Optimized Bric::Biz::Category to get a list of Group IDs for each category as
it is selected from the database. This prevents the C<get_grp_ids()> method
from having to query the database, which was happening for every category
object for which permissions are checked. [Mark & David]

=item *

Added event logging for keywords. [David]

=item *

Changed the code in Bric::Util::Burner::Mason to allow for new Mason burners
to be constructed and used to publish stories from within templates. This is
useful for generating tables of contents and such. [David]

=item *

Added support for the association between business assets and output channels
to the SOAP interface. [David]

=item *

Removed IO::String dependence. [Scott]

=item *

Added a FAQ. [Scott]

=item *

Added a preference for naming the Bricolage instance. [Scott]

=item *

Added search by Category URI to Find Stories. Although one could use the
search by URI feature for this before, it didn't allow for search by secondary
categories. Now stories can be searched for in both primary and secondary
categories. [David]

=item *

Added the methods C<page_file()> and C<page_uri()> to Bric::Util::Burner. When
passed a page number argument, these methods return the strings representing
the file names or URIs of the given page in the currently-burning story and, in
the case of the C<page_uri()> method, appropriate to the currently-burning
Output Channel. These methods are best used in burners that don't burn one
page at a time, such as Burner::Template. [David]

=item *

Ported to HTML::Mason versions 1.15 and higher. [Scott]

=item *

Added C<make uninstall> support to installation system. [Scott]

=item *

Added C<page_filepath()> method to Bric::Util::Burner. This method allows
burner subclasses to get the name of a file to write to the file system
without needing to figure out the file name themselves. [David]

=item *

Optimized behavior of collections (internal API). Now when an object is
deleted from a collection (for example, when a member is deleted from a
group), all the existing objects in the collection won't first be looked up in
the database. The upshot is that certain parts of Bricolage that rely on
collections, such as desks, should be more responsive. [David]

=back

=cut

##############################################################################

=head1 VERSION 1.4.6 (2003-01-06)

=head2 Bug Fixes

=over

=item *

Bric::SAOP::Handler now properly logs fatal errors that are strings rather than
exceptions. [David]

=item *

Updated Bric::DBA documentation to better reflect PostgreSQL standards.
[Neil Conway]

=item *

Minor documentation correction in Bric::Util::Grp::Parts::Member. [Mark]

=item *

Fixed bug in SOAP interface where container subelements added to a story or
media asset were logged as if the story type element or media type element was
added instead of the appropriate subelement. [David]

=item *

Fixed bug in publish code that was attempting to use the Apache request object
as a media asset. Thanks to John Greene for the spot. [David]

=item *

Fixed bug where an empty or non-numeric <size> element in an imported
media object would cause an SQL error. [Sam]

=item *

The F<bric_apachectl>, F<bric_clean_tmp>, F<bric_dist_mon>, and F<bric_ftpd>
scripts are now smarter about loading Bricolage libraries and reporting
relevant errors when they can't load Bricolage libraries. Thanks to Geoff
Richards for the patch. [David]

=item *

Category permissions are now properly checked on assets when they're not in
workflow as well as when they are in workflow. This means that if a group of
users is granted permission to access stories in a category, they can now
access those stories even if they're not in workflow. [David]

=item *

The search interface for locating media and story assets to relate to a story
now checks the permissions of the assets found and only displays the assets
for which the user has at least READ permission. Thanks to Sean Greathouse for
the spot. [David]

=item *

Reverting a media asset now properly reverts the media file itself, as well.
[David]

=item *

The "Last" field is now properly highlighted as the default order field when
displaying a list of contributors in the Contributor Manager. [David]

=item *

Contributor Association now includes search options and only
currently-associated contributors are displayed before searching. [David]

=item *

The ability to select different fields by which to sort a list of objects now
works again. [David]

=item *

The installer now checks to make sure that mod_perl is statically compiled
into Apache, since weird things tend to happen when Bricolage uses a DSO
mod_perl. [David]

=item *

Fixed reordering code for subelements. The select list for subelements should
now always have an appropriate value. [David]

=item *

The URI is now properly updated in media assets when some part of the URI is
changed in the UI. Thanks to Sean Greathouse for the spot. [David]

=item *

The Add More widget no longer throws an exception when "Add More" is clicked
and only one field currently exists. This had affected Keywords entry in
stories. Thanks to Sam for the spot. [David]

=item *

Fixed bug where a user could create two assets with the same URI as long as
they were both checked out by that user. Thanks to Shannon Brown for the spot!
[David]

=item *

Date fields can now be unset. That is, if each of the select fields is set to
its label, rather than a value, it'll stay that way. This was first noticed
with the "Expire Date" in stories. Thanks to Philip Fibiger for the spot.
[David]

=item *

Modified installation C<CREATE DATABASE> command to always create the database
with the encoding set to UTF-8 (UNICODE). [David]

=item *

Added instructions for installing readline library to README.MacOSX. [David]

=item *

Fixed some inaccurate image sizes. [Geoff Richards]

=item *

Added missing C<uri> parameter to the possible search options in
C<< Bric::SOAP::Category->list_ids >>. [David]

=back

=cut

##############################################################################

=head1 VERSION 1.4.5 (2002-11-13)

=head2 Changes

=over

=item *

Categories are now displayed by their URIs instead of their names wherever
possible. [David]

=item *

Added "Order" and "OrderDirection" parameters to C<< Bric::Util::Grp->list >>
in order to be able to specify a different column and sort order for getting a
list of groups. [David]

=item *

Improved error handling by the SOAP server. Full errors will now be printed to
the Apache error log, error messages sent back to the client are properly
escaped, and all database transactions for a single request will be rolled
back in the event of an error. [David]

=back

=head2 Bug Fixes

=over

=item *

Fixed error message generated from Bric::SOAP::Template->update() to
properly display the category name, rather than "ARRAY(0x9cf43bc)". [Sam]

=item *

The Bricolage SOAP interface will no longer allow the creation of
stories and media with duplicate URIs. [Sam]

=item *

Fixed circular dependency issues when Bricolage modules are used in the
C<PERL_LOADER> F<bricolage.conf> directive. [David]

=item *

Added the root category to the "All Categories" group. It should have been in
that group all along. [David]

=item *

Documentation for C<< Bric::Biz::Workflow->list >> has been improved, and the
method used for finding workflows and desks to put imported assets on in
Bric::SOAP has been simplified. [David]

=item *

Added printing of a message regarding the filenames being processed by
F<bric_soap>'s C<create> and C<update> commands when its C<--verbose> option
is set. [David]

=item *

Setting a story's cover date to a date that causes one of its URIs to conflict
with an existing story's URIs no longer causes an error. Thanks to Sam for the
spot! [David]

=item *

Display of the source was missing from the view Story and Media profiles, but
no longer. [David]

=item *

The correct source is now displayed in the Story and Media edit profiles.
[David]

=item *

An attempt to install Bricolage to use an existing PostgreSQL user no longer
causes an installation error when you decline drop the user. [David]

=item *

The burner no longer fails when it publishes an asset that's not on a
desk. [David]

=item *

SOAP now does the proper thing when deleting assets, removing them from desks
and workflow only if they're on desks and in workflow. [David]

=item *

Added support for the missing C<publish_status> parameter to
C<< Bric::Biz::Asset::Business::Media->list >>. [David]

=item *

Setting permissions on the assets in a category works again. [David]

=item *

Fixed a bug where exporting a story via SOAP containing a date field
would output the formatted date rather than the expected ISO 8601
format.  Systems with a modified date format pref would then refuse to
accept the story on import, producing an "Unable to unpack date"
error. [Sam]

=item *

Stories, media, and templates created but not saved no longer disappear into
the void. They are instead moved into workflow, put on a desk, and saved as
soon as they were created. [David]

=item *

Permissions are now properly checked for category and workflow settings when
new stories, media, and template assets are created. [David]

=item *

New templates are now active by default. [David]

=item *

Fixed bug where the "Checkin/Publish" (and "Checkin/Deploy") button wasn't
provided to users who had EDIT access to a the assets on a desk. Permissions
are now properly checked and the button displayed for those who can publish
from a desk. [David]

=item *

Added missing debugging statement to Bric::Util::DBI. Thanks to Mark for the
spot. [David]

=item *

The SOAP interface now properly logs events for its activities. [David]

=item *

Previewing a story while searching for a related story to link to an element
no longer replaces the Bricolage UI with the preview, as was happening with
some browsers. Instead, a separate preview window is opened. [David]

=item *

When publishing a media asset, its name will not be properly added to the UI
message, without causing an error. [Petar Bojkov]

=item *

Fixed exception class name in Handler.pm. [Scott]

=item *

Fixed installation system bug caused by inst/conf.pl loading
Bric::Config during "make install".  Thanks to Louis Moore for the
report. [Sam]

=item *

Added missing C<list_ids()> method to Bric::Biz::Category. [David]

=back

=cut

##############################################################################

=head1 VERSION 1.4.4 (2002-10-27)

=head2 Bug Fixes

=over

=item *

Empty listManager lists no longer have a gap in them. [David]

=item *

Made the table around the formBuilder radio buttons prettier. [David]

=item *

Fixed numbering of sections in Media profile so that the numbers don't
skip. [David]

=item *

Updated display of existing contributors in the "Edit Contributors" screen of
the story and media asset profiles to use listManager. This makes them look
like they do everywhere else (and uses less code, to boot!). [David]

=item *

Improved error messages thrown in exceptions in Bric::Util::Trans::FTP.
[David]

=item *

Removed code and documentation for PostgreSQL 7.3 compatibility. With the
release of 7.3b2, it's no longer needed. [David]

=item *

Fixed "make clone" to properly include database contents in clone
distribution. [Sam]

=item *

Added C<< <meta http-equiv="Content-Type"> >> tag to the C<< <head> >> to
F<header.mc> so that the browser knows to send text back to Bricolage in the
expected character set. [Mark]

=item *

Changed the default character set from ISO-8859-1 to UTF-8. With this setting,
Bricolage does no character set translation, so it's faster. Furthermore, most
users I<should> be outputting UTF-8 in their templates, anyway. If you're not,
then you're likely finding doing charset translation in all of your templates
to be a big PITA. And if you're not doing charset translation, then you really
I<are> outputting UTF-8 in your templates, and just haven't realized it.
[David]

=item *

Fixed bug when reverting stories and media with no associated contributors.
[Mark]

=item *

"Check In and Publish" now works again for Media assets. Thanks to Matt Vella
for the spot. [David]

=item *

Deleting assets on My Workspace now prompts the user to make sure s/he really
wants to do that. Not sure how we missed this all this time! Thanks to Andrew
Baio for the spot. [David]

=item *

Assets on Desks and My Workspace that are checked out to the the user whose
viewing them will now always preview the version as currently edited by the
user, rather than the last checked-in version. Other users still can only
preview the last checked-in version. [David]

=item *

Clicking the "Check In" or "Check In/Deploy" buttons in a template profile now
properly updates the template with any new data entered into the template
profile before attempting a syntax check. This ensures that the latest data
you've entered gets its syntax checked before the template is checked in or
deployed. [David]

=item *

Fixed a bug in Bric::Util::Class where classes couldn't be looked up by
package name. This affected the "Access Denied" page. [David]

=item *

Made Bric::Util::Burner::Mason a little smarter handling exceptions. [David]

=item *

Fixed bug where Bric::SOAP::Category would fail to import ad strings. [David]

=item *

Fixed bug in C<< Bric::Util::Grp->has_member >> where an already-added member
wasn't always found. [Mark]

=item *

Conflicting URI messages for media assets no longer suggest changing the value
of the slug, since media assets have no slug. [David]

=item *

The friendly messages confirming publishes are back. [David]

=item *

Fixed bug where selecting a large number of list options in the story profile
would cause an SQL error. [Matt]

=item *

Fixed bug where Bric::SOAP would accept story element types for media and vice
versa. Thanks to Evan Prodromou for the spot. [Sam]

=item *

Added code to installation scripts to delete existing Mason object files when
upgrading. This hasn't been a problem thus far, but this step will help to
ensure that users are always running the latest UI components. [David]

=item *

Fixed bug where deactivated element types weren't checked before creating a
new element type with the same name as a deactivated element type. Thanks to
Geoff Richards for the spot. [David]

=back

=cut

##############################################################################

=head1 VERSION 1.4.3 (2002-09-28)

=head2 Bug Fixes

=over

=item *

Fixed inconsistency between container element methods and their convenience
accessors in Bric::Biz::Asset::Business. Thanks to Philip Fibiger for the
spot. [David]

=item *

Assets can once again be recalled from the library and put on a desk. [David]

=item *

The C<get_all_keywords()> method of Bric::Biz::Asset::Business works
again. [David]

=back

=cut

##############################################################################

=head1 VERSION 1.4.2 (2002-09-27)

=head2 Bug Fixes

=over

=item *

Can once again check out multiple assets at once. Thanks to Andrew Baio for
the spot. [David]

=item *

Templates once again behave themselves. There were some circumstances where
they couldn't be checked in, generating "Cannot checkin non checked out
versions" errors. These have been fixed. [David]

=item *

Some assets on My Workspace were getting "Cannot checkin non checked out
versions" errors when they were checked in using the "Check in to" select
list. This has been fixed. [David]

=item *

When templates are deployed, they now get a "Template removed from Workflow"
event logged. [David]

=item *

Using the "Check in to" select list on My Workspace to check assets into the
desk they're already on will no longer remove them from all desks
altogether. [David]

=back

=cut

##############################################################################

=head1 VERSION 1.4.1 (2002-09-25)

=head2 Bug Fixes

=over

=item *

Upgrading from from a version prior to 1.3.3 no longer tries to create an
index that already exists (and that will be dropped, anyway). [David]

=item *

Removed documentation for installing mod_proxy with Apache. [David]

=item *

Improved documentation for upgrading from older versions of Bricolage that
were not installed by C<make install>. Thanks to Andrew Baio for helping to
identify the problems. [David]

=item *

Added C<use Bric::Util::Grp::Keyword;> back into Bric::Biz::Keyword. This
prevents some upgraded Bricolage installations from breaking. [David]

=item *

Added Net::FTPServer and Net::SFTP to the list of optional modules. [David]

=item *

Fixed some SQL errors uncovered by the release of PostgreSQL 7.3b1. [David]

=item *

Added code and documentation for compatibility with PostgreSQL 7.3. [David]

=item *

Media assets can now be distributed to more than one output channel at a
time. [David]

=item *

Files are now distributed on a per-output channel basis, to ensure that the
proper file is distributed to the proper destinations. [David]

=item *

Assets are now properly removed from workflow when they're deactivated
(deleted in the UI). [David]

=item *

Template syntax is now properly checked when using the "Checkin/Deploy"
button. [JoE<atilde>o Pedro]

=item *

The example generic template (autohandler) included in the database is now
included in the burn root, too, since it's marked as "Deployed" in the
database. [David]

=item *

Deleted output channels no longer show up in the "New Template" output channel
select list. Thanks to Daniel Fisher for the spot. [David]

=item *

The root category ("/") no longer returns itself as its own parent. [David]

=item *

Assets not in workflow are now properly logged as being checked out when
someone checks them out. [David]

=item *

The "Or Pick a Type" menus in the Group manager, the Contributor manager, and
the Element manager all work again. [David]

=item *

Changing category names now updates the name of the category asset group
object, which appears in the user group permissions page. [David]

=item *

Hitting the "enter" key after filling in a search field now properly submits
the search as if the "Search" button had been clicked. [David]

=item *

Changed libapreq requirement in Bric::Admin to read "Apache::Request
1.0". This should make the installer install the most recent version of
libapreq, instead of relying on whatever the OS provides. [David]

=item *

Changed value of autopopulated media asset data fields to an empty string when
the value returned by the autopopulation method is C<undef>. [David]

=item *

Fixed bug where autopopulated media asset data fields weren't properly
autopopulated. [David]

=item *

Fixed problem with category upgrade script failing on category data
created with 1.3.2. [Sam]

=item *

During installation, entering a directory name when prompted for the "PID File
Location" now results in Bricolage using a file called "httpd.pid" in that
directory, rather than trying (and failing) to use the directory itself as the
PID file. [David]

=item *

The side navigation layer is now better aware of its context, and changes the
colors of some of its graphics depending on the context. Also recreated the
"WORKFLOW" tab graphics. It looks like this has been broken for over a year,
and I only just noticed it! [David]

=item *

Slightly improved handling of assets that have forgotten where they
are. [David]

=item *

Checked-out templates are now displayed only once (instead of twice) in the
"Find Templates" manager. [David]

=item *

Added C<get_new_objs()> method to Bric::Util::Coll so that Bric::Util::Grp's
C<has_member()> method can see a member even if it hasn't been saved to the
database. Also changed Bric::Util::Grp to check for members in this way, of
course. [David]

=item *

Assets retrieved from the library now appear on the desk they're checked out
into only once (instead of twice). This thanks to the above-noted changes to
Bric::Util::Grp. [David]

=item *

Added upgrade script F<inst/upgrade/1.4.1/clean_desks.pl> to clean up existing
duplicate listings of assets on desks. [David]

=item *

Removed the C<checkin()> method from Bric::Biz::Asset::Template and
Bric::Biz::Asset::Business and put it into Bric::Biz::Asset, instead, since
it's exactly the same for all assets. [David]

=item *

Fixed the display of permissions settings to be more consistent with the
design and layout of the rest of the application. Also neatened listManager
display a bit. [David]

=item *

Fixed misnamed database constraint. [David]

=item *

Templates can once again be retrieved from the library and checked out for
revising. [David]

=item *

Assets on a desk now no longer have the current desk listed in the "Move to"
select list. Even if they did, selecting the current desk would no longer
remove an asset from workflow! Thanks to Andrew Baio for the spot. [David]

=item *

The installer is now much more intelligent about prompting for SSL
information. It won't ask if you want to use SSL if it can't find mod_ssl or
apache_ssl, and will only prompt you to pick one or the other if it can find
both. [David]

=back

=cut

##############################################################################

=head1 VERSION 1.4.0 (2002-09-02)

=head2 New Features

=over

=item *

Fetching objects from Bric::Biz::Asset::Business::Media has been optimized for
greater speed. [JoE<atilde>o Pedro]

=item *

PostgreSQL "NOTICE" messages are now suppressed during installation. Instead,
a series of dots will be displayed to indicate progress loading the
database. [David]

=item *

Added README.MacOSX. [David]

=item *

You can now pass a date format string argument to the C<get_data()> method of
container elements in templates (and elsewhere, for that matter). This is
useful if the data you're retrieving is of the "date" type, and you don't want
the date to be formatted in the format specified in the "Date Format"
preference. [David]

=back

=head2 Bug Fixes

=over

=item *

The Element Type manager now displays properly again without errors. [David]

=item *

Assets are now properly removed from desks when they are published or moved
from one desk to another. More generally, any time a single object is removed
from a group, it will be properly removed. [David]

=item *

Media profile now display the proper category in the Category select
list. [David]

=item *

Media assets with no associated media file now generate a message indicating
that no file will be distributed, and are properly removed from workflow when
published. [David]

=item *

Some media asset events weren't getting logged properly Now they are. [David]

=item *

Database transactions are now properly maintained when publishing
assets. Everything was working, but DBI C<AutoCommit> was getting turned on,
and this likely slowed some things down a bit. [David]

=item *

Assets can once again be found via the "Find" pages and recalled into a
workflow without error. [David]

=item *

Module man pages are now properly installed under Perl 5.8.0. Thanks to
Michael Schwern for helping to diagnose the problem and come up with a
solution. [David]

=item *

The select list of desks to transfer an asset to on My Workspace now includes
all possible desks, including the one for which there is a link. [JoE<atilde>o
Pedro]

=item *

All Bricolage F<.pod> files are now installed and converted to C<man> pages
along with all of the F<.pm> files. [David]

=item *

Corrected a bunch of spelling errors in this file. [David]

=item *

Calling C<get_data()> on a container element in templates (or elsewhere, for
that matter) now properly ignores container subelements. Likewise for
C<get_container()>, which how properly ignores data subelements. [David]

=item *

All of the F<.pl> and F<.tst> files in F<lib/> no longer clutter up the
distribution created by C<make dist>. [David]

=item *

Much of the POD documentation in the API classes has been cleaned up, and
converting them to man pages no longer generates any error messages. [David]

=item *

The install process will now find Apache modules in
/usr/lib/apache/modules, which is where they are in OpenBSD. Thanks to
Mark Johnson for his help tracking this one down.  [Sam]

=item *

The install process will no longer install an incompatible version of
HTML::Mason (>1.09). [Sam]

=item *

The F<bric_dist_mon> program works again. [David]

=back

=cut

##############################################################################

=head1 VERSION 1.3.3 (2002-08-24)

=head2 New Features

=over

=item *

Revised Bric::Biz::Keyword implementation to improve performance. The new
implementation no longer relies on the Bric::Util::Grp system. Also
implemented API and database support for Media keywords. [Sam]

=item *

Added support for search Media by category and file name through the SOAP
interface and standard API. [Sam]

=item *

Added new C<--save-cookie-file> and C<--use-cookie-file> options to
F<bric_soap> to allow authentication to span F<bric_soap> calls. This can
result in significant time savings across multiple invocations. [Matt]

=item *

Added new C<--chunks> option to the F<bric_soap> tool to avoid problems with
timeouts on large workloads. Currently only supports the workflow commands
(C<publish>, C<deploy>, C<checkin>, C<checkout>, C<move>), but it will be
expanded to other long-running commands in the future. [Sam]

=item *

Improved performance of search paging. ListManager now only builds the output
rows that will actually be shown on the screen. For large data sets this
results in a huge gain in search speed. [Adam and Sam]

=item *

Revised category implementation to use explicit C<uri> and C<parent_id> fields
rather than relying on the Bric::Util::Grp system. This improves performance
tremendously for larger numbers of categories. [Jeff Pinyan]

=item *

Added new C<--continue-on-errors> option to F<bric_soap> to prevent non-fatal
errors from ending the process. [Sam]

=item *

Beautified the list paging interface. [David]

=item *

Added new Media Type manager. [Scott]

=item *

Added list reverse feature. [Scott]

=item *

Added SFTP mover. [Scott]

=item *

Add support for Apache-SSL. This required a change to the context of the
F<bricolage.conf> C<ENABLE_SSL> directive to indicate the type of SSL support:
none, apache_ssl, or mod_ssl. [Michael Robinton]

=item *

Added support for manual httpd configuration. Split out dynamic configuration
from ApacheConfig.pm and move to a new module, ApacheStartup.pm, that sets no
Apache configuration directives. ApacheConfig.pm calls this module. [Michael
Robinton]

=item *

Added F<bricolage.conf> configuration directive to force the start up process
to always write out a F<C<$TEMP_DIR>/bricolage/bric_httpd.conf> as an
F<httpd.conf> include file. [Michael Robinton]

=item *

Moved SSL key and certificate configuration from global F<httpd.conf> settings
to per virtual host via F<bricolage.conf> configuration directives. [Michael
Robinton]

=item *

Added a C<bricolage.conf> directive to force the user to always use SSL.
[Michael Robinton]

=item *

Added C<get_data()> method to Bric::Util::Grp::Parts::Member::Contrib. This
method takes a simpler scalar argument and returns the relevant attribute.
This bit of syntactic sugar makes contributor objects behave a bit more like
C<$element> objects in templates, thus simplifying things for template
developers. [David]

=item *

Categories now default to sorting by URI, and the URI is the searchable field,
rather than name. [David]

=item *

Vastly improved the speed at which categories can be imported via SOAP.
[David]

=item *

Makefile now confirms location of Apache and PostgreSQL to allow for
systems with multiple versions of each available. [Sam]

=item *

Added "make clone" command to the installation system to create
distributions based on existing Bricolage systems.  [Sam]

=item *

Added F<bricolage.conf> directive to enable/disable the browser toolbar for
debugging and development. Documented in L<Bric::Hacker|Bric::Hacker>.
[Michael Robinton]

=item *

Added support for running Bricolage with SSL support on arbitrary ports.
Previous versions required https support to use only port 80 for http and port
443 for https. With this release, Bricolage fully supports http and https
service on any ports. This allows the Apache daemon supporting Bricolage to be
run with a minimum number of children while still allowing normal http and
https service on the standard ports with a light-weight Apache daemon. See the
F<INSTALL> file (or L<Bric::Admin|Bric::Admin>) for full details and an
example installation procedure. [Michael Robinton]

=item *

Added new F<bric_apachectl> command "single". This command will start
Bricolage in single-process mode. This mode is principally useful for
debugging. [Michael Robinton]

=item *

The size of the database column that stores custom field options (such as for
select lists) has been changed to the TEXT PostgreSQL type, so that the number
of options isn't arbitrarily limited. [Matt Vella]

=item *

The group API has been approximately 75% rewritten. The goal was to optimize
its performance, since group activity proved to be a serious bottleneck to
Bricolage performance. Those interested in the nitty-gritty details of the
rewrite can read about them here:
L<http://sourceforge.net/mailarchive/forum.php?thread_id=967943&forum_id=561>.

=back

=head2 Bug Fixes

=over

=item *

Added constraint to the group table to keep a group from having itself as a
parent. Thanks to JoE<atilde>o Pedro GonE<ccedil>alves for the patch. [David]

=item *

Fixed bug in side navigation where an HTML table was opened but not closed.
[Charles Albrecht]

=item *

Fixed bug where installation system would chown all of the chosen TEMP_DIR to
SYS_USER. Thanks to Dave Rolsky for the report. [Sam]

=item *

Fixed a bug in the installation system that was creating empty comp/comp and
data/data directories BRICOLAGE_ROOT. Thanks to Michael for the spot. [Sam]

=item *

Fixed remote previews to redirect to a better URL. [Mark]

=item *

Fixed a bug where trying to create a story through the SOAP interface
containing a contributor with an empty middle name would fail.  [Sam]

=item *

Changed strftime instances of '%G' to '%Y' in URI preference, as this seems to
be more portable. [David]

=item *

Fixed bug that was preventing 'make upgrade' from running database upgrade
scripts. [Sam]

=item *

Fixed broken "Log" link on Media Search results screen. [Sam]

=item *

Fixed bug where deleted output channels were showing up in list of available
output channels in the element profile. [David]

=item *

Fixed conflict in list manager that prevented some lists from working
properly. Probably never showed up before, as we only noticed it with the new
Media Type manager. Thanks to Scott for the heads-up. [David]

=item *

The C<PREVIEW_MASON> configuration directive no longer is no longer defaulting
to on in one context and off in another. It is now off by default. Thanks to
Michael Slattery for the spot! [David]

=item *

Eliminated the password field type from the formBuilder interface used for
contributor types and elements. Its inclusion up to now may be considered a
bug. [David]

=item *

Fixed cover date editing to repopulate correctly on the Story profile screens.
[Matt]

=item *

Fixed bug where previewing a story assigned to multiple categories would
preview to a random category. Now the primary category is always chosen. [Sam]

=item *

Fixed display and editing of dates more than one year in the past. [Matt]

=item *

Fixed bug where setting CHAR_SET to UTF-8 in bricolage.conf would result in
blank output. [Sam]

=item *

Changed Category manager to display no categories by default, only display
them after a search. This is because some folks have a I<lot> of categories.
[David]

=item *

Fixed bug where when C<SYS_USER> and/or C<SYS_GROUP> wasn't in
F<bricolage.conf>, Bric::Config would use the username "nobody" instead of the
UID for the user "nobody". [David]

=item *

Adding a note to a story that has not yet been saved no longer causes an
error. [David]

=item *

Fixed "make dist" to work on Mac OS/X and FreeBSD. [Sam]

=item *

Fixed a problem in Bric::Util::Burner::Template where a newly added
template wouldn't be picked up by <tmpl_include>.  This was due to
caching being turned on.  HTML::Template's cache doesn't know that a
new compilation would turn up a difference <tmpl_include> so it
continues to use the old one.  [Sam]

=item *

Fixed installer to not require unneeded Apache modules (mod_proxy and
mod_rewrite). [Sam]

=item *

Fixed installer to first ask whether SSL support is desired before asking for a
specific SSL module. [Sam]

=item *

Fixed documentation bug in Bric::Admin concerning PostgreSQL paths. Thanks to
Vicki Brown for the catch. [Sam]

=item *

Fixed installation system to fail if there are errors importing the database.
Also added test for missing or empty bricolage.sql. [Sam]

=item *

Fixed installation system to support optional modules and not force users to
install them. [Sam]

=item *

Fixed bug that prevented the contents of fields to be updated through
Bric::SOAP. [Sam]

=item *

Fixed "Checkin and Publish" button to only appear if the user has permissions
to publish. [Matt]

=item *

Fixed bug where text pasted into Bulk Edit textarea box was getting words
smooshed together. Thanks to Rachel Murray for the spot. [David]

=item *

Fixed bug where date field elements weren't getting properly converted between
the local time zone and UTC, which is the time zone of all the dates in the
database. Thanks to Matt Vella for the spot. [David]

=item *

Fixed issue where Bric::Util::Grp was adding every member of a group whenever
a new member was added. This was very wasteful, and slowed performance a great
deal for groups with thousands of members. Thanks to Mark for the spot.
[David]

=item *

Added check for Category "Directory" string to make sure that no non-URL
characters are added. [Matt Vella]

=item *

Clicking "Cancel" when editing keywords in a new story now properly returns to
the story profile, rather than to the last screen before the story was
created. [David]

=item *

Deleting a a contributor immediately after adding one no longer causes all of
the contributors to be deleted on check-in. [David]

=item *

Contributors are now properly reverted when stories and media are
reverted. [David]

=back

=cut

##############################################################################

=head1 VERSION 1.3.2 (2002-06-09)

=head2 New Features

=over

=item *

Added --chunks option to bric_republish to publish stories in batches.
This is useful to avoid timing out on long runs. [Sam]

=item *

Added [Check In / Publish] button to Story Profile to checkin and
publish in one step. [Matt]

=item *

Added needs_publish() method and associated published_version database
field to Bric::Biz::Asset.  This method is now used by the publisher
to determine if something needs republishing.  Added new graphics to
display this information on the desks.  [Matt]

=item *

Moved repeated publish and preview functionality into
Bric::Util::Burner.  Updated Mason code and Bric::SOAP::Workflow
accordingly.  [Matt]

=item *

Added C<DBI_PROFILE> bricolage.conf option and C<bric_dbprof> script
to allow profiling of Bricolage database performance.  [Sam]

=item *

Added C<bric_apachectl debug> command to run Bricolage under the Perl
debugger using Apache::DB.  [Sam]

=item *

Added checks to make sure Story and Media URIs are unique within the
system.  [Matt]

=item *

Added search paging preference to break search results into multiple
pages.  [Adam]

=item *

Added support for running Bricolage under Devel::Profiler with the new
PROFILE configuration option.  [Sam]

=item *

Added support for Apache::SizeLimit to keep Apache process size under
control.  [Adam]

=item *

Revised Bric::App::Cache to improve performance.  The new system is a
two-level cache with Cache:Mmap and Cache::Cache.  This results in a
2x speedup on some cache-sensitive operations.  [Sam]

=back

=head2 Bug Fixes

=over

=item *

Clicking "Add More" when editing contributor contacts now retains any changes
made to the contributor profile. This matches the functionality of the user
profile. Thanks to JoE<atilde>o Pedro GonE<ccedil>alves for the spot. [David]

=item *

Fixed bug in Bric::SOAP::Element where deleting an element or field
could cause SQL errors due to overflowing the name field. [Sam]

=item *

Removed Bric::SOAP::Element->delete(force => 1) which could cause data
corruption in existing stories.  Also removed dependent options in
bric_dev_sync (--delete-existing) and bric_soap (--force). [Sam]

=item *

Fixed bug in Bric::SOAP::Element where updating an element could cause
Stories using that element to lose track of their field data. [Sam]

=item *

Fixed bug in Bric::Util::Burner::Template where <tmpl_include>s caused
syntax errors. [Sam]

=item *

The Bric::Biz::Category class method get_attr() now returns attributes for
category ID 0 as well as all other categories. [JoE<atilde>o Pedro
GonE<ccedil>alves]

=item *

Fixed bug in DBI_DEBUG and DBI_CALL_TRACE options where non-prepared queries
(row_aref(), all_aref(), etc.) were not being logged. [Sam]

=item *

Fixed bug in Bric::Dist::Resource that was causing publish to run very
slowly by executing a bad database query. [Sam]

=item *

Related to the last item, fixed a bug in Bric::Util::Coll that would call
the href() method on a class and pass in undefined values as parameters.
This will happen if a collection is created for a new object that does not
yet have an ID. The fix thus prevents the "= NULL" SQL syntax, which always
matches nothing. The new syntax for constructing a collection has been
implemented across the API. [David]

=item *

Fixed bug where the root category wasn't able to be added to a category
group. Actually, this fixes a problem where any object with an id of 0
couldn't be added to a group. Thanks to Mark for the spot. [David]

=item *

Changed mover list to be sorted in alphabetical order in the Destination
profile. This has the benefit of forcing "FTP" to be listed before "File
System" -- Hurray for case-sensitive ordering! Thanks to Sam for the
complaint. [David]

=item *

The OS for a destination server now defaults to the OS of the server on
which Bricolage is installed instead of "Mac". Thanks to Sam for the spot.
[David]

=item *

Deleted destinations will now be dissociated from output channels when
they're deleted. This prevents stories from being published to deleted
destinations. Thanks to Mark for the heads-up. [David]

=item *

Fixed bug where attribute metadata wasn't getting deleted when it was
supposed to. [JoE<atilde>o Pedro GonE<ccedil>alves]

=item *

Fixed bug where some browsers submit an image button with a value stored in
the image button's name as well as in the name with ".x" and ".y" appended
to it. This caused callbacks to be triggered twice for a single field! I
noticed this with Mozilla on Mac OS X, and presume it would happen
elsewhere, too. [David]

=item *

Fixed bug in navigation bar HTML that caused the bar to disappear on
certain browsers. [Rachel Murray]

=item *

Fixed bug in Bric::SOAP where Bricolage exceptions resulted in an
uninformative "Application error" message. Now the full exception message is
displayed. [Sam]

=item *

Fixed installation to work under Debian Linux 3.0 (testing). Thanks to Mark
Jaroski for a helpful patch. [Sam]

=item *

Changed length of Bric::Dist::Job name attribute from 64 characters to 256.
This allows long asset names to be used. Also added code to Bric::Dist::Job
to ensure that the name property is truncated if it's longer than 256
characters. Thanks to Josh Cox for the spot. [David]

=item *

Fixed bug where dumber browsers would submit a new template without any
Element selected. Thanks to Michael Robinton for reporting the bug. [David]

=item *

All stories and media are now required to be associated with a category. For
stories, the primary category cannot be deleted. If you want to change the
primary category, add a new category, change it to the primary, and then
delete the old primary category. This fix prevents previews and publishes
from breaking on stories and media that had no categories. Thanks to Mark for
the heads-up. [David]

=item *

An overhaul of the burn system had regressed the Output Channel preview
functionality. I've put it back now. [Mark]

=item *

Fixed button JavaScript to work correctly in Mozilla. [Matt]

=item *

Fixed bug in HTML::Template burner that prevented <tmpl_include>s from
working in some cases.  [Sam]

=item *

Numerous spelling errors were fixed by Scott Lanning. Thanks!

=item *

In the Element manager, doing a search after selecting an Element Type from
which to display elements no longer causes an error. Thanks to Adam Robinson
for the spot. [David]

=item *

Made the parent category field in the Category Profile a required field.
[Mark]

=item *

Fix Bric::Util::FTP::FileHandle to work with a modified date-formatting
preference. [Matt]

=item *

Fixed section numbering in the Contributor Type profile. [Scott Lanning]

=back

=cut

##############################################################################

=head1 VERSION 1.3.1 (2002-04-03)

=head2 New Features

=over

=item *

Bricolage SOAP interface fully implemented.  The command-line clients
bric_soap, bric_dev_sync and bric_republish are all complete. [Sam]

=item *

Bricolage now comes with a configure script and a Makefile for easier
installation and configuration. [Mark Jaroski]

=item *

Removed MD5 Perl module requirement by requiring Apache::Session 1.54 or higher.
[David]

=item *

Added new FTP distribution move method. Now you can distribute files either via
a file system copy or via FTP. [David]

=item *

Added a preference to change the way URIs are formatted. [Adam]

=item *

Added a URI case preference to force URIs to lowercase, uppercase, or
allow mixed case URIs.  [Adam]

=item *

Categories are now all listed and sorted by URI in select lists. [Sam]

=item *

The cache is now cleared when the Apache server is started or
restarted.  This avoids potential problems with stale data in the
cache. [Sam]

=back

=head2 Bug Fixes

=over

=item *

Fixed numerous cases where user_ids were being used as booleans.
Since user_id 0 is the Administrator's user_id this can cause problems. [Sam]

=item *

Fixed problem where deleting an asset would fail with the "cannot
check-in non checked-out version" error. [Sam]

=item *

Fixed bug in HTML::Template burner when an element name had more than
one space in it. [Sam]

=item *

Fixed bug in database that prevented element names over 32 characters
from working properly. [Sam]

=item *

Fixed bug where trying to preview a story without a Preview
destination and PREVIEW_LOCAL off would result in a Mason error. [Sam]

=item *

Fixed bug in Bric::SOAP::Story->create() where data element order was
getting lost. Thanks to Mike Slattery for the spot. [Sam]

=item *

Fixed bug in HTML::Template burner where templates in non-root categories
could not be found. Thanks to Marlon Bermas for the spot. [Sam]

=item *

Fixed Bric::Util::FTP::FileHandle to create new revisions on PUT. [Sam]

=item *

Deleting a contributor will no longer break stories with which the contributor
is associated. Thanks to Rachel Murray for the spot. [David]

=item *

Invalid configuration directives in bricolage.conf will now be caught and keep
Bricolage from starting. [Sam]

=item *

The view button in the element profile now works correctly. Thanks to
JoE<atilde>o Pedro GonE<ccedil>alves for the spot. [David]

=item *

Changed all strftime instances of '%G' to '%Y', as this seems to be
more portable. [David]

=item *

Checking in a template from a template profile now performs a syntax check of
the template just as saving the template does. [JoE<atilde>o Pedro
GonE<ccedil>alves]

=item *

Notes attached to stories and media are now once again editable from
the desk and profile views if they're checked out to the current user,
and only viewable otherwise. Thanks to Tracey Largay for the
spot. [David]

=item *

Fixed a few poorly-named time zones in the time zone preference. More
still needs to be done here, actually. [David]

=item *

Implemented the chk_syntax() method in Bric::Util::Burner::Template.
[Sam]

=back

=cut

##############################################################################

=head1 VERSION 1.3.0 (2002-02-10)

=head2 New Features

=over

=item *

Bricolage SOAP interface partially implemented. Bric::SOAP::Story and
Bric::SOAP::Media are fully implemented and tested. The command-line client -
bric_soap - is complete. [Sam]

=back

=head2 Bug Fixes

=over

=item *

Fixed numerous cases where user_ids were being used as booleans. Since user_id
0 is the Administrator's user_id this can cause problems. [Sam]

=item *

Fixed problem where deleting an asset would fail with the "cannot check-in non
checked-out version" error. [Sam]

=item *

Fixed bug in HTML::Template burner when an element name had more than one
space in it. [Sam]

=item *

Fixed bug in database that prevented element names over 32 characters from
working properly. [Sam]

=item *

All fixes in the soon-to-be-released 1.2.1 version. See below for details.

=back

=cut

##############################################################################

=head1 VERSION 1.2.3 (2002-03-17)

Functionally equivalent to 1.2.2, but includes required files missing from the
1.2.2 distribution.

=cut

##############################################################################

=head1 VERSION 1.2.2 (2002-03-15)

=head2 New Features

=over

=item *

Added chk_syntax() methods to Bric::Util::Burner and its subclasses. This method
will takes a template asset object and make sure that it compiles.
Bric::Util::Burner::chk_syntax() delegates to the proper subclass.

=back

=head2 Bug Fixes

=over

=item *

Some misspellings were corrected in Bric::Admin. Thanks to Ask Bjoern Hansen for
the spot. [David]

=item *

Fixed broken "Return" buttons on related media and related story pages. [David]

=item *

Fixed bug where assets weren't activated when they were created and then checked
in without clicking the "Save" button. [David]

=item *

Fixed bug where a fixed story's slug was getting used in its URI. [David]

=item *

Fixed broken image autopopulation fields (compression, height, width, etc.)
[David]

=item *

Fixed broken support for audio and video files. These can be set up by the Media
Type menu in Element Types. Eventually these should arrange for some fields to
be auto-populated (e.g., bit rate, frame size, length, encoding, etc.). [David]

=item *

Fixed bug where Categories with the same directory name could not be created.
Thanks to Andrew Baio for the spot. [David]

=item *

Fixed a bug where a user couldn't look at her own event log if she didn't have
permission. Thank to Michael Alan Dorman for the spot. [David]

=item *

Fixed a bug where permissions set to access workflows and desks had no affect on
the display of workflows and desks. Thanks to Rachel Murray for the spot.
[David]

=item *

Fixed bug where attempting to create a destination with the same name as an
existing but deactivated destination triggered an SQL error. Thanks to Michael
Alan Dorman for the spot. [David]

=item *

Fixed bug where Workflows with spaces in their names would not create proper
submenus in the left navigation bar. Thanks to the WHO for the spot [David]

=item *

Fixed bug where the wrong story might be previewed when clicking the title of a
story in My Workspace or on a desk. [David]

=item *

Changing the category a media asset is in now correctly updates the underlying
category object and the URI without the media asset needing to be checked in.
[Matt Vella]

=item *

Eliminated "Template compile failed" errors for templates with <%init> sections.
[David]

=item *

Field elements now show up with their display names in the bulk edit select
lists, instead of with their names (which are really keys). [David]

=item *

Eliminated "Use of uninitialized value in bitwise or (|)" warnings when checking
permissions. Thanks to Sam Tregar for the spot. [David]

=item *

Custom fields in elements and contributor types now remember their "size"
setting. Thanks to Sam Tregar for the spot. [David]

=item *

The Element select list on the new Template profile no longer lists media
elements, since media assets don't use templates. [David]

=item *

Removed old XML::Writer stuff from Bric::Util::Burner, since I moved it to
Bric::Util::Burner::Mason a while ago and it was causing some problems. Thanks
to Michael Robinton for the spot. [David]

=item *

Fixed typo in Bric::Hacker spotted by Axel Beckert. [Sam]

=item *

The CREATE permission works properly now. Thanks to Rachel Murray for the spot.
[David]

=back

=cut

##############################################################################

=head1 VERSION 1.2.1 (2002-02-25)

=head2 New Features

=over

=item *

Created new method of configuring Bricolage in Apache. For mod_perl 1.26 and
earlier, a custom config file will be written to the bricolage temp directory
every time Bricolage is started or restarted. For mod_perl 1.27 and later, no
temp file will be written. [David]

=item *

Added support for Mozilla (and there was much rejoicing!). [David]

=item *

Changed password for the default "admin" user to "change me now!" [David]

=item *

The slug is stored in the database for both fixed and non-fixed stories. This is
in anticipation of adding the ability to use the slug for fixed story URIs later
on. Thanks to Darren Graves for the patch.

=item *

Added DISABLE_NAV_LAYER directive. It's off by default, but if you turn it on in
bricolage.conf, the side navigation layer will be rendered as plain HTML in
every page instead of as a separate layer. [David]

=item *

Documented PERL_LOADER directive in Bric::AdvTemplates. [David]

=back

=head2 Bug Fixes

=over

=item *

Turned off the PREVIEW_MASON configuration directive in bricolage.conf. It should
be off by default. [David]

=item *

Deleted Output Channels now properly don't show up in the Output Channel manager
again. Thanks to Sara for the spot! [David]

=item *

All previews now preview assets in the primary Output Channel only. Previously,
the previews were in the Output Channel whose name came first alphabetically.
Thanks to Sara Wood for catching this bug. [David]

=item *

Fixed bug where templates often couldn't be found by the Mason burner if the
output channel had a post_path. [David]

=item *

Fixed bug where templates often couldn't be found by the HTML::Template burner
if the output channel had a post_path. [Sam]

=item *

Fixed some problems with the sideNav menus under Netscape. [David]

=item *

Fixed broken "Preview" button in Read-only story profile and in related story
elements. [Matt Vella]

=item *

Updated debugging code to accommodate new syntax in Cache::Cache. Thanks to Sam
Tregar for the spot. [David]

=item *

Fixed problem with Element names containing non-alphanumeric characters. [Sam]

=item *

Checking out media assets from "Find Media" now redirects you to the media
profile if you've checked out one media asset, or My Workspace if you've checked
out more than one. This puts it in line with how "Find Stories" and "Find
Templates" work. Thanks to Sam for the report. [David]

=item *

Fixed bulk edit functionality for Media assets. Thanks to Sam for the spot.
[David]

=item *

In Bric::Biz::Asset::Business, the source get_meth key in my_meths() now works
properly. Also, get_all_keywords() now also returns the category keywords as
well as the story keywords. Thanks to Darren Graves for the patch.

=item *

Removed quotation marks from DEF_MEDIA_TYPE setting in F<bricolage.conf>.
Thanks to Darren Graves for the spot. [David]

=item *

Sorting assets by ID in "Find X" and Workspace/Desk view now properly does a
numeric sort rather than an alphanumeric sort. Thanks to Sam Tregar for the
spot. [David]

=item *

Fixed an obscure bug where, for files uploaded as part of a Media file,
Bricolage attempted to create a path on its own file system using path
delimiters for another file system. Thanks to Mike Slattery for the spot.
[David]

=item *

Required content fields in stories and elements are now displayed in the order
specified in the Element profile. Thanks to Sam Tregar for the spot. [David]

=item *

All assets now start with the version number 0 until the first time they are
checked in. Also, they will show up on desks and in the Find views after the
first time they are saved. It was inconsistent before, and some items could not
be seen in the desk and Find views until they were checked in. Thanks to Sam for
spotting the inconsistency. [David]

=item *

The bric_clean_tmp script has been changed to avoid deleting the Bricolage
cache file.  [Sam]

=item *

Fixed typo that broke Bric::Dist::Client. [Mike Slattery]

=item *

Fixed multiple select custom fields for Elements and Contributors. Thanks to
Mike Slattery for the spot. [David]

=item *

Fixed ugly bug where deleting a "Media Type" Element would delete all the media
objects of that type. Thanks to Sam for the spot (though not for the bug!).
[David]

=item *

Fixed bric_pgimport so that it uses DBI to drop and create the database, rather
than relying on a hard-coded location for pgsql binaries. [David]

=item *

Fixed permission granting in bric_pgimport so that the Bricolage database use
has DELETE permissions on all objects in the Bricolage database. It looks like
this permission was ignored in PostgreSQL 7.1 and earlier, or problems would have
shown up a long time ago! [David]

=item *

Fixed a bug where the time a distribution job is scheduled was not properly
converted to UTC for storage in the database. Thanks to Mike Slattery for the
great code archaeology! [David]

=item *

Fixed the spelling of "contributor" in several spots. [Andrew Baio]

=item *

Fixed bug where changing a story's primary category left it with B<no> primary
category. [Matt Vella]

=back

=cut

##############################################################################

=head1 VERSION 1.2.0 (2002-01-10)

=head2 New Features

=over

=item *

Added Context-sensitive, online help. [Sam]

=item *

Added separate interface for editing templates (via FTP). [Sam]

=item *

Added the ability to use HTML::Template Templates. [Sam]

=item *

Added ability for different Output Channels to function as different component
roots for in Mason templates. This will allow for templates that can't be found
in the current Output Channel to be searched for in other Output Channels.
[David]

=item *

Added link to Event log to Find Story, Find Template, and Find Media screens.
[David]

=item *

Added true previewing for media assets. Now, when you click their URIs to
preview them, they will be distributed to the preview server(s) before
redirecting the user to them, rather than just serving them up from where they
live on the Bricolage file system. The latter can still be accessed under
"Download" in the Media Asset profile. This will continue to be the preferred
way to grab media files for editing and such, as it will not incur the overhead
of distributing the media file. [David]

=item *

Allow only one template with a given name for a given category, element, burner
and output channel. [Sam]

=item *

Added a Maintainer section to the About page. [David]

=item *

Updated About page to mimic the layout of the help pages. [David]

=back

=head2 Bug Fixes

=over

=item *

Fixed a bug with local previews where a preview page could show up instead of
the Bricolage UI. Thanks to Sara for the spot. [David]

=item *

Fixed a bug where Mason component calls failed in previews when the
PREVIEW_MASON directive was enabled. [David]

=item *

Changed default value for text area fields added via the form builder (i.e., in
Contributor Type and Element profiles) to 0. The values 0 and "" always make the
the new field unlimited in length. [David]

=item *

Fixed a couple of buttons to be proper case rather than upper case. [David]

=item *

Separated the filesystem destinations for assets burned for publication and for
assets burned for previewing. This will prevent someone previewing and stomping
all over a published version of an asset before the published version is
distributed. [David]

=item *

Removed hard-coding of the local preview directory in httpd.conf and
httpd-ssl.conf. Now using the values stored in PREVIEW_LOCAL, instead, to
determine the proper directory. [David]

=item *

Added the DEF_MEDIA_TYPE directive. Bricolage will use the value in this
directive to assign a Media Type to all file resources if Bricolage can't
figure it out from their file extensions. This fixes a bug where Bricolage would
choke if it couldn't figure out the MediaType itself. [David]

=back

=cut

##############################################################################

=head1 VERSION 1.0.2 (2001-12-10)

=head2 New Features

=over

=item *

Added "File Name" and "File Extension" properties to OutputChannels. These
properties will now be used to name files burned to the file system on
preview and publish. [David]

=item *

Added DEFAULT_FILENAME and DEFAULT_FILE_EXT configuration directives to set
default values on the "File Name" and "File Extension" Output Channel
properties. [David]

=item *

Changed Bric::Util::Burner->display_element() so that it doesn't paginate. All
paginated pages are now treated instead as regular elements. This is useful for
things like printer-friendly pages. Bric::Util::Burner->display_element()
continues to work as before. Use this method to output a separate file for each
paginated element. [David]

=item *

When errors occur while previewing stories, the leftNav is now turned off.
[David]

=item *

Browser buttons and menus are now disabled. [David]

=item *

Added ability to set permissions on assets based on the categories they're in.
[David]

=item *

Moved all session and session locking files into the "bricolage" subdirectory of
the local file system's tmp directory. You'll want to rm -rf /tmp/bricolage_*
upon upgrading. [David]

=item *

Moved the location of cache files to the "bricolage/cache" subdirectory of the
local file system's tmp directory. You'll want to rm -rf /tmp/FileCache upon
upgrading. Together with the above change, this means that all Bricolage
temporary files are stored in the "bricolage" subdirectory of the local tmp,
e.g., /tmp/bricolage. [David]

=item *

Added new program, bric_clean_tmp, that can be used in a cron job to delete
stale temporary files. [Sam]

=item *

Added an "About" page, linked from the logo graphic, that explains the name
"Bricolage" and offers the license and credits. [David]

=item *

Added PERL_LOADER configuration directive. Pass a line of Perl to this
directive, and on startup, it'll execute it in the same namespace as your
templates execute in. [David]

=item *

Added INCLUDE_XML_WRITER and XML_WRITER_ARGS configuration parameters. If
INCLUDE_XML_WRITER is turned on, then all templates will include a new global,
$writer, that is an XML::Writer object. This object is provided as a convenience
for creating XML in your templates. XML_WRITER_ARGS allows certain arguments to
be passed to the XML::Writer. [David]

=item *

Fixed bug where data fields deleted from Elements were deleting them from
existing stories, too. [David]

=item *

Fixed bug where stories with related media associated with them were displaying
the story as an Element rather than as a story after editing the related media.
[David]

=item *

Removed all file system location dependencies for the operation of Bricolage.
Bricolage will still assume that everything's in /usr/local/bricolage, but any
location is fine as long as the BRICOLAGE_ROOT environment variable is set to
the proper location. [David]

=item *

Added code to force all preview pages to be re-requested from the server every
time they're viewed. This prevents the browser from loading older versions from
its cache, and allows users to always see the most recently-burned output of a
story. [David]

=item *

Removed debugging information from URLs for when debugging is turned off --
which should be always in production code (e.g., releases). [David]

=item *

Elements are now displayed with their display names rather than their attribute
names. Thanks to Sam Tregar for the spot. [David]

=item *

Fixed bug where fields (attributes) added to an Element with the name of an
existing but deactivated field triggered an error. Thanks to Sam for the
heads-up. [David]

=item *

Fixed a bug where data fields sometimes were not properly retrieved from the
database in Bric::Biz::AssetType. [David]

=item *

Fixed a bug where clicking "Save and Stay" in the Element profile wouldn't
delete attributes (fields) marked as such, or even delete the Element itself, if
the "Delete this profile" checkbox was checked.

=item *

Fixed a bug where, for Story and Media assets, editors were given Edit access to
notes, even when they didn't have the asset checked out. [David]

=item *

Changed the misleading and inaccurate "Two blank lines" label in the Bulk Edit
interface to the more accurate "One blank line". Thanks to Sam Tregar for the
heads-up.

=back

=cut

##############################################################################

=head1 VERSION 1.0.1 (2001-09-28)

=over

=item *

Initial public release.

=back

=cut

##############################################################################

=head1 AUTHOR

David Wheeler <david@justatheory.com>

=head1 SEE ALSO

L<Bric|Bric>

=cut<|MERGE_RESOLUTION|>--- conflicted
+++ resolved
@@ -6,7 +6,6 @@
 
 This document lists the Changes to Bricolage introduced with each release.
 
-<<<<<<< HEAD
 =head1 VERSION 1.11.1 (2008-??-??)
 
 =head2 Improvements
@@ -113,19 +112,11 @@
 =back
 
 =head2 Bug Fixes
-=======
-=head1 VERSION 1.10.7 (2008-??-??)
-
-=head2 Improvements
-
-=head3 Bug Fixes
->>>>>>> 67b16347
-
-=over
-
-=item *
-
-<<<<<<< HEAD
+
+=over
+
+=item *
+
 Fixed non-standard installation path being ignored if changed during multi 
 installation mode. This was done by changing the defaults files to include
 the C<BRICOLAGE_ROOT> variable. So when C<BRICOLAGE_ROOT> is changed and the
@@ -371,8 +362,16 @@
 
 =back
 
-=head1 VERSION 1.10.6 (2008-??-??)
-=======
+=head1 VERSION 1.10.7 (2008-??-??)
+
+=head2 Improvements
+
+=head3 Bug Fixes
+
+=over
+
+=item *
+
 Fixed a bug where authorization failiures in callbacks could lead to a bogus
 error, rather than sending a "Permission Denied" error to the user. Reported
 by Matt Rolf (Bug #1362). [David]
@@ -380,7 +379,6 @@
 =back
 
 =head1 VERSION 1.10.6 (2008-10-02)
->>>>>>> 67b16347
 
 =head2 Improvements
 
