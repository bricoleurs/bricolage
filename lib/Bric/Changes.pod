=head1 NAME

Bric::Changes - Bricolage Changes

=head1 VERSION

$Revision$

=head1 DATE

$Date$

=head1 DESCRIPTION

This document lists the Changes to Bricolage introduced with each release.

<<<<<<< HEAD
=head1 VERSION 1.3.1

=head2 New Features
=======
=head1 Version 1.2.2

=head2 Bug Fixes
>>>>>>> a5747b55

=over 4

=item *

<<<<<<< HEAD
Bricolage SOAP interface partially implemented. Bric::SOAP::Story,
Bric::SOAP::Media and Bric::SOAP::Template are fully implemented and tested. The
command-line client - bric_soap - is complete. [Sam]

=item *

Bricoalge now comes with a configure script and a Makefile for easier
installation and configuration. [Mark Jaroski]

=back

=head2 Bug Fixes

=over 4

=item *

Fixed numerous cases where user_ids were being used as booleans.
Since user_id 0 is the Adminstrator's user_id this can cause problems. [Sam]

=item *

Fixed problem where deleting an asset would fail with the "cannot
check-in non checked-out version" error. [Sam]

=item *

Fixed bug in HTML::Template burner when an element name had more than
one space in it. [Sam]

=item *

Fixed bug in database that prevented element names over 32 characters
from working properly. [Sam]

=item *

All fixes in the soon-to-be-released 1.2.1 version.  See below for details.
=======
Some misspellings were corrected in Bric::Admin. Thanks to Ask Bjoern Hansen for
the spot. [David]

=item *

Fixed broken "Return" buttons on related media and related story pages. [David]

=item *

Fixed bug where assets weren't activated when they were creaed and then checked
in without clicking the "Save" button. [David]

=item *

Fixed bug where a fixed story's slug was getting used in its URI. [David]

=item *

Fixed broken image autopopulation fields (compression, height, width, etc.)
[David]

=item *

Fixed broken support for audio and video files. These can be set up by the Media
Type menu in Element Types. Eventually these should arrange for some fields to
be auto-populated (e.g., bit rate, frame size, length, encoding, etc.).
>>>>>>> a5747b55

=back

=head1 VERSION 1.2.1

=head2 New Features

=over 4

=item *

Created new method of configuring Bricolage in Apache. For mod_perl 1.26 and
earlier, a custom config file will be written to the bricolage temp directory
every time Bricolage is started or restarted. For mod_perl 1.27 and later, no
temp file will be written. [David]

=item *

Added support for Mozilla (and there was much rejoicing!). [David]

=item *

Changed password for the default "admin" user to "change me now!" [David]

=item *

The slug is stored in the database for both fixed and non-fixed stories. This is
in anticipation of adding the ability to use the slug for fixed story URIs later
on. Thanks to Darren Graves for the patch.

=item *

Added DISABLE_NAV_LAYER directive. It's off by default, but if you turn it on in
bricolage.conf, the side navigation layer will be rendered as plain HTML in
every page instead of as a separate layer. [David]

=item *

Documented PERL_LOADER directive in Bric::AdvTemplates. [David]

=back

=head2 Bug Fixes

=over 4

=item *

Turned off the PREVIW_MASON configuration directive in bricolage.conf. It should
be off by default. [David]

=item *

Deleted Output Channels now properly don't show up in the Output Channel manager
again. Thanks to Sara for the spot! [David]

=item *

All previews now preview assets in the primary Output Channel only. Previously,
the previews were in the Output Channel whose name came first alphabetically.
Thanks to Sara Wood for catching this bug. [David]

=item *

Fixed bug where templates often couldn't be found by the Mason burner if the
output channel had a post_path. [David]

=item *

Fixed bug where templates often couldn't be found by the HTML::Template burner
if the output channel had a post_path. [Sam]

=item *

Fixed some problems with the sideNav menus under Netscape. [David]

=item *

Fixed broken "Preview" button in Read-only story profile and in related story
elements. [Matt Vella]

=item *

Updated debugging code to accommodate new syntax in Cache::Cache. Thanks to Sam
Tregar for the spot. [David]

=item *

Fixed problem with Element names containing non-alphanumeric characters. [Sam]

=item *

Checking out media assets from "Find Media" now redirects you to the media
profile if you've checked out one media asset, or My Workspace if you've checked
out more than one. This puts it in line with how "Find Stories" and "Find
Templates" work. Thanks to Sam for the report. [David]

=item *

Fixed bulk edit functionality for Media assets. Thanks to Sam for the spot.
[David]

=item *

In Bric::Biz::Asset::Business, the source get_meth key in my_meths() now works
properly. Also, get_all_keywords() now also returns the category keywords as
well as the story keywords. Thanks to Darren Graves for the patch.

=item *

Removed quotation marks from DEF_MEDIA_TYPE setting in bricolage.conf. Thanks to
Darren Graves for the spot. [David]

=item *

Sorting assets by ID in "Find X" and Workspace/Desk view now properly does a
numeric sort rather than an alphanumeric sort. Thanks to Sam Tregar for the
spot. [David]

=item *

Fixed an obscure bug where, for files uploaded as part of a Media file,
Bricolage attempted to create a path on its own file system using path
delimiters for another file system. Thanks to Mike Slattery for the spot.
[David]

=item *

Required content fields in stories and elements are now displayed in the order
specified in the Element profile. Thanks to Sam Tregar for the spot. [David]

=item *

All assets now start with the version number 0 until the first time they are
checked in. Also, they will show up on desks and in the Find views after the
first time they are saved. It was inconsistent before, and some items could not
be seen in the desk and Find views until they were checked in. Thanks to Sam for
spotting the inconsistency. [David]

=item *

The bric_clean_tmp script has been changed to avoid deleting the Bricolage
cache file.  [Sam]

=item *

Fixed typo that broke Bric::Dist::Client. [Mike Slattery]

=item *

Fixed multiple select custom fields for Elements and Contributors. Thanks to
Mike Slattery for the spot. [David]

=item *

Fixed ugly bug where deleting a "Media Type" Element would delete all the media
objects of that type. Thanks to Sam for the spot (though not for the bug!).
[David]

=item *

Fixed bric_pgimport so that it uses DBI to drop and create the database, rather
than relying on a hard-coded location for pgsql binaries. [David]

=item *

Fixed permission granting in bric_pgimport so that the Bricolage database use
has DELETE permissions on all objects in the Bricolage database. It looks like
this permission was ignored in PosgreSQL 7.1 and earlier, or problems would have
shown up a long time ago! [David]

=item *

Fixed a bug where the time a distribution job is scheduled was not properly
converted to UTC for storage in the database. Thanks to Mike Slattery for the
great code archaeology! [David]

=item *

Fixed the spelling of "contributor" in several spots. [Andrew Baio]

=item *

Fixed bug where changing a story's primary category left it with B<no> primary
category. [Matt Vella]

=back

=head1 VERSION 1.2.0

=head2 New Features

=over 4

=item *

Added Context-sensitive, online help. [Sam]

=item *

Added separate interface for editing templates (via FTP). [Sam]

=item *

Added the ability to use HTML::Template Templates. [Sam]

=item *

Added ability for differnt Output Channels to function as different component
roots for in Mason templates. This will allow for templates that can't be found
in the current Output Channel to be searched for in other Output Channels.
[David]

=item *

Added link to Event log to Find Story, Find Template, and Find Media screens.
[David]

=item *

Added true previewing for media assets. Now, when you click their URIs to
preview them, they will be distributed to the preview server(s) before
redirecting the user to them, rather than just serving them up from where they
live on the Bricolage file system. The latter can still be accessed under
"Download" in the Media Asset profile. This will continue to be the preferred
way to grab media files for editing and such, as it will not incur the overhead
of distributing the media file. [David]

=item *

Allow only one template with a given name for a given category, element, burner
and output channel. [Sam]

=item *

Added a Maintainer section to the About page. [David]

=item *

Updated About page to mimic the layout of the help pages. [David]

=back

=head2 Bug Fixes

=over 4

=item *

Fixed a bug with local previews where a preview page could show up instead of
the Bricoalge UI. Thanks to Sara for the spot. [David]

=item *

Fixed a bug where Mason component calls failed in previews when the
PREVIEW_MASON directive was enabled. [David]

=item *

Changed default value for text area fields added via the form builder (i.e., in
Contributor Type and Element profiles) to 0. The values 0 and "" always make the
the new field unlimited in length. [David]

=item *

Fixed a couple of buttons to be proper case rather than upper case. [David]

=item *

Separated the filesystem destinations for assets burned for publication and for
assets burned for previewing. This will prevent someone previewing and stomping
all over a published version of an asset before the published version is
distributed. [David]

=item *

Removed hard-coding of the local preview directory in httpd.conf and
httpd-ssl.conf. Now using the values stored in PREVIEW_LOCAL, instead, to
determine the proper directory. [David]

=item *

Added the DEF_MEDIA_TYPE directive. Bricolage will use the value in this
directive to assign a Media Type to all file resources if they Bricolage can't
figure it out from their file extentions. This fixes a bug where Bricolage would
choke if it couldn't figure out the MediaType itself. [David]

=back

=head1 VERSION 1.0.2

=head2 New Features

=over 4

=item *

Added "File Name" and "File Extension" properties to OutputChannels. These
properties will now be used to name files burned to the file system on
preview and publish. [David]

=item *

Added DEFAULT_FILENAME and DEFAULT_FILE_EXT configuration directives to set
default values on the "File Name" and "File Extenstion" Output Channel
properties. [David]

=item *

Changed Bric::Util::Burner->display_element() so that it doesn't paginate. All
paginated pages are now treated instead as regular elements. This is useful for
things like printer-freindly pages. Bric::Util::Burner->display_element()
contines to work as before. Use this method to output a separate file for each
paginated element. [David]

=item *

When errors occur while previewing stories, the leftNav is now turned off.
[David]

=item *

Browser buttons and menus are now disabled. [David]

=item *

Added ability to set permissions on assets based on the categories they're in.
[David]

=item *

Moved all session and session locking files into the "bricolage" subdirectory of
the local file system's tmp directory. You'll want to rm -rf /tmp/bricolage_*
upon upgrading. [David]

=item *

Moved the location of cache files to the "bricolage/cache" subdirectory of the
local file system's tmp directory. You'll want to rm -rf /tmp/FileCache upon
upgrading. Together with the above change, this means that all Bricolage
temporary files are stored in the "bricolage" subdirectory of the local tmp,
e.g., /tmp/bricolage. [David]

=item *

Added new program, bric_clean_tmp, that can be used in a cron job to delete
stale temporary files. [Sam]

=item *

Added an "About" page, linked from the logo graphic, that explains the name
"Bricolage" and offers the license and credits. [David]

=item *

Added PERL_LOADER configuration directive. Pass a line of Perl to this
directive, and on startup, it'll execute it in the same namespace as your
templates execute in. [David]

=item *

Added INCLUDE_XML_WRITER and XML_WRITER_ARGS configuration parameters. If
INCLUDE_XML_WRITER is turned on, then all templates will include a new global,
$writer, that is an XML::Writer object. This object is provided as a convenience
for creating XML in your templates. XML_WRITER_ARGS allows certain arguments to
be passed to the XML::Writer instantiator. See Bric::AdvTemplates for more
information. [David]

=item *

Added URI information to associated categories in the story profile. [David]

=item *

Changed category selection for new Templates to use the category URI rather than
the name, in line with how Story and Media work. [David]

=item *

Added "Save and Stay" button to the Element Profile. [David]

=item *

Story Type, Media Type, and Element select lists are now filtered for READ
permission in the Story, Media, and Template profiles, respectively. [David]

=item *

Category select lists are filtered for READ permission in the Story, Media, and
Template profiles. [David]

=item *

Category and Story Type, Media Type, and Element select lists are now required
fields where appropriate in the Story, Media, and Template profiles. This change
was introduced because, with the introduction of permission checking on these
select lists, it's possible for them to show up empty where it wasn't possible
before. [David]

=item *

Renamed programs in bin/ so that they all start with "bric_". Update any links
to the old names, because they're gone. [David]

=item *

Rewrote bric_apachectl to use Perl and Bric::Config instead of a shell script.
Also changed it so that a restart is always a hard restart. [Sam]

=item *

Added name of Output Channel to list of Templates in Find Templates interface.
[David]

=item *

Changed behavior of sideNav to Limit rendering of Workflows permissions. If a
user doesn't have READ permission on Workflow, it won't show up in the display.
[David]

=item *

Added URI to all media profile views. [David]

=item *

Added ability to change the category association in Templates. [David]

=item *

Changed the Notes icon in Story, Media, and Template profiles to a graphical
representation of a note. When there are no notes associated with the asset, the
graphic is an empty note. When there are notes associated with the asset, then
there is writing on the note. This allows editors to see at a glance if there
are any existing notes. [David]

=item *

Made SSL optional (and off by default). [Sam]

=item *

Change the term "attribute" to "field" in the UI. [David].

=back

=head2 Bug Fixes

=over 4

=item *

Fixed bug where cancelled checkouts of template appeared to work in some views,
but not others. Thanks to Matt Vella for the report. [David]

=item *

Fixed bug where story titles were accentally getting bogus hyperlinking markup.
Thanks to Chris Brody for the report. [David]

=item *

Fixed a bug where the "Generic" check box on the "New Template" screen was
partially ignored, leading to possibly corrupted data, and at least to the
inability to create autohandlers. Thanks to Sam Tregar for the bug report that
led to finding this bug. [David]

=item *

Fixed bug where element checkboxes weren't remembering if they were checked or
not. Thanks to Matt Vella for the spot. [David]

=item *

Fixed bug where element select lists weren't populate with their list of values.
Thanks to Matt Vella for the report. [David]

=item *

Fixed select lists and radio buttons in formBuilder so that they can take just
values as well as value/name pairs. [David]

=item *

Fixed issue with date fields not geting populated when hours and minutes weren't
selected. Also improvied handling fo partial date fields in Elements. Thanks to
Matt Vella for the heads-up. [David]

=item *

Fixed bug where only one required data field was included in a new story. Thanks
to Matt Vella for the report. [David]

=item *

Removed the CVS $Log entries from all files, as these were likely to cause
conflicts between branches and because few end users will be interested in
seeing them in the docs, anyway. [Sam and David]

=item *

Fixed bug where new workflows weren't able to add new desks, but were showing up
in the side nav before "Save" was clicked. Thanks to Chris Brody for the
heads-up. [David]

=item *

Fixed bug where workflows deleted via the Workflow Manager (rather than the
Workflow Profile) continued to show up in the side nav. Thanks to Sam Tregar for
the spot. [David]

=item *

Fixed bug where data fields deleted from Elements were deleting them from
existing stories, too. [David]

=item *

Fixed bug where stories with related media associated with them were displaying
the story as an Element rather than as a story after editing the related media.
[David]

=item *

Removed all file system location dependencies for the operation of Bricolage.
Bricolage will still assume that everything's in /usr/local/bricolage, but any
location is fine as long as the BRICOLAGE_ROOT environment variable is set to
the proper location. [David]

=item *

Added code to force all preview pages to be re-requested from the server every
time they're viewed. This prevents the browser from loading older versions from
its cache, and allows users to always see the most recently-burned output of a
story. [David]

=item *

Removed debugging information from URLs for when debugging is turned off --
which should be always in production code (e.g., releases). [David]

=item *

Elements are now displayed with their display names rather than their attribute
names. Thanks to Sam Tregar for the spot. [David]

=item *

Fixed bug where fields (attributes) added to an Element with the name of an
existing but deactivated field triggered an error. Thanks to Sam for the
heads-up. [David]

=item *

Fixed a bug where data fields sometimes were not propery retreived from the
database in Bric::Biz::AssetType. [David]

=item *

Fixed a bug where clicking "Save and Stay" in the Element profile wouldn't
delete attributes (fields) marked as such, or even delete the Element itself, if
the "Delete this profile" checkbox was checked.

=item *

Fixed a bug where, for Story and Media assets, editors were given Edit access to
notes, even when they didn't have the asset checked out. [David]

=item *

Changed the misleading and inaccurate "Two blank lines" label in the Bulk Edit
interface to the more accurate "One blank line". Thanks to Sam Tregar for the
heads-up.

=back

=head1 VERSION 1.0.1

=over 4

=item *

Initial public release.

=back

=head1 AUTHOR

David Wheeler <david@wheeler.net>

=head1 SEE ALSO

L<Bric|Bric>

=cut<|MERGE_RESOLUTION|>--- conflicted
+++ resolved
@@ -14,21 +14,14 @@
 
 This document lists the Changes to Bricolage introduced with each release.
 
-<<<<<<< HEAD
 =head1 VERSION 1.3.1
 
 =head2 New Features
-=======
-=head1 Version 1.2.2
-
-=head2 Bug Fixes
->>>>>>> a5747b55
-
-=over 4
-
-=item *
-
-<<<<<<< HEAD
+
+=over 4
+
+=item *
+
 Bricolage SOAP interface partially implemented. Bric::SOAP::Story,
 Bric::SOAP::Media and Bric::SOAP::Template are fully implemented and tested. The
 command-line client - bric_soap - is complete. [Sam]
@@ -66,8 +59,18 @@
 
 =item *
 
-All fixes in the soon-to-be-released 1.2.1 version.  See below for details.
-=======
+All fixes in the soon-to-be-released 1.2.2 version.  See below for details.
+
+=back
+
+=head1 Version 1.2.2
+
+=head2 Bug Fixes
+
+=over 4
+
+=item *
+
 Some misspellings were corrected in Bric::Admin. Thanks to Ask Bjoern Hansen for
 the spot. [David]
 
@@ -94,7 +97,6 @@
 Fixed broken support for audio and video files. These can be set up by the Media
 Type menu in Element Types. Eventually these should arrange for some fields to
 be auto-populated (e.g., bit rate, frame size, length, encoding, etc.).
->>>>>>> a5747b55
 
 =back
 
