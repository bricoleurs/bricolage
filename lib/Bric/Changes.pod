--- conflicted
+++ resolved
@@ -14,21 +14,14 @@
 
 This document lists the Changes to Bricolage introduced with each release.
 
-<<<<<<< HEAD
 =head1 VERSION 1.5.0
 
 =head2 New Features
-=======
-=head1 VERSION 1.4.3
-
-=head2 Bug Fixes
->>>>>>> 3b4cfdf8
-
-=over 4
-
-=item *
-
-<<<<<<< HEAD
+
+=over 4
+
+=item *
+
 Added unit testing framework based on L<Test::Class|Test::Class> and executed
 by L<Test::Harness|Test::Harness>. Tests can be run after C<make install> by
 running C<make test> or C<make devtest>. The former runs tests that access
@@ -161,15 +154,21 @@
 Got rid of the popup window. Now when the toolbar-less window isn't the
 current window, the browser will be redirected to a a Welcome page where users
 can click a link to open the new window with the Bricolage UI. [David]
-=======
+
+=back
+
+=head1 VERSION 1.4.3
+
+=head2 Bug Fixes
+
+=over 4
+
+=item *
+
 Fixed inconsistencey between container element methods and their convenience
 accessors in Bric::Biz::Asset::Business. Thanks to Philip Fibiger for the
 spot. [David]
 
-=item *
-
-Assets can once again be recalled from the library and put on a desk. [David]
-
 =back
 
 =head1 VERSION 1.4.2
@@ -205,7 +204,6 @@
 Using the "Check in to" select list on My Workspace to check assets into the
 desk they're already on will no longer remove them from all desks
 altogether. [David]
->>>>>>> 3b4cfdf8
 
 =back
 
