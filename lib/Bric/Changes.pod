=head1 NAME

Bric::Changes - Bricolage Changes

=head1 VERSION

$Revision$

=head1 DATE

$Date$

=head1 DESCRIPTION

This document lists the Changes to Bricolage introduced with each release.

<<<<<<< HEAD
=head1 VERSION 1.7.2 ()

=head2 New Features

=over 4

=item *

Bricolage now has a much more robust security policy. Users with permission to
edit various objects and groups in the administrative interface can no longer
increase their permissions. Nor can they manage the membership of groups of
which they are not members or do not have EDIT access to the members. All this
is to preven users from giving themselves higher permissions. [David]

=item *

Added C<publish_another()> method to Bric::Util::Burner. This method publishes
a document other than the one currently being published. This is useful when a
template for one document type needs to trigger the publish of another
document. [David]

=item *

Fixed upgrade scripts to be more intelligent in their handling of
transactions. They no longer allow SQL errors without failing the upgrade. The
upgrade scripts have also been updated to ensure successful upgrades to
Bricolage installations as far back as 1.4.0. [David]

=item *

A number of improvements for the F<bric_media_upload> contrib script:

=over 8

=item Creates intermediate categories if needed.

=item Added a C<--skip-existing> directive.

=item Added a C<--media-info> directive.

=back

See the script's usage info for details. [Simon Wilcox]

=item *

C<make upgrade> now suggests that the user run C<make clone> on the existing
installation, and asks the whether to continue or not. This is to encourage
folks to have a good backup before upgrading, in case the upgrade fails.
[David]

=item *

Bricolage now supports per-user preferences.  Admins can mark a
preference as overrideable, which allows users to set this preference
to their preferred value.  [Dave Rolsky]

=item *

The character set and language preferences have been moved into the
database, so that these can be overridden by individual users if
needed.  [Dave Rolsky]

=item *

Added --published-only option to bric_soap and bric_republish
so that you can republish the last-published version rather than
the current version. [Scott]

=item *

Added Bric::Util::Job::Pub (and C<bric_queued>). Publication can now be placed
into a queue and deferred until a scheduled time. Along with the addition of
the C<bric_queue> daemon or the use of a carefully tuned instance of
Bricolage, this change allows the Bricolage administrator to control the
amount of system resources given over to publishing. [Mark]

=item *

German localization completed. [Thorsten Biel]

=item *

Added C<get_parent()> method to Bric::Biz::Asset::Business::Parts::Tile. This
simplifies getting access to a parent element in an element template. [David]

=item *

Added User and Desk (asset) modules to the SOAP API, added asset commands
to the Workflow module, and made corresponding changes to bric_soap. [Scott]

=item *

Added C<burn_again> attribute to the Mason burner. This method can be called
from within a template to force the burner to burn the current page again,
creating a new file. This can be useful for creating multi-file output
without extra paginated subelements. [David]

=back

=head2 Improvements

=over 4

=item *

A field that is both required and repeatable now allows instances of the field
after the first instance to be deleted. Setting a field to required
essentially means that one must always be present in the UI. [David]

=item *

HTML::Template and Template Toolkit are now optional. If they're not installed
on your system, they won't be loaded by Bricolage. [David]

=item *

The default "Story Editors," "Media Producers," and "Template Developers" user
groups now have READ permission to the members of the "All Sites" group so
that they can properly select a site context and gain access to the workflows
in their site context. [David]

=item *

Added new permissions "RECALL" and "PUBLISH", which apply only to asset
groups, including desks, categories, and workflows. Now users must have RECALL
permission to recall assets from the library and bring them into workflow, and
PUBLISH permission to publish assets. This should make it much easier to
create more flexible permissions to manage approval processes. [David]

=item *

Added C<element_key_name> parameter to the C<list()> method of the story,
media, and formatting classes. This makes it easier to use the name of a story
type element, media type element, or template element to search for assets,
rather than the C<element__id> parameter, which isn't as friendly. [David]

=item *

Added "Filter by Site Context" preference. When active, search results only 
return assets relative to the site context instead of all the sites the user
has access to [JoE<atilde>o Pedro]

=back
=======
=head1 VERSION 1.6.9 ()
>>>>>>> d98ffc59

=head2 Bug Fixes

=over 4

=item *

<<<<<<< HEAD
The "Checkout" checkbox is no longer missing in the Find interface for documents
and templates that are already in workflow. [David]

=item *

Category groups can be edited again. Reported by Alexander Ling. [David]

=item *

Elements can be edited again. Thanks to Alexander Ling for the spot! [David]

=item *

Element fields can be edited again without encountering the "called the
removed method 'get_name'" error. Reported by Alexander Ling. [David]

=item *

Improved the upgrade script for converting field definitions to use key
names, thanks to reports from Nate Perry-Thistle. [David]

=item *

Made in the index on field key names case-insensitively unique. [David]

=item *

Restored category assest group permissions in user group profiles. [David]

=item *

Templates can be deleted again. Thanks to Adeola Awoyemi for the spot! [David]

=item *

Stories and media with non-unique URIs can now be deleted. Reported by Simon
Wilcox. [David]

=item *

Checkin and Publish once again works in the media profile. Thanks to Alexander
Ling forthe stot. [David]

=item *

Adding users to any of the default site user permission groups no longer
incorrectly allow those users to select that site for their context. Reported
by Alexander Ling. [David]

=item *

The inline "Bulk Edit" feature in story and media profiles works again. Thanks
to Neal Sofge for the spot! [David]

=item *

Fixed 1.7.0 upgrade scripts that create key names to better handle key name
conflicts. Thanks to Nate Perry-Thistle for having an installation that
generated such conflicts. [David]

=item *

Attempting to create a destination with the same name as an existing or
deleted destination no longer causes an SQL error. Thanks to Simon Wilcox for
=======
Fixed installation and upgrade scripts to use the same F<perl> binary as was
used to execute F<Makefile.PL>. This ensures that all necessary CPAN modules
will be correctly installed and located. [Simon Wilcox]

=item *

Story profile JavaScript validation works again. Thanks to Simon Wilcox for
>>>>>>> d98ffc59
the spot! [David]

=item *

<<<<<<< HEAD
Templates are now correctly saved to the user's sandbox when "Save and Stay"
is pressed. [JoE<atilde>o Pedro]

=item *

Select lists now correctly save their states so that, for example, dropdown
menus in New Story remember the element and category that was selected last
time. [Scott]

=item *

Group membership now correctly shows the site name for each object when
there is more than one site in the installation. [JoE<atilde>o Pedro]

=item *

Sites can now be disassociated with elements. Reported by Alexander Ling.
[David]

=back

=head1 VERSION 1.7.1 (2003-11-30)

=head2 Improvements

=over 4

=item *

The members of the "All" groups are prevented from being changed in the
callbacks now, as well as in the interface, where JS had been preventing it.
[David]

=back

=head2 Bug Fixes

=over 4

=item *

Passwords can be changed again. [Mike Slattery]

=item *

It is now virtually impossible to create media type or story type elements
without site and output channel associations. This should eliminate errors
when users try to create documents based on types without output channel
associations. [David]

=item *

The "Output Channel" item for templates on desks now displays properly.
[David]

=item *

Eliminated bogus "Use of element's 'name' field is deprecated" warnings. Key
names are allowed to have digits and underscores, and we weren't consistent
about that. [David]

=item *

The C<display_element()> method in the Mason burner once again passes
component arguments on to components. And now, so does C<sdisplay_element()>.
=======
Eliminated the need for the Apache::ConfigFile module, and thus some annoying
problems with the CPAN indexer when trying to install it. [David]

=item *

Fixed order of SQL statement execution upon installation so that dependencies
are properly handled. [Mark]

=item *

New file resources created for distribution are now created with the proper
media type. [Mark]

=item *

The German localization module (Bric::Util::Language::de_de) had the wrong
package name, which meant that attempts to use it failed with the error "Can't
locate class method 'Bric::Util::Language::de_de::new' via package
'Bric::Util::Language::de_de'". [Dave Rolsky]

=item *

Added new path to find PostgreSQL installed by some Debian packages. [Cinly
Ooi]

=item *

Workflows with special characters such as "+" and "&" now work properly in the
side navigation. Thanks to Patrick Walsh for the spot! [David]

=item *

Start desks can no longer be removed from workflows. This prevents workflows
from having no desks, thus avoiding problems adding desks to such
workflows. Reported by Patrick Walsh. [David]

=item *

Pushing the cancel button in a desk profile and then in a workflow profile
no longer redirects back to the desk profile. [David]

=item *

Made publish_date not be empty when publish is done through
the SOAP API and no publish_date argument is passed. [Scott]

=item *

Fixed CPAN installer to correctly update the list of modules to be installed
after a module hass been successfully installed. Reported by Perrin Harkins.
>>>>>>> d98ffc59
[David]

=item *

<<<<<<< HEAD
Fixed F<favicon.ico> code so that the browser and server don't go into an
infinite loop with redirects of redirects. The F<favicon.ico> still doesn't
pop up in the location field in my browser, but it does display properly if I
point my browser at it. [David]

=item *

An attempt to create a document with the same URI as an existing document no
longer litters the database with broken stories. Thanks to Arthur for the
spot. [David]

=item *

Redirection after some publishes and previews works again, instead of
returning a text page to the browser. [David]

=item *

Now displaying the name of the site each story and media document is in in
Find Stories and Find Media. Suggested by Arthur. [David]

=item *

A number of fixes for the F<bric_media_upload> contrib script:

=over 8

=item Made it work with the 1.7.0 XML Schema.

=item Fixed a bug in its use of File::Find.

=item Fixed problem in calculating category names when given a directory to upload.

=item Added C<--bric_soap> and C<--site> options.

=back

See the script's usage info for details.  [Dave Rolsky]

=item *

Changing a media item's category and then saving caused an error.
[Dave Rolsky]

=item *

Changing a media document's cover date no longer causes the URI to disappear.
Thanks to Dave Rolsky for the spot. [David]

=item *

Attempting to preview a story for which there are no associated destinations
no longer causes the error 'Can't call method "ACCESS" without a package or
object reference'. Thanks to Earle Martin for the spot! [David]

=item *

Added C<output_channel_id> parameter to the C<list()> method of Bric::Biz::Site
in order to prevent sites without output channel associations from being
listed in the select list for story type and media type elements. [David]

=item *

When a document fails to publish because there are no destinations configured,
the UI no longer displays a message saying that it was published. [David]

=item *

Fixed page logging so that redirects to the page before the current page can
work correctly. It was most noticeably broken when trying to associate a
contributor with a document. [David]

=item *

The upgrade process no longer moves media document files to where Bricolage
can't find them. If this happened to you, just
C<mv $BRICOLAGE_ROOT/comp.old/data $BRICOLAGE_ROOT/comp>. [David]

=item *

Performing an action in the contributor and category association interfaces in
the story and media profiles no longer causes an empty search to be performed
and return all contributors or categories. This could be a pain for
organizations with 1000s of contributors or categories. Thanks to Scott for
the report! [David]

=item *

The Key Name field in the element profile is no longer editable. Only new
elements can type in the key name field. Thanks to Arthur for the spot!
[David]

=item *

The Template toolkit burner now correctly uses element key names instead of
names to find corresponding templates. [David]

=item *

Management of user groups in a double list manager UI no longer causes an SQL
error. Spotted by Alexander Ling. [David]

=item *

Sites added to a site group will now be listed as members of the site group in
the site group's profile. Thanks to Alexander Ling for the spot. [David]

=item *

Improved permission checking in the virtual FTP server. [David]

=item *

Uploading a new version of a media file did not change the path to the
media file stored in the database, unless the file name of the media
was also changed. [Dave Rolsky]

=back

=head1 VERSION 1.7.0 (2003-10-22)

=head2 New Features

=over 4

=item *

Added multisite support. Now all stories, media, output channels, templates,
categories, and workflows may be associated with different sites, and even
have the same names in different sites. This simplifies the management of
multiple Web sites with Bricolage. Story type and media type elements may be
shared between sites. Funded by Portugal Telecom Multimedia. [David, Arthur,
Garth, & JoE<atilde>o Pedro]

=item *

Added document aliasing. Stories and media in a site may now be aliased and
published in another site, as long as the elements on which they are based
are shared between sites. Control over the content of aliased documents
remains in the original site, thus ensuring the editorial integrity of the
document for that site. Funded by Portugal Telecom Multimedia. [David]

=item *

Changed element attribute "name" to "key name" to emphasize its uniqueness
within an element. Also changed the "Display Name" to "Label" [Garth]

=item *

Added a "key word" attribute to elements as the system-wide unique key for
each element, rather than the name. The name is now used as a label. Note that
the key name only allows certain characters, as it is used to name the
template files that format the element. This makes the C<has_name()> method a
bit simpler -- and it can in fact be ignored in favor of
C<< $element->get_key_name eq $key_name >>. Thus there may be some warnings
if older name values are passed to C<has_name()>. [Garth]

=item *

Refactored Bric::Biz::Keyword. It is now more compliant with the standard API
as defined in other classes. Also added support for keyword groups so that we
can create a keyword manager. [David]

=item *

Added C<< $burner->sdisplay_element >> method to Bric::Util::Burner. This is a
C<sprintf>-style version of C<< $burner->display_element >>. [Scott]

=item *

Added C<get_data_element()> method to
Bric::Biz::Asset::Business::Parts::Tile::Container. This allows template
writers to more easily find a single data element object, rather than just the
value of a single data element (as C<get_data()> does). Inspired by a comment
from Bill Cappel. [David]

=item *

Added the C<YEAR_SPAN_BEFORE> and C<YEAR_SPAN_AFTER> F<bricolage.conf>
directives. These directives enable control how many years before and after
the current year to display in the list of years in the date and time select
widget. The default values are 10 for each, meaning that if the current year
is 2003, then the date span will be from 1993 to 2013.

=item *

Added the C<ENABLE_SFTP_V2> F<bricolage.conf> directive to make
SSH protocol 2 be tried first. [Scott]

=item *

Added "Email" action, which can be used to email the files generated by a
publish to one or more email addresses. Funded by ETonline. [David]

=item *

Callbacks were moved from Mason components to modules based on
Params::Callback and managed by MasonX::Interp::WithCallbacks. This makes the
UI layer more responsive and enhances maintainability. [Scott]

=item *

Optimized performance of URI uniqueness checks by adding database tables to do
the job, rather than constructing the URIs for all other documents in the same
categories as the document being checked. This was the last major bottleneck
affecting SOAP performance, as well as document editing in general. Funded by
Kineticode. [David]

=item *

Added C<instance()> class method to Bric::Util::Language, so that non-OO
functions can get access to the current language handle. [David]

=item *

Added C<output_channel_id> parameter to the C<list()> methods of Story and
Media to enable querying for documents in output channels other than the
primary output channel. Based on a patch from Clive Jones. [David]

=item *

Lots of notification message localization fixes. [Radu Greab]

=item *

Status message localization fixes [David]

=item *

Added "search by element type" to Advanced Search of the Find Stories
and Find Media interfaces. [Scott]

=item *

Added a preference to select Simple or Advanced search in Find Stories/Media
the default search when you go to those screens. [Scott]

=item *

Added "Check all" button to select all the checkboxes on publish desks or My
Workspace. [Scott]

=item *

Added Keyword Management interface to centrally manage keywords. [Scott]

=item *

Added C<--workflow> and C<--desk> options to create and update commands of
C<bric_soap>, so that assets can be moved to a desk at the same time as
creation or updation. [Scott]

=item *

Added Group Membership sections to most of the profiles. [JoE<atilde>o Pedro]

=item *

Some optimizations to Bric::SOAP::(Media|Story|Template) classes. [Scott]

=item *

Added HTML::Mason Custom tags support, allowing template developers to write
code blocks that are context sensitive. See L<Bric::AdvTemplates> for
documentation on this. [JoE<atilde>o Pedro]

=item *

Added new page extension support to the burner, which allows template
developers to set string extensions to use for successive file names, rather
than the traditional use of numeric file name extensions for successive file
names. [Clive Jones]

=item *

Added "Text to search" option in the Advanced search of Media and Stories to
search for documents based on the contents of their field. [JoE<atilde>o
Pedro]

=item *

All preview links are now generated by a single widget. This widget adds the
story or media URI to the "title" attribute of the link tag (which is modern
browsers will automatically work as a roll-over tooltip), makes the story or
media URI copyable (by relying on JavaScript to actually open a new window for
the preview), and manages selecting an output channel in which to preview a
story. [David]

=item *

Made User Group Permissions UI wieldy with larger numbers of users by adding a
select list to choose which type of Permission to look at. [Scott]

=item *

Added ability to preview stories in a selection of output channels in the View
(read-only) story profile. [David]

=item *

Combined the asset "Find" managers into a single component, thus eliminating a
lot of redundant code. [David]

=item *

Added C<contrib_id> parameter to the C<list()> methods of
Bric::Biz::Asset::Business::Story and Bric::Biz::Asset::Business::Media to
return a list of story or media documents associated with a given
contributor. [David]

=item *

Switched Bric::Util::CharTrans from using Text::Iconv to Encode, thus removing
the dependency on a C library (libiconv). Note that this has changed the API
of Bric::Util::CharTrans. Its C<to_utf8()> and C<from_utf8()> methods now
always convert the argument passed in in place. They did this before for
references, but now they do it for plain strings, as well. Also note that use
of character translation also now requires Perl 5.8.0 or later. [Scott &
David]

=item *

Factored out some of the SOAP asset classes into Bric::SOAP::Asset. [Scott]

=item *

Added MediaType, Site, and Keyword SOAP modules. [Scott]

=item *

Changes to a story's slug, cover date, or primary category will now be
displayed before the story is saved. Suggested by a coworker of Andy
Baio. [David]

=item *

The Find Stories, Find Media, and Find Templates interfaces now disallow
searching for and returning all of the stories and media in the database. This
will help prevent thousands or tens of thousands of assets from being
displayed in the UI and sucking up all the resources on the server. [David]

=item *

Added "element" attribute to Bric::Util::Burner so that
C<< $burner->get_element >> should always return the element currently being
burned. [David]

=item *

Added burner-specific exceptions with context information, including current
output channel, current category, and current element. [David]

=item *

Added a C<throw_error()> method to Bric::Util::Burner so that template developers
can easily throw an exception that their users will see in the UI. [David]

=item *

Added C<best_uri()> method to Bric::Util::Burner to return the most
appropriate URI (in Bricolage's opinion) for a document. Mainly useful when
multiple sites and document aliases are used. [David]

=item *

Greatly simplified burner subclassing by adding a new registration method to
Bric::Util::Burner. This cuts down on the number of files that need to be
edited to add a new burner. [David]

=item *

Moved category selection from Media and Story Profiles into their own separate
components so that organizations with hundreds or thousands categories don't
have to load them into a dropdown list every time an asset is edited. The
category "browser" uses an interface similar to 'Associate Contributors',
which has the advantage of being searchable rather than looking through a
"long list of all categories". This feature can be enabled via the new
C<ENABLE_CATEGORY_BROWSER> F<bricolage.conf> directive. [Scott]

=item *

Added list paging to Desks and My Workspace. [Scott]

=item *

XHTML/CSS-ized desk items. This approach is the future of the Bricolage
interface: purely structural HTML, with CSS to create the presentation.
Eventually, we'll be able to have UI preferences to change font sizes or the
entire look and feel just by switching style sheets. But for now, this change
should help with the display of desks with many items on them, and it should
also speed the display of such desks. Turn off the C<USE_XHTML>
F<bricolage.conf> directive to get the old desk views back (useful for older
browsers). [David]

=item *

Added a preference to set the default Story/Media sorting. [Scott]

=item *

Added the ability to test templates without having to deploy them by using
"template sandboxes" for each template developer. [JoE<atilde>o Pedro]

=item *

Added Template Toolkit burner support. [Arthur/Fotango]

=item *

Added a F<bricolage.conf> directive, C<ALLOW_SLUGLESS_NONFIXED>, to prevent
slugless non-fixed (non-Cover) stories. [Scott]

=item *

Added support for installing and upgrading Bricolage with PostgreSQL on a
separate host. [Thorsten Biel]

=item *

Added context-sensitive help for pages that were missing it. [Scott]

=item *

C<make upgrade> no longer simply overwrites the contents of the UI component
root (F<$BRICOLAGE_ROOT/comp>), but renames it F<$BRICOLAGE_ROOT/comp.old> and
writes out a new one. This is both so that deleted UI component files don't
remain behind after an upgrade, and so that users can access any files that
they've changed in the old component root. Most users can just delete it after
upgrading. [David]
=======
Checkout checkboxes no longer appear for assets that users don't have
permission to check out. Thanks to Alexander Ling for the spot! [David]

=item *

Bric::Biz::AssetType::Parts::Data's C<lookup()> method now returns deactivated
objects, as it should. Thanks to Nuno Barreto for the spot. [David]

=item *

Events with attributes with the same name as attributes of the object the
event was triggered on (a common occurence) no longer confuses the two. Thanks
to Todd Tyree for the spot. [David]

=item *

Users granted permission to access the members of a group via two user group
associations now always get the highest priority permission, as it should
be. Thanks to Patrick Walsh for the spot. [David]

=item *

Textarea fields in elements no longer lose some of their default data after
editing the field in the element manager. Reported by Todd Tyree. [David]

=item *

Media assets now properly remember their class, which means that autopopulated
fields (such as "height" and "width" for images) are autopulated when a new
image file is uploaded. Thanks to Patrick Walsh for the spot! [David]
>>>>>>> d98ffc59

=back

=head1 VERSION 1.6.8 (2003-11-29)

=head2 Bug Fixes

=over 4

=item *

Custom select fields now correctly pay attention to the size attribute.
Reported by Dave Rolsky. [David]

=item *

The element type manager now displays "Subelement" instead of "Story" for
subelement element types. Suggested by Dave Rolsky. [David]

=item *

Updated to work with PostgreSQL 7.4. [David]

=item *

Improved error message in Bric::Util::Trans::SFTP. [David]

=item *

It's possible to create new stories again without running into errors saying
that a URI is not unique because the cover date and slug were accidentally
excluded from the URI. [David]

=item *

Mason story templates now inherit from all category templates, thus enabling
the access of C<< <%attr> >>s and calling of C<< <%method> >>s in category
templates from story templates. [David]

=item *

Permission to edit element fields is now based on the permissions granted to
edit the elements they belong to. This means that users other Global Admin
group members can now edit fields. [David]

=item *

Dates are no longer editable if a user doesn't have permission to edit them.
[David]

=item *

Users without EDIT access to an element no longer see a link to Edit fields
of that element, but a link to View them, instead. They will also no longer
see an "Add Subelements" button. [David]

=item *

Fixed bug that triggered an invalid error message when a story URI is non-unique.
Reported by Kevin Elliott. [David]

=item *

Assets with the same IDs but in different classes (media vs. stories vs.
templates) no longer prevent each other from being added to a desk that can
contain different classes of assets. Thanks to Scott for the spot and doing
the research that lead to the replication of the problem. [David]

<<<<<<< HEAD
=======
=item *

The Log page no longer improperly redirects to the preview page after a
preview. Reported by Simon Wilcox. [David]

>>>>>>> d98ffc59
=back

=head1 VERSION 1.6.7 (2003-10-22)

=head2 Bug Fixes

=over 4

=item *

Fixed C<bric_soap> to accept a C<--server> argument starting with "https",
which is more friendly to an SSI environment. [Geoff Richards]

=item *

The PostgreSQL admin username and password arguments were reversed during
C<make upgrade>. [Thorsten Biel]

=item *

Fixed broken foreign key index on element table. [Dave Rolsky]

=item *

Added partial index to speed queries against the job table, and thus to speed
distribution. [Mark]

=item *

Fixed upgrade module to properly grant the correct Bricolage database user
permission to access new tables and sequences. [David]

=item *

An upgrade script failure will I<really> now cause C<make upgrade> to halt
installation so that any issues are immediately identified and correctable.
[David]

=item *

Updated slug RegExen. They were a bit too strict, and should be better now,
allowing dots, dashes, and underscores. Spotted by Creighton Higgins. [David]

=item *

The C<$name> variable no longer shows up twice in the list of available
content variables for alert types on media documents. Thanks to Scott for the
spot! [David]

=item *

Inactive alert types no longer trigger the sending of alerts. Thanks to Scott
for the spot. [David]

=item *

Added tests for validity of the POD in F<*.pod> files as well as F<*.pm>
files. Fixed a few POD typos found as a result. [David]

=item *

Fixed C<element_data_id> parameter to
Bric::Biz::Asset::Business::Parts::Tile::Data to actually work. Reported by
Eldar Kononov. [David]

=back

=head1 VERSION 1.6.6 (2003-10-03)

=head2 New Features

=over 4

=item *

Added F<README.Solaris>, with thanks to Oscar Sodani and Thorsten Biel.

=back

=head2 Bug Fixes

=over 4

=item *

When an asset is published or deployed directly from the asset profile, it is
now properly removed from the publish or deploy desk. Reported by Andy Baio's
coworker. [David]

=item *

The "desk_id" attribute of assets is now properly cleared when an asset is
removed from workflow. [David]

=item *

Fixed 1.6.5 upgrade script to look for Bric::Config in the proper location.
[David]

=item *

Templates now display their output channel associations instead of their
element associations on desks. This seems to be more useful, since the element
association is usually obvious from the name. [David]

=item *

The category URI is now displayed for assets on desks, rather than the
name. This is consistent with the display of the category elsewhere. [David]

=item *

Elements to which no subelements can be added will no longer display an empty
select list and "Add Element" button. [Geoff Richards]

=item *

C<< Bric::Biz::Asset::Business::Story->get_secondary_categories() >> will no
longer return categories deleted from the story. Thanks to Scott for the
spot. [David]

=item *

Removed some unnecessary JavaScript validation. [David]

=item *

Bug fix when deploying to multiple output channels. If the output channel IDs
matched each other partly, it could cause a file to be removed after it just
had been uploaded. [Arthur/Fotango]

=item *

Users with CREATE access to a start desk can once again create stories on that
desk even when they don't have CREATE access to "All Stories." Reported by
Simon Wilcox. [David]

=item *

Each upgrade script is now run within the confines of a single database
transaction. If any database changes within an upgrade script encounter an
error, all of the changes in that script will be rolled back. Suggested by
Arthur. [David]

=item *

An upgrade script failure will now cause C<make upgrade> to halt installation
so that any issues are immediately identified and correctable. [David]

=item *

An invalid date in a date element field no longer causes an error. Thanks to
Arthur for the spot! [David]

=item *

With C<(STORY_URI_WITH_FILENAME> enabled and when there is no defined file
extension Bricolage now doesn't insert an ending '.' (dot). [Arthur/Fotango]

=item *

Slight fix to virtual FTP server to handle bad FTP clients that try and use
directories as files. [Arthur]

=back

=head1 VERSION 1.6.5 (2003-09-10)

=head2 Bug Fixes

=over 4

=item *

Previewing stories with related media that have no associated file no longer
causes an error. Reported by Kevin Elliott. [David]

=item *

Switched to using C<< DBI->connect_cached() >> from using our own database
connection caching. This change does bump up the minimum required version of
DBI to 1.18, though the latest version is always recommended. It's also the
right thing to do. Thanks to Perrin Harkins for the suggestion. [David]

=item *

Fixed issue that could cause Bric::Util::DBI to create inconsistent
transaction states. Spotted by Rudy Lippan. [David]

=item *

Removed passing of DEBUG argument to C<prepare()>, C<prepare_c()> and
C<prepare_ca()>, since it hasn't actually worked in some time, and could
potentially change the behavior of the prepare. [David]

=item *

Bric::SOAP::Workflow no longer throws an error when its C<publish_date>
parameter is undefined. Reported by Kevin Elliott. [David]

=item *

Passing an undef via the C<workflow__id> parameters to the C<list()> method of
Story, Media, or Template really does again cause Bricolage to correctly
return only those assets that are not in workflow. It wasn't as fixed in 1.6.3
as I had thought. Reported by Kevin Elliott. [David]

=item *

Vastly improved the speed of the query that lists events, and added an index
to help it along, as well. [Mark]

=item *

The list of categories associated with a story is now presented in
alphabetical order by URI in the story profile. Suggested by Geoff
Richards. [David]

=item *

The FTP mover now properly deletes files rather than erroring out. [Clive
Jones]

=item *

Fixed installer to use PostgreSQL 7.1 syntax to update statistics. [David]

=item *

Now setting C<$PGDATESTYLE> environment variable so that PostgreSQL isn't
confused about the date style Bricolage is using. Suggested by Chris Riddoch.
[David]

=item *

Users without EDIT access to the start desk in a workflow can no longer create
assets in that workflow. Nor can they check out assets from the library, as
there's no start desk for them to check them in to. But they can still check
them out from other desks that they have EDIT access to. Reported by Rachel
Murray. [David]

=item *

Time zone issues have been fixed to be more portable. Some platforms that
experienced Bricolage unexpectedly shifting cover dates and other dates and
times by several hours should no longer see this problem. [David]

=item *

Non-existent methods no longer throw "permission denied" exceptions, but the
standard Perl "Can't locate object method" exception. This is to eliminate
confusion with permission to access Bricolage objects. [David]

=item *

Adding a new element type with the same name as an existing or deleted element
type no longer causes an SQL error. Thanks to Gary Gilchrist for the spot.
[David]

=back

=head1 VERSION 1.6.4 (2003-08-12)

=head2 Bug Fixes

=over 4

=item *

Preview works again. [David]

=back

=head1 VERSION 1.6.3 (2003-08-12)

=head2 Bug Fixes

=over 4

=item *

Document and contributor type field information (label, options) is no longer
pushed through Locale::Maketext, thus preventing errors when element and
contributor type administrators create field options with brackets in
them. Reported by Kevin Elliott. [David]

=item *

Documents associated with categories that have been deleted will once again
work properly. Even though a category may be deactivated, any documents
previously put into that category should still work, and still treat the
category as a working category. And so they do. Thanks to Kevin Elliott for
the spot! [David]

=item *

Renamed events for adding fields to elements and contributor types. They were
mentioning "attributes," and now they mention "fields," instead. [David]

=item *

Updated Bric::Admin (F<INSTALL>) to instruct users encountering installation
problems to first check the list archives and post to the mailing list before
filing a bug. [Cinly Ooi]

=item *

Permissions granted on the "All" groups work again. Reported by Kevin Elliott.
[David]

=item *

Resize now works in super bulk edit. Thanks to Michael G. Kaiser for the spot.
[David]

=item *

Documented that the C<list_ids()> methods in Bric::Biz::Asset's subclasses
ignore the C<Order> and C<OrderDiretion> parameters and return an unordered
list of IDs. Reported by Clive Jones. [David]

=item *

The "Add Element" select list in story, media profiles now lists the fields
that can be added in the order specified in the element profile, and then the
subelements that can be added, instead of mixing up fields and subelements in
alphabetical order. Thanks to JoE<atilde>o Pedro for the spot! [David]

=item *

When a template is deployed, Bricolage now checks to see if its file name has
changed since it was last deployed, and if it has, it deletes the old
file. Reported by Kevin Elliott. [David]

=item *

Optimized performance of Bric::Dist::Resource queries and wrote lots of tests
for them. [David]

=item *

When a story or media document is published, Bricolage now looks to see if any
files distributed for previous versions of the document are no longer
associated with the document, and expires them if they are. It does so on a
per-output channel basis, so note that if output channel settings have changed
since the document was last published, the expiration may miss some stale
files. The same goes for when destinations are changed. But this should cover
the vast majority of cases.

=item *

Fixed error looking up alert types in the database, which affected the alert
type manager on some platforms. Reported by Radu Greab. [David]

=item *

Deactivated alert types are once again available via the UI. [David]

=item *

Text input fields no longer impose a default maximum field length. This is so
that element fields that have their maximum length set to 0 can truly be
unlimited in length. Reported by Kevin Elliott. [David]

=item *

Template output channel associations no longer trigger an error when importing
templates via the SOAP interface. [Clive Jones]

=item *

Passing an undef via the C<workflow__id> parameters to the C<list()> method of
Story, Media, or Template once again causes Bricolage to correctly return only
those assets that are not in workflow. Reported by Kevin Elliott. [David]

=item *

Extra blank lines between subelement tags in super bulk edit no longer causes
an error. Thanks to Kevin Elliott for the spot! [David]

=item *

Searches no longer return unexpected results or all objects when pagination is
enabled. Thanks to Kevin Elliott for the spot! [David]

=item *

The searches for documents by beginning and ending cover dates were not
inclusive of the end date. Now they are! Reported by Kevin Elliott. [David]

=item *

Fixed spelling of "contributor" in the description of the contributor type
class in the database. Noticed by Radu Greab. [David]

=back

=head1 VERSION 1.6.2 (2003-07-28)

=head2 New Features

=over 4

=item *

German localization started. [Gerfried Fuchs]

=item *

New help pages for the destination, server, and action profiles. [Geoff
Richards]

=back

=head2 Bug Fixes

=over 4

=item *

Fixed a bug in Bric::SOAP::Media which was causing all media files uploaded
with that module to be placed in C<comp/data/media/$version/> rather than
C<comp/data/media/$id/$version/>. [Mark]

=item *

Fixed SQL bug that might in rare situations cause element output channel
associations to become confused. [David]

=item *

Fixed issue where new output channels added to a document type element were
not always actually saved as a part of that element. [David]

=item *

Fixed side navigation spacer graphic to the same width as other such
graphics. Helps Chinese Traditional to display more nicely. [Kang-min Liu]

=item *

The media simple search now searches by URI again. [Mark]

=item *

Now HTML-escaping the contents of the context content displayed for
subelements so as to prevent HTML in fields from messing up the display.
[Mark]

=item *

Fixed installer to again work with versions of PostgreSQL prior to 7.3. Thanks
to Marc Hawson for the spot. [David]

=item *

Fix for 'Can't call method "out_method" on an undefined value' generated
during a burn. [Mark]

=item *

Many minor HTML corrections. [Gerfried Fuchs]

=item *

Fix for SQL error when searching for media by file name. [David]

=item *

Eliminated 'Can't locate object method "redirect" via package
"HTML::Mason::Request"' error that caused Bricolage to actually display a
generic error page, instead of its custom error page. [David]

=item *

Alert types can once again be deleted from the alert type profile. [David]

=item *

Users can now only add subelements to a story if they have at least READ
permission to those subelements. Thanks to Mark for the spot. [David]

=item *

If the installer notices that you're attempting to install Bricolage in a
directory with an existing installation, it will suggest that you consider
running C<make upgrade>, instead. Suggested by Bruce Albrecht. [David]

=item *

The list manager now sorts version numbers as numbers rather than strings.
[JoE<atilde>o Pedro]

=item *

The media type profile again allows extensions to be added and removed.
Reported by Tobias Kremer. [David]

=item *

Added the C<CHAR_SET> directive's value to Bricolage's Apache configuration
via the F<httpd.conf> directive C<AddDefaultCharset>. Might help with some
Unicode issues. [David]

=item *

Distribution error handling is better now, with errors passed back to the
client and an error when F<bric_dist_mon> attempts to connect to a server or
URL that's not a Bricolage distribution server. [David]

=item *

Eliminated installation error 'Failed to create database: parser: parse error
at or near "template0"', which occurred with versions of PostgreSQL prior to
7.3. [Scott]

=item *

Enabled the C<PERL_LOADER> F<bricolage.conf> configuration directive and gave
it a default value that's actually useful. [David]

=item *

Perl 5.8.0 or later is now strongly recommended for better Unicode support.

=item *

Fixed deleting an Alert Type Rule. Also fixed Editing Alert Type Recipients.
[Scott]

=item *

Notes are once again saved with a document. Thanks to Scott for the spot!
[David]

=item *

Fixed an issue with FTP distribution where the incorrect FTP root was used an
invalid path. [Clive Jones]

=item *

The title and description of a story or media document are now properly
reverted when the document is reverted to an earlier version. Thanks to Scott
for the spot. [David]

=item *

Pagination now works properly when searching for groups by type in the group
manager. [Scott]

=item *

Pagination now works properly when searching for elements by element type in
the element manager and when searching for contributors by contributor type in
the contributor manager. [David]

=item *

Creating a new story that has a URI that conflicts with an existing story no
longer creates an extra story. Reported by Clive Jones. [David]

=item *

Changed "Cannot publish asset because there are no Destinations associated
with its output channels" to instead include the name of the output channel
missing Destination associations so that the user can tell which output
channels need a Destination association. [Clive Jones]

=item *

When an document's primary output channel has been changed to something other
than that defined by its document type element, preview will now correctly
use the document's primary output channel instead of the element's primary
output channel. [David]

=item *

Returning to a desk from editing an asset that was selected for editing from
that desk no longer triggers an error. Thanks to Clive Jones for the spot!
[David]

=item *

An attempt to preview a story where its templates output no content no longer
results in an error. Reported by Eldar Kononov. [David]

=item *

Clicking "Cancel" in an element no longer saves the changes in that element
before going up to the parent element. Thanks to Andrew Baio for the spot!
[David]

=item *

Changes made to the default values of fields in the contributor type profile
are now properly saved. Reported by Scott. [David]

=item *

Adding Extensions to a Bric::Util::MediaType object when creating it via that
class' C<new()> constructor works again. Reported by Clive Jones. [David]

=item *

Added Localization support to widgets that were missing it. Added pt_pt
localized images. [JoE<atilde>o Pedro]

=item *

Documents are no longer distributed to deleted (deactivated) destinations.
Reported by Mark. [David]

=item *

Eliminated several error log authentication message such as "No cookie found."
This tended only to confuse users when they were just starting to use
Bricolage. I've left in a few error messages, however, so that system
administrators can see in the log when it looks like someone is trying to hack
into Bricolage. The remaining authentication error log messages are:

=over

=item *

Invalid username or password. Please try again.

=item *

User does not exist or is disabled.

=item *

Malformed cookie.

=item *

Cookie hash mismatch from [IP address] (Hostname '[hostname]') for user
'[username].'

=back

=item *

Elements added with the same name as an existing, active or inactive element
no longer trigger an SQL error to be displayed. Thanks to Clive Jones for the
spot! [David]

=item *

Fixed issue where adding an output channel to a document type element removed
that output channel from another document type element. Thanks to Clive Jones
for the spot! [David]

=item *

Adding a server to a new destination before saving the destination or adding
an action no longer causes an SQL error. [David]

=item *

C<make clone> now properly clones F<bricolage.conf>, C<httpd.conf>, and all of
the contents of F<conf/>. [David]

=back

=head1 VERSION 1.6.1 (2003-06-12)

=head2 New Features

=over 4

=item *

Added F<bric_xfer_grps> and F<bric_xfer_users> to F<contrib/bric_xfer>. They
use the Bric API to transfer users and groups between Bricolage Installations.
[Scott]

=item *

Added Traditional Chinese localization. [Kang-min Liu]

=back

=head2 Bug Fixes

=over 4

=item *

C<make clone> now properly creates F<inst/Pg.sql> instead of
F<inst/bricolage.sql>. It also once again properly resolves the circular
dependency between the "usr" table and the C<login_avail()> PostgreSQL
function. [David]

=item *

The FTP distributor now deletes existing copies of files before renaming a
temporary file when connecting to Win32 servers. This is because the IIS FTP
server doesn't seem to support renaming a file to the same name as an existing
file. [David]

=item *

Creating the database during C<make install> no longer fails if someone
is already connected to template1. [Scott]

=item *

A preview link is no longer in the "Find Media," "Active Media," desk, or "My
Workspace" views for media that have no associated file. [David]

=item *

C<make upgrade> now uses the correct PostgreSQL root username and password,
instead of the default "postgres" username and empty password. Thanks to Paul
Cory for the spot! [David]

=item *

Burn-time exceptions are once again properly displayed in the error
page. [David]

=item *

When the C<STORY_URI_WITH_FILENAME> F<bricolage.conf> directive is enabled,
stories are now written to the proper file when previewed or published. Thanks
to Kevin White for the spot! [David]

=item *

Fix issue that came up with the release of Mason 1.20. Reported by Jeff
Steele. [David]

=item *

Fixed typo in Media Type manager that broke it. Reported by Lari Huttunen.
[Scott]

=item *

Fixed problem where an attempt to add new output channels to a new element
before saving that element cause errors. Mainly noticeable when creating
elements via SOAP. Thanks to Mark for the spot. [David]

=item *

Various localization fixes. [Scott]

=item *

Fixed event logging for element fields. [David]

=item *

Media assets that are based on "Image", "Audio", and "Video" element types now
properly show up on desks. Note that existing media assets missing from desks
should be checked out via "Active Media" and moved to a new desk. [David]

=item *

Documented the support for passing C<%ARGS> to C<< $burner->display_element() >> 
in templates. It was added to Bric::Util::Burner::Mason a while ago, but I
forgot to document it! Thanks to Mike Slattery for the spot. [David]

=item *

Added Crypt::SSLeay to the list of optional modules to be installed. This
module is required for SOAP communications over SSL. So if you use SSL and you
use the SOAP server, you'll want to install it. [David]

=item *

Fixed alerts so that alerts are once again sent to the members of groups.
Reported by Paul Cory. [David]

=item *

Deleted alert types are no longer displayed in the Alert Type Manager. Thanks
to Paul Cory for the spot! [David]

=item *

Added more intelligent code using HTTP headers instead of HTML to prevent
browsers [IE] from caching pages. [David]

=item *

Bricolage no correctly sets the HTTP headers for the content language and
character set. Thanks to Nathan Ollerenshaw for the spot! [David]

=item *

C<make clone> now changes the user and group ownership on the cloned files to
the values for the current user (root). This is to avoid problems when
C<tar>ing up those files. [David]

=item *

Added code to Apache configuration to force JavaScript files to be served with
the proper character set HTTP header. Those who use manual Apache configuration
along with Bric::App::ApacheStartup will want to add the following configuration
directive to your F<httpd.conf>:

  <Location /media/js>
    ForceType => "application/x-javascript; charset=utf-8"
  </Location>

=item *

The virtual FTP server no longer displays templates in subcategories of the
current subcategory directory. Thanks to George Harrison for the spot! [David]

=item *

Output channel associations in story type and media type elements can now be
deleted again. Thanks to Arthur Bergman for the spot! [David]

=item *

Added listing of emeritus developers. Otherwise Sam was simply listed as a
patcher, which is hardly accurate. [David]

=item *

The element profile no longer displays deleted fields after clicking the "Save
and Stay" button. [David]

=item *

The element profile now correctly issues a warning when a field is selected to
be deleted. [David]

=item *

Made unlocalized JavaScript message localized. [David]

=back

=head1 VERSION 1.6.0 (2003-04-29)

=head2 New Features

=over 4

=item *

Added the C<STORY_URI_WITH_FILENAME> F<bricolage.conf> directive, which, when
enabled, allows story URIs to include the file name. This is especially useful
in output channels where "Use Slug as File name" is enabled, since it allows
stories to essentially have identical URIs except for the file name. Off by
default. [David]

=item *

Added F<bric_media_upload>, a media file bulk import utility, into
F<contrib>. Thanks to Matt Vella for the contribution.

=item *

New help pages for the event log and the workflow trail. Thanks to Geoff
Richards for the contribution.

=item *

Some unnecessary JavaScript was removed from the side navigation layer. Thanks
to Eldar Kononov for the suggestion. [David]

=item *

Added keyword support for media assets to SOAP interface. [David]

=item *

Neatened the "Find Stories," "Active Stories," "Find Media," and "Active
Media" screens and added the ability to preview stories and media by clicking
their titles. [David]

=item *

Added Field Profile, so that element Fields can be edited. This is a marked
improvement over the old interface, which required that fields be deleted and
recreated if users wanted to change them. [Scott]


=back

=head2 Bug Fixes

=over 4

=item *

Granting of permission to database objects during installation has been moved
to its own make target. This is to allow it to be run by C<make upgrade>, too,
thus ensuring that the Bricolage database user always has the appropriate
permissions to access the database. [David]

=item *

Assets can once again be removed from workflow. [David]

=item *

The published version attribute is now set on templates when they're
deployed. Thanks to Geoff Richards for the spot. [David]

=item *

The F<bricolage.conf> and F<httpd.conf> files are now created during C<make>
rather than C<make install> so that C<make test> can take advantage of them.
[David]

=item *

Bric::App::Session and Bric::App::Cache no longer C<chown> their files and
directories during C<make test>. [David]

=item *

Super Bulk Edit no longer joins lines together without a space, so that words
should now be properly separated. [David]

=item *

Deleting a story or media subelement no longer results in an error. [David]

=item *

Help has been restored. [David]

=item *

A value of "0" (zero) can now be given to element fields. This bug has been in
Bricolage since the beginning! Thanks to Mark for the spot. [David]

=item *

Stories with subelements containing no field elements no longer cause an
error when the container profile is looking for contextual information to
display about a a subelement. Thanks to Chris Jantzen for the spot. [David]

=item *

Bulk editing a field without first going through the element profile and
without adding or removing or reordering field elements now preserves the
data. This is another bug that has been in the code since the beginning of
time, and was only recently identified. Thanks to Rachel Murray for the spot.
[David]

=item *

Fixed an obscure bug where an element with a field element and a container
element with the same ID could cause an error when one tries to edit the
container element and Bricolage tries to load the field element,
instead. Embarrassingly discovered in the middle of a presentation to the
London Perl M[ou]ngers. [David]

=item *

Minor JavaScript fix for Opera users, thanks to Kevin White. [David]

=item *

The "multi" installation method now defaults the "Bricolage Root Directory"
setting to F</usr/local/bricolage> instead of "NONE". This seems to be less
annoying to people. [David]

=item *

The F<inst/upgrade/1.5.1/asset_desk.pl> script, which is run by
C<make upgrade>, now correctly checks to see if the upgrade has already been
performed. [David]

=item *

The F<inst/upgrade/1.5.1/webdav_mover.pl> script, which is run by
C<make upgrade>, now correctly checks for the existence of the correct record
in the "class" table before inserting a new record. [David]

=item *

During C<make upgrade>, the upgrade scripts are now run I<before> the new APIs
are installed, so that there are no conflicts when using the existing API to
make changes. [David]

=item *

Creation and installation of man pages can now be avoided during
C<make upgrade> as well as during C<make>. [David]

=item *

Man pages will now be installed in the correct subdirectory of
C<$BRICOLAGE_ROOT> when using the "multi" install method. [David]

=item *

Fixed issue where asset groups and desk groups were conflated in workflow
objects, leading to errors on the permissions page. Thanks to JoE<atilde>o
Pedro for the spot. [David]

=item *

The URI of new stories is once again properly formed when the stories are
created. [David]

=item *

The list of events no longer displays attributes for events that have no
attributes. [David]

=item *

Attempting to add more keywords to the root category no longer results in the
error "Cannot change the directory of the root category." [David]

=item *

In lists of objects a cell with a value of "0" (zero) will now be displayed.
[David]

=item *

In "Find Templates," the list of templates in the search results will now be
sorted by the file name, instead of not at all. [David]

=item *

C<make distclean> now properly deletes F<inst/Pg.sql>. [David]

=back

=head1 VERSION 1.5.2 (2003-04-02)

=head2 New Features

=over 4

=item *

Out of the box, the Story Editors, Media Producers, and Template Developers
groups now have READ permission to access members of the "All Categories" and
"All Elements" groups, which allow them to actually create assets based on
elements and within categories. [David]

=item *

Workflow and Desk permissions are a little more sensible now. CREATE
permission can be granted for the start desk in each workflow, instead of for
the entire workflow. This allows a lower permission to be set on the workflow
(e.g., READ), and then higher permissions on the individual desks in the
workflow. [David]

=item *

New "Tuning" sections have been added to L<Bric::DBA>. [Mark]

=back

=head2 Bug Fixes

=over 4

=item *

The default required length for usernames and passwords has been changed from
6 to 5. This is to make dealing with the default "admin" login easier.

=item *

It is once again possible to delete elements when they are not associated with
any story or media asset. [David]

=item *

The output channel profile once again only complains that the name of an
output channel is already in use if it happens to be true. [David]

=item *

Bric::Config now does its best to find a workable F<httpd.conf> file during
C<make test>. [David]

=item *

Subclasses of Bric::Biz::Asset::Business::Media work again, and can have
keywords associated with them, too. [David]

=item *

The "Access Denied" message is back for when someone tries to access an object
to which they don't have adequate permission. [David]

=item *

Previews of assets that are not checked out work again. [David]

=item *

Workflow and desk permissions relative to the assets they contain are now
restored to their previous behavior. Desks no longer simply inherit the
permission granted on any of the workflows they're in. This issue was resolved
by creating a new secret asset group ID for each workflow. [David]

=item *

The primary output channel is now always enabled by default in top-level
elements. This is to make it much harder to create documents without output
channel associations, an event that can lead to database exceptions. [David]

=item *

The root category now lists itself as being in the "All Categories" group only
once in the category profile. [David]

=item *

Assets will no longer appear to randomly disappear from workflow. [David]

=item *

Added constraints to the "media_type_member" group that were inadvertently
left out of 1.5.1. [David]

=item *

Permissions are now once again properly checked for assets in categories,
workflows, and on desks. [Mark]

=back

=head1 VERSION 1.5.1 (2003-03-23)

=head2 New Features

=over 4

=item *

Lots of group-related optimizations. These should greatly improve the speed
with which permissions are checked. [David]

=item *

Improved testing support with lots more tests. Many more remain to be
written. See the new testing documentation in L<Bric::Hacker|Bric::Hacker> for
details. [David]

=item *

Added ability to publish assets at a future time to Bric::SOAP::Workflow.
Includes addition of new C<--publish-date> option to F<bric_soap>. [David]

=item *

Added WebDAV mover. [JoE<atilde>o Pedro]

=item *

FTP and File System movers now atomically copy files to their destination
servers. [JoE<atilde>o Pedro]

=item *

Added "All Desks" group for managing the permission to access all desks.
[David]

=item *

Refactored and optimized the code used in the C<lookup()>, C<list()>,
C<list_ids()>, and, where pertinent, C<href()> methods in the following
classes:

=over 4

=item Bric::Biz::Asset

=item Bric::Biz::Asset::Business

=item Bric::Biz::Asset::Business::Story

=item Bric::Biz::Asset::Business::Media

=item Bric::Biz::Asset::Formatting

=item Bric::Biz::AssetType

=item Bric::Biz::ATType

=item Bric::Biz::Category

=item Bric::Biz::Org

=item Bric::Biz::Org::Person

=item Bric::Biz::Org::Source

=item Bric::Biz::OutputChannel

=item Bric::Biz::OutputChannel::Element

=item Bric::Biz::Person

=item Bric::Biz::Person::User

=item Bric::Biz::Workflow

=item Bric::Biz::Workflow::Parts::Desk

=item Bric::Dist::Job

=item Bric::Dist::ServerType

=item Bric::Util::AlertType

=item Bric::Util::Event

=item Bric::Util::Grp

=item Bric::Util::MediaType

=item Bric::Util::Pref

=back

This work will allow permission checking to be much faster for objects of
these classes, as the relevant group IDs are now looked up for each object
when the object is looked up, rather than by a separate select for each
object, one-at-a-time. The changes also include support for a C<grp_id>
parameter to be passed to the C<list()> method of these classes as a way of
allowing a group to return a list of the objects in the group en masse, rather
than one-at-a-time from the member objects of each group. Once similar
optimizations have been made to the Bric::Biz::Assest classes, the necessary
change will be made to Bric::Util::Grp to allow this functionality. [David and
Mark]

=item *

Added object caching to the base class, and calls to it from all classes with
a C<lookup()> method to take advantage of it. The caching is only for the
duration of a request for now, but can be expanded later. [David]

=item *

Updated F<INSTALL.MacOSX> to reflect changes thanks to the new Mac OS X
support included in libapreq 1.1. [David]

=item *

Added "Super Bulk Edit", which is a bulk edit interface allowing users to
edit all of the fields in an element at once using POD-like tags, rather than
just a single repeatable field. [Garth]

=item *

Added help topic for new "Super Bulk Edit" feature. [David]

=item *

Localization and Internationalization support introduced, with a Portuguese
library to complement the default English. Most message strings have been
replaced with calls to the proper localization method. Still to be done are
strings fetched from the database (e.g. events). [ClE<aacute>udio Valente]

=item *

Localization of text images (buttons), Help, and JavaScript message added.
These still need translation, however. [David]

=item *

Added Italian translation. [Marco Ghezzi]

=item *

Documented F<bric_dist_mon> and F<bric_ftpd>. [David]

=item *

Optimized and added tests for Bric::Util::Priv's C<get_acl()> and
C<get_acl_mtime()> methods. These should make the looking up of a user's
access control list faster. [David]

=item *

Added preview link to every element profile of a story profile. [Scott]

=item *

Pared down number of default User groups by eliminating those that relate to
only a single admin menu item. [David]

=item *

Fixed code in Bric::Util::Grp where the C<has_member()> method would fail to
look up an object with an ID of 0. [JoE<atilde>o Pedro]

=item *

Switched exceptions from home-grown to using Exception::Class. [Scott]

=item *

The installer now offers a more meaningful message when it encounters an
existing database and the user doesn't want to drop that existing database.
[David]

=item *

Added category group association, including ability to cascade membership
assignments into subcategories, to category profile. [JoE<atilde>o Pedro]

=item *

The installer will no longer try to load CPAN.pm if all modules are already
installed. Thanks to Ilia Chipitsine for the prodding. [David]

=item *

The "Content" section of story, media, and subelement profiles now attempts to
display a bit of text from the first text field in each listed subelement so
that it's easier to see at a glance which subelement is which. [JoE<atilde>o
Pedro]

=item *

Switched POD testing from Pod::Checker to Test::Pod (using Pod::Simple). Fixed
the POD errors it found, too. [David]

=item *

Test suite now runs all tests with warnings enabled. [David]

=item *

Modified C<< Grp->get_objects() >> to use use the C<grp_id> parameter to
C<list()>, now that support for that parameter has been added to all groupable
classes. Also went through all existing code to make sure that it uses this
approach, rather than constructing the relevant objects one-at-a-time from
each Member object. This should provide a dramatic speedup in many
operations.

=item *

Bric::App::Session now has an C<instance()> public class method to return the
current C<%session> hash. [Scott]

=item *

Subelements can now nest. That is, they can contain themselves. Not in a story,
of course, but in the document model (element administration). [David]

=item *

Keywords can now be associated with media assets. [David]

=item *

Templates now have a C<published_version> attribute that properly reflects the
version of a template that was last deployed. This matches what Story and
Media have done since around version 1.3.2, and eliminates some warnings from
the error log. The UI has also been updated to properly show the deploy status
of templates. [David]

=item *

The installer should now properly detect that the Apache "log_config" module
is installed even when it's called "config_log". Thanks to Ilia Chipitsine for
the spot and the diagnostics needed to solve the problem. [David]

=back

=head2 Bug Fixes

=over

=item *

The publish attribute of desks can now be unset. Thanks to Sean Greathouse for
the catch! [David]

=item *

Fixed asset class date parameters to list(). The asset classes were neglecting
to change the dates passed in to list() to database dates before querying the
database. This lead to the wrong stories being returned for everyone not using
UTC as their local time zone. Thanks to Bill Cappel for the spot! [David]

=item *

Fixed bug where expired cookie resulted in a Bric::App::Session
error. [JoE<atilde>o Pedro]

=item *

A number of default groups where not properly added to the "All Groups"
group. Now they are. [David]

=item *

Bricolage now does more to determine the media type of uploaded media by using
both the Apache media type determination and, failing that, a file name
extension. Thanks to Todd Tyree for the spot. [David]

=item *

Fixed the description of the root category in the permissions profile for user
groups so that it properly displays its URI instead of its name. This only
affects the display of the root category in the permissions profile for people
who installed (rather than upgraded to) Bricolage 1.4.5 or later. [David]

=item *

An attempt to create a template with the same name and output channel as a
deactivated template now properly tells the user that the template already
exists. [David]

=item *

Fixed indexes for person objects so that they're case-insensitive. [David]

=item *

Fixed problem creating new business assets with SOAP where Bricolage was
trying to associate them with output channels twice, resulting in an SQL
Error. [David]

=item *

Fixed broken index on media type extensions. It was duplicating the index on
the media type names. It has been changed to uniquely index the media type
file name extensions. [David]

=item *

C<< Bric::Biz::Category->get_children >> now properly returns the children for
the root category. Thanks to Sam for the spot! [David]

=item *

Removed C<< Bric::Biz::AssetType->remove >>. It shouldn't be used anywhere,
and might be responsible for the mysterious disappearance of elements in
general. Thanks to JoE<atilde>o Pedro for the spot. [David]

=item *

Assigned appropriate permissions to allow the default "Story Editors," "Media
Producers," and "Template Developers" to access the default workflow and desks
relevant to them. They hadn't had that access by default before. [David]

=item *

Changed the plural name of the "Category Group" class from "Category Group" to
"Category Groups". [David]

=item *

Fixed bug introduced in 1.5.0 where stories where checked for duplicate URIs
for output channels that they weren't actually in. Thanks to Bill Cappel for
the spot. [David]

=item *

Fixed duplicate URI checking for media assets so that all output channels a
media asset is in will be checked for duplicate URIs instead of just the
primary URI. [David]

=item *

Fixed bug where all sources were being deactivated from their groups every
time they were saved. [David]

=item *

Fixed bug where the SOAP server would throw an exception when it attempted to
handle elements without subelements. Thanks to Sam Tregar for the report.
[David]

=item *

It is no longer possible to create a story type or media type element without
a primary output channel. [David]

=item *

Deleted output channels no longer show up in the list of output channels to
associate with a destination. Thanks to Alex Epshteyn for the spot! [David]

=item *

The installer now collects Apache configuration data from any C<Include>d
files, as well. Thanks to Alex Wheeler for the spot! [David]

=item *

Media types now can be added to groups. This means that permissions can be set
so that users can administer media types. Previously, only members of the
"Global Admins" group could administer media types. [David]

=back

=head1 VERSION 1.5.0 (2003-01-09)

=head2 New Features

=over 4

=item *

Added unit testing framework based on L<Test::Class|Test::Class> and executed
by L<Test::Harness|Test::Harness>. Tests can be run after C<make install> by
running C<make test> or C<make devtest>. The former runs tests that access
database data but execute no C<INSERT>, C<UPDATE>, or C<DELETE> commands. The
latter runs tests that can make changes to the database, and are intended to be
a full testing of Bricolage's API. Both make targets can be executed in
verbose mode by passing C<TEST_VERBOSE=1> to the make command. From now on,
all tests will be expected to pass before changes are committed to the
repository. [David]

=item *

Added F<Makefile.PL>. This is mainly a dummy script designed to mimic the
usual way in which Perl modules are installed. It doesn't actually create a
F<Makefile>, but processes the existing one, setting it up to use whatever
Perl was used to execute F<Makefile.PL> itself. The advantage to this is that
the Perl that executes F<Makefile.PL> will be used throughout Bricolage. [David]

=item *

Migrated tests in F<lib/Bric/Util/Grp.pl> to F<t/lib/Bric/Util/Grp/Test.pm>
and F<t/lib/Bric/Util/Grp/DevTest.pm>. [David]

=item *

Added F<t/Bric/Test/PodTest.pm>, which uses L<Pod::Checker|Pod::Checker> to
examine the POD in all the Bricolage modules, scripts, and test modules and
report errors. Currently, all the errors are "TODO" tests, which means that,
technically, they'll pass. But as soon as all existing POD errors are cleaned
out, errors will turn into test failures. This will help us to keep all of our
POD valid. These tests run as a part of C<make devtest>. [David]

=item *

Removed all old-style test scripts. Their contents have been copied into new
unit testing classes. These classes each execute a single test, and the old
testing contents are at the end of the file, after the C<__END__> symbol. Thus
we'll be able to use the old tests to write the new tests. [David]

=item *

Added documentation on merging CVS branches to
L<Bric::Hacker|Bric::Hacker>. [David]

=item *

Removed the URI Format and URI Case preferences and put them into Output
Channel objects, instead. They are now output channel-specific. [David]

=item *

URI format and URI case settings now properly format the URIs of media
objects, too. [David]

=item *

The slug can now be used in the Fixed URI Format. [David]

=item *

The slug can now be used for story file names. The option is supported on an
output channel basis, and will only work for stories that have a slug. [David]

=item *

Added a "and Shelve" option to the "Check In" select list in the button bar on
story, media, and asset pages. When this option is selected, the asset is
checked in and then removed from workflow without publishing. [David]

=item *

Removed the "Checkin/Publish" and "Checkin/Deploy" buttons in asset profiles
and replaced them with new "and Publish" or "and Deploy" options in the "Check
In" select list in the button bar. Doing this collects all the usual Check In
actions in one place and saves us screen real estate! [David]

=item *

Changed the way the "Checkin and Publish" and "Checkin and Deploy" callbacks
work to use existing code in the desk and publish widgets to do the dirty
work. This greatly reduces code duplication. [David]

=item *

Created a new class,
L<Bric::Biz::OutputChannel::Element|Bric::Biz::OutputChannel::Element>, which
is a subclass of L<Bric::Biz::OutputChannel|Bric::Biz::OutputChannel>. This
new class better manages the mapping of output channels to elements than the
old approach did. It also adds a new property, C<enabled>, which will be put
to use shortly. [David]

=item *

Replaced all the custom handling of output channel objects in
L<Bric::Biz::AssetType|Bric::Biz::AssetType> with a new
L<Bric::Util::Coll|Bric::Util::Coll> subclass that does it all. This is a lot
more efficient in terms of programmer time (and probably performance,
too). [David]

=item *

Modified Bric::Biz::Asset::Business to manage the association between business
assets and output channels by making use of the
Bric::Util::Coll::OutputChannel class. It also automatically adds all of the
"enabled" output channels of the element object as initial output channel
associations for new business assets. [David]

=item *

Added a new property to templates: template types. This property can have one
of three value that correspond to different template types: "Element
Templates" (those associated with elements); Category Templates" (autohandlers
in Mason parlance, category templates to HTML::Template users, and until now
"generic templates" in the UI); and "Utility Templates" (those not associated
with anything, but can be used as includes). [David]

=item *

Templates are now guaranteed to have unique file name/output channel
combinations at the API and database levels. [David]

=item *

For stories on My Workspace, replaced "Trail" with "Clone". Clicking this link
will make an exact copy of the story with the words "Clone of " prepended to
the story title. [David]

=item *

Got rid of the popup window. Now when the toolbar-less window isn't the
current window, the browser will be redirected to a a Welcome page where users
can click a link to open the new window with the Bricolage UI. [David]

=item *

Improved the interface for the association of output channels in Element
Profile. It now uses a list of output channels rather than a double list, and
a radio button to select the primary output channel. Also, each associated
output channel can be marked as "Enabled" or not, indicating whether a new
asset based on the element will by default be associated with that output
channel for publishing. [David]

=item *

On a related note, Stories and Media can now select which output channels to
be published to on a per-story basis as well as which is the primary output
channel, and the selection sticks with each version of a an asset. The list of
available output channels comes from the output channels associated with the
element on which the story or media asset is based. [David]

=item *

Bric::Util::Burner objects have a new property, C<mode>. This property
contains an integer value indicating whether a burner object is currently
publishing, previewing, or checking syntax. The value maps to the
conveniently-named constants "PUBLISH_MODE", "PREVIEW_MODE", and
"SYNTAX_MODE". [David]

=item *

The documentation in the Bric::Util::Burner class has been updated and
improved. [David]

=item *

Arguments can now be passed to the C<display_pages()>, C<display_element()>,
and C<chain_next()> methods of the C<$burner> object in Mason templates. These
arguments are passed to the templates that are executed just as they are if
you'd called C<< $m->comp >>, meaning that you can access their values via the
C<%ARGS> global and in C<< <%args> >> blocks in Mason templates. [David]

=item *

Changed the C<display_pages()> method of Bric::Util::Burner::Mason so that its
first argument can be an anonymous array of the names of different paginated
elements, and then all of those different paginated elements will be burned in
order. This allows a story to have more than one type of paginated
element. [David]

=item *

Added the methods C<prev_page_file()>, C<prev_page_uri()>,
C<next_page_file()>, and C<next_page_uri()> to Bric::Util::Burner. These
methods return the strings representing the file names or URIs of the previous
and next pages of a story, relative to the page that is currently being
burned and, in the case of the C<*_uri()> methods, appropriate to the
currently-burning Output Channel. Also updated the
L<Bric::Templates|Bric::Templates> and
L<Bric::AdvTemplates|Bric::AdvTemplates> documents to reflect these
additions. [David]

=item *

Added C<source__id> to list of criteria by which stories can be searched via
the Bric::Biz::Asset::Business::Story C<list()> and C<list_ids()>
methods. [David]

=item *

The Bricolage CSS document is now a static file served by Apache rather than a
Mason component processed by mod_perl. This allows the style sheet to be
cached by the browser so that it doesn't have to request it for every page in
Bricolage. It also cuts down on processing time, since it doesn't have to be
managed dynamically as a Mason component anymore. Also, all font sizes are now
specified in pixels instead of points, in order to maximize the consistency of
cross-browser font rendering. [David]

=item *

Added a new style for the template profile, so that template code is now
displayed in its textarea box in a monospaced font. [David]

=item *

The main Bricolage JavaScript library has had several other JavaScript
libraries rolled into it, and is now a static file served by Apache rather
than a Mason component processed by mod_perl. This allows the JS to be cached
by the browser so that it doesn't have to request it for every page in
Bricolage. It also cuts down on processing time, since it doesn't have to be
managed dynamically as a Mason component anymore. [David]

=item *

Added F<bricolage.conf> directive "ALLOW_WORKFLOW_TRANSFER" to allow assets on
shared desks to be able to be transferred across workflows via that shared
desk. [David]

=item *

Changed Bric::Util::Burner to set C<publish_status> after publishing, rather
than before. Thus it is only set if the publish is successful, while at the
same time templates can check C<publish_status> to determine if a story is
being published for the first time. [David]

=item *

Added C<get_more_pages()> method to Bric::Util::Burner::Mason. It returns true
if more pages remain to be burned, and false if not. However it's only
enumerated when C<display_pages()> is being used to output pages. [David]

=item *

Optimized Bric::Biz::Category to get a list of Group IDs for each category as
it is selected from the database. This prevents the C<get_grp_ids()> method
from having to query the database, which was happening for every category
object for which permissions are checked. [Mark & David]

=item *

Added event logging for keywords. [David]

=item *

Changed the code in Bric::Util::Burner::Mason to allow for new Mason burners
to be constructed and used to publish stories from within templates. This is
useful for generating tables of contents and such. [David]

=item *

Added support for the association between business assets and output channels
to the SOAP interface. [David]

=item *

Removed IO::String dependence. [Scott]

=item *

Added a FAQ. [Scott]

=item *

Added a preference for naming the Bricolage instance. [Scott]

=item *

Added search by Category URI to Find Stories. Although one could use the
search by URI feature for this before, it didn't allow for search by secondary
categories. Now stories can be searched for in both primary and secondary
categories. [David]

=item *

Added the methods C<page_file()> and C<page_uri()> to Bric::Util::Burner. When
passed a page number argument, these methods return the strings representing
the file names or URIs of the given page in the currently-burning story and, in
the case of the C<page_uri()> method, appropriate to the currently-burning
Output Channel. These methods are best used in burners that don't burn one
page at a time, such as Burner::Template. [David]

=item *

Ported to HTML::Mason versions 1.15 and higher. [Scott]

=item *

Added C<make uninstall> support to installation system. [Scott]

=item *

Added C<page_filepath()> method to Bric::Util::Burner. This method allows
burner subclasses to get the name of a file to write to the file system
without needing to figure out the file name themselves. [David]

=item *

Optimized behavior of collections (internal API). Now when an object is
deleted from a collection (for example, when a member is deleted from a
group), all the existing objects in the collection won't first be looked up in
the database. The upshot is that certain parts of Bricolage that rely on
collections, such as desks, should be more responsive. [David]

=back

=head1 VERSION 1.4.6 (2003-01-06)

=head2 Bug Fixes

=over 4

=item *

Bric::SAOP::Handler now properly logs fatal errors that are strings rather than
exceptions. [David]

=item *

Updated Bric::DBA documentation to better reflect PostgreSQL standards.
[Neil Conway]

=item *

Minor documentation correction in Bric::Util::Grp::Parts::Member. [Mark]

=item *

Fixed bug in SOAP interface where container subelements added to a story or
media asset were logged as if the story type element or media type element was
added instead of the appropriate subelement. [David]

=item *

Fixed bug in publish code that was attempting to use the Apache request object
as a media asset. Thanks to John Greene for the spot. [David]

=item *

Fixed bug where an empty or non-numeric <size> element in an imported
media object would cause an SQL error. [Sam]

=item *

The F<bric_apachectl>, F<bric_clean_tmp>, F<bric_dist_mon>, and F<bric_ftpd>
scripts are now smarter about loading Bricolage libraries and reporting
relevant errors when they can't load Bricolage libraries. Thanks to Geoff
Richards for the patch. [David]

=item *

Category permissions are now properly checked on assets when they're not in
workflow as well as when they are in workflow. This means that if a group of
users is granted permission to access stories in a category, they can now
access those stories even if they're not in workflow. [David]

=item *

The search interface for locating media and story assets to relate to a story
now checks the permissions of the assets found and only displays the assets
for which the user has at least READ permission. Thanks to Sean Greathouse for
the spot. [David]

=item *

Reverting a media asset now properly reverts the media file itself, as well.
[David]

=item *

The "Last" field is now properly highlighted as the default order field when
displaying a list of contributors in the Contributor Manager. [David]

=item *

Contributor Association now includes search options and only
currently-associated contributors are displayed before searching. [David]

=item *

The ability to select different fields by which to sort a list of objects now
works again. [David]

=item *

The installer now checks to make sure that mod_perl is statically compiled
into Apache, since weird things tend to happen when Bricolage uses a DSO
mod_perl. [David]

=item *

Fixed reordering code for subelements. The select list for subelements should
now always have an appropriate value. [David]

=item *

The URI is now properly updated in media assets when some part of the URI is
changed in the UI. Thanks to Sean Greathouse for the spot. [David]

=item *

The Add More widget no longer throws an exception when "Add More" is clicked
and only one field currently exists. This had affected Keywords entry in
stories. Thanks to Sam for the spot. [David]

=item *

Fixed bug where a user could create two assets with the same URI as long as
they were both checked out by that user. Thanks to Shannon Brown for the spot!
[David]

=item *

Date fields can now be unset. That is, if each of the select fields is set to
its label, rather than a value, it'll stay that way. This was first noticed
with the "Expire Date" in stories. Thanks to Philip Fibiger for the spot.
[David]

=item *

Modified installation C<CREATE DATABASE> command to always create the database
with the encoding set to UTF-8 (UNICODE). [David]

=item *

Added instructions for installing readline library to README.MacOSX. [David]

=item *

Fixed some inaccurate image sizes. [Geoff Richards]

=item *

Added missing C<uri> parameter to the possible search options in
C<< Bric::SOAP::Category->list_ids >>. [David]

=back

=head1 VERSION 1.4.5 (2002-11-13)

=head2 Changes

=over 4

=item *

Categories are now displayed by their URIs instead of their names wherever
possible. [David]

=item *

Added "Order" and "OrderDirection" parameters to C<< Bric::Util::Grp->list >>
in order to be able to specify a different column and sort order for getting a
list of groups. [David]

=item *

Improved error handling by the SOAP server. Full errors will now be printed to
the Apache error log, error messages sent back to the client are properly
escaped, and all database transactions for a single request will be rolled
back in the event of an error. [David]

=back

=head2 Bug Fixes

=over 4

=item *

Fixed error message generated from Bric::SOAP::Template->update() to
properly display the category name, rather than "ARRAY(0x9cf43bc)". [Sam]

=item *

The Bricolage SOAP interface will no longer allow the creation of
stories and media with duplicate URIs. [Sam]

=item *

Fixed circular dependency issues when Bricolage modules are used in the
C<PERL_LOADER> F<bricolage.conf> directive. [David]

=item *

Added the root category to the "All Categories" group. It should have been in
that group all along. [David]

=item *

Documentation for C<< Bric::Biz::Workflow->list >> has been improved, and the
method used for finding workflows and desks to put imported assets on in
Bric::SOAP has been simplified. [David]

=item *

Added printing of a message regarding the filenames being processed by
F<bric_soap>'s C<create> and C<update> commands when its C<--verbose> option
is set. [David]

=item *

Setting a story's cover date to a date that causes one of its URIs to conflict
with an existing story's URIs no longer causes an error. Thanks to Sam for the
spot! [David]

=item *

Display of the source was missing from the view Story and Media profiles, but
no longer. [David]

=item *

The correct source is now displayed in the Story and Media edit profiles.
[David]

=item *

An attempt to install Bricolage to use an existing PostgreSQL user no longer
causes an installation error when you decline drop the user. [David]

=item *

The burner no longer fails when it publishes an asset that's not on a
desk. [David]

=item *

SOAP now does the proper thing when deleting assets, removing them from desks
and workflow only if they're on desks and in workflow. [David]

=item *

Added support for the missing C<publish_status> parameter to
C<< Bric::Biz::Asset::Business::Media->list >>. [David]

=item *

Setting permissions on the assets in a category works again. [David]

=item *

Fixed a bug where exporting a story via SOAP containing a date field
would output the formatted date rather than the expected ISO 8601
format.  Systems with a modified date format pref would then refuse to
accept the story on import, producing an "Unable to unpack date"
error. [Sam]

=item *

Stories, media, and templates created but not saved no longer disappear into
the void. They are instead moved into workflow, put on a desk, and saved as
soon as they were created. [David]

=item *

Permissions are now properly checked for category and workflow settings when
new stories, media, and template assets are created. [David]

=item *

New templates are now active by default. [David]

=item *

Fixed bug where the "Checkin/Publish" (and "Checkin/Deploy") button wasn't
provided to users who had EDIT access to a the assets on a desk. Permissions
are now properly checked and the button displayed for those who can publish
from a desk. [David]

=item *

Added missing debugging statement to Bric::Util::DBI. Thanks to Mark for the
spot. [David]

=item *

The SOAP interface now properly logs events for its activities. [David]

=item *

Previewing a story while searching for a related story to link to an element
no longer replaces the Bricolage UI with the preview, as was happening with
some browsers. Instead, a separate preview window is opened. [David]

=item *

When publishing a media asset, its name will not be properly added to the UI
message, without causing an error. [Petar Bojkov]

=item *

Fixed exception class name in Handler.pm. [Scott]

=item *

Fixed installation system bug caused by inst/conf.pl loading
Bric::Config during "make install".  Thanks to Louis Moore for the
report. [Sam]

=item *

Added missing C<list_ids()> method to Bric::Biz::Category. [David]

=back

=head1 VERSION 1.4.4 (2002-10-27)

=head2 Bug Fixes

=over 4

=item *

Empty listManager lists no longer have a gap in them. [David]

=item *

Made the table around the formBuilder radio buttons prettier. [David]

=item *

Fixed numbering of sections in Media profile so that the numbers don't
skip. [David]

=item *

Updated display of existing contributors in the "Edit Contributors" screen of
the story and media asset profiles to use listManager. This makes them look
like they do everywhere else (and uses less code, to boot!). [David]

=item *

Improved error messages thrown in exceptions in Bric::Util::Trans::FTP.
[David]

=item *

Removed code and documentation for PostgreSQL 7.3 compatibility. With the
release of 7.3b2, it's no longer needed. [David]

=item *

Fixed "make clone" to properly include database contents in clone
distribution. [Sam]

=item *

Added C<< <meta http-equiv="Content-Type"> >> tag to the C<< <head> >> to
F<header.mc> so that the browser knows to send text back to Bricolage in the
expected character set. [Mark]

=item *

Changed the default character set from ISO-8859-1 to UTF-8. With this setting,
Bricolage does no character set translation, so it's faster. Furthermore, most
users I<should> be outputting UTF-8 in their templates, anyway. If you're not,
then you're likely finding doing charset translation in all of your templates
to be a big PITA. And if you're not doing charset translation, then you really
I<are> outputting UTF-8 in your templates, and just haven't realized it.
[David]

=item *

Fixed bug when reverting stories and media with no associated contributors.
[Mark]

=item *

"Check In and Publish" now works again for Media assets. Thanks to Matt Vella
for the spot. [David]

=item *

Deleting assets on My Workspace now prompts the user to make sure s/he really
wants to do that. Not sure how we missed this all this time! Thanks to Andrew
Baio for the spot. [David]

=item *

Assets on Desks and My Workspace that are checked out to the the user whose
viewing them will now always preview the version as currently edited by the
user, rather than the last checked-in version. Other users still can only
preview the last checked-in version. [David]

=item *

Clicking the "Check In" or "Check In/Deploy" buttons in a template profile now
properly updates the template with any new data entered into the template
profile before attempting a syntax check. This ensures that the latest data
you've entered gets its syntax checked before the template is checked in or
deployed. [David]

=item *

Fixed a bug in Bric::Util::Class where classes couldn't be looked up by
package name. This affected the "Access Denied" page. [David]

=item *

Made Bric::Util::Burner::Mason a little smarter handling exceptions. [David]

=item *

Fixed bug where Bric::SOAP::Category would fail to import ad strings. [David]

=item *

Fixed bug in C<< Bric::Util::Grp->has_member >> where an already-added member
wasn't always found. [Mark]

=item *

Conflicting URI messages for media assets no longer suggest changing the value
of the slug, since media assets have no slug. [David]

=item *

The friendly messages confirming publishes are back. [David]

=item *

Fixed bug where selecting a large number of list options in the story profile
would cause an SQL error. [Matt]

=item *

Fixed bug where Bric::SOAP would accept story element types for media and vice
versa. Thanks to Evan Prodromou for the spot. [Sam]

=item *

Added code to installation scripts to delete existing Mason object files when
upgrading. This hasn't been a problem thus far, but this step will help to
ensure that users are always running the latest UI components. [David]

=item *

Fixed bug where deactivated element types weren't checked before creating a
new element type with the same name as a deactivated element type. Thanks to
Geoff Richards for the spot. [David]

=back

=head1 VERSION 1.4.3 (2002-09-28)

=head2 Bug Fixes

=over 4

=item *

Fixed inconsistency between container element methods and their convenience
accessors in Bric::Biz::Asset::Business. Thanks to Philip Fibiger for the
spot. [David]

=item *

Assets can once again be recalled from the library and put on a desk. [David]

=item *

The C<get_all_keywords()> method of Bric::Biz::Asset::Business works
again. [David]

=back

=head1 VERSION 1.4.2 (2002-09-27)

=head2 Bug Fixes

=over 4

=item *

Can once again check out multiple assets at once. Thanks to Andrew Baio for
the spot. [David]

=item *

Templates once again behave themselves. There were some circumstances where
they couldn't be checked in, generating "Cannot checkin non checked out
versions" errors. These have been fixed. [David]

=item *

Some assets on My Workspace were getting "Cannot checkin non checked out
versions" errors when they were checked in using the "Check in to" select
list. This has been fixed. [David]

=item *

When templates are deployed, they now get a "Template removed from Workflow"
event logged. [David]

=item *

Using the "Check in to" select list on My Workspace to check assets into the
desk they're already on will no longer remove them from all desks
altogether. [David]

=back

=head1 VERSION 1.4.1 (2002-09-25)

=head2 Bug Fixes

=over 4

=item *

Upgrading from from a version prior to 1.3.3 no longer tries to create an
index that already exists (and that will be dropped, anyway). [David]

=item *

Removed documentation for installing mod_proxy with Apache. [David]

=item *

Improved documentation for upgrading from older versions of Bricolage that
were not installed by C<make install>. Thanks to Andrew Baio for helping to
identify the problems. [David]

=item *

Added C<use Bric::Util::Grp::Keyword;> back into Bric::Biz::Keyword. This
prevents some upgraded Bricolage installations from breaking. [David]

=item *

Added Net::FTPServer and Net::SFTP to the list of optional modules. [David]

=item *

Fixed some SQL errors uncovered by the release of PostgreSQL 7.3b1. [David]

=item *

Added code and documentation for compatibility with PostgreSQL 7.3. [David]

=item *

Media assets can now be distributed to more than one output channel at a
time. [David]

=item *

Files are now distributed on a per-output channel basis, to ensure that the
proper file is distributed to the proper destinations. [David]

=item *

Assets are now properly removed from workflow when they're deactivated
(deleted in the UI). [David]

=item *

Template syntax is now properly checked when using the "Checkin/Deploy"
button. [JoE<atilde>o Pedro]

=item *

The example generic template (autohandler) included in the database is now
included in the burn root, too, since it's marked as "Deployed" in the
database. [David]

=item *

Deleted output channels no longer show up in the "New Template" output channel
select list. Thanks to Daniel Fisher for the spot. [David]

=item *

The root category ("/") no longer returns itself as its own parent. [David]

=item *

Assets not in workflow are now properly logged as being checked out when
someone checks them out. [David]

=item *

The "Or Pick a Type" menus in the Group manager, the Contributor manager, and
the Element manager all work again. [David]

=item *

Changing category names now updates the name of the category asset group
object, which appears in the user group permissions page. [David]

=item *

Hitting the "enter" key after filling in a search field now properly submits
the search as if the "Search" button had been clicked. [David]

=item *

Changed libapreq requirement in Bric::Admin to read "Apache::Request
1.0". This should make the installer install the most recent version of
libapreq, instead of relying on whatever the OS provides. [David]

=item *

Changed value of autopopulated media asset data fields to an empty string when
the value returned by the autopopulation method is C<undef>. [David]

=item *

Fixed bug where autopopulated media asset data fields weren't properly
autopopulated. [David]

=item *

Fixed problem with category upgrade script failing on category data
created with 1.3.2. [Sam]

=item *

During installation, entering a directory name when prompted for the "PID File
Location" now results in Bricolage using a file called "httpd.pid" in that
directory, rather than trying (and failing) to use the directory itself as the
PID file. [David]

=item *

The side navigation layer is now better aware of its context, and changes the
colors of some of its graphics depending on the context. Also recreated the
"WORKFLOW" tab graphics. It looks like this has been broken for over a year,
and I only just noticed it! [David]

=item *

Slightly improved handling of assets that have forgotten where they
are. [David]

=item *

Checked-out templates are now displayed only once (instead of twice) in the
"Find Templates" manager. [David]

=item *

Added C<get_new_objs()> method to Bric::Util::Coll so that Bric::Util::Grp's
C<has_member()> method can see a member even if it hasn't been saved to the
database. Also changed Bric::Util::Grp to check for members in this way, of
course. [David]

=item *

Assets retrieved from the library now appear on the desk they're checked out
into only once (instead of twice). This thanks to the above-noted changes to
Bric::Util::Grp. [David]

=item *

Added upgrade script F<inst/upgrade/1.4.1/clean_desks.pl> to clean up existing
duplicate listings of assets on desks. [David]

=item *

Removed the C<checkin()> method from Bric::Biz::Asset::Formatting and
Bric::Biz::Asset::Business and put it into Bric::Biz::Asset, instead, since
it's exactly the same for all assets. [David]

=item *

Fixed the display of permissions settings to be more consistent with the
design and layout of the rest of the application. Also neatened listManager
display a bit. [David]

=item *

Fixed misnamed database constraint. [David]

=item *

Templates can once again be retrieved from the library and checked out for
revising. [David]

=item *

Assets on a desk now no longer have the current desk listed in the "Move to"
select list. Even if they did, selecting the current desk would no longer
remove an asset from workflow! Thanks to Andrew Baio for the spot. [David]

=item *

The installer is now much more intelligent about prompting for SSL
information. It won't ask if you want to use SSL if it can't find mod_ssl or
apache_ssl, and will only prompt you to pick one or the other if it can find
both. [David]

=back

=head1 VERSION 1.4.0 (2002-09-02)

=head2 New Features

=over 4

=item *

Fetching objects from Bric::Biz::Asset::Business::Media has been optimized for
greater speed. [JoE<atilde>o Pedro]

=item *

PostgreSQL "NOTICE" messages are now suppressed during installation. Instead,
a series of dots will be displayed to indicate progress loading the
database. [David]

=item *

Added README.MacOSX. [David]

=item *

You can now pass a date format string argument to the C<get_data()> method of
container elements in templates (and elsewhere, for that matter). This is
useful if the data you're retrieving is of the "date" type, and you don't want
the date to be formatted in the format specified in the "Date Format"
preference. [David]

=back

=head2 Bug Fixes

=over 4

=item *

The Element Type manager now displays properly again without errors. [David]

=item *

Assets are now properly removed from desks when they are published or moved
from one desk to another. More generally, any time a single object is removed
from a group, it will be properly removed. [David]

=item *

Media profile now display the proper category in the Category select
list. [David]

=item *

Media assets with no associated media file now generate a message indicating
that no file will be distributed, and are properly removed from workflow when
published. [David]

=item *

Some media asset events weren't getting logged properly Now they are. [David]

=item *

Database transactions are now properly maintained when publishing
assets. Everything was working, but DBI C<AutoCommit> was getting turned on,
and this likely slowed some things down a bit. [David]

=item *

Assets can once again be found via the "Find" pages and recalled into a
workflow without error. [David]

=item *

Module man pages are now properly installed under Perl 5.8.0. Thanks to
Michael Schwern for helping to diagnose the problem and come up with a
solution. [David]

=item *

The select list of desks to transfer an asset to on My Workspace now includes
all possible desks, including the one for which there is a link. [JoE<atilde>o
Pedro]

=item *

All Bricolage F<.pod> files are now installed and converted to C<man> pages
along with all of the F<.pm> files. [David]

=item *

Corrected a bunch of spelling errors in this file. [David]

=item *

Calling C<get_data()> on a container element in templates (or elsewhere, for
that matter) now properly ignores container subelements. Likewise for
C<get_container()>, which how properly ignores data subelements. [David]

=item *

All of the F<.pl> and F<.tst> files in F<lib/> no longer clutter up the
distribution created by C<make dist>. [David]

=item *

Much of the POD documentation in the API classes has been cleaned up, and
converting them to man pages no longer generates any error messages. [David]

=item *

The install process will now find Apache modules in
/usr/lib/apache/modules, which is where they are in OpenBSD. Thanks to
Mark Johnson for his help tracking this one down.  [Sam]

=item *

The install process will no longer install an incompatible version of
HTML::Mason (>1.09). [Sam]

=item *

The F<bric_dist_mon> program works again. [David]

=back

=head1 VERSION 1.3.3 (2002-08-24)

=head2 New Features

=over 4

=item *

Revised Bric::Biz::Keyword implementation to improve performance. The new
implementation no longer relies on the Bric::Util::Grp system. Also
implemented API and database support for Media keywords. [Sam]

=item *

Added support for search Media by category and file name through the SOAP
interface and standard API. [Sam]

=item *

Added new C<--save-cookie-file> and C<--use-cookie-file> options to
F<bric_soap> to allow authentication to span F<bric_soap> calls. This can
result in significant time savings across multiple invocations. [Matt]

=item *

Added new C<--chunks> option to the F<bric_soap> tool to avoid problems with
timeouts on large workloads. Currently only supports the workflow commands
(C<publish>, C<deploy>, C<checkin>, C<checkout>, C<move>), but it will be
expanded to other long-running commands in the future. [Sam]

=item *

Improved performance of search paging. ListManager now only builds the output
rows that will actually be shown on the screen. For large data sets this
results in a huge gain in search speed. [Adam and Sam]

=item *

Revised category implementation to use explicit C<uri> and C<parent_id> fields
rather than relying on the Bric::Util::Grp system. This improves performance
tremendously for larger numbers of categories. [Jeff Pinyan]

=item *

Added new C<--continue-on-errors> option to F<bric_soap> to prevent non-fatal
errors from ending the process. [Sam]

=item *

Beautified the list paging interface. [David]

=item *

Added new Media Type manager. [Scott]

=item *

Added list reverse feature. [Scott]

=item *

Added SFTP mover. [Scott]

=item *

Add support for Apache-SSL. This required a change to the context of the
F<bricolage.conf> C<ENABLE_SSL> directive to indicate the type of SSL support:
none, apache_ssl, or mod_ssl. [Michael Robinton]

=item *

Added support for manual httpd configuration. Split out dynamic configuration
from ApacheConfig.pm and move to a new module, ApacheStartup.pm, that sets no
Apache configuration directives. ApacheConfig.pm calls this module. [Michael
Robinton]

=item *

Added F<bricolage.conf> configuration directive to force the start up process
to always write out a F<C<$TEMP_DIR>/bricolage/bric_httpd.conf> as an
F<httpd.conf> include file. [Michael Robinton]

=item *

Moved SSL key and certificate configuration from global F<httpd.conf> settings
to per virtual host via F<bricolage.conf> configuration directives. [Michael
Robinton]

=item *

Added a C<bricolage.conf> directive to force the user to always use SSL.
[Michael Robinton]

=item *

Added C<get_data()> method to Bric::Util::Grp::Parts::Member::Contrib. This
method takes a simpler scalar argument and returns the relevant attribute.
This bit of syntactic sugar makes contributor objects behave a bit more like
C<$element> objects in templates, thus simplifying things for template
developers. [David]

=item *

Categories now default to sorting by URI, and the URI is the searchable field,
rather than name. [David]

=item *

Vastly improved the speed at which categories can be imported via SOAP.
[David]

=item *

Makefile now confirms location of Apache and PostgreSQL to allow for
systems with multiple versions of each available. [Sam]

=item *

Added "make clone" command to the installation system to create
distributions based on existing Bricolage systems.  [Sam]

=item *

Added F<bricolage.conf> directive to enable/disable the browser toolbar for
debugging and development. Documented in L<Bric::Hacker|Bric::Hacker>.
[Michael Robinton]

=item *

Added support for running Bricolage with SSL support on arbitrary ports.
Previous versions required https support to use only port 80 for http and port
443 for https. With this release, Bricolage fully supports http and https
service on any ports. This allows the Apache daemon supporting Bricolage to be
run with a minimum number of children while still allowing normal http and
https service on the standard ports with a light-weight Apache daemon. See the
F<INSTALL> file (or L<Bric::Admin|Bric::Admin>) for full details and an
example installation procedure. [Michael Robinton]

=item *

Added new F<bric_apachectl> command "single". This command will start
Bricolage in single-process mode. This mode is principally useful for
debugging. [Michael Robinton]

=item *

The size of the database column that stores custom field options (such as for
select lists) has been changed to the TEXT PostgreSQL type, so that the number
of options isn't arbitrarily limited. [Matt Vella]

=item *

The group API has been approximately 75% rewritten. The goal was to optimize
its performance, since group activity proved to be a serious bottleneck to
Bricolage performance. Those interested in the nitty-gritty details of the
rewrite can read about them here:
L<http://sourceforge.net/mailarchive/forum.php?thread_id=967943&forum_id=561>.

=back

=head2 Bug Fixes

=over 4

=item *

Added constraint to the group table to keep a group from having itself as a
parent. Thanks to JoE<atilde>o Pedro GonE<ccedil>alves for the patch. [David]

=item *

Fixed bug in side navigation where an HTML table was opened but not closed.
[Charles Albrecht]

=item *

Fixed bug where installation system would chown all of the chosen TEMP_DIR to
SYS_USER. Thanks to Dave Rolsky for the report. [Sam]

=item *

Fixed a bug in the installation system that was creating empty comp/comp and
data/data directories BRICOLAGE_ROOT. Thanks to Michael for the spot. [Sam]

=item *

Fixed remote previews to redirect to a better URL. [Mark]

=item *

Fixed a bug where trying to create a story through the SOAP interface
containing a contributor with an empty middle name would fail.  [Sam]

=item *

Changed strftime instances of '%G' to '%Y' in URI preference, as this seems to
be more portable. [David]

=item *

Fixed bug that was preventing 'make upgrade' from running database upgrade
scripts. [Sam]

=item *

Fixed broken "Log" link on Media Search results screen. [Sam]

=item *

Fixed bug where deleted output channels were showing up in list of available
output channels in the element profile. [David]

=item *

Fixed conflict in list manager that prevented some lists from working
properly. Probably never showed up before, as we only noticed it with the new
Media Type manager. Thanks to Scott for the heads-up. [David]

=item *

The C<PREVIEW_MASON> configuration directive no longer is no longer defaulting
to on in one context and off in another. It is now off by default. Thanks to
Michael Slattery for the spot! [David]

=item *

Eliminated the password field type from the formBuilder interface used for
contributor types and elements. Its inclusion up to now may be considered a
bug. [David]

=item *

Fixed cover date editing to repopulate correctly on the Story profile screens.
[Matt]

=item *

Fixed bug where previewing a story assigned to multiple categories would
preview to a random category. Now the primary category is always chosen. [Sam]

=item *

Fixed display and editing of dates more than one year in the past. [Matt]

=item *

Fixed bug where setting CHAR_SET to UTF-8 in bricolage.conf would result in
blank output. [Sam]

=item *

Changed Category manager to display no categories by default, only display
them after a search. This is because some folks have a I<lot> of categories.
[David]

=item *

Fixed bug where when C<SYS_USER> and/or C<SYS_GROUP> wasn't in
F<bricolage.conf>, Bric::Config would use the username "nobody" instead of the
UID for the user "nobody". [David]

=item *

Adding a note to a story that has not yet been saved no longer causes an
error. [David]

=item *

Fixed "make dist" to work on Mac OS/X and FreeBSD. [Sam]

=item *

Fixed a problem in Bric::Util::Burner::Template where a newly added
template wouldn't be picked up by <tmpl_include>.  This was due to
caching being turned on.  HTML::Template's cache doesn't know that a
new compilation would turn up a difference <tmpl_include> so it
continues to use the old one.  [Sam]

=item *

Fixed installer to not require unneeded Apache modules (mod_proxy and
mod_rewrite). [Sam]

=item *

Fixed installer to first ask whether SSL support is desired before asking for a
specific SSL module. [Sam]

=item *

Fixed documentation bug in Bric::Admin concerning PostgreSQL paths. Thanks to
Vicki Brown for the catch. [Sam]

=item *

Fixed installation system to fail if there are errors importing the database.
Also added test for missing or empty bricolage.sql. [Sam]

=item *

Fixed installation system to support optional modules and not force users to
install them. [Sam]

=item *

Fixed bug that prevented the contents of fields to be updated through
Bric::SOAP. [Sam]

=item *

Fixed "Checkin and Publish" button to only appear if the user has permissions
to publish. [Matt]

=item *

Fixed bug where text pasted into Bulk Edit textarea box was getting words
smooshed together. Thanks to Rachel Murray for the spot. [David]

=item *

Fixed bug where date field elements weren't getting properly converted between
the local time zone and UTC, which is the time zone of all the dates in the
database. Thanks to Matt Vella for the spot. [David]

=item *

Fixed issue where Bric::Util::Grp was adding every member of a group whenever
a new member was added. This was very wasteful, and slowed performance a great
deal for groups with thousands of members. Thanks to Mark for the spot.
[David]

=item *

Added check for Category "Directory" string to make sure that no non-URL
characters are added. [Matt Vella]

=item *

Clicking "Cancel" when editing keywords in a new story now properly returns to
the story profile, rather than to the last screen before the story was
created. [David]

=item *

Deleting a a contributor immediately after adding one no longer causes all of
the contributors to be deleted on check-in. [David]

=item *

Contributors are now properly reverted when stories and media are
reverted. [David]

=back

=head1 VERSION 1.3.2 (2002-06-09)

=head2 New Features

=over 4

=item *

Added --chunks option to bric_republish to publish stories in batches.
This is useful to avoid timing out on long runs. [Sam]

=item *

Added [Check In / Publish] button to Story Profile to checkin and
publish in one step. [Matt]

=item *

Added needs_publish() method and associated published_version database
field to Bric::Biz::Asset.  This method is now used by the publisher
to determine if something needs republishing.  Added new graphics to
display this information on the desks.  [Matt]

=item *

Moved repeated publish and preview functionality into
Bric::Util::Burner.  Updated Mason code and Bric::SOAP::Workflow
accordingly.  [Matt]

=item *

Added C<DBI_PROFILE> bricolage.conf option and C<bric_dbprof> script
to allow profiling of Bricolage database performance.  [Sam]

=item *

Added C<bric_apachectl debug> command to run Bricolage under the Perl
debugger using Apache::DB.  [Sam]

=item *

Added checks to make sure Story and Media URIs are unique within the
system.  [Matt]

=item *

Added search paging preference to break search results into multiple
pages.  [Adam]

=item *

Added support for running Bricolage under Devel::Profiler with the new
PROFILE configuration option.  [Sam]

=item *

Added support for Apache::SizeLimit to keep Apache process size under
control.  [Adam]

=item *

Revised Bric::App::Cache to improve performance.  The new system is a
two-level cache with Cache:Mmap and Cache::Cache.  This results in a
2x speedup on some cache-sensitive operations.  [Sam]

=back

=head2 Bug Fixes

=over 4

=item *

Clicking "Add More" when editing contributor contacts now retains any changes
made to the contributor profile. This matches the functionality of the user
profile. Thanks to JoE<atilde>o Pedro GonE<ccedil>alves for the spot. [David]

=item *

Fixed bug in Bric::SOAP::Element where deleting an element or field
could cause SQL errors due to overflowing the name field. [Sam]

=item *

Removed Bric::SOAP::Element->delete(force => 1) which could cause data
corruption in existing stories.  Also removed dependent options in
bric_dev_sync (--delete-existing) and bric_soap (--force). [Sam]

=item *

Fixed bug in Bric::SOAP::Element where updating an element could cause
Stories using that element to lose track of their field data. [Sam]

=item *

Fixed bug in Bric::Util::Burner::Template where <tmpl_include>s caused
syntax errors. [Sam]

=item *

The Bric::Biz::Category class method get_attr() now returns attributes for
category ID 0 as well as all other categories. [JoE<atilde>o Pedro
GonE<ccedil>alves]

=item *

Fixed bug in DBI_DEBUG and DBI_CALL_TRACE options where non-prepared queries
(row_aref(), all_aref(), etc.) were not being logged. [Sam]

=item *

Fixed bug in Bric::Dist::Resource that was causing publish to run very
slowly by executing a bad database query. [Sam]

=item *

Related to the last item, fixed a bug in Bric::Util::Coll that would call
the href() method on a class and pass in undefined values as parameters.
This will happen if a collection is created for a new object that does not
yet have an ID. The fix thus prevents the "= NULL" SQL syntax, which always
matches nothing. The new syntax for constructing a collection has been
implemented across the API. [David]

=item *

Fixed bug where the root category wasn't able to be added to a category
group. Actually, this fixes a problem where any object with an id of 0
couldn't be added to a group. Thanks to Mark for the spot. [David]

=item *

Changed mover list to be sorted in alphabetical order in the Destination
profile. This has the benefit of forcing "FTP" to be listed before "File
System" -- Hurray for case-sensitive ordering! Thanks to Sam for the
complaint. [David]

=item *

The OS for a destination server now defaults to the OS of the server on
which Bricolage is installed instead of "Mac". Thanks to Sam for the spot.
[David]

=item *

Deleted destinations will now be dissociated from output channels when
they're deleted. This prevents stories from being published to deleted
destinations. Thanks to Mark for the heads-up. [David]

=item *

Fixed bug where attribute metadata wasn't getting deleted when it was
supposed to. [JoE<atilde>o Pedro GonE<ccedil>alves]

=item *

Fixed bug where some browsers submit an image button with a value stored in
the image button's name as well as in the name with ".x" and ".y" appended
to it. This caused callbacks to be triggered twice for a single field! I
noticed this with Mozilla on Mac OS X, and presume it would happen
elsewhere, too. [David]

=item *

Fixed bug in navigation bar HTML that caused the bar to disappear on
certain browsers. [Rachel Murray]

=item *

Fixed bug in Bric::SOAP where Bricolage exceptions resulted in an
uninformative "Application error" message. Now the full exception message is
displayed. [Sam]

=item *

Fixed installation to work under Debian Linux 3.0 (testing). Thanks to Mark
Jaroski for a helpful patch. [Sam]

=item *

Changed length of Bric::Dist::Job name attribute from 64 characters to 256.
This allows long asset names to be used. Also added code to Bric::Dist::Job
to ensure that the name property is truncated if it's longer than 256
characters. Thanks to Josh Cox for the spot. [David]

=item *

Fixed bug where dumber browsers would submit a new template without any
Element selected. Thanks to Michael Robinton for reporting the bug. [David]

=item *

All stories and media are now required to be associated with a category. For
stories, the primary category cannot be deleted. If you want to change the
primary category, add a new category, change it to the primary, and then
delete the old primary category. This fix prevents previews and publishes
from breaking on stories and media that had no categories. Thanks to Mark for
the heads-up. [David]

=item *

An overhaul of the burn system had regressed the Output Channel preview
functionality. I've put it back now. [Mark]

=item *

Fixed button JavaScript to work correctly in Mozilla. [Matt]

=item *

Fixed bug in HTML::Template burner that prevented <tmpl_include>s from
working in some cases.  [Sam]

=item *

Numerous spelling errors were fixed by Scott Lanning. Thanks!

=item *

In the Element manager, doing a search after selecting an Element Type from
which to display elements no longer causes an error. Thanks to Adam Robinson
for the spot. [David]

=item *

Made the parent category field in the Category Profile a required field.
[Mark]

=item *

Fix Bric::Util::FTP::FileHandle to work with a modified date-formatting
preference. [Matt]

=item *

Fixed section numbering in the Contributor Type profile. [Scott Lanning]

=back

=head1 VERSION 1.3.1 (2002-04-03)

=head2 New Features

=over 4

=item *

Bricolage SOAP interface fully implemented.  The command-line clients
bric_soap, bric_dev_sync and bric_republish are all complete. [Sam]

=item *

Bricolage now comes with a configure script and a Makefile for easier
installation and configuration. [Mark Jaroski]

=item *

Removed MD5 Perl module requirement by requiring Apache::Session 1.54 or higher.
[David]

=item *

Added new FTP distribution move method. Now you can distribute files either via
a file system copy or via FTP. [David]

=item *

Added a preference to change the way URIs are formatted. [Adam]

=item *

Added a URI case preference to force URIs to lowercase, uppercase, or
allow mixed case URIs.  [Adam]

=item *

Categories are now all listed and sorted by URI in select lists. [Sam]

=item *

The cache is now cleared when the Apache server is started or
restarted.  This avoids potential problems with stale data in the
cache. [Sam]

=back

=head2 Bug Fixes

=over 4

=item *

Fixed numerous cases where user_ids were being used as booleans.
Since user_id 0 is the Administrator's user_id this can cause problems. [Sam]

=item *

Fixed problem where deleting an asset would fail with the "cannot
check-in non checked-out version" error. [Sam]

=item *

Fixed bug in HTML::Template burner when an element name had more than
one space in it. [Sam]

=item *

Fixed bug in database that prevented element names over 32 characters
from working properly. [Sam]

=item *

Fixed bug where trying to preview a story without a Preview
destination and PREVIEW_LOCAL off would result in a Mason error. [Sam]

=item *

Fixed bug in Bric::SOAP::Story->create() where data element order was
getting lost. Thanks to Mike Slattery for the spot. [Sam]

=item *

Fixed bug in HTML::Template burner where templates in non-root categories
could not be found. Thanks to Marlon Bermas for the spot. [Sam]

=item *

Fixed Bric::Util::FTP::FileHandle to create new revisions on PUT. [Sam]

=item *

Deleting a contributor will no longer break stories with which the contributor
is associated. Thanks to Rachel Murray for the spot. [David]

=item *

Invalid configuration directives in bricolage.conf will now be caught and keep
Bricolage from starting. [Sam]

=item *

The view button in the element profile now works correctly. Thanks to
JoE<atilde>o Pedro GonE<ccedil>alves for the spot. [David]

=item *

Changed all strftime instances of '%G' to '%Y', as this seems to be
more portable. [David]

=item *

Checking in a template from a template profile now performs a syntax check of
the template just as saving the template does. [JoE<atilde>o Pedro
GonE<ccedil>alves]

=item *

Notes attached to stories and media are now once again editable from
the desk and profile views if they're checked out to the current user,
and only viewable otherwise. Thanks to Tracey Largay for the
spot. [David]

=item *

Fixed a few poorly-named time zones in the time zone preference. More
still needs to be done here, actually. [David]

=item *

Implemented the chk_syntax() method in Bric::Util::Burner::Template.
[Sam]

=back

=head1 VERSION 1.3.0 (2002-02-10)

=head2 New Features

=over 4

=item *

Bricolage SOAP interface partially implemented. Bric::SOAP::Story and
Bric::SOAP::Media are fully implemented and tested. The command-line client -
bric_soap - is complete. [Sam]

=back

=head2 Bug Fixes

=over 4

=item *

Fixed numerous cases where user_ids were being used as booleans. Since user_id
0 is the Administrator's user_id this can cause problems. [Sam]

=item *

Fixed problem where deleting an asset would fail with the "cannot check-in non
checked-out version" error. [Sam]

=item *

Fixed bug in HTML::Template burner when an element name had more than one
space in it. [Sam]

=item *

Fixed bug in database that prevented element names over 32 characters from
working properly. [Sam]

=item *

All fixes in the soon-to-be-released 1.2.1 version. See below for details.

=back

=head1 VERSION 1.2.3 (2002-03-17)

Functionally equivalent to 1.2.2, but includes required files missing from the
1.2.2 distribution.

=head1 VERSION 1.2.2 (2002-03-15)

=head2 New Features

=over 4

=item *

Added chk_syntax() methods to Bric::Util::Burner and its subclasses. This method
will takes a template asset object and make sure that it compiles.
Bric::Util::Burner::chk_syntax() delegates to the proper subclass.

=back

=head2 Bug Fixes

=over 4

=item *

Some misspellings were corrected in Bric::Admin. Thanks to Ask Bjoern Hansen for
the spot. [David]

=item *

Fixed broken "Return" buttons on related media and related story pages. [David]

=item *

Fixed bug where assets weren't activated when they were created and then checked
in without clicking the "Save" button. [David]

=item *

Fixed bug where a fixed story's slug was getting used in its URI. [David]

=item *

Fixed broken image autopopulation fields (compression, height, width, etc.)
[David]

=item *

Fixed broken support for audio and video files. These can be set up by the Media
Type menu in Element Types. Eventually these should arrange for some fields to
be auto-populated (e.g., bit rate, frame size, length, encoding, etc.). [David]

=item *

Fixed bug where Categories with the same directory name could not be created.
Thanks to Andrew Baio for the spot. [David]

=item *

Fixed a bug where a user couldn't look at her own event log if she didn't have
permission. Thank to Michael Alan Dorman for the spot. [David]

=item *

Fixed a bug where permissions set to access workflows and desks had no affect on
the display of workflows and desks. Thanks to Rachel Murray for the spot.
[David]

=item *

Fixed bug where attempting to create a destination with the same name as an
existing but deactivated destination triggered an SQL error. Thanks to Michael
Alan Dorman for the spot. [David]

=item *

Fixed bug where Workflows with spaces in their names would not create proper
submenus in the left navigation bar. Thanks to the WHO for the spot [David]

=item *

Fixed bug where the wrong story might be previewed when clicking the title of a
story in My Workspace or on a desk. [David]

=item *

Changing the category a media asset is in now correctly updates the underlying
category object and the URI without the media asset needing to be checked in.
[Matt Vella]

=item *

Eliminated "Template compile failed" errors for templates with <%init> sections.
[David]

=item *

Field elements now show up with their display names in the bulk edit select
lists, instead of with their names (which are really keys). [David]

=item *

Eliminated "Use of uninitialized value in bitwise or (|)" warnings when checking
permissions. Thanks to Sam Tregar for the spot. [David]

=item *

Custom fields in elements and contributor types now remember their "size"
setting. Thanks to Sam Tregar for the spot. [David]

=item *

The Element select list on the new Template profile no longer lists media
elements, since media assets don't use templates. [David]

=item *

Removed old XML::Writer stuff from Bric::Util::Burner, since I moved it to
Bric::Util::Burner::Mason a while ago and it was causing some problems. Thanks
to Michael Robinton for the spot. [David]

=item *

Fixed typo in Bric::Hacker spotted by Axel Beckert. [Sam]

=item *

The CREATE permission works properly now. Thanks to Rachel Murray for the spot.
[David]

=back

=head1 VERSION 1.2.1 (2002-02-25)

=head2 New Features

=over 4

=item *

Created new method of configuring Bricolage in Apache. For mod_perl 1.26 and
earlier, a custom config file will be written to the bricolage temp directory
every time Bricolage is started or restarted. For mod_perl 1.27 and later, no
temp file will be written. [David]

=item *

Added support for Mozilla (and there was much rejoicing!). [David]

=item *

Changed password for the default "admin" user to "change me now!" [David]

=item *

The slug is stored in the database for both fixed and non-fixed stories. This is
in anticipation of adding the ability to use the slug for fixed story URIs later
on. Thanks to Darren Graves for the patch.

=item *

Added DISABLE_NAV_LAYER directive. It's off by default, but if you turn it on in
bricolage.conf, the side navigation layer will be rendered as plain HTML in
every page instead of as a separate layer. [David]

=item *

Documented PERL_LOADER directive in Bric::AdvTemplates. [David]

=back

=head2 Bug Fixes

=over 4

=item *

Turned off the PREVIEW_MASON configuration directive in bricolage.conf. It should
be off by default. [David]

=item *

Deleted Output Channels now properly don't show up in the Output Channel manager
again. Thanks to Sara for the spot! [David]

=item *

All previews now preview assets in the primary Output Channel only. Previously,
the previews were in the Output Channel whose name came first alphabetically.
Thanks to Sara Wood for catching this bug. [David]

=item *

Fixed bug where templates often couldn't be found by the Mason burner if the
output channel had a post_path. [David]

=item *

Fixed bug where templates often couldn't be found by the HTML::Template burner
if the output channel had a post_path. [Sam]

=item *

Fixed some problems with the sideNav menus under Netscape. [David]

=item *

Fixed broken "Preview" button in Read-only story profile and in related story
elements. [Matt Vella]

=item *

Updated debugging code to accommodate new syntax in Cache::Cache. Thanks to Sam
Tregar for the spot. [David]

=item *

Fixed problem with Element names containing non-alphanumeric characters. [Sam]

=item *

Checking out media assets from "Find Media" now redirects you to the media
profile if you've checked out one media asset, or My Workspace if you've checked
out more than one. This puts it in line with how "Find Stories" and "Find
Templates" work. Thanks to Sam for the report. [David]

=item *

Fixed bulk edit functionality for Media assets. Thanks to Sam for the spot.
[David]

=item *

In Bric::Biz::Asset::Business, the source get_meth key in my_meths() now works
properly. Also, get_all_keywords() now also returns the category keywords as
well as the story keywords. Thanks to Darren Graves for the patch.

=item *

Removed quotation marks from DEF_MEDIA_TYPE setting in bricolage.conf. Thanks to
Darren Graves for the spot. [David]

=item *

Sorting assets by ID in "Find X" and Workspace/Desk view now properly does a
numeric sort rather than an alphanumeric sort. Thanks to Sam Tregar for the
spot. [David]

=item *

Fixed an obscure bug where, for files uploaded as part of a Media file,
Bricolage attempted to create a path on its own file system using path
delimiters for another file system. Thanks to Mike Slattery for the spot.
[David]

=item *

Required content fields in stories and elements are now displayed in the order
specified in the Element profile. Thanks to Sam Tregar for the spot. [David]

=item *

All assets now start with the version number 0 until the first time they are
checked in. Also, they will show up on desks and in the Find views after the
first time they are saved. It was inconsistent before, and some items could not
be seen in the desk and Find views until they were checked in. Thanks to Sam for
spotting the inconsistency. [David]

=item *

The bric_clean_tmp script has been changed to avoid deleting the Bricolage
cache file.  [Sam]

=item *

Fixed typo that broke Bric::Dist::Client. [Mike Slattery]

=item *

Fixed multiple select custom fields for Elements and Contributors. Thanks to
Mike Slattery for the spot. [David]

=item *

Fixed ugly bug where deleting a "Media Type" Element would delete all the media
objects of that type. Thanks to Sam for the spot (though not for the bug!).
[David]

=item *

Fixed bric_pgimport so that it uses DBI to drop and create the database, rather
than relying on a hard-coded location for pgsql binaries. [David]

=item *

Fixed permission granting in bric_pgimport so that the Bricolage database use
has DELETE permissions on all objects in the Bricolage database. It looks like
this permission was ignored in PostgreSQL 7.1 and earlier, or problems would have
shown up a long time ago! [David]

=item *

Fixed a bug where the time a distribution job is scheduled was not properly
converted to UTC for storage in the database. Thanks to Mike Slattery for the
great code archaeology! [David]

=item *

Fixed the spelling of "contributor" in several spots. [Andrew Baio]

=item *

Fixed bug where changing a story's primary category left it with B<no> primary
category. [Matt Vella]

=back

=head1 VERSION 1.2.0 (2002-01-10)

=head2 New Features

=over 4

=item *

Added Context-sensitive, online help. [Sam]

=item *

Added separate interface for editing templates (via FTP). [Sam]

=item *

Added the ability to use HTML::Template Templates. [Sam]

=item *

Added ability for different Output Channels to function as different component
roots for in Mason templates. This will allow for templates that can't be found
in the current Output Channel to be searched for in other Output Channels.
[David]

=item *

Added link to Event log to Find Story, Find Template, and Find Media screens.
[David]

=item *

Added true previewing for media assets. Now, when you click their URIs to
preview them, they will be distributed to the preview server(s) before
redirecting the user to them, rather than just serving them up from where they
live on the Bricolage file system. The latter can still be accessed under
"Download" in the Media Asset profile. This will continue to be the preferred
way to grab media files for editing and such, as it will not incur the overhead
of distributing the media file. [David]

=item *

Allow only one template with a given name for a given category, element, burner
and output channel. [Sam]

=item *

Added a Maintainer section to the About page. [David]

=item *

Updated About page to mimic the layout of the help pages. [David]

=back

=head2 Bug Fixes

=over 4

=item *

Fixed a bug with local previews where a preview page could show up instead of
the Bricolage UI. Thanks to Sara for the spot. [David]

=item *

Fixed a bug where Mason component calls failed in previews when the
PREVIEW_MASON directive was enabled. [David]

=item *

Changed default value for text area fields added via the form builder (i.e., in
Contributor Type and Element profiles) to 0. The values 0 and "" always make the
the new field unlimited in length. [David]

=item *

Fixed a couple of buttons to be proper case rather than upper case. [David]

=item *

Separated the filesystem destinations for assets burned for publication and for
assets burned for previewing. This will prevent someone previewing and stomping
all over a published version of an asset before the published version is
distributed. [David]

=item *

Removed hard-coding of the local preview directory in httpd.conf and
httpd-ssl.conf. Now using the values stored in PREVIEW_LOCAL, instead, to
determine the proper directory. [David]

=item *

Added the DEF_MEDIA_TYPE directive. Bricolage will use the value in this
directive to assign a Media Type to all file resources if Bricolage can't
figure it out from their file extensions. This fixes a bug where Bricolage would
choke if it couldn't figure out the MediaType itself. [David]

=back

=head1 VERSION 1.0.2 (2001-12-10)

=head2 New Features

=over 4

=item *

Added "File Name" and "File Extension" properties to OutputChannels. These
properties will now be used to name files burned to the file system on
preview and publish. [David]

=item *

Added DEFAULT_FILENAME and DEFAULT_FILE_EXT configuration directives to set
default values on the "File Name" and "File Extension" Output Channel
properties. [David]

=item *

Changed Bric::Util::Burner->display_element() so that it doesn't paginate. All
paginated pages are now treated instead as regular elements. This is useful for
things like printer-friendly pages. Bric::Util::Burner->display_element()
continues to work as before. Use this method to output a separate file for each
paginated element. [David]

=item *

When errors occur while previewing stories, the leftNav is now turned off.
[David]

=item *

Browser buttons and menus are now disabled. [David]

=item *

Added ability to set permissions on assets based on the categories they're in.
[David]

=item *

Moved all session and session locking files into the "bricolage" subdirectory of
the local file system's tmp directory. You'll want to rm -rf /tmp/bricolage_*
upon upgrading. [David]

=item *

Moved the location of cache files to the "bricolage/cache" subdirectory of the
local file system's tmp directory. You'll want to rm -rf /tmp/FileCache upon
upgrading. Together with the above change, this means that all Bricolage
temporary files are stored in the "bricolage" subdirectory of the local tmp,
e.g., /tmp/bricolage. [David]

=item *

Added new program, bric_clean_tmp, that can be used in a cron job to delete
stale temporary files. [Sam]

=item *

Added an "About" page, linked from the logo graphic, that explains the name
"Bricolage" and offers the license and credits. [David]

=item *

Added PERL_LOADER configuration directive. Pass a line of Perl to this
directive, and on startup, it'll execute it in the same namespace as your
templates execute in. [David]

=item *

Added INCLUDE_XML_WRITER and XML_WRITER_ARGS configuration parameters. If
INCLUDE_XML_WRITER is turned on, then all templates will include a new global,
$writer, that is an XML::Writer object. This object is provided as a convenience
for creating XML in your templates. XML_WRITER_ARGS allows certain arguments to
be passed to the XML::Writer. [David]

=item *

Fixed bug where data fields deleted from Elements were deleting them from
existing stories, too. [David]

=item *

Fixed bug where stories with related media associated with them were displaying
the story as an Element rather than as a story after editing the related media.
[David]

=item *

Removed all file system location dependencies for the operation of Bricolage.
Bricolage will still assume that everything's in /usr/local/bricolage, but any
location is fine as long as the BRICOLAGE_ROOT environment variable is set to
the proper location. [David]

=item *

Added code to force all preview pages to be re-requested from the server every
time they're viewed. This prevents the browser from loading older versions from
its cache, and allows users to always see the most recently-burned output of a
story. [David]

=item *

Removed debugging information from URLs for when debugging is turned off --
which should be always in production code (e.g., releases). [David]

=item *

Elements are now displayed with their display names rather than their attribute
names. Thanks to Sam Tregar for the spot. [David]

=item *

Fixed bug where fields (attributes) added to an Element with the name of an
existing but deactivated field triggered an error. Thanks to Sam for the
heads-up. [David]

=item *

Fixed a bug where data fields sometimes were not properly retrieved from the
database in Bric::Biz::AssetType. [David]

=item *

Fixed a bug where clicking "Save and Stay" in the Element profile wouldn't
delete attributes (fields) marked as such, or even delete the Element itself, if
the "Delete this profile" checkbox was checked.

=item *

Fixed a bug where, for Story and Media assets, editors were given Edit access to
notes, even when they didn't have the asset checked out. [David]

=item *

Changed the misleading and inaccurate "Two blank lines" label in the Bulk Edit
interface to the more accurate "One blank line". Thanks to Sam Tregar for the
heads-up.

=back

=head1 VERSION 1.0.1 (2001-09-28)

=over 4

=item *

Initial public release.

=back

=head1 AUTHOR

David Wheeler <david@wheeler.net>

=head1 SEE ALSO

L<Bric|Bric>

=cut<|MERGE_RESOLUTION|>--- conflicted
+++ resolved
@@ -14,7 +14,6 @@
 
 This document lists the Changes to Bricolage introduced with each release.
 
-<<<<<<< HEAD
 =head1 VERSION 1.7.2 ()
 
 =head2 New Features
@@ -159,9 +158,6 @@
 has access to [JoE<atilde>o Pedro]
 
 =back
-=======
-=head1 VERSION 1.6.9 ()
->>>>>>> d98ffc59
 
 =head2 Bug Fixes
 
@@ -169,7 +165,6 @@
 
 =item *
 
-<<<<<<< HEAD
 The "Checkout" checkbox is no longer missing in the Find interface for documents
 and templates that are already in workflow. [David]
 
@@ -234,20 +229,10 @@
 
 Attempting to create a destination with the same name as an existing or
 deleted destination no longer causes an SQL error. Thanks to Simon Wilcox for
-=======
-Fixed installation and upgrade scripts to use the same F<perl> binary as was
-used to execute F<Makefile.PL>. This ensures that all necessary CPAN modules
-will be correctly installed and located. [Simon Wilcox]
-
-=item *
-
-Story profile JavaScript validation works again. Thanks to Simon Wilcox for
->>>>>>> d98ffc59
 the spot! [David]
 
 =item *
 
-<<<<<<< HEAD
 Templates are now correctly saved to the user's sandbox when "Save and Stay"
 is pressed. [JoE<atilde>o Pedro]
 
@@ -313,63 +298,10 @@
 
 The C<display_element()> method in the Mason burner once again passes
 component arguments on to components. And now, so does C<sdisplay_element()>.
-=======
-Eliminated the need for the Apache::ConfigFile module, and thus some annoying
-problems with the CPAN indexer when trying to install it. [David]
-
-=item *
-
-Fixed order of SQL statement execution upon installation so that dependencies
-are properly handled. [Mark]
-
-=item *
-
-New file resources created for distribution are now created with the proper
-media type. [Mark]
-
-=item *
-
-The German localization module (Bric::Util::Language::de_de) had the wrong
-package name, which meant that attempts to use it failed with the error "Can't
-locate class method 'Bric::Util::Language::de_de::new' via package
-'Bric::Util::Language::de_de'". [Dave Rolsky]
-
-=item *
-
-Added new path to find PostgreSQL installed by some Debian packages. [Cinly
-Ooi]
-
-=item *
-
-Workflows with special characters such as "+" and "&" now work properly in the
-side navigation. Thanks to Patrick Walsh for the spot! [David]
-
-=item *
-
-Start desks can no longer be removed from workflows. This prevents workflows
-from having no desks, thus avoiding problems adding desks to such
-workflows. Reported by Patrick Walsh. [David]
-
-=item *
-
-Pushing the cancel button in a desk profile and then in a workflow profile
-no longer redirects back to the desk profile. [David]
-
-=item *
-
-Made publish_date not be empty when publish is done through
-the SOAP API and no publish_date argument is passed. [Scott]
-
-=item *
-
-Fixed CPAN installer to correctly update the list of modules to be installed
-after a module hass been successfully installed. Reported by Perrin Harkins.
->>>>>>> d98ffc59
 [David]
 
 =item *
 
-<<<<<<< HEAD
 Fixed F<favicon.ico> code so that the browser and server don't go into an
 infinite loop with redirects of redirects. The F<favicon.ico> still doesn't
 pop up in the location field in my browser, but it does display properly if I
@@ -799,7 +731,82 @@
 remain behind after an upgrade, and so that users can access any files that
 they've changed in the old component root. Most users can just delete it after
 upgrading. [David]
-=======
+
+=back
+
+=head1 VERSION 1.6.9 ()
+
+=head2 Bug Fixes
+
+=over 4
+
+=item *
+
+Fixed installation and upgrade scripts to use the same F<perl> binary as was
+used to execute F<Makefile.PL>. This ensures that all necessary CPAN modules
+will be correctly installed and located. [Simon Wilcox]
+
+=item *
+
+Story profile JavaScript validation works again. Thanks to Simon Wilcox for
+the spot! [David]
+
+=item *
+
+Eliminated the need for the Apache::ConfigFile module, and thus some annoying
+problems with the CPAN indexer when trying to install it. [David]
+
+=item *
+
+Fixed order of SQL statement execution upon installation so that dependencies
+are properly handled. [Mark]
+
+=item *
+
+New file resources created for distribution are now created with the proper
+media type. [Mark]
+
+=item *
+
+The German localization module (Bric::Util::Language::de_de) had the wrong
+package name, which meant that attempts to use it failed with the error "Can't
+locate class method 'Bric::Util::Language::de_de::new' via package
+'Bric::Util::Language::de_de'". [Dave Rolsky]
+
+=item *
+
+Added new path to find PostgreSQL installed by some Debian packages. [Cinly
+Ooi]
+
+=item *
+
+Workflows with special characters such as "+" and "&" now work properly in the
+side navigation. Thanks to Patrick Walsh for the spot! [David]
+
+=item *
+
+Start desks can no longer be removed from workflows. This prevents workflows
+from having no desks, thus avoiding problems adding desks to such
+workflows. Reported by Patrick Walsh. [David]
+
+=item *
+
+Pushing the cancel button in a desk profile and then in a workflow profile
+no longer redirects back to the desk profile. [David]
+
+=item *
+
+Made publish_date not be empty when publish is done through
+the SOAP API and no publish_date argument is passed. [Scott]
+
+=item *
+
+Fixed CPAN installer to correctly update the list of modules to be installed
+after a module hass been successfully installed. Reported by Perrin Harkins.
+[David]
+
+=item *
+
 Checkout checkboxes no longer appear for assets that users don't have
 permission to check out. Thanks to Alexander Ling for the spot! [David]
 
@@ -830,7 +837,6 @@
 Media assets now properly remember their class, which means that autopopulated
 fields (such as "height" and "width" for images) are autopulated when a new
 image file is uploaded. Thanks to Patrick Walsh for the spot! [David]
->>>>>>> d98ffc59
 
 =back
 
@@ -899,14 +905,11 @@
 contain different classes of assets. Thanks to Scott for the spot and doing
 the research that lead to the replication of the problem. [David]
 
-<<<<<<< HEAD
-=======
 =item *
 
 The Log page no longer improperly redirects to the preview page after a
 preview. Reported by Simon Wilcox. [David]
 
->>>>>>> d98ffc59
 =back
 
 =head1 VERSION 1.6.7 (2003-10-22)
