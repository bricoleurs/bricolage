=head1 NAME

Bric::Changes - Bricolage Changes

=head1 VERSION

$LastChangedRevision$

=head1 DATE

$LastChangedDate$

=head1 DESCRIPTION

This document lists the Changes to Bricolage introduced with each release.

<<<<<<< HEAD
=head1 VERSION 1.9.0 "Punkin" ()
=======
=head1 VERSION 1.8.7 ()
>>>>>>> ae18cace

=head2 Improvements

=over 4

=item *

<<<<<<< HEAD
Added C<MASON_INTERP_ARGS> F<bricolage.conf> directive to allow arguments to
be passed to the Mason template interpreter. [Scott]

=item *

Added support for sub-second precision to date and time management in
Bricolage. This means that dates can be stored in the database with
microsecond precision. This was done by modifying Bricolage's date and time
handling to use the DateTime module from CPAN under the hood. The upshot is
that you can use the full suite of C<strftime> formats supported by DateTime,
including the formats for milliseconds and microseconds. Sponsored by Alinghi.
[David]

=item *

Added new "Precision" option to DateTime fields added to elements and
contributor types. The supported precisions are "Year", "Month", "Day",
"Hour", "Minute", "Second", "Millisecond", and "Microsecond". For purposes of
backwards compatibility, the default precision for custom DateTime fields is
"Minute". Sponsored by Alinghi. [David]

=item *

Added C<preview_another_all_ocs()> and C<blaze_another()> to
Bric::Util::Burner. The former executes a preview for all of the output
channels a document is associated with. The latter takes a document for its
argument and calls C<publish_another()> in PUBLISH_MODE and
C<preview_another_all_ocs()> in PREVIEW_MODE. [Serge Sozonoff]

=item *

Added C<$INSTALL_VERBOSITY> makefile environment variable that, when set to
"QUIET", eliminates many of the questions asked during installation and
cloning, falling back on the default values. [Rod Taylor & Andrea Rota]

=item *

Added C<$USE_DEFAULTS> makefile environment variable that, when used with
C<$INSTALL_VERBOSITY>, will use platform-specific answers to all of the
installation questions. This allows for completely silent, customizable
installations, which are necessary for packagers. [Marshall]

=item *

Added C<make dev> makefile target for installing a development version straight
out of a Subversion checkout. It performs a standard installation, then
symlinks bin/, comp/ and lib/ back to the Subversion checkout. [Marshall]

=item *

Added C<RELATED_MEDIA_UPLOAD> F<bricolage.conf> directive that allows editors
to upload media files directly into an element profile if they have permission
to create media and to access a media workflow. This makes it a much simpler
process for editors to quickly associate media with story documents. The
uploaded media files will be created based on the media type element selected
from a select list, and given the same category, cover date, and priority as
the current document. Enabled by default. [JoE<atilde>o Pedro and David]

=item *

Added the element type and output channel modules to the SOAP interface.
[Scott]

=item *

Added the C<ENABLE_GZIP> F<bricolage.conf> directive to turn on compression of
the UI pages through C<mod_gzip>. This results in pages as much as fifteen
times smaller, with minimal extra server load. If C<mod_gzip> is found during
installation, the appropriate C<LoadModule/AddModule> lines will be added to
F<httpd.conf>. Disabled by default. Suggested by Rod Taylor. [Marshall]

=item *

Added "Show Alpha Search" preference that determines whether the alpha search
("A | B | C | ... [All]") links should be shown. The alpha search isn't very
useful because you can type the first letter in the textbox (or "%" for "All")
for the same results, and it supports only the ASCII alphabet. Alpha search is
now off by default. [Marshall]

=item *

Added C<MEDIA_UNIQUE_FILENAME> F<bricolage.conf> directive to allow the
file name of media documents to be set to a unique, automatically generated
file name on upload, (off by default). Also added the C<MEDIA_FILENAME_PREFIX>
directive for setting a prefix word, such as "media", to be prepended to the
file name if desired (off by default). [Paul Orrock / Digital Craftsmen]

=item *

Added support for the C<ANY()> function to pass multiple possible values for a
given parameter to the C<list()>,C<list_ids()>, and, where pertinent,
C<href()> methods in the following classes:

=over

=item Bric::Util::Grp

=item Bric::Biz::ATType
=======
The installer now prefers typical installation paths over those in the
C<$PATH> environment variable when searching for Apache and PostgreSQL
installations. This is to favor servers installed manually over those included
with the operating system. [David]
>>>>>>> ae18cace

=back

=head2 Bug Fixes

=over

=item *

The Template Toolkit and HTML::Template burners work again. [David]

=item *

Fixed syntax error in Bric::Util::Trans::SFTP. Reported by Kenneth Marshall.
[David]

=item *

Eliminated "Subroutine Bric::App::Handler::rethrow_exception redefined"
warning during startup with HTML::Mason 1.30. [David]

=item *

Added UUIDs to story and media documents. A UUID is a universally unique
identifiers.  The format foo UUIDs has been described in RFC 4122, ITU-T
Rec. X.667 and ISO/IEC 11578:1996. In Bricolage, they are generated by
L<Data::UUID|Data::UUID>.

=back

<<<<<<< HEAD
=head2 Improvements

=over 4

=item *

Creating a template that was deactivated now reactivates it instead of just
giving an error message. [Scott]

=item *

The "User Override" screen has been integrated into the "Users" screen since
the two pages are mostly redundant except for a few links. [Marshall]

=item *

User overrides are now recorded in the event log. Suggested by David.
[Marshall]

=item *

The UI now shows which user is logged in and includes a link to the user's
profile at the top of each page, above the log out button. Suggested by Philip
Brown. [Marshall]

=item *

All of the old "NUMERIC" columns have been removed from the database and
replaced with the more appropriate (and faster) "INTEGER", "SMALLINT", and
"BOOLEAN" data types. [Neil Conway & David]

=item *

Added C<exclude_id> parameter to the C<list()> methods of the story, media,
and template classes. This parameter can be used to exclude one or more asset
IDs from the list of objects returned by the call to C<list()> and friends.
Suggested by Curtis Poe. [David]

=item *

The C<get_desk_stamps()> method in the asset classes has been removed (it was
deprecated in Bricolage 1.8.4). The same goes for the C<required_satisfied()>
method in Bric::Biz::Workflow. Thanks to Marshall Roch for the spot! [David]

=item *

Users now must have at least READ permission to sources to add them to
stories. If upgrading from an earlier version of Bricolage, for purposes of
backward compatibility, members of the "All Users" group (that is to say, all
users) will be granted READ access to all sources. Change this permission to
limit access as appropriate. For new installations of Bricolage, the default
"Story Editors" and "User Producers" groups have READ permission to all
sources. Suggested by Simon Wilcox. [David]

=item *

There is now a "Preserve Formatting" (disabled by default) option in Bulk Edit
that retains leading spaces, trailing spaces, and line breaks. With this
option set, you can, for example, paste in poetry without it all ending up on
one line. [Marshall]

=item *

URI formats now require that the categories be a part of the format. [David]

=item *

When using the command line tools, you can now opt to be prompted for your
password rather than entering it on the command line, which would store your
plain text password in the shell history. [Marshall]

=item *

Added tests for the burners. This was important for thoroughly testing the new
PHP burner, but it will keep the other burners functioning well from here on
in, as well. [David]

=item *

Moved the C<burn_again> attribute from Bric::Util::Burner::Mason to
Bric::Util::Burner, since it could be useful to other burners, and since
Bric::Util::Burner had knowledge of it, anyway. [David]

=item *

The HTML::Template burner now sets parameters for all attributes of a story as
returned by the C<my_meths()> method of the story class, rather than just the
story title. So, for example, you can now use <tmpl_var primary_uri> or
<tmpl_var cover_date> with out creating a F<.pl> template to set them up.
[David]

=item *

Refactored the separate C<_add_resource()> methods in each of the burner
subclasses int Bric::Util::Burner itself. [David]

=item *

Arguments can now be passed to the C<display_element()> method of the Template
Toolkit burner and they will be set up as variables in the stash of the
execution context of the element template.

=item *

Category templates in the HTML::Template burner now cascade just like in all
the other burners, rather than stopping at the first category template found
in the category URI. Users of HTML::Template templates should take note of
this if they have more than one category template in their category URIs.
[David]

=item *

The HTML::Template burner now has access to both the related story and the
related media URIs via the C<rel_story_uri> and C<rel_media_uri> variables.
The old C<link> variable has been deprecated, since it cannot handle an element
that has both a related media and a related story. [David]

=item *

Major interface clean-up. The UI is finally mostly valid XHTML and uses CSS
for all styles. The C<USE_XHTML> directive, added in 1.7.0, is no longer used.
The file sizes of some pages have been reduced by as much as 70%, offering
improved page load times. Also, it will now be much easier to customize
colors, etc. by customizing the CSS stylesheet. [Marshall]

=item *

The desks/My Workspace have been slightly modified to be more usable. Most
notably, the "View" and "Edit" links (depending on checkout status) have been
moved to the asset's title, where the preview link formerly was, the
"Category" line has been replaced with "Primary URI", and the URI itself is
the preview link. Also, the "Site" line now only shows up when there is more
than one site. [Marshall]

=item *

Added C<MASON_STATIC_SOURCE> F<bricolage.conf> directive to enable static
sources in the Mason-powered UI. Enabling this directive can eliminate many
file system stats on every request, thus increasing performance. It's disabled
by default, but you should turn it on now! [David]

=back

##############################################################################

=head1 VERSION 1.8.6 ()
=======
=head1 VERSION 1.8.6 (2005-07-19)
>>>>>>> ae18cace

=head2 Improvements

=over 4

=item *

Added JavaScript code to validate that the username in the user profile does
not have leading or trailing spaces. [David]

=item *

When started by the super user, F<bric_queued> now runs as the same user as
the Bricolage Apache server. This allows it to run as a user that isn't
otherwise available as a login on the system (such as the typical "nobody" or
"www" user). [David]

=item *

Added support for starting F<bric_queued> in the Linux startup script in
F<contrib/start_scripts/>. [David]

=item *

The C<get_related_story()> and get_related_media() methods of the element
class now return C<undef> in a list context when there is no related asset.
[David]

=item *

Events in the event log are now returned (and displayed) in reverse
chronological order. [David]

=item *

The SOAP server now uses a user's template sandbox when executing previews
(such as with C<bric_soap --to-preview workflow publish>). Reported by
Marshall. [David]

=item *

A job no longer throws an exception when it can't get a lock on itself for
execution. This is because the inability to get a lock may well be due to a
race condition with another process. There's no need to throw an exception
when it can't get a lock because another process has a lock. So it generates a
warning, instead. Reported by Bill Cappell. [David]

=item *

Bric::Biz::Workflow now caches calls to C<allowed_desks()>. This will allow
desks to render I<much> Faster, since most assets on a desk will list the same
desks in the "Move to" select lists. [David]

=item *

When the C<PUBLISH_RELATED_ASSETS> F<bricolage.conf> directive is enabled,
aliases are now also republished. Only aliases that have previously been
published will be republished, and only the last published version will be
republished, rather than any versions created since the last publish.
Suggested by Serge Sozonoff. [David]

=item *

Added the C<secret> parameter to the C<list()>, C<list_ids()>, and C<href()>
methods of Bric::Util::Grp. [David]

=item *

The C<set_page_extensions()> method of the burner class now provides a list of
duplicate extensions in the exception thrown when duplicate extensions are
passed to it. [Paul Orrock]

=item *

A story or media document published with an expire date earlier than the
scheduled publish time no longer bothers with the publish but just expires the
story or media document. [David]

=item *

When two events in a list have the same timestamp, they are no longer listed
in order by ID relative to each other, but relative to ID I<descending>, to
ensure that the one logged first will be listed after the one logged next.
[David]

=item *

Media documents without an associated media file will no longer be displayed
in the search results when attempting to relate a media document to an element.
Reported by Adam Rinehart. [David]

=item *

When a template is moved to a new category, its ACL is now properly updated in
the cached copy in the user's session, as well as in the database. [David]

=item *

Changed the C<published_version> parameter to the C<list()> method of
Bric::Biz::Asset::Formatting (the template class) to C<deployed_version>, but
kept C<published_version> as an alias.

=item *

Optimized C<path> and C<parent> searches in the Category C<list_ids> SOAP
method. [David]

=back

=head2 Bug Fixes

=over 4

=item *

The SOAP server now properly includes the start desk when it checks CREATE
permissions for creating stories, media, or templates. Reported by Alexandra
Gershman. [David]

=item *

Form validation and group management now properly work in the user profile.
[David]

=item *

Fixed the "story__category" table to use the correct sequence for the id
column's default value (although the default is never used, this is a good
precaution). Reported by Paul Orrock. [David]

=item *

Stories and media documents now better pay attention to the letter case
specification of output channels when returning URIs. Thanks to JosE<eacute>
Castro for the spot. [Marshall]

=item *

Stories now properly set the letter case of file names in URIs when
C<STORY_URI_WITH_FILENAME> is enabled. Reported by JosE<eacute> Castro.
[David]

=item *

The F<bricolage.conf> C<PERL_LOADER> directive now works properly with
F<bric_queued>. [David]

=item *

The SFTP mover now works with C<bric_queued>. [David]

=item *

Fixed misspelled database index name. Spotted by Scott. [David]

=item *

Error messages are now properly localized in C<bric_queued>. [David]

=item *

Stories updated via SOAP to change categories will no longer leave the old
categories associated with the story. [David]

=item *

Media uploads no longer sometimes fail with an SQL error. [Rod Taylor]

=item *

"All Types" now properly shows up at the top of the Types select list in the
Advanced Search. [Marshall]

=item *

Creating media with related stories via the SOAP interface will no longer
cause the bizarre "Could not find httpd.xml" error. Reported by Curtis Poe.
[David]

=item *

Removed possible circular processing of story and media documents when
creating new story or media documents via SOAP. [David]

=item *

Previewing and publishing multipage stories created through F<bric_soap> now
properly burn all of the pages. [Scott]

=item *

Cloned stories now properly set the C<published_version> attribute to C<undef>
rather than the value of the original story, thus preventing the clone from
having a published version number greater than its current version number.
Reported by Nate Perry-Thistle and Joshua Edelstein. [David and Nate
Perry-Thistle]

=item *

The F<bric_media_upload> contrib script now uses the site argument (if there
is one) to search for categories. This will prevent it from finding a category
in one site but not the upload target site. [David]

=item *

Fixed two bugs with C<bric_template_diff>. C<File::Spec::Functions> now
properly exports C<catfile()> and C<--from--site> and C<--to-site> now
properly search on the site rather than the output channel. [Ovid]

=item *

When a category is added to a story that creates a URI conflict, the new
category does not remain associated with the story in the story profile after
the conflict error has been thrown. Reported by Paul Orrock. [David]

=item *

The C<alias_id> parameter to the C<list()> method of the story and media
classes has been documented. [David]

=item *

Usernames are now SQL-escaped before being looked up when a user attempts to
log in. The prevents errors when, for example, there are two users named
"food" and "foo_", and "foo_" attempts to login and gets a failure. [David]

=item *

All calls to C<lookup()> methods by the SOAP server that pass string values to
look up (such as category URIs and site, workflow, and desk names) are SQL
escaped so as to prevent conflicts similar to those noted above for usernames.
Reported by Scott Lanning. [David]

=item *

Contributor groups created in the contributor profile are no longer missing
from the contributor manager search interface. Reported by Rachel Murray and
Scott. [David]

=item *

C<ANY()> now works properly for the C<output_channel_id> parameter to the
list() method of the story and media classes. Reported by Serge Sozonoff.
[David]

=item *

The F<favicon.ico> works again. [David]

=item *

Stories are now properly expired when the C<BRIC_QUEUED> F<bricolage.conf>
directive is enabled. Reported by Scott. [David]

=item *

When a template is checked out of the library and then the checkout is
canceled, it is no longer left on the desk it was moved into upon the
checkout, but properly reshelved. Reported by Marshall. [David]

=item *

Media created with the default "Image" and "Photograph" media type elements
will now properly supply a "Lock val" check box for autopopulated fields.
Reported by Marshall. [David]

=item *

Super Bulk Edit now works for media as well as stories. Reported by Scott.
[David]

=item *

The description attribute of stories, media, and templates is now properly
limited to 1024 characters in the UI. Reported by Scott. [David]

=item *

When a template is moved to a new category, the old version of the template is
undeployed when the new version is deployed to the new category. The versions
in the sandbox are properly synced, as well.

=item *

Eliminated a compile-time warnings from
F<contrib/bric_media_upload/bric_media_upload>. [David]

=back

=cut

##############################################################################

=head1 VERSION 1.8.5 (2005-03-18)

=head2 Improvements

=over 4

=item *

Added the C<checked_in> parameter to the C<lookup()>, C<list()>, and
C<list_ids()> methods of the story, media, and template classes. If passed a
true value, this parameter causes the checked in version of the most current
version of the story to be returned. When a story is checked out, there are
two instances of the current version: the one checked in last, and the one
currently being edited. When the C<checked_in> parameter is a true value, then
the instance last checked in is returned, rather than the instance currently
checked out. This is useful for users who do not currently have a story
checked out and wish to see the story as of the last check in, rather than as
currently being worked on in the current checkout. If a story is not currently
checked out, this parameter has no effect.

=back

=head2 Bug Fixes

=over 4

=item *

Previews on non-checked out stories and media work again. [David]

=item *

Preview and views once again preview a story or media document as it was last
checked in, rather than as it might be currently being worked on in a current
checkout. [David]

=back

=cut

##############################################################################

=head1 VERSION 1.8.4 (2005-03-18)

=head2 Improvements

=over 4

=item *

Made story profile's subelement 'Preview In' output-channel list consistent
with the top level one (e.g. editing a Page shows the same preview OCs as
editing the Story at the top level). [Scott]

=item *

Added Linux startup script F<contrib/start_scripts/linux>. [David]

=item *

Added C<version_id> parameter to the C<list()> methods of the story, media,
and template classes. Oversight reported by Kang-min Liu. [David]

=item *

Distribution via SFTP is now atomic and respects the C<FTP_UNLINK_BEFORE_MOVE>
directive. Spotted by Patrick Michael Kane. [David]

=item *

Related story and media elements managed through the SOAP server can now use a
combination of URI and site ID to identify related assets in addition to the
existing approach of using story and media IDs. [David]

=item *

Email sent by Bricolage now set the send date, since our understanding is
that the MUA is responsible for setting the date and some SPAM filters trigger
on missing Date: headers. [Cameron Miller]

=item *

The media type manager now validates media type names to ensure that they are
of the form "type/subtype" with no spaces. Suggested by Marshall Roch. [David]

=item *

When started up by the super user, the virtual FTP server now runs as the same
user as the Bricolage Apache server. This should prevent malicious users of
the virtual FTP server from being able to do things as the root user that they
shouldn't. [Keith Grennan]

=item *

SQL errors encountered when building the database are now fatal, meaning that
they will cause the entire installation to fail, rather than continuing to
execute SQL statements and build an incomplete database. This prevents the
creation broken databases when people didn't notice errors in the past.
[David]

=item *

A list of subelements is now less likely to mysteriously become out of order
and thus lead to strange action-at-a-distance errors. And even if they do
become out of order, the error message will be more appropriate ("Warning!
State inconsistent" instead of "Can't call method 'get_name' on an undefined
value"). Reported by Curtis Poe. [David]

=item *

Updated mail list information in L<Bric::Hacker|Bric::Hacker>. Reported by
Marshall Roch. [David]

=item *

The SOAP media interface now supports creating relationships between the media
documents elements and other story and media documents, just like the SOAP
story interface does. [David]

=item *

The SOAP interface now supports Related stories and media on story type and
media type elements just as in the UI. This involved the somewhat hackish
necessity for including the "related_story_id" and "related_media_id" (or
"related_story_uri" and "related_media_uri") attributes in the "elements" XML
element, but it does the trick. [David]

=item *

The list of elements to select from when creating a new template is now in
alphabetical order. [David]

=item *

The XML representation of media documents used by the SOAP server now supports
the media type of the file. [David]

=item *

The "multi" install destination is now the default, rather than the "single"
install destination. The two styles ("multi" and "single") are now also better
described during installation. [David]

=item *

When the installer prompts for database passwords, it no longer echoes them to
the terminal. Suggested by Marshall. [David]

=back

=head2 Bug Fixes

=over

=item *

Versions of Perl that disallow the use of the C<-I> argument in a setuid
environment will no longer cause the upgrade to fail. Reported by Serge
Sozonoff. [David]

=item *

The new support for a false value to the C<checked_out> parameter to the
C<list()> methods of the story, media, and template classes is now properly
supported by the SOAP C<list_ids> method, as well. [David]

=item *

Calls to publish documents via SOAP will no longer fail if the
C<published_version> attribute is not specified and the document to be
published has never been published before. [David]

=item *

The Bricolage virtual FTP server will no longer fail to start if Template
Toolkit is installed but its version number is less than 2.14. Reported by
Adam Rinehart. [David]

=item *

Fixed a bug where nothing would ever publish if you had
C<PUBLISH_RELATED_ASSETS> enabled in F<bricolage.conf>. [Mark]

=item *

Added "slug" to the list of attributes specified in the error message for a
non-unique URI in a story. Thanks to Rachel Murray for the spot! [David]

=item *

Fix in the SOAP server code to adjust for changes in Exception::Class 1.20.
[David]

=item *

Stories and Media created or updated via the SOAP interface will now associate
contributors of the appropriate type, instead of "All Contributors". [Scott &
David]

=item *

Deleting an element that has a template no longer causes an error. Thanks to
Susan for the spot! [David]

=item *

Eliminated encoding errors when using the SOAP interface to output stories,
media, or templates with wide characters. Reported by Scott Lanning. [David]

=item *

Fields with a an empty string or 0 (zero) for their values will no longer be
displayed as "Not defined" when viewing a story. [David]

=item *

Reverting (stories, media, templates) no longer gives an error. Reported by
Simon Wilcox, Rachel Murray, and others. [David]

=item *

Publishing a published version of a document that has a later version in
workflow will no longer cause that later version to be mysteriously removed
from workflow. This could be caused by passing a document looked up using the
C<published_version> to C<list()> to C<< $burner->publish_another >> in a
template. [David]

=item *

The SOAP server story and media interfaces now support elements that contain
both related stories and media, rather than one or the other. [David]

=item *

Attempting to preview a story or media document currently checked out to another
user no longer causes an error. Reported by Paul Orrock. [David]

=item *

Desk asset buttons are no longer broken in non-English localizations. Thanks
to Scott Lanning for the spot! [David]

=item *

Subelements will be properly deleted when selecting a "Delete" checkbox and
clicking "Save" or "Save and Stay" in the story or media profile. It always
worked in the element profile, and now it's consistent across document profile
interfaces. Spotted by Scott Lanning. [David]

=item *

Custom fields with default values now have their values included when they are
added to stories and media. Thanks to Clare Parkinson for the spot! [David]

=item *

The C<get_desk_stamps()> method in the asset classes has been deprecated (it
never worked, anyway) and will be removed in Bricolage 1.10.0. The same goes
for the C<required_satisfied()> method in Bric::Biz::Workflow. Thanks to
Marshall Roch for the spot! [David]

=item *

Subclasses of the media class no longer cause errors when distributing files
via C<bric_queued>. Thanks to Jason Edgecombe for the spot! [David]

=item *

Elements created via SOAP now correctly have site IDs associated with them.
[David]

=item *

The "All" alphabetical search now properly escapes the "%" wild card
character. Thanks to Frank Holtz for the spot! [David]

=item *

The C<bric_queued> script now requires a username and password and will
authenticate the user. This user will then be used for logging events. All
events logged when a job is run via the UI are now also logged by
C<bric_queued>. [Mark and David]

=item *

Jobs now get a "Job Created" event logged when they are created. Reported by
Rachel Murray. [David and Mark]

=item *

Eliminated "Use of uninitialized value in pattern match (m//)" warnings when
uploading media files. Reported by Scott Lanning. [David]

=item *

Preview redirections now use the protocol setting of the preview output
channel if it's available, and falls back on using "http://" when it's not,
instead of using the hard-coded "http://". Thanks to Martin Bacovsky for the
spot! [David]

=item *

The C<has_keyword()> method in the Business class (from which the story and
media classes inherit) now works. Thanks to Clare Parkinson for the spot!
[David]

=item *

Templates that abort during calls C<preview_another()> now properly abort
when not using C<PREVIEW_LOCAL>. [Paul Orrock]

=item *

Clicking a link in the left-side navigation after the session has expired now
causes the whole window to show the login form, rather than it showing inside
the nav frame, which was useless. [Marshall]

=item *

The names of media types (a.k.a. MIME types) can now be changed without
encountering an error. Thanks to Marshall Roch for the spot! [David]

=item *

Media type MIME Type names are now properly required in the UI. [David]

=item *

Fixed typo in the virtual FTP server which was causing an error when saving
a template. [Keith Grennan]

=item *

The JavaScript that validates form contents once again works with htmlArea,
provided htmlArea itself is patched. See
L<http://sourceforge.net/tracker/index.php?func=detail&aid=1155712&group_id=69750&atid=525656>
for the htmlArea patch. As of this writing, you must run the version of
htmlArea in CVS. [David & Marshall]

=item *

The JavaScript that handles the double list manager has been vastly optimized.
It should now be able to better handle large lists, such as a list of thousands
of categories. Reported by Scott. [Marshall]

=item *

Logging now works properly with the virtual FTP server. [Keith Grennan]

=item *

Some cases in which it was impossible to add actions to a destination have
been fixed. Reported by Marshall Roch. Thanks to Jason Edgecombe for making
available a server that exhibits the problem. [David]

=item *

The virtual FTP server no longer saves a template for every line in the
template when the FTP client uses ASCII mode. Thanks to Keith Grennan for the
spot! [David]

=item *

Reverting a template to a previous version now properly updates to the
reverted version on the user's sandbox. Also, canceling a checkout now
properly removes a template from a user's sandbox. [David]

=item *

When creating a new workflow, the workflow profile no longer forgets the
selected site when you click the "New Desk" button. [David]

=item *

Changing a template in such a way that it will be deployed to a new location
(by changing the category, for example) once again deletes the previous
version from the previous location when it is deployed. [David]

=item *

Uploading a new image to a media document with a different media type than the
previous image no longer causes an Imager error. [David]

=back

=cut

##############################################################################

=head1 VERSION 1.8.3 (2004-11-09)

=head2 Improvements

=over 4

=item *

C<make clone> now ignores files in the source directory that start with
"bricolage-". This should prevent copying previous clones into the new
clone. [David]

=item *

Added F<contrib/thumbnails/precreate-thumbs.pl> script to pre-create
thumbnails from images. Useful for upgraders. [Scott]

=item *

Added primary key to the "event_attr", "element__site", "story_uri", and
"media_uri" tables in the database. This will make it easier to do database
replication. [David and Kenneth Marshall]

=item *

Added F<contrib/bric_import_contribs> to import contributors from a
tab-delimited file. Development by Kineticode, sponsored by the RAND
Corporation. [David]

=item *

Added the C<published_version> parameter to the C<list()> methods of the
story, media, and template classes. This parameter forces the search to return
the versions of the assets as they were last published, rather than the most
recent version. This will be most useful to those looking up other documents
in templates and publishing them, as a way of avoiding pulling documents out
from other anyone who might have them checked out! [David]

=item *

For those using the Template Toolkit burner, the required version is now 2.14,
so as to take advantage of the improved Unicode support in that version.
[David]

=item *

All publishing and distribution jobs are now executed in their own
transactions when they are triggered by the user interface. This is to reduce
the chances of a deadlock between long-running publishing transactions.
[David]

=item *

The installer now requires PostgreSQL 7.3 or later. This is because 7.2
hasn't worked properly with Bricolage since 1.8.0. [David]

=item *

Optimized SQL queries for key names or that order by string values to use
indexes in the C<list()> and C<list_ids()> methods of the story, media, and
template classes. [David]

=item *

The installer will now fail to install if the version of Apache is greater
than version 1--that is, it will refuse to install under Apache 2 (for now).
[David]

=item *

Added Russian localization. [Sergey Samoilenko].

=item *

Changed the foreign keys in the story, media, and formatting (template) tables
so that C<DELETE>s do not cascade, but are restricted. This means that before
deleting any source, element, site, workflow, or other related object that has
a foreign key reference in an asset table, those rows must be deleted.
Otherwise, PostgreSQL will throw an exception. Hopefully, this will put a stop
to the mysterious but very rare disappearance of stories from Bricolage.
[David]

=item *

The distribution monitor, F<bric_dist_mon>, no longer populates HTTP headers
with lists of Job IDs for execution. Instead, it simply sends a request to the
distribution handler, and Bric::Dist::Handler looks up the jobs to execute
itself. This fixes an issue with too many headers being put into the request,
and makes the operation of Bric::Dist::Handler more efficient. [David]

=item *

A call to C<< $burner->burn_another >> in a template that passes in a
date/time string in the future now causes a publish job to be scheduled for
that time, rather than immediate burning the document and then scheduling the
distribution to take place in the future. Reported by Ashlee Caul. [David]

=item *

Improved context-sensitive help for the "New Template" profile. [Paul Orrock
and David]

=item *

Make slug actually be required when C<ALLOW_SLUGLESS_NONFIXED> isn't enabled,
in particular on the clone page. Thanks to Dharmender Yadav at Enabling
Dimensions for part of the patch. [Scott]

=item *

Removed the hack that commits a database transaction in the middle of a
request that does a "Check in and Publish", since we now require PostgreSQL
7.3 and the bug that the hacked worked around was fixed in that release.
[David]

=item *

Added missing constraint to the "type" column of the "workflow" table. [David]

=item *

Changing the sort order of a list of items in a search interface now properly
reverses the entire collection of object over the pages, rather than just the
objects for the current page. Thanks to Marshall for the spot! [David]

=back

=head2 Bug Fixes

=over 4

=item *

The localization libraries load without error again. Added tests to ensure
that this doesn't happen again. [David]

=item *

Publishing stories not in workflow via the SOAP server works again. [David]

=item *

Documents that the SOAP workflow publish finds in workflow but not on a desk
(which shouldn't happen, but sometimes does) are now just published anyway.
[David]

=item *

The Burner object's C<encoding> attribute is now setable as well as readable.
[David]

=item *

The category browser works again. [David]

=item *

Fixed the "event" table to use the correct sequence the for they id column's
default value (although the default is never used, this is a good precaution).
[David]

=item *

Fixed Media Upload bug where the full local path was being used, by adding
a 'winxp' key to Bric::Util::Trans::FS to account for an update to
HTTP::BrowserDetect. [Mark Kennedy]

=item *

A call to C<< $element->get_elements >> in an array context when the element
contains no subelements no longer returns an array reference. Reported by
Clinton Gormley. [David]

=item *

Fix bug 839 so that categories can be deleted. [Scott]

=item *

Instances of a required custom field in story elements is no longer required
once it has been deleted from the element definition in the element manager.
Reported by Rod Taylor. [David]

=item *

A false value passed to the C<checked_out> parameter of the C<list()> and
C<list_ids()> methods of the story, media, and template (formatting) classes
now properly returns only objects or IDs for assets that are not checked out.
[David]

=item *

The cover date select widget now works properly in the clone interface when a
non-ISO style date preference is selected. Thanks to Susan G. for the spot!
[David]

=item *

By forcing the upgrade scripts to execute as the PostgreSQL user, running
C<make upgrade> with PostgreSQL "ident sameuser" security now works properly.
[Keith Grennan]

=item *

The C<LoadModule> and C<AddModule> F<httpd.conf> directives should now be
generated properly during installation. C<LoadModule> will use
C<config_log_module> or C<mod_log_config> depending on the system, but
C<AddModule> will always use F<mod_log_config.c>. Spotted by Dave
Jablonski. [Marshall]

=item *

Deleted sites will no longer be displayed in the site context menu in the
UI. Reported by Ed Stevenson. [David]

=item *

Sorting templates based on Asset Type (Element) no longer causes an error.
[David]

=item *

Events are now logged during the cleanup phase in alphabetical order by event
type key name, to prevent deadlocks between two transactions logging events of
the same types in different orders at the same time. [David]

=item *

Fixed a number of the callbacks in the story, media, and template profiles so
that they didn't clear out the session before other callbacks were done with
it. Most often seen as the error 'Can't call method "get_tiles" on an
undefined value' in the media profile, especially with IE/Windows (for some
unknown reason). Reported by Ed Stevenson. [David]

=item *

Fixed typo in clone page that caused all output channels to be listed
rather than only those associated with the element itself. [Scott]

=item *

Fixed double listing of the "All" group in the group membership double list
manager. [Christian Hauser]

=item *

Mail sent for alerts and the like now has DOS and Macintosh line-endings
converted to Unix so that they are displayed properly in most mail clients.
[Christian Hauser and David]

=item *

Documented required C<user__id> parameter to the C<new()> method in the story
and media classes. Reported by Rod Taylor. [David]

=item *

Image buttons now correctly execute the C<onsubmit()> method for forms that
define an C<onsubmit> attribute. This means that, among other things, changes
to a group profile will persist when you click the "Permissions" button.
[David]

=item *

Media type groups now properly display their members.

=item *

The "Edit" link that showed up for categories associated with a story when the
C<ENABLE_CATEGORY_BROWSER> F<bricolage.conf> directive has been removed. It
didn't belong there in the first place. Reported by Ho Yin Au. [David]

=item *

Simple search now works when it is selected when the "Default Search"
preference is set to "Advanced". Reported by Marshall Roch. [David]

=item *

Multiple alert types set up to trigger alerts for the same event will now all
properly execute. Thanks to Christian Hauser for the spot! [David]

=item *

Publishing stories or media via SOAP with the C<published_only> parameter
(C<--published-only> for F<bric_republish>) now correctly republishes the
published versions of documents even if the current version is in workflow.
Reported by Adam Rinehart. [David]

=item *

Added upgrade script to clean out old records left in the "member" table if
users elected to delete old jobs during the 1.8.2 upgrade. [David]

=item *

Users granted a permission greater than READ to the members of the "All Users"
group no longer get such permission to any members of the "Global Admins"
group unless they have specifically been granted such permission to the
members of the "Global Admins" group. Thanks to Marshall Roch for the spot!
[David]

=back

=cut

##############################################################################

=head1 VERSION 1.8.2 (2004-11-13)

=head2 Improvements

=over 4

=item *

Added note to the context-sensitive help for the story, media, and template
search pages to search on "/" to return all records, and to use SQL wildcards
such as "%" to generalize the search. [David]

=item *

C<make upgrade> no longer copies the entire installed component root to a new
directory as a way to get rid of old UI component files. We now require that
any deleted component files get removed from an existing installation via an
upgrade script, instead. See F<inst/upgrade/1.7.0/delete_old_components.pl>
for an example. [David]

=item *

Bricolage now runs under a DSO C<mod_perl> as long as it uses a Perl compiled
with C<-Uusemymalloc> I<or> C<-Ubincompat5005>. See
L<http://perl.apache.org/docs/1.0/guide/install.html#When_DSO_can_be_Used> for
details. Thanks to Marshall Roch for finding that link. [David]

=item *

The New Story and New Media profiles by default no longer have a value
selected for the Story Type or Media type (respectively), so as to prevent
the inadvertent creation of documents of the wrong type. [David]

=item *

Alerts triggered to be sent to users who don't have the appropriate contact
information will now be logged for those users so that they can see them and
acknowledge them under "My Alerts". [David]

=item *

Added F<bric_media_dump> script to F<contrib/>. [David]

=item *

The category association interface used in the story profile when the
C<ENABLE_CATEGORY_BROWSER> F<bricolage.conf> directive is enabled now uses
radio buttons instead of a link to select the primary category. Suggested by
Scott Lanning. [David]

=item *

Search by site is now supported in the "Advanced Search" interface of "Find
Stories", "Find Media", and "Find Templates" when there is more than one site
and the "Filter by Site Context" preference is not turned on. [David]

=item *

Removed Bric::FAQ, since it is now maintained on the Website, instead. [David]

=item *

Updated Bric::Admin to suggest that PostgreSQL's C<initdb> be run with
C<--no-locale> so as to avoid collation issues with non-Western characters.
See this discussion for more information:
L<http://archives.postgresql.org/pgsql-general/2004-08/threads.php#01079>

=item *

Added a warning to the story and media profiles for when related stories and
media have been deactivated and a different story or media document should be
related.

=item *

Added output to the Apache log consisting of the 20 most recent events on an
asset that has lost track of what workflow and/or desk it is on. This is to
provide debugging information that might help us to track down when an asset
forgets its workflow and/or desk, so that we might eventually be able to
eliminate the code that picks up on this and corrects it. [David]

=item *

The distribution monitor, F<bric_dist_mon>, now prints error information to
C<STDERR> when there is an error, instead of just printing it to the system
log. [David]

=item *

Existing jobs are now executed within their own transactions, as opposed to no
transaction specification. This means that each job must succeed or fail
independent of any other jobs. New jobs are executed before being inserted
into the database so as to keep them atomic within their surrounding
transaction (generally a UI request). All this means that transactionality is
much more intelligent for jobs and will hopefully eliminate job table
deadlocks. Reported by Mark Jaroski, Serge Sozonoff, Patrick Michael Kane, and
others. [David]

=item *

The workflow, destination, and output channel profiles only display site
information if the user has EDIT access to more than one site. The "Find
Stories" and "Find Media" managers only display the site information for the
listed documents if there is more than one site in Bricolage. Suggested by
Scott Lanning. [David]

=item *

Updated documentation of parameters to the C<list()> method of
Bric::Biz::Asset::Formatting (the template class). Also documented a few
parameters to the story and media class C<list()> methods that were supported
but previously undocumented. [David]

=item *

Variables are now properly decoded to UTF-8 when they are populated from the
database. [David]

=item *

The strings used in translations are now all properly decoded to UTF-8.
[David]

=item *

All templates now execute with UTF-8 character strings enabled. This means
that any templates that convert content to other character sets might need to
change the way they do so. For example, templates that had used
C<< <%filter> >> blocks to convert content to another encoding using something
like C<Encode::from_to($_, 'utf-8', $encoding)> must now use something like
C<$_ = Encode::encode($encoding, $_)>, instead. Bric::Util::CharTrans should
continue to do the right thing. In either case, you'll also need to set
the new C<encoding> attribute, as well, (see next item). [David]

=item *

Added C<encoding> attribute to Bric::Util::Burner so that, if templates are
outputting something other than Perl C<utf8> decoded data, they can specify
what they're outputting, and the file opened for output from the templates
will be set to the proper mode. Applies to Perl 5.8.0 and later only. [David]

=item *

Added example use for C<< $burner->display_pages >> to Bric::AdvTemplates.
[Cinly Ooi]

=item *

Added F<README.Mandrake>. [Cameron Miller]

=item *

Added C<SFTP_HOME> F<bricolage.conf> directive to specify the home directory
and location of SSH keys when SSH is enabled. [Cameron Miller]

=item *

Users can no longer implicitly publish related stories and media via the UI
that they don't have PUBLISH access to. [David]

=item *

Users can no longer publish related documents via the UI or SOAP that are in
workflow but not on a publish desk. [David]

=item *

Added search by output channel to "Find Templates". [David]

=item *

Previewing a document with a related media document that's checked out no
longer triggers a "Cannot auto-publish related media because it is checked
out" message. [David]

=back

=head2 Bug Fixes

=over 4

=item *

The burner C<next_page_file()> and C<next_page_uri()> methods now properly
return a value if the C<burn_again> attribute has been set to a true value in
the Mason burner. [David]

=item *

The C<list()> and C<list_ids()> methods of the story, media, and template
classes no longer return C<undef> in a scalar context when there are no
objects to be returned. They return an empty array reference, instead. [David]

=item *

The C<is_fixed()> method in the story and media classes now works properly.
Reported by Marshall Roch. [David]

=item *

C<make clone> once again properly copies the F<lib/Makefile.PL> and
F<bin/Makefile.PL> files from the source directory. [David]

=item *

Fixed the C<my_meths()> method of Bric::Biz::AssetType::Parts::Data to return
metadata for the the C<key_name> attribute instead of an C<undef> for the
removed C<name> attribute. [Scott]

=item *

Added missing language-specifying HTML attributes so as to properly localize
story titles and the like. Reported by Joshua Edelstein. [David]

=item *

The list of output channels to add to an element in the element profile now
contains the name of the site that each is associated with, since different
sites can have output channels with the same names. [David]

=item *

You can no longer delete a category from a story when you have also marked it
to become the primary category. Reported by Simon Wilcox. [David]

=item *

Editing notes from My Workspace now works properly. Thanks to Simon Wilcox for
the spot! [David]

=item *

The "Advanced Search" interface once again works for searching for related
story and media documents. Reported by Ben Bangert and many others. [David]

=item *

Renaming a site and its domain name now always properly renames the associated
site permission user groups. Reported by Will Trillich. [David]

=item *

The "Alias Story" interface now works properly when the C<USE_THUMBNAILS>
directive is enabled. Reported by Ben Bangert. [David]

=item *

Attempting to create a new source with the same name as an existing but
deactivated source no longer throws an SQL error, but provides a nice error
message. Reported by Marshall Roch. [David]

=item *

Bricolage no longer attempts to email alerts to an empty list of recipients.
This will make your SMTP server happier. [David]

=item *

The version numbering issues of Bricolage modules have all been worked out
after the confusion in 1.8.1. This incidentally allows the HTML::Template and
Template Toolkit burners to be available again. Reported by Mike W. [David]

=item *

Misspelling the name of a key name tag or including a non-repeatable field
more than once in Super Bulk Edit no longer causes all of the changes in that
screen to be lost. [David]

=item *

When a user overrides the global "Date/Time Format" and "Time Zone"
preferences, the affects of the overrides are now properly reflected in the
UI. [David]

=item *

The "Default Asset Sort" preference now actually works. Reported by Simon
Wilcox. [David]

=item *

Publishing a story or media document along with its related story or media
documents from a publish desk again correctly publishes the original asset as
well as the relateds. Reported by Paul Orrock. [David]

=item *

Users can now set their own values for overrideable preferences. [David]

=item *

The C<list()> and C<list_ids()> methods of the Story, Media, and Template
(F<Formatting.pm>) classes no longer have the side effect of changing values
in the hash references passed to them. This had caused problems for date/time
parameters. Reported by Paul Orrock. [David]

=item *

Auto-generated slugs (enabled via the C<AUTOGENERATE_SLUG> F<bricolage.conf>
directive) no longer convert uppercase characters to underscores. Thanks to
Paul Orrock for the spot! [David]

=item *

Changes made to story content in the story profile are no longer preserved
when clicking the "Cancel" button. Reported by Paul Orrock. [David]

=item *

The story and media profiles now clear out the session cache for the story or
media element when leaving the story or media profile. This is to prevent
perceived caching of changes that were canceled in a profile, noticed only
when one canceled an edit of a story or media document and immediately edited
the same document. [David]

=item *

Clicking the "Add More" button to add more keywords to a new category no
longer causes an error. [David]

=item *

Adding a new category to a group and asking it to cascade that group
membership into subcategories no longer causes an error. Thanks to Adam
Rinehart for the spot! [David]

=item *

Adding an existing publish desk to a workflow no longer unsets its publish
attribute. [David]

=item *

Deleted output channels no longer show up in the select list for story type
and media type elements. [David]

=item *

Deleting a workflow from the workflow manager now properly updates the
workflow cache so that the deleted workflow is removed from the left
navigation without a reboot. [David]

=item *

Creating a story, checking it in, checking it out, and then canceling the
checkout no longer incorrectly removes the story from workflow. [David]

=item *

The source of a story can now be changed. [David]

=item *

Status messages sent to the browser during previews are now hidden if an error
is triggered. [Marshall]

=item *

Publishing a document with deactivated related documents no longer causes
those deactivated documents to be published, too. Reported by Paul Orrock.
[David]

=item *

The Bricolage 404, 403, and 500 error pages now send the appropriate HTTP
header to the browser. Thanks to Marshall Roch for the spot! [David]

=item *

The Output Channel URI Prefix and URI Suffix fields are once again allowed to
include a slash (F</>). Reported by Kevin Elliott. [David]

=item *

An attempt to create a new template with the proper extension as part of the
name (e.g., F<foo.mc> for a Mason template) now keeps the extension instead of
changing the dot to an underscore and adding the extension (e.g., it stays
F<foo.mc> instead of becoming F<foo_mc.mc>). This is especially useful when
creating utility templates and for users of C<bric_dev_sync>. Thanks to Paul
Orrock for the spot! [David]

=item *

When Bricolage notices that a document or template is not in workflow or on a
desk when it should be, it is now more intelligent in trying to select the
correct workflow and/or desk to put it on, based on current workflow context
and user permissions. Reported by Hal Creech. [David]

=item *

Content submitted to Bricolage in the UTF-8 character set is now always has
the C<utf8> flag set on the Perl strings that store it. This allows fields
that have a maximum length to be truncated to that length in characters
instead of bytes. Thanks to Kang-min Liu for the spot! [David]

=item *

C<< Bric::Biz::OutputChannel->list_ids >> no longer returns duplicate
IDs. This incidentally allows output channels that happen to be in groups to
be edited, eliminating the 'name "Web" is already used by another Output
Channel' error. Thanks to John Greene for the spot! [David]

=item *

The media type of media documents now defaults to "none" instead of inserting
a C<NULL> into the database. The column has also be marked C<NOT NULL> in
order to ensure that this remains the pattern. [David]

=item *

Changed the "name" and "error_message" columns in the "job" table in the
database from C<VARCHAR> to <TEXT>. This is so that we don't have to truncate
them before inserting them. [David]

=item *

Elements with autopopulated fields (e.g., for image documents) can now be
created via the SOAP interface. Reported by Todd Tyree. [David]

=item *

Fixed a number of the parameters to the C<list()> method of the Story, Media,
and Template classes to properly handle an argument using the C<ANY>
operator. These include the C<keyword> and C<category_uri> parameters. Passing
an C<ANY> argument to these parameters before this release could cause a
well-populated database to lock up with an impossible query for hours at a
time. [David]

=item *

Restored foreign keys and constraints missing on the "job" table and related
tables since version 1.8.0. [David]

=item *

The error message for failed distribution jobs is now properly displayed in
the UI. [Mark]

=item *

Fixed bug with the execution of jobs in F<bric_queued>. [Mark]

=item *

Attempting to create a new desk with the same name as a deactivated desk
no longer returns an SQL error, but a more informative error.

=item *

Template sandboxes now work for the Template Toolkit burner. [David]

=item *

The output channel and element profiles no longer display deactivated output
channels in their output channel select lists (for output channel includes in
the output channel profile and for primary output channels in the element
profile). [David]

=item *

The side navigation layer now works correctly with Internet Explorer 5.5 for
Windows. [Marshall]

=back

=cut

##############################################################################

=head1 VERSION 1.8.1 (2004-07-08)

=head2 Improvements

=over 4

=item *

More complete Traditional Chinese and Simplified Chinese localizations. Also,
the Mandarin localization now simply inherits from the Traditional Chinese
localization. [Kang-min Liu]

=item *

C<make clone> now copies the F<lib> directory and all of the F<bin> scripts
from the target to the clone, rather than from the sources. This allows any
changes that have been made to scripts and classes to be properly cloned.
[David]

=item *

When installing Bricolage, it will now allow you to proceed if the database
already exists by asking if you want to create the Bricolage tables in the
existing database. Suggested by Mark Fournier and Marshall Roch. [David]

=item *

Added some missing translations for English. [David]

=item *

The installer is now a bit smarter in how it handles loading the C<log_config>
(or C<config_log>, as the case may be) module. [Marshall Roch]

=item *

Added ID attributes to story, media, and element profiles and "fieldcontent"
class to content field values in the "View" screens so that they can be
used as CSS selectors. [David]

=item *

Added language-specific style sheets. This is especially useful for
right-to-left languages or for languages that require special fonts. [David]

=item *

The "New Alias" search interface now displays thumbnails when searching for
media documents to alias and the C<USE_THUMBNAILS> F<bricolage.conf> directive
is enabled. Reported by Serge Sozonoff. [David]

=item *

The C<has_member()> method of Bric::Util::Grp is now faster when searching for
a specific group member. [David]

=item *

Aliases can now be made to documents within the same site. [Serge Sozonoff]

=item *

When viewing the contents of a document, the contents now have their HTML
escaped. This prevents any broken HTML in the content from breaking the
Bricolage UI. Suggested by Neal Sofge. [David]

=item *

The SOAP interface for importing and exporting elements now properly has
"key_name" XML elements instead of "name" XML elements. The changes are
backwards compatible with XML exported from Bricolage 1.8.0 servers, however.
Reported by Tony Cowderoy. [David]

=item *

Added C<move()> method to the virtual FTP interface. This means that to deploy
a template, rather than having to rename it locally to append ".deploy", one
can simply move in FTP to its new name with ".deploy" on appended to the new
name. [JoE<atilde>o Pedro]

=item *

Document expirations are now somewhat more intelligent. Rather than just
scheduling an expiration job only if there is an expiration date the first
time a document is published, Bricolage will now always schedule an expiration
job for a document provided that one does not already exist (scheduled or
completed) for the same time and for one of the file resources for the
document. This should allow people to more easily and arbitrarily expire
content whenever necessary. Thanks to John Greene for the discussion that
finally motivated this change. [David]

=item *

Improved zh-cn translation. [Gang Luo]

=item *

Burner notes now persist for all sub burns (triggered by C<publish_another()>
and C<preview_another()> in a single burn. [Serge Sozonoff]

=item *

Keyword groups now properly display their members. [David]

=item *

Added ability to create and manage groups of objects for several different
types of objects. Also added the ability manage group membership within the
administrative profiles for those objects. This change makes it possible to
give users permission to administer subsets of objects. The new groupable
objects are:

=over 8

=item Preferences

=item Groups

=item Alert Types

=item Element Types

=item Keywords

=item Contributors

=back

[David]

=item *

Alert rules are now evaluated within a safe compartment (using Safe.pm) to
prevent security exploits. [David]

=item *

The Bulk Publish admin tool is no longer limited to use only by members of the
Global Admins group. Now anyone can use it. All one needs is READ permission
to the categories of stories, and PUBLISH permission to the stories and media
documents to be published. [David]

=back

=head2 Bug Fixes

=over 4

=item *

Bulk Publish now ensures that users have at least READ access to categories
they wish to publish from. [Scott]

=item *

Eliminated 'Bareword "ENABLE_HTMLAREA" not allowed while "strict subs" in use'
warning that prevented startup for some installations. [Scott]

=item *

The Mason burner now appends a "/" to the end of the category path it
specifies for burning a story. This removes the ambiguity between a directory
request and a file request, which in rare circumstances could cause unexpected
problems. [David]

=item *

Changes made to user or contributor contacts without changing any other part
of the user or contributor object are now properly saved. [David]

=item *

When cloning a story, the list of output channels to select from is now
limited to the site the current workflow is in. Thanks to Serge Sozonoff for
the spot! [David]

=item *

Attempting to publish a story or media document with brackets in the title no
longer causes an error. Reported by Serge Sozonoff. [David]

=item *

Fixed a F<bric_soap> C<list_ids> bug [712] with the C<no_workflow> option.
[Clive Jones]

=item *

The upgrade to 1.8.0 now correctly updates story URIs that use the URI Suffix
of an output channel instead of using the URI Prefix twice. [John Greene]

=item *

The Advanced Search interface for stories and media now displays only the
top-level elements associated with the site the workflow is in when searching
for stories and media "By Type". [David]

=item *

Improved error logging for more recent versions of Apache, which unfortunately
escape newlines. [David]

=item *

When Bricolage discovers a document or template on a desk but not in a
workflow, it now places it in a workflows associated with the same site as the
document or template is associated with. Thanks to Serge Sozonoff for the
spot! [David]

=item *

Aliases of Image, Audio, or Video media documents no longer remain stuck on
desks. Reported by Serge Sozonoff. [David]

=item *

Related media and story subelements of media documents now work properly.
Thanks to Kang-min Liu for the spot! [David]

=item *

The distribution and SOAP handlers now load a localization object so that any
code that uses localization will work properly. Reported by Clive Jones.
[David]

=item *

The C<set_page_extensions()> method of Bric::Util::Burner now throws an
exception if duplicate page extensions are passed, rather than deferring the
exception to the creation of a distribution job, which was confusing. [Clive
Jones]

=item *

Calls to C<preview_another()> in Bric::Util::Burner will now use any templates
in the current user's sandbox and properly burn them to the preview root
rather than to the staging root used for publishing. Reported by Serge
Sozonoff. [David]

=item *

Contributor fields for roles other than the default role now properly store
and retain their values. [David]

=item *

The virtual FTP server now properly checks out templates when a template is
uploaded and is already in workflow.

=item *

Uploading a non-existent template via the virtual FTP server now correctly
creates a new template. The type of template depends on the name of the
template being uploaded, and for element templates, on whether there is an
element with the appropriate key name. The user must have CREATE permission
to All Templates or to the start desk in the first template workflow in the
relevant site.

=item *

Reverting a document or template to the current version number now properly
reverts all changes to the time the user checked out the document or
template. Reversion is also a bit more efficient in how it looks up the
previous version in the database. [David]

=item *

The SOAP server now rolls back any changes whenever an error is thrown. This
prevents problems when a few objects are created or updated before an
exception is thrown. Now any error will cause the entire SOAP request to
fail. Thanks to Neal Sofge for the spot! [David]

=item *

Changing the "Size" display attribute of a field in the Field profile (a
subprofile of the Element admin profile) now properly causes the field to
actually display in the new size. Reported by Tony Cowderoy. [David]

=item *

The table of contacts in the alert type profile is now more like other tables,
in terms of border colors, etc. [David]

=item *

The Bulk Publish admin tool now only limits the category search to the current
site context if the "Filter by Site Context" preference is checked. [David]

=back

=cut

##############################################################################

=head1 VERSION 1.8.0 "Portland" (2004-05-03)

=head2 Improvements

=over 4

=item *

The F<inst/upgrade/1.7.0/data_tile_key_name.pl> upgrade script now skips
upgrading "key_name" if it would be no different than "name". This can save a
lot of time during upgrade if your database is large. [Scott]

=item *

For checked-out media, stories, and documents listed in the "Active" and
"Find" interfaces, added the name of the user who has each checked out to the
empty column that would otherwise contain a "Checkout" checkbox. [David]

=item *

Keyword names are now always editable in the keyword manager. [David]

=item *

Added UI for managing organizations, which provide the base data for souces.
[David]

=item *

HTML, CSS, and JavaScript fixes that allow Bricolage to work properly with
most browsers, including Safari 1.2.1, IE 5.2/Mac, Konqueror, Opera 7, and
many others. [Marshall Roch]

=item *

Added stubs for zh-hk localization. [David]

=item *

Added missing localizations to the Language preference. Many of these are not
yet translated, but there they are. [David]

=item *

Selecting a checkbox to delete an output channel in a story or media profile
and then clicking a button other than the output channel "Delete" button or
the "Save" or "Save and Stay" buttons no longer causes an error. Reported by
Delfim Machado. [David]

=item *

If the "Select All" button is clicked to select all the checkboxes on a desk,
and then is clicked again, it will uncheck all of the check boxes. [David]

=item *

Login redirection now works properly with Safari. [David]

=item *

The installation script now provides more information (and questions) when it
attempts to create a database user that already exists. Suggested by Marshall
Roch. [David]

=back

=head2 Bug Fixes

=over 4

=item *

Added a missing space to the breadcrumb in the header. [Marshall Roch]

=item *

The new C<SFTP_MOVER_CIPHER> F<bricolage.conf> directive now actually works.
[David]

=item *

The group profile works again for element groups [David]

=item *

"Check In To" link misalignment fixed for Konqueror, as well as some other
miscellaneous CSS fixes. [Marshall Roch]

=item *

The "CREATE" permission is now displayed when granting permission to user
groups to access the members an "All" group. [David]

=item *

The "none" media type is no longer editable via the UI. [David]

=item *

Invalid story cover and expire dates now properly trigger an error message.
[David]

=item *

Deactivated keywords are no longer returned by the C<get_keywords()> methods
of the Business asset class (from which Story and Media inherit) or the
Category class. Reported by Paul Orrock. [David]

=item *

Events are now properly logged for keywords managed in the keyword profile.
[David]

=item *

Media URIs are now properly updated when the primary output channel is changed.
Reported by Ben Bangert. [David]

=item *

Bulk publish no longer marks checked-out stories as published when it hasn't
published them. It also is no longer redundant when it reports that
checked-out assets won't be published. Thanks to Serge Sozonoff for the spot!
[David]

=item *

Safari users will no longer be stuck on the login page. [David]

=item *

The CSS directory now has its files always served as "text/css". This should
eliminate problems when Apache sometimes serves the CSS files as "text/html".
[David]

=item *

The C<desk_id> parameter to the C<list()> methods of the story, media, and
template classes now works. [JoE<atilde>o Pedro]

=item *

Stories published via the "Checkin and Publish" select list in the story
profile now correctly publish related stories and media. Reported by
JoE<atilde>o Pedro. [David]

=item *

Stories and media are no longer published twice when published from a publish
desk or via Bulk Publish. [David]

=back

=cut

##############################################################################

=head1 VERSION 1.7.5 "Ashland" (2004-04-11)

=head2 New Features

=over 4

=item *

Added F<bric_template_dump> to F<contrib>. This script uses the Bricolage SOAP
server to export all of the templates in a single output channel. [David]

=item *

Added C<SFTP_MOVER_CIPHER> F<bricolage.conf> directive to tune the SFTP mover
(if enabled) to the best cipher for good performance on the wire. [David]

=back

=head2 Improvements

=over 4

=item *

Added site and output channel support to F<bric_template_diff> and
F<bric_template_patch> in F<contrib>. [David]

=item *

When cloning a story, you can now select a new primary output channel, in
addition to category, slug, cover date, etc. Suggested by Serge Sozonoff.
[David]

=item *

Spell checking now works in HTMLArea. [Eric Sellers]

=item *

When creating a new story without a slug, Bricolage will now autogenerate
a slug based on the title. [JoE<atilde>o Pedro]

=item *

Added single underscore parameters to the C<list()> methods of the Story,
Media, and Template classes to complement those that have the awful double
underscores. [David]

=item *

Made SOAP modules more tolerant of lack of sites in 1.6. [Scott]

=item *

The collection API now checks newly added members when deleting members. This
ensures that newly added objects won't be saved to the database if they are
deleted, first. [David]

=item *

Turned off browser autocompletion in the Server and User profiles. This
prevents some browsers (e.g., Camino) from filling in your username and
password where it doesn't belong. [David]

=item *

When the "Filter by Site Context" preference is enabled, it no longer filters
documents when searching for documents to alias. Reported by Patrick Walsh.
[David]

=item *

The "Cancel Checkout" button in the Story, Media, and Template profiles now
tries to do the right thing instead of just leaving the asset on a desk in
workfow every time. If the asset was just created by the user, it will be
deleted. If it was just recalled from the library by the user, it will be
removed from workflow and shelved in the library. Otherwise, clicking the
"Cancel Checkout" button will leave the asset in workflow. Requested by Sara
Wood, Rachel Murray, and others. [David]

C<make clone> now provides the current date and time for the default name for
the cloned package. Suggested by Marshall Roch. [David]

=back

=head2 Bug Fixes

=over 4

=item *

Bricolage no longer tries to display thumbnails for related stories, since
stories don't have thumbnails and would therefore create an error. [Eric
Sellers]

=item *

Text::Levenshtein is again correctly loaded as an optional module, not a
required module. Reported by Marshall Roch. [David]

=item *

Bric::Util::Burner's C<preview_another()> method now actually works. Thanks to
Serge Sozonoff for the spot. [David]

=item *

Fixed clone interface for IE users. Spotted by Serge Sozonoff. [Scott]

=item *

Some of the supported values for the C<Order> parameter to the Story, Media,
and Template classes, such as C<category_uri>, did not work before. Now they
do. [David]

=item *

Changing categories on a template no longer creates Frankensteinian template
paths. [David]

=item *

Added constant C<HAS_MULTISITE> to the Bric base classe so that all classes
properly declare themselves for UI search results. [JoE<atilde>o Pedro]

=item *

Story and Media SOAP calls now correctly use the element's key name to
identify the element. [JoE<atilde>o Pedro]

=item *

Story, Media, and Template creation via SOAP now correctly look up the
Category by URI and site ID. [JoE<atilde>o Pedro & David]

=item *

The Template SOAP interface now suports the C<site> parameter to
C<list_ids()>. [David]

=item *

The Story, Template, and Media SOAP C<list_ids()> intefaces now properly look
up categories, output channels, and workflows with the C<site> paremeter, if
there is one. [David]

=item *

The C<LOAD_LANGUGES> and C<LOAD_CHAR_SETS> directives are now space delimited,
to better match other F<bricolage.conf> options. [David]

=item *

Aliased media documents now correctly point to the file name for the aliased
media document. Reported by Patrick Walsh. [David]

=item *

Thanks to the improvements to the collection class, cloning stories and
putting them into new output channels to ensure that they have unique URIs now
works properly. Reported by Serge Sozonoff. [David]

=item *

The publish status and version is once again properly set for media when they
are published. Reported by Serge Sozonoff. [David]

=item *

The group manager now properly displays the names of the sites that member
objects are associated with if the class of the objects being managed knows
that its objects are associated with sites. Reported by Ho Yin Au. [David]

=item *

The list of output channels to add to a media or story document in the media
and story profiles now includes only those output channels associated with the
site that the story or media document is in. [David]

=item *

Thanks to the fix to 1.6.13 that prevents deleted groups from affecting
permissions, there is no longer any need to provide a checkbox to get access
to deleted groups in the permissions interface. So it has been removed.
[David]

=back

=cut

##############################################################################

=head1 VERSION 1.7.4 "Sacramento" (2004-03-18)

=head2 New Features

=over 4

=item *

Added "Bulk Publish" feature in ADMIN->PUBLISHING that lets members of the
Global Admins group publish story and media documents by category. [Scott]

=item *

Added C<notes()> method to Bric::Util::Burner, along with the accompanying
C<clear_notes()>. The C<notes()> method provides a place to store burn data
data, giving template developers a way to share data among multiple burns over
the course of publishing a single story in a single category to a single
output channel. Any data stored here persists for the duration of a call to
C<burn_one()>. [David]

=item *

Added new contributed scripts for Bricolage button generation. These scripts
use the Gimp to generate localized buttons for the Bricolage UI based on the
contents of an input file. See F<contrib/button_gen/README> for details.
[Florian Rossol]

=item *

Added support for icons for all media documents when the C<USE_THUMBNAILS>
F<bricolage.conf> directive is enabled. These rely on the presence of PNG icon
files for each MIME type in F<comp/media/mime>. Only one such icons is
distributed with Bricolage, F<comp/media/mime/none.png> (borrowed from the KDE
project under L<http://artist.kde.org/new/license.html#others>), which is the
default icon when the MIME type of a media file is unknown or when no icon
file exists for the MIME type of the media file. Administrators are free to
add their own icons, and the C<copy_gnome_icons> script in F<contrib> makes it
easy to use GNOME icons. [David]

=item *

Added C<bric_template_diff> and C<bric_template_patch> scripts in
F<contrib/bric_template_diff>. These scripts can be used to sync templates
between two Bricolage servers. [Sam]

=item *

added C<bric_media_load> to C<contrib/>. This script copies media into
Bricolage while accounting for the new to update existing media. [Sam]

=item *

Added HTMLArea support. This adds a new type of field to be added to elements
and contributor types, "WYSIWYG". Such fields are then displayed in the UI
using HTMLArea, a WYSIWYG HTML editor. This can be useful in particular for
simple fields that often need emphasis added or links. It is not currently
available in Bulk Edit or Super Bulk edit. See L<Bric::Admin|Bric::Admin> for
installation and configuration details. [Eric Sellers]

=back

=head2 Improvements

=over 4

=item *

The list of categories for which permissions can be granted to user groups to
access the documents and templates in the category now displays the categories
for each site separately, so that categories with same URIs (such as for the
root category in each site) can be easily told apart. Reported by Ho Yin Au.
[David]

=item *

The list of workflows for which permissions can be granted in the permissions
page now includes the parenthesized name of the site each workflow is
associated with. [David]

=item *

Modified the indexes on the C<workflow__id> and C<desk__id> columns of the
story, media, and formatting (template) tables to be more efficient, being
indexed only when their IDs are greater than 0 (that is, when a story, media
document, or template is actually on a desk and in a workflow). [David]

=item *

Added a method C<is_fixed> to story and media objects, to determine whether
a business asset has a fixed URL (for example, a Cover page). Refer to
L<Bric::Biz::Asset::Business|Bric::Biz::Asset::Business>. [Scott]

=item *

Added the C<ENABLE_OC_ASSET_ASSOCIATION> F<bricolage.conf> directive
to remove the ability to associate output channels from the story
and media profiles. [Scott]

=item *

The element administration profile now automatically adds the currently
selected site context to new elements, thus generally saving a step when
creating new elements. [JoE<atilde>o Pedro]

=item *

Added an interface to 'Clone' for stories so that you can change the category,
slug, and cover date, because otherwise an identical story is created, which
would cause errors for some stories. Clones are no longer allowed to have URIs
that are identical to the stories they were cloned from. [Scott & David]

=item *

Added the ability to Delete from desks (same as My Workspace). Note however,
that you can't delete from a publish desk. [Scott]

=item *

Completely documented the document element classes:
L<Bric::Biz::Asset::Business::Parts::Tile|Bric::Biz::Asset::Business::Parts::Tile>,
L<Bric::Biz::Asset::Business::Parts::Tile::Data|Bric::Biz::Asset::Business::Parts::Tile::Data>,
and
L<Bric::Biz::Asset::Business::Parts::Tile::Container|Bric::Biz::Asset::Business::Parts::Tile::Container>.
This should make it a bit easier on templators learning their way around the
Bricolage API. [David]

=item *

Refactored quite a bit of the code in the element classes. Renamed the methods
with "tile" in their names to use "element" instead (but kept the old ones
around as aliases, since they're used throughout the UI). Added a few methods
to make the interface more complete. [David]

=item *

Modified the C<get_containers()> method of
Bric::Biz::Asset::Business::Parts::Tile::Container to take an optional list of
key name arguments, and to return only the container subelements with those
key names. This is most useful in templates, where it's fairly common to get a
list of container subelements of only one or two particular types out all at
once. It neatly replaces code such as this:

  for ( my $x = 1; my $quote = $element->get_container('quote', $x); $x++ ) {
      $burner->display_element($quote);
  }

With this:

  for my $quote ($element->get_containers('quote')) {
      $burner->display_element($quote);
  }

And is more efficient, too. [David]

=item *

Modified the C<get_elements()> method of
Bric::Biz::Asset::Business::Parts::Tile::Container to take an optional list of
key name arguments, and to return only the subelements with those key names.
[David]

=item *

Added the C<get_data_elements()> method to
Bric::Biz::Asset::Business::Parts::Tile::Container. This method functions
exactly like C<get_containers()> except that it returns data element objects
that are subelements of the container element. It also takes an optional list
of key name arguments, and, if passed, will return only the subelements with
those key names. [David]

=item *

The C<ANY()> subroutine will now throw an exception if no arguments are passed
to it. Suggested by Dave Rolsky. [David]

=item *

Added the C<unexpired> parameter to the C<list()> method of the story and
media classes. It selects for stories without an expire date, or with an
expire date set in the future. [David]

=item *

The "User Override" admin tool is now available to all users. But a user can
only override another user if she has EDIT permission to that other user. This
makes it easier for user administrators to masquerade as other users without
having to change passwords. [David]

=item *

Eliminated another SQL performance bottleneck with simple searches of media
assets. [JoE<atilde>o Pedro]

=item *

Images with no dimension greater than the C<THUMBNAIL_SIZE> F<bricolage.conf>
directive are no longer expanded to have one side at least C<THUMBNAIL_SIZE>
pixels, but are left alone. [David]

=item *

Thumbnails are now displayed when searching media to relate to an element.
[David]

=item *

Thumbnails are now displayed in related media subelements. [David]

=item *

Added C<preview_another()> method to Bric::Util::Burner. This method is
designed to be the complement of C<publish_another()>, to be used in templates
during previews to burn and distribute related documents so that they'll be
readily available on the preview server within the context of previewing
another document. [Serge Sozonoff]

=item *

Added the C<subelement_key_name> parameter to the C<list()> method of the
story and media classes. This parameter allows searches on the key name for a
container element that's a subelement of a story or media document. [David]

=item *

Added support for all of the parameters to the C<list_ids()> method of the
Story, Media, and Template classes to the C<list_ids()> method of the
corresponding SOAP classes. This allows for much more robust searches via the
SOAP interface. [David & Scott]

=item *

Eliminated C<login_avail()> PostgreSQL function, replacing it with a partial
constraint. This not only makes things simpler code-wise, but it also
eliminates backup and restore problems where the C<usr> table is missing. The
downside is that it requires PostgreSQL 7.2 instead of our traditional minimum
requirement of 7.1. So any PostgreSQL 7.1 users will need to upgrade before
upgrading to this version of Bricolage. Suggested by Josh Berkus. [David]

=back

=head2 Bug Fixes

=over 4

=item *

C<make clone> will now properly clone a database on a different database
server, provided the host name (and port, if necessary) have been
provided. Thanks to Ho Yin Au for the spot! [David]

=item *

Admin tool lists that include the number "9" in the corner of a table of items
is now properly orange instead of green. Reported by Ho Yin Au. [David]

=item *

Bricolage works with Perl 5.6.x again, although it's pretty strongly
deprecated. Perl 5.8.0 or later is required for character set conversion and
if any content uses characters outside of US ASCII. Thanks to John Greene for
the spot! [David]

=item *

Image files uploaded in formats not recognized by Image::Info no longer
trigger an error. Reported by Alexander Ling. [David]

=item *

Changing the cover date of a media document once again correctly updates the
primary URI of the media document. Reported by Serge Sozonoff. [David]

=item *

Fixed API that was causing no elements to be returned on "Add sub-elements"
page, when "Filter by site context" was turned on. [JoE<atilde>o Pedro]

=item *

When the SOAP server serializes and deserializes element templates, it now
correctly identifies the element by its key name, rather than its name. Thanks
to JoE<atilde>o Pedro for the spot! [David]

=item *

The template profile's "cheat sheet" of the subelements of an element now
correctly display subelement key names instead of munging element names, as
was required before version 1.7.0. [JoE<atilde>o Pedro]

=item *

C<< Bric::SOAP::Category->list_ids >> now converts site names to site IDs.
[JoE<atilde>o Pedro]

=item *

C<< Bric::Util::Burner->preview >> once again defaults to previewing in an
asset's primary output channel instead of using the element's primary output
channel. [JoE<atilde>o Pedro]

=item *

Added C<first_publish_date> attribute to the SOAP input and output for stories
and media. [David]

=item *

The category SOAP class now correctly calls C<lookup()> with the site ID to
prevent multiple categories with the same names but in different sites from
being looked up. [JoE<atilde>o Pedro]

=item *

User overrideable preferences are now properly checked for permissions to
allow users with READ permission to a user to see the permissions. [David]

=item *

Users can now edit their own user-overrideable preferences. [David]

=item *

Group management now works more correctly in user profiles where users have on
READ access to the user object. [David]

=item *

Removed queries added in 1.7.2 that were running at Bricolage startup
time. They could cause DBI to cache a database handle and return it after
Apache forks, leading to strange errors such as "message type 0x49 arrived
from server while idle", and occaisionally a frozen server. [David]

=back

=cut

##############################################################################

=head1 VERSION 1.7.3 (2004-03-01)

=head2 New Features

=over 4

=item *

The virtual FTP server now moves templates into workflow when they're uploaded
and puts them into the user's sandbox. This behavior allows the user to test
the template changes without imposing possible bugs upon other Bricolage
users. This approach is much safer than the previous behavior, which simply
checked in and deployed a template upon upload. Templates can still be
deployed via the virtual FTP server by appending ".deploy" to their names. The
original behavior of always deploying templates upon upload can be restored by
enabling the C<FTP_DEPLOY_ON_UPLOAD> F<bricolage.conf> directive. [David]

=item *

Added C<ANY> function to be used with select parameters to story, media, and
template (formatting) list. Pass a list of values to this function to have any
of of them match for a given parameter. This is especially useful for matching
on, say, a list of URIs or category IDs. This function is automatically
available in templates. [David]

=item *

Added a feature that counts characters used in a textarea subelement on the
fly. It displays this figure and the number of characters left, immediately
above the textarea. This feature is enabled when the Max size attribute for the
textarea is given a non zero value when adding it to the element profile
stage. The JavaScript will also not allow you to have more than max size
characters in the textarea by truncating the data to that number of characters
every time someone adds another character beyond the maximum. [Paul
Orrock/Digital Craftsmen]

=item *

Added a feature to display image thumbnails in the search results and active
view for media objects that are image objects. This feature uses the Perl
module Imager from CPAN and the relevant image library for each format you
want to display. It can be turned on or off using the C<USE_THUMBNAILS>
F<bricolage.conf> directive. See
L<Bric::Biz::Asset::Business::Media::Image|Bric::Biz::Asset::Business::Media::Image>
for more information. [Paul Orrock/ Digital Craftsmen]

=back

=head2 Improvements

=over 4

=item *

The F<bric_media_upload> contributed script now provides a more meaningful
error message when it can't find F<bric_soap>. [Dave Rolsky]

=item *

The F<bric_dist_mon> C<-U> option no longer requires that "/dist/" be at the
end of the URL. If "/dist/" is missing, F<bric_dist_mon> will append it.
[David]

=item *

More story, media, and template query optimization. [David]

=item *

The story, media, and template queries now use aggregates to create arrays of
group IDs, instead of returning a separate row for each individual group
ID. Since all story, media, and template objects are now returned in single
rows instead of potentially many rows, this greatly cuts down on the overhead
of fetching data from the database. Suggested by Josh Berkus; implementation
help from David Fetter. [David]

=item *

Thanks to the aggregation of group IDs into a single row for each story, media
and template object, the C<Offset> and C<Limit> parameters to the C<list()>
methods of the story, media, and template (formatting) classes are now handled
by the database back end, instead of in Perl space. This makes using these
parameters much more efficient.

=item *

Added C<-k> option to F<bric_ftpd> to kill a currently running virtual FTP
server. This is made possible by the addition of the new C<FTP_PID_FILE>
F<bricolage.conf> directive. [David]

=item *

Asset groups associated with categories are now activated or deactivated
whenever their corresponding categories are now activated or deactivated.
This prevents them from showing up in the permissions interface. [David]

=item *

Added a check box to the permissions interface to enable the display of
inactive groups. This is primarily so that permissions can be modified on
inactive category groups, since they still affect access to any documents and
templates in those categories, even after they're deactivated. [David]

=item *

Updated documentation to reflect the reality that one should really only use
Perl 5.8.0 and later if one needs to use any characters outside of ASCII.
[Andrea Rota]

=item *

Added C<FTP_UNLINK_BEFORE_MOVE> F<bricolage.conf> directive. This forces the
FTP mover to unlink an older version of a file before renaming the new version
to that name. This is necessary for some FTP servers that won't disallow
renaming a file to replace an existing file. [Andrea Rota]

=item *

Updated zh-cn and zh-tw localizations, translating all untranslated
messages and JavaScript messages. [Kang-min Liu]

=item *

Relabeled the "Pre" and "Post" attributes of output channels as "URI Prefix"
and "URI Suffix", respectively. [Serge Sozonoff]

=item *

Added C<get_element()> method to Bric::Biz::Asset::Business and deprecated the
C<get_tile()> method. This will make things a bit more consistent for template
developers, at least. [David]

=item *

Added C<primary_category_id> parameter to the story class' C<list()>
method. [David]

=item *

Updated the German localization. [Thorsten Biel]

=item *

Users can no longer sneakily add subelements for which they do not have at
least READ permission to the corresponding element via the Super Bulk
Edit. Reported by Patrick Walsh. [David]

=item *

The list of output channels available to be included in an output channel now
has the name of the site with which each is affiliated listed as well. This is
to prevent confusion between output channels with the same names in different
sites. [David]

=item *

Changed the vertical alignment of the labels for textarea fields in the story
profile to be consistent with the labels on the element profile. i.e. top
aligned. [Paul Orrock/Digital Craftsmen]

=item *

Made the default installed "Photograph" and "Illustration" media document
types true image objects, with autopopulated fields for height, width,
etc. Suggested by Simon Wilcox. [David]

=item *

Changed the default value of the C<SMTP_SERVER> F<bricolage.conf> directive to
localhost. This has a much greater chance of working than defaulting to the
value of the C<VHOST_SERVER_NAME> directive. [David]

=item *

Eliminated the term "Asset Type" from the UI, replacing it with "Element",
"Story Type Element", or "Media Type Element", as context demands. [David]

=item *

The Contributor manager no longer presents a "New" link if the Contributor
Type on which the contributor is based has no custom fields. This will prevent
folks from creating new contributor roles in the UI only to find that Bricolage
hasn't created them because there are no custom fields. [David]

=item *

In the formBuilder interface used by the Element and Contributor Type
profiles, the default maximum length of text and textarea fields is now "0",
or unlimited. [David]

=item *

When publishing from a publish desk, you can now uncheck related assets in
order to not publish them. You can also unset the C<PUBLISH_RELATED_ASSETS>
F<bricolage.conf> directive to never publish related assets. [Scott]

=back

=head2 Bug Fixes

=over 4

=item *

The virtual FTP server now correctly creates a utility template when a
template with an unknown name is uploaded. [David]

=item *

The virtual FTP server now pays proper attention to all permissions. [David]

=item *

A number of upgrade script annoyances were cleared up. [David]

=item *

The C<simple> parameter to the Media class' C<list()> method works again. As a
result, so does "Find Stories" in the UI. [David]

=item *

The de-de localization library has been fixed so that it now works. [David]

=item *

Filter by site context now works. 'All sites' context now returns results from
all sites instead of none. [JoE<atilde>o Pedro]

=item *

Several Alert Type fixes. Rule regular expression matching (=~, !~) now
handles patterns containing slashes (important for URIs, for example).
Attributes no longer show up as stringified hash references in subject or
message variable substitution. C<$trig_password> was removed from the Profile
as it caused an error and was useless anyway. And finally, duplicate and
spurious attributes were removed from the rules and message variable
lists. [Scott & David]

=item *

Fixed Template Element list, where container elements appeared twice.
[JoE<atilde>o Pedro]

=item *

The deletion of a site now properly resets the workflows to be displayed in
the side navigation layer. [David]

=item *

Changes to site settings are now correctly reflected in the UI for all users
as soon as they are made. [David]

=item *

New media documents no longer attempt to validate URI uniqueness until a file
has been uploaded. [David]

=item *

Autopopulated fields in media elements can once again have their values
fetched in templates. This problem was due to bad key names being created for
new image elements created after upgrading to 1.7.0. [David]

=item *

The workflow profile no longer displays deactivated sites in the site select
list. Thanks to Serge Sozonoff for the spot. [David]

=item *

The upgrade script that adds the C<first_publish_date> attribute to the
database now properly sets that date for existing assets, no matter how many
"publish" events have been logged. There should be only one, but some systems
apparently have more. [Thorsten Biel]

=item *

Media, Story, and Template groups now properly display all of the permissions
that can be granted to user groups to access them. [David]

=item *

The "Next" button in the Element Type profile now correctly loads the next
page of the profile instead of returning to the manager. [David]

=item *

Fixed URI uniqueness upgrade scripts, which were having problems with
PostgreSQL permissions. [David]

=item *

C<make clone> works again. [David]

=item *

Fixed database building installer scripts to use the C<$PGHOST> environment
variable when it has been explicitly set to "localhost", both to override
existing instances of that variable on a system, and to allow tunneling
to work properly. [Thorsten Biel]

=item *

Distribution jobs can be edited via the UI again. Thanks to Marshall Roch for
the spot. [David]

=item *

Publishes once again work when the "Date/Time Format" preference is set to
something other than ISO-8601. Reported by Marshall Roch. [David]

=item *

C<bric_dist_mon> now I<correctly> appends "/dist/" to the end of the server
URL if it is not already appended. Reported by Marshall Roch. [David]

=item *

If a desk is in a template workflow and a story or media workflow, and you
attempt to publish a media or story document from that desk in the context of
the template workflow, it will now properly publish the story or media
document instead of throwing an error. Reported by Serge Sozonoff. [David]

=item *

Fixed previewing with multiple OCs. [Serge Sozonoff]

=item *

Fixed a bug in C<bric_soap story create/update> caused by refactoring in
version 1.7.0. Found by David during a demo. [Scott]

=item *

An attempt to preview a story for which no template exists now gives a
friendly error message again. This was broken by the change in 1.7.2 that made
the Mason burner use document templates as true dhandlers. [Dave Rolsky]

=item *

The workflow menus in the side navigation layer no longer disappear after a
server restart. Reported by Ben Bangert. [David]

=item *

The Mason burner's special C<< <%publish> >>, C<< <%preview> >>, and
C<< <%chk_syntax> >> tags now work as advertised. Reported by Ben Bangert.
[David]

=item *

Publication of stories and media that automatically schedule expiration jobs no
longer causes an error. Reported by Marshall Bloch. [David]

=back

=cut

##############################################################################

=head1 VERSION 1.7.2 "Kat" (2004-02-12)

=head2 New Features

=over 4

=item *

Bricolage now has a much more robust security policy. Users with permission to
edit various objects and groups in the administrative interface can no longer
increase their permissions. Nor can they manage the membership of groups of
which they are not members or do not have EDIT access to the members. All this
is to prevent users from giving themselves higher permissions. [David]

=item *

Added C<publish_another()> method to Bric::Util::Burner. This method publishes
a document other than the one currently being published. This is useful when a
template for one document type needs to trigger the publish of another
document. [David]

=item *

Added new permissions "RECALL" and "PUBLISH". These permissions apply only to
asset groups, including desks, categories, and workflows. Now users must have
RECALL permission to recall assets from the library and bring them into
workflow, and PUBLISH permission to publish assets. This should make it much
easier to create more flexible permissions to manage approval
processes. [David]

=item *

Bricolage now supports per-user preferences. Admins can mark a preference as
overrideable, which allows users to set this preference to their preferred
value. [Dave Rolsky]

=item *

The character set and language preferences have been moved into the database,
so that these can be overridden by individual users if needed. [Dave Rolsky]

=item *

Added C<--published-only> option to F<bric_soap> and F<bric_republish> so that
the last-published version of a document can be republished, rather than the
current version. [Scott]

=item *

Added Bric::Util::Job::Pub. Publication can now be placed into a queue and
deferred until a scheduled time, instead of burning on command and
distributing later, Bricolage will now burn a story at the time of the
scheduled distribution. [Mark]

=item *

Added the C<bric_queued> daemon to take advantage of the new publication
scheduling of Bric::Util::Job::Pub. Together with the use of a carefully tuned
instance of Bricolage, these new features allow the Bricolage administrator
to control the amount of system resources given over to publishing. [Mark]

=item *

German localization completed. [Thorsten Biel]

=item *

Added C<get_parent()> method to Bric::Biz::Asset::Business::Parts::Tile. This
simplifies getting access to a parent element in an element template. [David]

=item *

Added User and Desk (asset) modules to the SOAP API, added asset commands
to the Workflow module, and made corresponding changes to bric_soap. [Scott]

=item *

Added C<burn_again> attribute to the Mason burner. This method can be called
from within a template to force the burner to burn the current page again,
creating a new file. This can be useful for creating multi-file output
without extra paginated subelements. [David]

=item *

Added zh-cn localization, with translation based on zh-tw. [Kang-min Liu]

=back

=head2 Improvements

=over 4

=item *

A field that is both required and repeatable now allows instances of the field
after the first instance to be deleted. Setting a field to required
essentially means that one must always be present in the UI. [David]

=item *

HTML::Template and Template Toolkit are now optional. If they're not installed
on your system, they won't be loaded by Bricolage. [David]

=item *

The default "Story Editors," "Media Producers," and "Template Developers" user
groups now have READ permission to the members of the "All Sites" group so
that they can properly select a site context and gain access to the workflows
in their site context. [David]

=item *

A number of improvements for the F<bric_media_upload> contrib script:

=over 8

=item Creates intermediate categories if needed.

=item Added a C<--skip-existing> directive.

=item Added a C<--media-info> directive.

=back

See the script's usage info for details. [Simon Wilcox]

=item *

Fixed upgrade scripts to be more intelligent in their handling of
transactions. They no longer allow SQL errors without failing the upgrade. The
upgrade scripts have also been updated to ensure successful upgrades to
Bricolage installations as far back as 1.4.0. [David]

=item *

C<make upgrade> now suggests that the user run C<make clone> on the existing
installation, and asks the whether to continue or not. This is to encourage
folks to have a good backup before upgrading, in case the upgrade fails.
[David]

=item *

Added C<element_key_name> parameter to the C<list()> method of the story,
media, and formatting classes. This makes it easier to use the name of a story
type element, media type element, or template element to search for assets,
rather than the C<element__id> parameter, which isn't as friendly. [David]

=item *

Added "Filter by Site Context" preference. When active, search results only
return assets relative to the site context instead of all the sites the user
has access to [JoE<atilde>o Pedro]

=item *

The Mason burner now uses document templates as true dhandlers, enabling full
Mason-style inheritance from autohandlers to work properly. [David & Dave
Rolsky]

=item *

"All *" groups can now be accessed via the Group Manager. Their names and
memberships cannot be edited, but their permissions can. Inspired by a bug
report from Patrick Walsh. [David]

=item *

Queries for stories, media, and templates have been greatly optimized. Thanks
to a large database from I<The Register> and query optimization from Josh
Berkus (under sponsorship from WHO) and Simon Myers of GBDirect, searches for
stories in the UI are now 10-40 times faster than they were before (depending
on the version of PostgreSQL you're running). [David]

=item *

Added the C<story.category> parameter to the C<list()> method of
Bric::Biz::Asset::Business::Story. Pass in a story ID, and a list of stories
in the same categories as the story with that ID will be returned, minus the
story with that ID. This parameter triggers a complex join, which can slow the
query time significantly on underpowered servers or systems with a large
number of stories. Still, it can be very useful in templates that want to
create a list of stories in all of the categories the current story is in. But
be sure to use the <Limit> parameter! Thanks to Josh Berkus for his help
figuring out the query syntax. [David]

=back

=head2 Bug Fixes

=over 4

=item *

The "Checkout" checkbox is no longer missing in the Find interface for documents
and templates that are already in workflow. [David]

=item *

Category groups can be edited again. Reported by Alexander Ling. [David]

=item *

Elements can be edited again. Thanks to Alexander Ling for the spot! [David]

=item *

Element fields can be edited again without encountering the "called the
removed method 'get_name'" error. Reported by Alexander Ling. [David]

=item *

Improved the upgrade script for converting field definitions to use key
names, thanks to reports from Nate Perry-Thistle. [David]

=item *

Made the index on field key names case-insensitively unique. [David]

=item *

Restored category asset group permissions in user group profiles. [David]

=item *

Templates can be deleted again. Thanks to Adeola Awoyemi for the spot! [David]

=item *

Stories and media with non-unique URIs can now be deleted. Reported by Simon
Wilcox. [David]

=item *

Checkin and Publish once again works in the media profile. Thanks to Alexander
Ling for the spot. [David]

=item *

Adding users to any of the default site user permission groups no longer
incorrectly allow those users to select that site for their context. Reported
by Alexander Ling. [David]

=item *

The inline "Bulk Edit" feature in story and media profiles works again. Thanks
to Neal Sofge for the spot! [David]

=item *

Fixed 1.7.0 upgrade scripts that create key names to better handle key name
conflicts. Thanks to Nate Perry-Thistle for having an installation that
generated such conflicts. [David]

=item *

Attempting to create a destination with the same name as an existing or
deleted destination no longer causes an SQL error. Thanks to Simon Wilcox for
the spot! [David]

=item *

Templates are now correctly saved to the user's sandbox when "Save and Stay"
is pressed. [JoE<atilde>o Pedro]

=item *

Select lists now correctly save their states so that, for example, dropdown
menus in New Story remember the element and category that was selected last
time. [Scott]

=item *

Group membership now correctly shows the site name for each object when
there is more than one site in the installation. [JoE<atilde>o Pedro]

=item *

Sites can now be disassociated with elements. Reported by Alexander Ling.
[David]

=item *

Redirects during previews work again. [David]

=item *

The virtual FTP server works again for the first time since before the release
of 1.7.0. Now when you log in to the FTP server, the root directory will
contain a list of sites. When you change directories into one of the site
directories, you'll see a list of the output channels in that site. [David]

=item *

The virtual FTP server no longer displays output channels or categories (or
sites) that the user does not have at least READ permission to access. [David]

=back

=cut

##############################################################################

=head1 VERSION 1.7.1 (2003-11-30)

=head2 Improvements

=over 4

=item *

The members of the "All" groups are prevented from being changed in the
callbacks now, as well as in the interface, where a JavaScript function had
been preventing it. [David]

=back

=head2 Bug Fixes

=over 4

=item *

Passwords can be changed again. [Mike Slattery]

=item *

It is now virtually impossible to create media type or story type elements
without site and output channel associations. This should eliminate errors
when users try to create documents based on types without output channel
associations. [David]

=item *

The "Output Channel" item for templates on desks now displays properly.
[David]

=item *

Eliminated bogus "Use of element's 'name' field is deprecated" warnings. Key
names are allowed to have digits and underscores, and we weren't consistent
about that. [David]

=item *

The C<display_element()> method in the Mason burner once again passes
component arguments on to components. And now, so does C<sdisplay_element()>.
[David]

=item *

Fixed F<favicon.ico> code so that the browser and server don't go into an
infinite loop with redirects of redirects. The F<favicon.ico> still doesn't
pop up in the location field in my browser, but it does display properly if I
point my browser at it. [David]

=item *

An attempt to create a document with the same URI as an existing document no
longer litters the database with broken stories. Thanks to Arthur for the
spot. [David]

=item *

Redirection after some publishes and previews works again, instead of
returning a text page to the browser. [David]

=item *

Now displaying the name of the site each story and media document is in in
Find Stories and Find Media. Suggested by Arthur. [David]

=item *

A number of fixes for the F<bric_media_upload> contrib script:

=over 8

=item Made it work with the 1.7.0 XML Schema.

=item Fixed a bug in its use of File::Find.

=item Fixed problem in calculating category names when given a directory to upload.

=item Added C<--bric_soap> and C<--site> options.

=back

See the script's usage info for details.  [Dave Rolsky]

=item *

Changing a media item's category and then saving caused an error.
[Dave Rolsky]

=item *

Changing a media document's cover date no longer causes the URI to disappear.
Thanks to Dave Rolsky for the spot. [David]

=item *

Attempting to preview a story for which there are no associated destinations
no longer causes the error 'Can't call method "ACCESS" without a package or
object reference'. Thanks to Earle Martin for the spot! [David]

=item *

Added C<output_channel_id> parameter to the C<list()> method of Bric::Biz::Site
in order to prevent sites without output channel associations from being
listed in the select list for story type and media type elements. [David]

=item *

When a document fails to publish because there are no destinations configured,
the UI no longer displays a message saying that it was published. [David]

=item *

Fixed page logging so that redirects to the page before the current page can
work correctly. It was most noticeably broken when trying to associate a
contributor with a document. [David]

=item *

The upgrade process no longer moves media document files to where Bricolage
can't find them. If this happened to you, just
C<mv $BRICOLAGE_ROOT/comp.old/data $BRICOLAGE_ROOT/comp>. [David]

=item *

Performing an action in the contributor and category association interfaces in
the story and media profiles no longer causes an empty search to be performed
and return all contributors or categories. This could be a pain for
organizations with 1000s of contributors or categories. Thanks to Scott for
the report! [David]

=item *

The Key Name field in the element profile is no longer editable. Only new
elements can type in the key name field. Thanks to Arthur for the spot!
[David]

=item *

The Template toolkit burner now correctly uses element key names instead of
names to find corresponding templates. [David]

=item *

Management of user groups in a double list manager UI no longer causes an SQL
error. Spotted by Alexander Ling. [David]

=item *

Sites added to a site group will now be listed as members of the site group in
the site group's profile. Thanks to Alexander Ling for the spot. [David]

=item *

Improved permission checking in the virtual FTP server. [David]

=item *

Uploading a new version of a media file did not change the path to the
media file stored in the database, unless the file name of the media
was also changed. [Dave Rolsky]

=back

=cut

##############################################################################

=head1 VERSION 1.7.0 (2003-10-22)

=head2 New Features

=over 4

=item *

Added multisite support. Now all stories, media, output channels, templates,
categories, and workflows may be associated with different sites, and even
have the same names in different sites. This simplifies the management of
multiple Web sites with Bricolage. Story type and media type elements may be
shared between sites. Funded by Portugal Telecom Multimedia. [David, Arthur,
Garth, & JoE<atilde>o Pedro]

=item *

Added document aliasing. Stories and media in a site may now be aliased and
published in another site, as long as the elements on which they are based
are shared between sites. Control over the content of aliased documents
remains in the original site, thus ensuring the editorial integrity of the
document for that site. Funded by Portugal Telecom Multimedia. [David]

=item *

Changed element attribute "name" to "key name" to emphasize its uniqueness
within an element. Also changed the "Display Name" to "Label" [Garth]

=item *

Added a "key_name" attribute to elements as the system-wide unique key for
each element, rather than the name. The name is now used as a label. Note that
the key name only allows certain characters, as it is used to name the
template files that format the element. This makes the C<has_name()> method a
bit simpler -- and it can in fact be ignored in favor of
C<< $element->get_key_name eq $key_name >>. Thus there may be some warnings
if older name values are passed to C<has_name()>. [Garth]

=item *

Refactored Bric::Biz::Keyword. It is now more compliant with the standard API
as defined in other classes. Also added support for keyword groups so that we
can create a keyword manager. [David]

=item *

Added C<< $burner->sdisplay_element >> method to Bric::Util::Burner. This is a
C<sprintf>-style version of C<< $burner->display_element >>. [Scott]

=item *

Added C<get_data_element()> method to
Bric::Biz::Asset::Business::Parts::Tile::Container. This allows template
writers to more easily find a single data element object, rather than just the
value of a single data element (as C<get_data()> does). Inspired by a comment
from Bill Cappel. [David]

=item *

Added the C<YEAR_SPAN_BEFORE> and C<YEAR_SPAN_AFTER> F<bricolage.conf>
directives. These directives control how many years before and after
the current year to display in the list of years in the date and time select
widget. The default values are 10 for each, meaning that if the current year
is 2003, then the date span will be from 1993 to 2013.

=item *

Added the C<ENABLE_SFTP_V2> F<bricolage.conf> directive to make
SSH protocol 2 be tried first. [Scott]

=item *

Added "Email" action, which can be used to email the files generated by a
publish to one or more email addresses. Funded by ETonline. [David]

=item *

Callbacks were moved from Mason components to modules based on
Params::Callback and managed by MasonX::Interp::WithCallbacks. This makes the
UI layer more responsive and enhances maintainability. [Scott]

=item *

Optimized performance of URI uniqueness checks by adding database tables to do
the job, rather than constructing the URIs for all other documents in the same
categories as the document being checked. This was the last major bottleneck
affecting SOAP performance, as well as document editing in general. Funded by
Kineticode. [David]

=item *

Added C<instance()> class method to Bric::Util::Language, so that non-OO
functions can get access to the current language handle. [David]

=item *

Added C<output_channel_id> parameter to the C<list()> methods of Story and
Media to enable querying for documents in output channels other than the
primary output channel. Based on a patch from Clive Jones. [David]

=item *

Lots of notification message localization fixes. [Radu Greab]

=item *

Status message localization fixes [David]

=item *

Added "search by element type" to Advanced Search of the Find Stories
and Find Media interfaces. [Scott]

=item *

Added a preference to select Simple or Advanced search in Find Stories/Media
the default search when you go to those screens. [Scott]

=item *

Added "Select all" button to select all the checkboxes on publish desks or My
Workspace. [Scott]

=item *

Added Keyword Management interface to centrally manage keywords. [Scott]

=item *

Added C<--workflow> and C<--desk> options to create and update commands of
C<bric_soap>, so that assets can be moved to a desk at the same time as
creation or updation. [Scott]

=item *

Added Group Membership sections to most of the profiles. [JoE<atilde>o Pedro]

=item *

Some optimizations to Bric::SOAP::(Media|Story|Template) classes. [Scott]

=item *

Added HTML::Mason Custom tags support, allowing template developers to write
code blocks that are context sensitive. See L<Bric::AdvTemplates> for
documentation on this. [JoE<atilde>o Pedro]

=item *

Added new page extension support to the burner, which allows template
developers to set string extensions to use for successive file names, rather
than the traditional use of numeric file name extensions for successive file
names. [Clive Jones]

=item *

Added "Text to search" option in the Advanced search of Media and Stories to
search for documents based on the contents of their field. [JoE<atilde>o
Pedro]

=item *

All preview links are now generated by a single widget. This widget adds the
story or media URI to the "title" attribute of the link tag (which is modern
browsers will automatically work as a roll-over tooltip), makes the story or
media URI copyable (by relying on JavaScript to actually open a new window for
the preview), and manages selecting an output channel in which to preview a
story. [David]

=item *

Made User Group Permissions UI wieldy with larger numbers of users by adding a
select list to choose which type of Permission to look at. [Scott]

=item *

Added ability to preview stories in a selection of output channels in the View
(read-only) story profile. [David]

=item *

Combined the asset "Find" managers into a single component, thus eliminating a
lot of redundant code. [David]

=item *

Added C<contrib_id> parameter to the C<list()> methods of
Bric::Biz::Asset::Business::Story and Bric::Biz::Asset::Business::Media to
return a list of story or media documents associated with a given
contributor. [David]

=item *

Switched Bric::Util::CharTrans from using Text::Iconv to Encode, thus removing
the dependency on a C library (libiconv). Note that this has changed the API
of Bric::Util::CharTrans. Its C<to_utf8()> and C<from_utf8()> methods now
always convert the argument passed in in place. They did this before for
references, but now they do it for plain strings, as well. Also note that use
of character translation also now requires Perl 5.8.0 or later. [Scott &
David]

=item *

Factored out some of the SOAP asset classes into Bric::SOAP::Asset. [Scott]

=item *

Added MediaType, Site, and Keyword SOAP modules. [Scott]

=item *

Changes to a story's slug, cover date, or primary category will now be
displayed before the story is saved. Suggested by a coworker of Andy
Baio. [David]

=item *

The Find Stories, Find Media, and Find Templates interfaces now disallow
searching for and returning all of the stories and media in the database. This
will help prevent thousands or tens of thousands of assets from being
displayed in the UI and sucking up all the resources on the server. [David]

=item *

Added "element" attribute to Bric::Util::Burner so that
C<< $burner->get_element >> should always return the element currently being
burned. [David]

=item *

Added burner-specific exceptions with context information, including current
output channel, current category, and current element. [David]

=item *

Added a C<throw_error()> method to Bric::Util::Burner so that template developers
can easily throw an exception that their users will see in the UI. [David]

=item *

Added C<best_uri()> method to Bric::Util::Burner to return the most
appropriate URI (in Bricolage's opinion) for a document. Mainly useful when
multiple sites and document aliases are used. [David]

=item *

Greatly simplified burner subclassing by adding a new registration method to
Bric::Util::Burner. This cuts down on the number of files that need to be
edited to add a new burner. [David]

=item *

Moved category selection from Media and Story Profiles into their own separate
components so that organizations with hundreds or thousands categories don't
have to load them into a dropdown list every time an asset is edited. The
category "browser" uses an interface similar to 'Associate Contributors',
which has the advantage of being searchable rather than looking through a
"long list of all categories". This feature can be enabled via the new
C<ENABLE_CATEGORY_BROWSER> F<bricolage.conf> directive. [Scott]

=item *

Added list paging to Desks and My Workspace. [Scott]

=item *

XHTML/CSS-ized desk items. This approach is the future of the Bricolage
interface: purely structural HTML, with CSS to create the presentation.
Eventually, we'll be able to have UI preferences to change font sizes or the
entire look and feel just by switching style sheets. But for now, this change
should help with the display of desks with many items on them, and it should
also speed the display of such desks. Turn off the C<USE_XHTML>
F<bricolage.conf> directive to get the old desk views back (useful for older
browsers). [David]

=item *

Added a preference to set the default Story/Media sorting. [Scott]

=item *

Added the ability to test templates without having to deploy them by using
"template sandboxes" for each template developer. [JoE<atilde>o Pedro]

=item *

Added Template Toolkit burner support. [Arthur/Fotango]

=item *

Added a F<bricolage.conf> directive, C<ALLOW_SLUGLESS_NONFIXED>, to prevent
slugless non-fixed (non-Cover) stories. [Scott]

=item *

Added support for installing and upgrading Bricolage with PostgreSQL on a
separate host. [Thorsten Biel]

=item *

Added context-sensitive help for pages that were missing it. [Scott]

=item *

C<make upgrade> no longer simply overwrites the contents of the UI component
root (F<$BRICOLAGE_ROOT/comp>), but renames it F<$BRICOLAGE_ROOT/comp.old> and
writes out a new one. This is both so that deleted UI component files don't
remain behind after an upgrade, and so that users can access any files that
they've changed in the old component root. Most users can just delete it after
upgrading. [David]

=back

=cut

##############################################################################

=head1 VERSION 1.6.14 (2004-05-02)

=head2 Bug Fixes

=over 4

=item *

C<make upgrade> once again correctly creates F<postgres.db> if the existing
installation doesn't know the installed version of PostgreSQL. [David]

=item *

Adding notes to image, video, or audio media documents no longer causes an
error. Reported by Christian Hauser. [David]

=item *

Errors in the C<PERL_LOADER> F<bricolage.conf> directive no longer silently
fail. [David]

=item *

A successful login no longer redirects back to the login page, thus no longer
forcing a second redirect in such cases. Reported by Marshall Roch. [David]

=item *

The C<$burner> object is now available in Mason template C<< <%once> >> blocks
during the syntax check, although C<$story> and C<$element> are not. All three
are in the C<< <%once> >> block during previews and publishes. This means that
they can all be used in a C<< <%once> >> block like this:

  <%once>;
  unless ($burner->get_mode == SYNTAX_MODE) {
      # Do stuff with $story or $element.
  }
  </%once>

Reported by Serge Sozonoff. [David]

=back

=cut

##############################################################################

=head1 VERSION 1.6.13 "Tripled" (2004-04-10)

=head2 Bug Fixes

=over 4

=item *

Deactivated groups no longer affect permission checking. Discovered thanks to
a bug report from Serge Sozonoff. [David]

=back

=cut

##############################################################################

=head1 VERSION 1.6.12 "Tov" (2004-04-09)

=head2 Bug Fixes

=over 4

=item *

Warnings are no longer fatal. This was only the case ouside of mod_perl, and
so was probably quite rare, anyway. [David]

=item *

Upgrades no longer cause an error during the execution of
F<inst/db_grant.pl>. Reported by Abdul Halim Mazahar. [David]

=item *

Alerts once again properly check the attributes of the events that trigger
them. Reported by Patrick Walsh. [David]

=back

=cut

##############################################################################

=head1 VERSION 1.6.11 "Green" (2004-03-17)

=head2 Bug Fixes

=over 4

=item *

A checkbox that is unchecked in an element no longer reverts to checked when
clicking "Save and Stay". Reported by Scott Lanning. [David]

=item *

Date parameters to the C<list()> methods of the story, media, and template
classes are now properly converted to UTC (and the database internal format)
before being passed to the database. [David]

=item *

Elminated some warnings. Reported by Christian Hauser. [David]

=item *

Simplified error handling in the C<Bric> base class and when running outside
of C<mod_perl>. [David]

=item *

Fixed issue with load order directives in Bricolage dynamic F<httpd.conf>
generation. This had caused the C<PREVIEW_MASON> directive to not work in some
cases. Incidentally, this change also allows dynamic configuration of mod_perl
1.26 and earlier. [David]

=back

=cut

##############################################################################

=head1 VERSION 1.6.10 "Jump" (2004-02-29)

=head2 Bug Fixes

=over 4

=item *

Added missing index to the C<workflow__id> column of the C<story>, C<media>,
and C<formatting> (template) tables. [David]

=item *

Made index on the C<desk__id> column of the C<story>, C<media>, and
C<formatting> (template) tables a partial index, since the column will usually
be C<NULL>. [David]

=item *

Added an index to the description column of the C<story_instance>,
C<media_instance>, and C<formatting> (template) tables to speed up simple
searches. [David]

=item *

Added missing foreign key constraints for the C<desk_id> column of the
C<story>, C<media>, and C<formatting> (template) tables. [David]

=item *

C<make clone> no longer fails when it can't find F<httpd.conf>, because it
no longer looks for it. [David]

=item *

C<make clone> no longer assumes that the F<conf> directory is in
C<$BRICOLAGE_ROOT>, and prompts the user to find out. [David]

=item *

Bricolage once again works with Perl 5.6.x and Perl 5.8.1. [David]

=item *

Made F<bric_republish> and F<bric_dev_sync> safe to use with C<https://>.
[Geoff Richards]

=item *

The user object is no longer instantiated from the database every time a user
sends a request to Bricolage. It appears that this bit of overhead has
unfortunately been imposed on every request since Bricolage 1.0 due to a very
stupid typo. [David]

=item *

The creation of the Bricolage PostgreSQL user and database during installation
no longer complains about usernames or database names with dashes and other
non-alphanumeric characters in them. Thanks to Marshall Roch for the spot!
[David]

=item *

Fixed ancient bug revealed by the release of DBI 1.41. [David]

=item *

Photoshop-generated images no longer make Bricolage choke when they're
uploaded to a Media profile that autopopulates fields. Reported by Paul
Orrock. [David]

=item *

The C<lookup()> method of the story, media, and template classes will now
correctly return inactive objects. [David]

=item *

Fixed typo of C<CHECK_FREQUENCY> in Bric::Config that made it always use the
default of 1. [Scott]

=item *

The C<lookup()> method of the story, media, and template classes once again
attempt to retrieve objects from the per-request cache before looking them up
in the database. [David]

=item *

Changed the name of the event logged when templates are checked out from
"Template Checked Out Canceled" to the correct "Template Checked Out." [David]

=back

=cut

##############################################################################

=head1 VERSION 1.6.9 (2004-02-06)

=head2 Bug Fixes

=over 4

=item *

Fixed installation and upgrade scripts to use the same F<perl> binary as was
used to execute F<Makefile.PL>. This ensures that all necessary CPAN modules
will be correctly installed and located. [Simon Wilcox]

=item *

Story profile JavaScript validation works again. Thanks to Simon Wilcox for
the spot! [David]

=item *

Eliminated the need for the Apache::ConfigFile module, and thus some annoying
problems with the CPAN indexer when trying to install it. [David]

=item *

Fixed order of SQL statement execution upon installation so that dependencies
are properly handled. [Mark]

=item *

New file resources created for distribution are now created with the proper
media type. [Mark]

=item *

The German localization module (Bric::Util::Language::de_de) had the wrong
package name, which meant that attempts to use it failed with the error "Can't
locate class method 'Bric::Util::Language::de_de::new' via package
'Bric::Util::Language::de_de'". [Dave Rolsky]

=item *

Added new path to find PostgreSQL installed by some Debian packages. [Cinly
Ooi]

=item *

Workflows with special characters such as "+" and "&" now work properly in the
side navigation. Thanks to Patrick Walsh for the spot! [David]

=item *

Start desks can no longer be removed from workflows. This prevents workflows
from having no desks, thus avoiding problems adding desks to such
workflows. Reported by Patrick Walsh. [David]

=item *

Pushing the cancel button in a desk profile and then in a workflow profile
no longer redirects back to the desk profile. [David]

=item *

Made publish_date not be empty when publish is done through
the SOAP API and no publish_date argument is passed. [Scott]

=item *

Fixed CPAN installer to correctly update the list of modules to be installed
after a module has been successfully installed. Reported by Perrin Harkins.
[David]

=item *

Checkout checkboxes no longer appear for assets that users don't have
permission to check out. Thanks to Alexander Ling for the spot! [David]

=item *

Bric::Biz::AssetType::Parts::Data's C<lookup()> method now returns deactivated
objects, as it should. Thanks to Nuno Barreto for the spot. [David]

=item *

Events with attributes with the same name as attributes of the object the
event was triggered on (a common occurrence) no longer confuses the two. Thanks
to Todd Tyree for the spot. [David]

=item *

Users granted permission to access the members of a group via two user group
associations now always get the highest priority permission, as it should
be. Thanks to Patrick Walsh for the spot. [David]

=item *

Textarea fields in elements no longer lose some of their default data after
editing the field in the element manager. Reported by Todd Tyree. [David]

=item *

Media assets now properly remember their class, which means that autopopulated
fields (such as "height" and "width" for images) are autopopulated when a new
image file is uploaded. Thanks to Patrick Walsh for the spot! [David]

=item *

Updated Chinese Traditional localization. [Kang-min Liu]

=back

=cut

##############################################################################

=head1 VERSION 1.6.8 (2003-11-29)

=head2 Bug Fixes

=over 4

=item *

Custom select fields now correctly pay attention to the size attribute.
Reported by Dave Rolsky. [David]

=item *

The element type manager now displays "Subelement" instead of "Story" for
subelement element types. Suggested by Dave Rolsky. [David]

=item *

Updated to work with PostgreSQL 7.4. [David]

=item *

Improved error message in Bric::Util::Trans::SFTP. [David]

=item *

It's possible to create new stories again without running into errors saying
that a URI is not unique because the cover date and slug were accidentally
excluded from the URI. [David]

=item *

Mason story templates now inherit from all category templates, thus enabling
the access of C<< <%attr> >>s and calling of C<< <%method> >>s in category
templates from story templates. [David]

=item *

Permission to edit element fields is now based on the permissions granted to
edit the elements they belong to. This means that users other Global Admin
group members can now edit fields. [David]

=item *

Dates are no longer editable if a user doesn't have permission to edit them.
[David]

=item *

Users without EDIT access to an element no longer see a link to Edit fields
of that element, but a link to View them, instead. They will also no longer
see an "Add Subelements" button. [David]

=item *

Fixed bug that triggered an invalid error message when a story URI is non-unique.
Reported by Kevin Elliott. [David]

=item *

Assets with the same IDs but in different classes (media vs. stories vs.
templates) no longer prevent each other from being added to a desk that can
contain different classes of assets. Thanks to Scott for the spot and doing
the research that lead to the replication of the problem. [David]

=item *

The Log page no longer improperly redirects to the preview page after a
preview. Reported by Simon Wilcox. [David]

=back

=cut

##############################################################################

=head1 VERSION 1.6.7 (2003-10-22)

=head2 Bug Fixes

=over 4

=item *

Fixed C<bric_soap> to accept a C<--server> argument starting with "https",
which is more friendly to an SSI environment. [Geoff Richards]

=item *

The PostgreSQL admin username and password arguments were reversed during
C<make upgrade>. [Thorsten Biel]

=item *

Fixed broken foreign key index on element table. [Dave Rolsky]

=item *

Added partial index to speed queries against the job table, and thus to speed
distribution. [Mark]

=item *

Fixed upgrade module to properly grant the correct Bricolage database user
permission to access new tables and sequences. [David]

=item *

An upgrade script failure will I<really> now cause C<make upgrade> to halt
installation so that any issues are immediately identified and correctable.
[David]

=item *

Updated slug RegExen. They were a bit too strict, and should be better now,
allowing dots, dashes, and underscores. Spotted by Creighton Higgins. [David]

=item *

The C<$name> variable no longer shows up twice in the list of available
content variables for alert types on media documents. Thanks to Scott for the
spot! [David]

=item *

Inactive alert types no longer trigger the sending of alerts. Thanks to Scott
for the spot. [David]

=item *

Added tests for validity of the POD in F<*.pod> files as well as F<*.pm>
files. Fixed a few POD typos found as a result. [David]

=item *

Fixed C<element_data_id> parameter to
Bric::Biz::Asset::Business::Parts::Tile::Data to actually work. Reported by
Eldar Kononov. [David]

=back

=cut

##############################################################################

=head1 VERSION 1.6.6 (2003-10-03)

=head2 New Features

=over 4

=item *

Added F<README.Solaris>, with thanks to Oscar Sodani and Thorsten Biel.

=back

=head2 Bug Fixes

=over 4

=item *

When an asset is published or deployed directly from the asset profile, it is
now properly removed from the publish or deploy desk. Reported by Andy Baio's
coworker. [David]

=item *

The "desk_id" attribute of assets is now properly cleared when an asset is
removed from workflow. [David]

=item *

Fixed 1.6.5 upgrade script to look for Bric::Config in the proper location.
[David]

=item *

Templates now display their output channel associations instead of their
element associations on desks. This seems to be more useful, since the element
association is usually obvious from the name. [David]

=item *

The category URI is now displayed for assets on desks, rather than the
name. This is consistent with the display of the category elsewhere. [David]

=item *

Elements to which no subelements can be added will no longer display an empty
select list and "Add Element" button. [Geoff Richards]

=item *

C<< Bric::Biz::Asset::Business::Story->get_secondary_categories() >> will no
longer return categories deleted from the story. Thanks to Scott for the
spot. [David]

=item *

Removed some unnecessary JavaScript validation. [David]

=item *

Bug fix when deploying to multiple output channels. If the output channel IDs
matched each other partly, it could cause a file to be removed after it just
had been uploaded. [Arthur/Fotango]

=item *

Users with CREATE access to a start desk can once again create stories on that
desk even when they don't have CREATE access to "All Stories." Reported by
Simon Wilcox. [David]

=item *

Each upgrade script is now run within the confines of a single database
transaction. If any database changes within an upgrade script encounter an
error, all of the changes in that script will be rolled back. Suggested by
Arthur. [David]

=item *

An upgrade script failure will now cause C<make upgrade> to halt installation
so that any issues are immediately identified and correctable. [David]

=item *

An invalid date in a date element field no longer causes an error. Thanks to
Arthur for the spot! [David]

=item *

With C<(STORY_URI_WITH_FILENAME> enabled and when there is no defined file
extension Bricolage now doesn't insert an ending '.' (dot). [Arthur/Fotango]

=item *

Slight fix to virtual FTP server to handle bad FTP clients that try and use
directories as files. [Arthur]

=back

=cut

##############################################################################

=head1 VERSION 1.6.5 (2003-09-10)

=head2 Bug Fixes

=over 4

=item *

Previewing stories with related media that have no associated file no longer
causes an error. Reported by Kevin Elliott. [David]

=item *

Switched to using C<< DBI->connect_cached() >> from using our own database
connection caching. This change does bump up the minimum required version of
DBI to 1.18, though the latest version is always recommended. It's also the
right thing to do. Thanks to Perrin Harkins for the suggestion. [David]

=item *

Fixed issue that could cause Bric::Util::DBI to create inconsistent
transaction states. Spotted by Rudy Lippan. [David]

=item *

Removed passing of DEBUG argument to C<prepare()>, C<prepare_c()> and
C<prepare_ca()>, since it hasn't actually worked in some time, and could
potentially change the behavior of the prepare. [David]

=item *

Bric::SOAP::Workflow no longer throws an error when its C<publish_date>
parameter is undefined. Reported by Kevin Elliott. [David]

=item *

Passing an undef via the C<workflow__id> parameters to the C<list()> method of
Story, Media, or Template really does again cause Bricolage to correctly
return only those assets that are not in workflow. It wasn't as fixed in 1.6.3
as I had thought. Reported by Kevin Elliott. [David]

=item *

Vastly improved the speed of the query that lists events, and added an index
to help it along, as well. [Mark]

=item *

The list of categories associated with a story is now presented in
alphabetical order by URI in the story profile. Suggested by Geoff
Richards. [David]

=item *

The FTP mover now properly deletes files rather than erroring out. [Clive
Jones]

=item *

Fixed installer to use PostgreSQL 7.1 syntax to update statistics. [David]

=item *

Now setting C<$PGDATESTYLE> environment variable so that PostgreSQL isn't
confused about the date style Bricolage is using. Suggested by Chris Riddoch.
[David]

=item *

Users without EDIT access to the start desk in a workflow can no longer create
assets in that workflow. Nor can they check out assets from the library, as
there's no start desk for them to check them in to. But they can still check
them out from other desks that they have EDIT access to. Reported by Rachel
Murray. [David]

=item *

Time zone issues have been fixed to be more portable. Some platforms that
experienced Bricolage unexpectedly shifting cover dates and other dates and
times by several hours should no longer see this problem. [David]

=item *

Non-existent methods no longer throw "permission denied" exceptions, but the
standard Perl "Can't locate object method" exception. This is to eliminate
confusion with permission to access Bricolage objects. [David]

=item *

Adding a new element type with the same name as an existing or deleted element
type no longer causes an SQL error. Thanks to Gary Gilchrist for the spot.
[David]

=back

=cut

##############################################################################

=head1 VERSION 1.6.4 (2003-08-12)

=head2 Bug Fixes

=over 4

=item *

Preview works again. [David]

=back

=cut

##############################################################################

=head1 VERSION 1.6.3 (2003-08-12)

=head2 Bug Fixes

=over 4

=item *

Document and contributor type field information (label, options) is no longer
pushed through Locale::Maketext, thus preventing errors when element and
contributor type administrators create field options with brackets in
them. Reported by Kevin Elliott. [David]

=item *

Documents associated with categories that have been deleted will once again
work properly. Even though a category may be deactivated, any documents
previously put into that category should still work, and still treat the
category as a working category. And so they do. Thanks to Kevin Elliott for
the spot! [David]

=item *

Renamed events for adding fields to elements and contributor types. They were
mentioning "attributes," and now they mention "fields," instead. [David]

=item *

Updated Bric::Admin (F<INSTALL>) to instruct users encountering installation
problems to first check the list archives and post to the mailing list before
filing a bug. [Cinly Ooi]

=item *

Permissions granted on the "All" groups work again. Reported by Kevin Elliott.
[David]

=item *

Resize now works in super bulk edit. Thanks to Michael G. Kaiser for the spot.
[David]

=item *

Documented that the C<list_ids()> methods in Bric::Biz::Asset's subclasses
ignore the C<Order> and C<OrderDiretion> parameters and return an unordered
list of IDs. Reported by Clive Jones. [David]

=item *

The "Add Element" select list in story, media profiles now lists the fields
that can be added in the order specified in the element profile, and then the
subelements that can be added, instead of mixing up fields and subelements in
alphabetical order. Thanks to JoE<atilde>o Pedro for the spot! [David]

=item *

When a template is deployed, Bricolage now checks to see if its file name has
changed since it was last deployed, and if it has, it deletes the old
file. Reported by Kevin Elliott. [David]

=item *

Optimized performance of Bric::Dist::Resource queries and wrote lots of tests
for them. [David]

=item *

When a story or media document is published, Bricolage now looks to see if any
files distributed for previous versions of the document are no longer
associated with the document, and expires them if they are. It does so on a
per-output channel basis, so note that if output channel settings have changed
since the document was last published, the expiration may miss some stale
files. The same goes for when destinations are changed. But this should cover
the vast majority of cases.

=item *

Fixed error looking up alert types in the database, which affected the alert
type manager on some platforms. Reported by Radu Greab. [David]

=item *

Deactivated alert types are once again available via the UI. [David]

=item *

Text input fields no longer impose a default maximum field length. This is so
that element fields that have their maximum length set to 0 can truly be
unlimited in length. Reported by Kevin Elliott. [David]

=item *

Template output channel associations no longer trigger an error when importing
templates via the SOAP interface. [Clive Jones]

=item *

Passing an undef via the C<workflow__id> parameters to the C<list()> method of
Story, Media, or Template once again causes Bricolage to correctly return only
those assets that are not in workflow. Reported by Kevin Elliott. [David]

=item *

Extra blank lines between subelement tags in super bulk edit no longer causes
an error. Thanks to Kevin Elliott for the spot! [David]

=item *

Searches no longer return unexpected results or all objects when pagination is
enabled. Thanks to Kevin Elliott for the spot! [David]

=item *

The searches for documents by beginning and ending cover dates were not
inclusive of the end date. Now they are! Reported by Kevin Elliott. [David]

=item *

Fixed spelling of "contributor" in the description of the contributor type
class in the database. Noticed by Radu Greab. [David]

=back

=cut

##############################################################################

=head1 VERSION 1.6.2 (2003-07-28)

=head2 New Features

=over 4

=item *

German localization started. [Gerfried Fuchs]

=item *

New help pages for the destination, server, and action profiles. [Geoff
Richards]

=back

=head2 Bug Fixes

=over 4

=item *

Fixed a bug in Bric::SOAP::Media which was causing all media files uploaded
with that module to be placed in C<comp/data/media/$version/> rather than
C<comp/data/media/$id/$version/>. [Mark]

=item *

Fixed SQL bug that might in rare situations cause element output channel
associations to become confused. [David]

=item *

Fixed issue where new output channels added to a document type element were
not always actually saved as a part of that element. [David]

=item *

Fixed side navigation spacer graphic to the same width as other such
graphics. Helps Chinese Traditional to display more nicely. [Kang-min Liu]

=item *

The media simple search now searches by URI again. [Mark]

=item *

Now HTML-escaping the contents of the context content displayed for
subelements so as to prevent HTML in fields from messing up the display.
[Mark]

=item *

Fixed installer to again work with versions of PostgreSQL prior to 7.3. Thanks
to Marc Hawson for the spot. [David]

=item *

Fix for 'Can't call method "out_method" on an undefined value' generated
during a burn. [Mark]

=item *

Many minor HTML corrections. [Gerfried Fuchs]

=item *

Fix for SQL error when searching for media by file name. [David]

=item *

Eliminated 'Can't locate object method "redirect" via package
"HTML::Mason::Request"' error that caused Bricolage to actually display a
generic error page, instead of its custom error page. [David]

=item *

Alert types can once again be deleted from the alert type profile. [David]

=item *

Users can now only add subelements to a story if they have at least READ
permission to those subelements. Thanks to Mark for the spot. [David]

=item *

If the installer notices that you're attempting to install Bricolage in a
directory with an existing installation, it will suggest that you consider
running C<make upgrade>, instead. Suggested by Bruce Albrecht. [David]

=item *

The list manager now sorts version numbers as numbers rather than strings.
[JoE<atilde>o Pedro]

=item *

The media type profile again allows extensions to be added and removed.
Reported by Tobias Kremer. [David]

=item *

Added the C<CHAR_SET> directive's value to Bricolage's Apache configuration
via the F<httpd.conf> directive C<AddDefaultCharset>. Might help with some
Unicode issues. [David]

=item *

Distribution error handling is better now, with errors passed back to the
client and an error when F<bric_dist_mon> attempts to connect to a server or
URL that's not a Bricolage distribution server. [David]

=item *

Eliminated installation error 'Failed to create database: parser: parse error
at or near "template0"', which occurred with versions of PostgreSQL prior to
7.3. [Scott]

=item *

Enabled the C<PERL_LOADER> F<bricolage.conf> configuration directive and gave
it a default value that's actually useful. [David]

=item *

Perl 5.8.0 or later is now strongly recommended for better Unicode support.

=item *

Fixed deleting an Alert Type Rule. Also fixed Editing Alert Type Recipients.
[Scott]

=item *

Notes are once again saved with a document. Thanks to Scott for the spot!
[David]

=item *

Fixed an issue with FTP distribution where the incorrect FTP root was used an
invalid path. [Clive Jones]

=item *

The title and description of a story or media document are now properly
reverted when the document is reverted to an earlier version. Thanks to Scott
for the spot. [David]

=item *

Pagination now works properly when searching for groups by type in the group
manager. [Scott]

=item *

Pagination now works properly when searching for elements by element type in
the element manager and when searching for contributors by contributor type in
the contributor manager. [David]

=item *

Creating a new story that has a URI that conflicts with an existing story no
longer creates an extra story. Reported by Clive Jones. [David]

=item *

Changed "Cannot publish asset because there are no Destinations associated
with its output channels" to instead include the name of the output channel
missing Destination associations so that the user can tell which output
channels need a Destination association. [Clive Jones]

=item *

When an document's primary output channel has been changed to something other
than that defined by its document type element, preview will now correctly
use the document's primary output channel instead of the element's primary
output channel. [David]

=item *

Returning to a desk from editing an asset that was selected for editing from
that desk no longer triggers an error. Thanks to Clive Jones for the spot!
[David]

=item *

An attempt to preview a story where its templates output no content no longer
results in an error. Reported by Eldar Kononov. [David]

=item *

Clicking "Cancel" in an element no longer saves the changes in that element
before going up to the parent element. Thanks to Andrew Baio for the spot!
[David]

=item *

Changes made to the default values of fields in the contributor type profile
are now properly saved. Reported by Scott. [David]

=item *

Adding Extensions to a Bric::Util::MediaType object when creating it via that
class' C<new()> constructor works again. Reported by Clive Jones. [David]

=item *

Added Localization support to widgets that were missing it. Added pt_pt
localized images. [JoE<atilde>o Pedro]

=item *

Documents are no longer distributed to deleted (deactivated) destinations.
Reported by Mark. [David]

=item *

Eliminated several error log authentication message such as "No cookie found."
This tended only to confuse users when they were just starting to use
Bricolage. I've left in a few error messages, however, so that system
administrators can see in the log when it looks like someone is trying to hack
into Bricolage. The remaining authentication error log messages are:

=over

=item *

Invalid username or password. Please try again.

=item *

User does not exist or is disabled.

=item *

Malformed cookie.

=item *

Cookie hash mismatch from [IP address] (Hostname '[hostname]') for user
'[username].'

=back

=item *

Elements added with the same name as an existing, active or inactive element
no longer trigger an SQL error to be displayed. Thanks to Clive Jones for the
spot! [David]

=item *

Fixed issue where adding an output channel to a document type element removed
that output channel from another document type element. Thanks to Clive Jones
for the spot! [David]

=item *

Adding a server to a new destination before saving the destination or adding
an action no longer causes an SQL error. [David]

=item *

C<make clone> now properly clones F<bricolage.conf>, C<httpd.conf>, and all of
the contents of F<conf/>. [David]

=back

=cut

##############################################################################

=head1 VERSION 1.6.1 (2003-06-12)

=head2 New Features

=over 4

=item *

Added F<bric_xfer_grps> and F<bric_xfer_users> to F<contrib/bric_xfer>. They
use the Bric API to transfer users and groups between Bricolage Installations.
[Scott]

=item *

Added Traditional Chinese localization. [Kang-min Liu]

=back

=head2 Bug Fixes

=over 4

=item *

C<make clone> now properly creates F<inst/Pg.sql> instead of
F<inst/bricolage.sql>. It also once again properly resolves the circular
dependency between the "usr" table and the C<login_avail()> PostgreSQL
function. [David]

=item *

The FTP distributor now deletes existing copies of files before renaming a
temporary file when connecting to Win32 servers. This is because the IIS FTP
server doesn't seem to support renaming a file to the same name as an existing
file. [David]

=item *

Creating the database during C<make install> no longer fails if someone
is already connected to template1. [Scott]

=item *

A preview link is no longer in the "Find Media," "Active Media," desk, or "My
Workspace" views for media that have no associated file. [David]

=item *

C<make upgrade> now uses the correct PostgreSQL root username and password,
instead of the default "postgres" username and empty password. Thanks to Paul
Cory for the spot! [David]

=item *

Burn-time exceptions are once again properly displayed in the error
page. [David]

=item *

When the C<STORY_URI_WITH_FILENAME> F<bricolage.conf> directive is enabled,
stories are now written to the proper file when previewed or published. Thanks
to Kevin White for the spot! [David]

=item *

Fix issue that came up with the release of Mason 1.20. Reported by Jeff
Steele. [David]

=item *

Fixed typo in Media Type manager that broke it. Reported by Lari Huttunen.
[Scott]

=item *

Fixed problem where an attempt to add new output channels to a new element
before saving that element cause errors. Mainly noticeable when creating
elements via SOAP. Thanks to Mark for the spot. [David]

=item *

Various localization fixes. [Scott]

=item *

Fixed event logging for element fields. [David]

=item *

Media assets that are based on "Image", "Audio", and "Video" element types now
properly show up on desks. Note that existing media assets missing from desks
should be checked out via "Active Media" and moved to a new desk. [David]

=item *

Documented the support for passing C<%ARGS> to C<< $burner->display_element() >> 
in templates. It was added to Bric::Util::Burner::Mason a while ago, but I
forgot to document it! Thanks to Mike Slattery for the spot. [David]

=item *

Added Crypt::SSLeay to the list of optional modules to be installed. This
module is required for SOAP communications over SSL. So if you use SSL and you
use the SOAP server, you'll want to install it. [David]

=item *

Fixed alerts so that alerts are once again sent to the members of groups.
Reported by Paul Cory. [David]

=item *

Deleted alert types are no longer displayed in the Alert Type Manager. Thanks
to Paul Cory for the spot! [David]

=item *

Added more intelligent code using HTTP headers instead of HTML to prevent
browsers [IE] from caching pages. [David]

=item *

Bricolage no correctly sets the HTTP headers for the content language and
character set. Thanks to Nathan Ollerenshaw for the spot! [David]

=item *

C<make clone> now changes the user and group ownership on the cloned files to
the values for the current user (root). This is to avoid problems when
C<tar>ing up those files. [David]

=item *

Added code to Apache configuration to force JavaScript files to be served with
the proper character set HTTP header. Those who use manual Apache configuration
along with Bric::App::ApacheStartup will want to add the following configuration
directive to your F<httpd.conf>:

  <Location /media/js>
    ForceType => "application/x-javascript; charset=utf-8"
  </Location>

=item *

The virtual FTP server no longer displays templates in subcategories of the
current subcategory directory. Thanks to George Harrison for the spot! [David]

=item *

Output channel associations in story type and media type elements can now be
deleted again. Thanks to Arthur Bergman for the spot! [David]

=item *

Added listing of emeritus developers. Otherwise Sam was simply listed as a
patcher, which is hardly accurate. [David]

=item *

The element profile no longer displays deleted fields after clicking the "Save
and Stay" button. [David]

=item *

The element profile now correctly issues a warning when a field is selected to
be deleted. [David]

=item *

Made unlocalized JavaScript message localized. [David]

=back

=cut

##############################################################################

=head1 VERSION 1.6.0 (2003-04-29)

=head2 New Features

=over 4

=item *

Added the C<STORY_URI_WITH_FILENAME> F<bricolage.conf> directive, which, when
enabled, allows story URIs to include the file name. This is especially useful
in output channels where "Use Slug as File name" is enabled, since it allows
stories to essentially have identical URIs except for the file name. Off by
default. [David]

=item *

Added F<bric_media_upload>, a media file bulk import utility, into
F<contrib>. Thanks to Matt Vella for the contribution.

=item *

New help pages for the event log and the workflow trail. Thanks to Geoff
Richards for the contribution.

=item *

Some unnecessary JavaScript was removed from the side navigation layer. Thanks
to Eldar Kononov for the suggestion. [David]

=item *

Added keyword support for media assets to SOAP interface. [David]

=item *

Neatened the "Find Stories," "Active Stories," "Find Media," and "Active
Media" screens and added the ability to preview stories and media by clicking
their titles. [David]

=item *

Added Field Profile, so that element Fields can be edited. This is a marked
improvement over the old interface, which required that fields be deleted and
recreated if users wanted to change them. [Scott]


=back

=head2 Bug Fixes

=over 4

=item *

Granting of permission to database objects during installation has been moved
to its own make target. This is to allow it to be run by C<make upgrade>, too,
thus ensuring that the Bricolage database user always has the appropriate
permissions to access the database. [David]

=item *

Assets can once again be removed from workflow. [David]

=item *

The published version attribute is now set on templates when they're
deployed. Thanks to Geoff Richards for the spot. [David]

=item *

The F<bricolage.conf> and F<httpd.conf> files are now created during C<make>
rather than C<make install> so that C<make test> can take advantage of them.
[David]

=item *

Bric::App::Session and Bric::App::Cache no longer C<chown> their files and
directories during C<make test>. [David]

=item *

Super Bulk Edit no longer joins lines together without a space, so that words
should now be properly separated. [David]

=item *

Deleting a story or media subelement no longer results in an error. [David]

=item *

Help has been restored. [David]

=item *

A value of "0" (zero) can now be given to element fields. This bug has been in
Bricolage since the beginning! Thanks to Mark for the spot. [David]

=item *

Stories with subelements containing no field elements no longer cause an
error when the container profile is looking for contextual information to
display about a a subelement. Thanks to Chris Jantzen for the spot. [David]

=item *

Bulk editing a field without first going through the element profile and
without adding or removing or reordering field elements now preserves the
data. This is another bug that has been in the code since the beginning of
time, and was only recently identified. Thanks to Rachel Murray for the spot.
[David]

=item *

Fixed an obscure bug where an element with a field element and a container
element with the same ID could cause an error when one tries to edit the
container element and Bricolage tries to load the field element,
instead. Embarrassingly discovered in the middle of a presentation to the
London Perl M[ou]ngers. [David]

=item *

Minor JavaScript fix for Opera users, thanks to Kevin White. [David]

=item *

The "multi" installation method now defaults the "Bricolage Root Directory"
setting to F</usr/local/bricolage> instead of "NONE". This seems to be less
annoying to people. [David]

=item *

The F<inst/upgrade/1.5.1/asset_desk.pl> script, which is run by
C<make upgrade>, now correctly checks to see if the upgrade has already been
performed. [David]

=item *

The F<inst/upgrade/1.5.1/webdav_mover.pl> script, which is run by
C<make upgrade>, now correctly checks for the existence of the correct record
in the "class" table before inserting a new record. [David]

=item *

During C<make upgrade>, the upgrade scripts are now run I<before> the new APIs
are installed, so that there are no conflicts when using the existing API to
make changes. [David]

=item *

Creation and installation of man pages can now be avoided during
C<make upgrade> as well as during C<make>. [David]

=item *

Man pages will now be installed in the correct subdirectory of
C<$BRICOLAGE_ROOT> when using the "multi" install method. [David]

=item *

Fixed issue where asset groups and desk groups were conflated in workflow
objects, leading to errors on the permissions page. Thanks to JoE<atilde>o
Pedro for the spot. [David]

=item *

The URI of new stories is once again properly formed when the stories are
created. [David]

=item *

The list of events no longer displays attributes for events that have no
attributes. [David]

=item *

Attempting to add more keywords to the root category no longer results in the
error "Cannot change the directory of the root category." [David]

=item *

In lists of objects a cell with a value of "0" (zero) will now be displayed.
[David]

=item *

In "Find Templates," the list of templates in the search results will now be
sorted by the file name, instead of not at all. [David]

=item *

C<make distclean> now properly deletes F<inst/Pg.sql>. [David]

=back

=cut

##############################################################################

=head1 VERSION 1.5.2 (2003-04-02)

=head2 New Features

=over 4

=item *

Out of the box, the Story Editors, Media Producers, and Template Developers
groups now have READ permission to access members of the "All Categories" and
"All Elements" groups, which allow them to actually create assets based on
elements and within categories. [David]

=item *

Workflow and Desk permissions are a little more sensible now. CREATE
permission can be granted for the start desk in each workflow, instead of for
the entire workflow. This allows a lower permission to be set on the workflow
(e.g., READ), and then higher permissions on the individual desks in the
workflow. [David]

=item *

New "Tuning" sections have been added to L<Bric::DBA>. [Mark]

=back

=head2 Bug Fixes

=over 4

=item *

The default required length for usernames and passwords has been changed from
6 to 5. This is to make dealing with the default "admin" login easier.

=item *

It is once again possible to delete elements when they are not associated with
any story or media asset. [David]

=item *

The output channel profile once again only complains that the name of an
output channel is already in use if it happens to be true. [David]

=item *

Bric::Config now does its best to find a workable F<httpd.conf> file during
C<make test>. [David]

=item *

Subclasses of Bric::Biz::Asset::Business::Media work again, and can have
keywords associated with them, too. [David]

=item *

The "Access Denied" message is back for when someone tries to access an object
to which they don't have adequate permission. [David]

=item *

Previews of assets that are not checked out work again. [David]

=item *

Workflow and desk permissions relative to the assets they contain are now
restored to their previous behavior. Desks no longer simply inherit the
permission granted on any of the workflows they're in. This issue was resolved
by creating a new secret asset group ID for each workflow. [David]

=item *

The primary output channel is now always enabled by default in top-level
elements. This is to make it much harder to create documents without output
channel associations, an event that can lead to database exceptions. [David]

=item *

The root category now lists itself as being in the "All Categories" group only
once in the category profile. [David]

=item *

Assets will no longer appear to randomly disappear from workflow. [David]

=item *

Added constraints to the "media_type_member" group that were inadvertently
left out of 1.5.1. [David]

=item *

Permissions are now once again properly checked for assets in categories,
workflows, and on desks. [Mark]

=back

=cut

##############################################################################

=head1 VERSION 1.5.1 (2003-03-23)

=head2 New Features

=over 4

=item *

Lots of group-related optimizations. These should greatly improve the speed
with which permissions are checked. [David]

=item *

Improved testing support with lots more tests. Many more remain to be
written. See the new testing documentation in L<Bric::Hacker|Bric::Hacker> for
details. [David]

=item *

Added ability to publish assets at a future time to Bric::SOAP::Workflow.
Includes addition of new C<--publish-date> option to F<bric_soap>. [David]

=item *

Added WebDAV mover. [JoE<atilde>o Pedro]

=item *

FTP and File System movers now atomically copy files to their destination
servers. [JoE<atilde>o Pedro]

=item *

Added "All Desks" group for managing the permission to access all desks.
[David]

=item *

Refactored and optimized the code used in the C<lookup()>, C<list()>,
C<list_ids()>, and, where pertinent, C<href()> methods in the following
classes:

=over 4

=item Bric::Biz::Asset

=item Bric::Biz::Asset::Business

=item Bric::Biz::Asset::Business::Story

=item Bric::Biz::Asset::Business::Media

=item Bric::Biz::Asset::Formatting

=item Bric::Biz::AssetType

=item Bric::Biz::ATType

=item Bric::Biz::Category

=item Bric::Biz::Org

=item Bric::Biz::Org::Person

=item Bric::Biz::Org::Source

=item Bric::Biz::OutputChannel

=item Bric::Biz::OutputChannel::Element

=item Bric::Biz::Person

=item Bric::Biz::Person::User

=item Bric::Biz::Workflow

=item Bric::Biz::Workflow::Parts::Desk

=item Bric::Dist::Job

=item Bric::Dist::ServerType

=item Bric::Util::AlertType

=item Bric::Util::Event

=item Bric::Util::Grp

=item Bric::Util::MediaType

=item Bric::Util::Pref

=back

This work will allow permission checking to be much faster for objects of
these classes, as the relevant group IDs are now looked up for each object
when the object is looked up, rather than by a separate select for each
object, one-at-a-time. The changes also include support for a C<grp_id>
parameter to be passed to the C<list()> method of these classes as a way of
allowing a group to return a list of the objects in the group en masse, rather
than one-at-a-time from the member objects of each group. Once similar
optimizations have been made to the Bric::Biz::Assest classes, the necessary
change will be made to Bric::Util::Grp to allow this functionality. [David and
Mark]

=item *

Added object caching to the base class, and calls to it from all classes with
a C<lookup()> method to take advantage of it. The caching is only for the
duration of a request for now, but can be expanded later. [David]

=item *

Updated F<INSTALL.MacOSX> to reflect changes thanks to the new Mac OS X
support included in libapreq 1.1. [David]

=item *

Added "Super Bulk Edit", which is a bulk edit interface allowing users to
edit all of the fields in an element at once using POD-like tags, rather than
just a single repeatable field. [Garth]

=item *

Added help topic for new "Super Bulk Edit" feature. [David]

=item *

Localization and Internationalization support introduced, with a Portuguese
library to complement the default English. Most message strings have been
replaced with calls to the proper localization method. Still to be done are
strings fetched from the database (e.g. events). [ClE<aacute>udio Valente]

=item *

Localization of text images (buttons), Help, and JavaScript message added.
These still need translation, however. [David]

=item *

Added Italian translation. [Marco Ghezzi]

=item *

Documented F<bric_dist_mon> and F<bric_ftpd>. [David]

=item *

Optimized and added tests for Bric::Util::Priv's C<get_acl()> and
C<get_acl_mtime()> methods. These should make the looking up of a user's
access control list faster. [David]

=item *

Added preview link to every element profile of a story profile. [Scott]

=item *

Pared down number of default User groups by eliminating those that relate to
only a single admin menu item. [David]

=item *

Fixed code in Bric::Util::Grp where the C<has_member()> method would fail to
look up an object with an ID of 0. [JoE<atilde>o Pedro]

=item *

Switched exceptions from home-grown to using Exception::Class. [Scott]

=item *

The installer now offers a more meaningful message when it encounters an
existing database and the user doesn't want to drop that existing database.
[David]

=item *

Added category group association, including ability to cascade membership
assignments into subcategories, to category profile. [JoE<atilde>o Pedro]

=item *

The installer will no longer try to load CPAN.pm if all modules are already
installed. Thanks to Ilia Chipitsine for the prodding. [David]

=item *

The "Content" section of story, media, and subelement profiles now attempts to
display a bit of text from the first text field in each listed subelement so
that it's easier to see at a glance which subelement is which. [JoE<atilde>o
Pedro]

=item *

Switched POD testing from Pod::Checker to Test::Pod (using Pod::Simple). Fixed
the POD errors it found, too. [David]

=item *

Test suite now runs all tests with warnings enabled. [David]

=item *

Modified C<< Grp->get_objects() >> to use use the C<grp_id> parameter to
C<list()>, now that support for that parameter has been added to all groupable
classes. Also went through all existing code to make sure that it uses this
approach, rather than constructing the relevant objects one-at-a-time from
each Member object. This should provide a dramatic speedup in many
operations.

=item *

Bric::App::Session now has an C<instance()> public class method to return the
current C<%session> hash. [Scott]

=item *

Subelements can now nest. That is, they can contain themselves. Not in a story,
of course, but in the document model (element administration). [David]

=item *

Keywords can now be associated with media assets. [David]

=item *

Templates now have a C<published_version> attribute that properly reflects the
version of a template that was last deployed. This matches what Story and
Media have done since around version 1.3.2, and eliminates some warnings from
the error log. The UI has also been updated to properly show the deploy status
of templates. [David]

=item *

The installer should now properly detect that the Apache "log_config" module
is installed even when it's called "config_log". Thanks to Ilia Chipitsine for
the spot and the diagnostics needed to solve the problem. [David]

=back

=head2 Bug Fixes

=over

=item *

The publish attribute of desks can now be unset. Thanks to Sean Greathouse for
the catch! [David]

=item *

Fixed asset class date parameters to list(). The asset classes were neglecting
to change the dates passed in to list() to database dates before querying the
database. This lead to the wrong stories being returned for everyone not using
UTC as their local time zone. Thanks to Bill Cappel for the spot! [David]

=item *

Fixed bug where expired cookie resulted in a Bric::App::Session
error. [JoE<atilde>o Pedro]

=item *

A number of default groups where not properly added to the "All Groups"
group. Now they are. [David]

=item *

Bricolage now does more to determine the media type of uploaded media by using
both the Apache media type determination and, failing that, a file name
extension. Thanks to Todd Tyree for the spot. [David]

=item *

Fixed the description of the root category in the permissions profile for user
groups so that it properly displays its URI instead of its name. This only
affects the display of the root category in the permissions profile for people
who installed (rather than upgraded to) Bricolage 1.4.5 or later. [David]

=item *

An attempt to create a template with the same name and output channel as a
deactivated template now properly tells the user that the template already
exists. [David]

=item *

Fixed indexes for person objects so that they're case-insensitive. [David]

=item *

Fixed problem creating new business assets with SOAP where Bricolage was
trying to associate them with output channels twice, resulting in an SQL
Error. [David]

=item *

Fixed broken index on media type extensions. It was duplicating the index on
the media type names. It has been changed to uniquely index the media type
file name extensions. [David]

=item *

C<< Bric::Biz::Category->get_children >> now properly returns the children for
the root category. Thanks to Sam for the spot! [David]

=item *

Removed C<< Bric::Biz::AssetType->remove >>. It shouldn't be used anywhere,
and might be responsible for the mysterious disappearance of elements in
general. Thanks to JoE<atilde>o Pedro for the spot. [David]

=item *

Assigned appropriate permissions to allow the default "Story Editors," "Media
Producers," and "Template Developers" to access the default workflow and desks
relevant to them. They hadn't had that access by default before. [David]

=item *

Changed the plural name of the "Category Group" class from "Category Group" to
"Category Groups". [David]

=item *

Fixed bug introduced in 1.5.0 where stories where checked for duplicate URIs
for output channels that they weren't actually in. Thanks to Bill Cappel for
the spot. [David]

=item *

Fixed duplicate URI checking for media assets so that all output channels a
media asset is in will be checked for duplicate URIs instead of just the
primary URI. [David]

=item *

Fixed bug where all sources were being deactivated from their groups every
time they were saved. [David]

=item *

Fixed bug where the SOAP server would throw an exception when it attempted to
handle elements without subelements. Thanks to Sam Tregar for the report.
[David]

=item *

It is no longer possible to create a story type or media type element without
a primary output channel. [David]

=item *

Deleted output channels no longer show up in the list of output channels to
associate with a destination. Thanks to Alex Epshteyn for the spot! [David]

=item *

The installer now collects Apache configuration data from any C<Include>d
files, as well. Thanks to Alex Wheeler for the spot! [David]

=item *

Media types now can be added to groups. This means that permissions can be set
so that users can administer media types. Previously, only members of the
"Global Admins" group could administer media types. [David]

=back

=cut

##############################################################################

=head1 VERSION 1.5.0 (2003-01-09)

=head2 New Features

=over 4

=item *

Added unit testing framework based on L<Test::Class|Test::Class> and executed
by L<Test::Harness|Test::Harness>. Tests can be run after C<make install> by
running C<make test> or C<make devtest>. The former runs tests that access
database data but execute no C<INSERT>, C<UPDATE>, or C<DELETE> commands. The
latter runs tests that can make changes to the database, and are intended to be
a full testing of Bricolage's API. Both make targets can be executed in
verbose mode by passing C<TEST_VERBOSE=1> to the make command. From now on,
all tests will be expected to pass before changes are committed to the
repository. [David]

=item *

Added F<Makefile.PL>. This is mainly a dummy script designed to mimic the
usual way in which Perl modules are installed. It doesn't actually create a
F<Makefile>, but processes the existing one, setting it up to use whatever
Perl was used to execute F<Makefile.PL> itself. The advantage to this is that
the Perl that executes F<Makefile.PL> will be used throughout Bricolage. [David]

=item *

Migrated tests in F<lib/Bric/Util/Grp.pl> to F<t/lib/Bric/Util/Grp/Test.pm>
and F<t/lib/Bric/Util/Grp/DevTest.pm>. [David]

=item *

Added F<t/Bric/Test/PodTest.pm>, which uses L<Pod::Checker|Pod::Checker> to
examine the POD in all the Bricolage modules, scripts, and test modules and
report errors. Currently, all the errors are "TODO" tests, which means that,
technically, they'll pass. But as soon as all existing POD errors are cleaned
out, errors will turn into test failures. This will help us to keep all of our
POD valid. These tests run as a part of C<make devtest>. [David]

=item *

Removed all old-style test scripts. Their contents have been copied into new
unit testing classes. These classes each execute a single test, and the old
testing contents are at the end of the file, after the C<__END__> symbol. Thus
we'll be able to use the old tests to write the new tests. [David]

=item *

Added documentation on merging CVS branches to
L<Bric::Hacker|Bric::Hacker>. [David]

=item *

Removed the URI Format and URI Case preferences and put them into Output
Channel objects, instead. They are now output channel-specific. [David]

=item *

URI format and URI case settings now properly format the URIs of media
objects, too. [David]

=item *

The slug can now be used in the Fixed URI Format. [David]

=item *

The slug can now be used for story file names. The option is supported on an
output channel basis, and will only work for stories that have a slug. [David]

=item *

Added a "and Shelve" option to the "Check In" select list in the button bar on
story, media, and asset pages. When this option is selected, the asset is
checked in and then removed from workflow without publishing. [David]

=item *

Removed the "Checkin/Publish" and "Checkin/Deploy" buttons in asset profiles
and replaced them with new "and Publish" or "and Deploy" options in the "Check
In" select list in the button bar. Doing this collects all the usual Check In
actions in one place and saves us screen real estate! [David]

=item *

Changed the way the "Checkin and Publish" and "Checkin and Deploy" callbacks
work to use existing code in the desk and publish widgets to do the dirty
work. This greatly reduces code duplication. [David]

=item *

Created a new class,
L<Bric::Biz::OutputChannel::Element|Bric::Biz::OutputChannel::Element>, which
is a subclass of L<Bric::Biz::OutputChannel|Bric::Biz::OutputChannel>. This
new class better manages the mapping of output channels to elements than the
old approach did. It also adds a new property, C<enabled>, which will be put
to use shortly. [David]

=item *

Replaced all the custom handling of output channel objects in
L<Bric::Biz::AssetType|Bric::Biz::AssetType> with a new
L<Bric::Util::Coll|Bric::Util::Coll> subclass that does it all. This is a lot
more efficient in terms of programmer time (and probably performance,
too). [David]

=item *

Modified Bric::Biz::Asset::Business to manage the association between business
assets and output channels by making use of the
Bric::Util::Coll::OutputChannel class. It also automatically adds all of the
"enabled" output channels of the element object as initial output channel
associations for new business assets. [David]

=item *

Added a new property to templates: template types. This property can have one
of three value that correspond to different template types: "Element
Templates" (those associated with elements); Category Templates" (autohandlers
in Mason parlance, category templates to HTML::Template users, and until now
"generic templates" in the UI); and "Utility Templates" (those not associated
with anything, but can be used as includes). [David]

=item *

Templates are now guaranteed to have unique file name/output channel
combinations at the API and database levels. [David]

=item *

For stories on My Workspace, replaced "Trail" with "Clone". Clicking this link
will make an exact copy of the story with the words "Clone of " prepended to
the story title. [David]

=item *

Got rid of the popup window. Now when the toolbar-less window isn't the
current window, the browser will be redirected to a a Welcome page where users
can click a link to open the new window with the Bricolage UI. [David]

=item *

Improved the interface for the association of output channels in Element
Profile. It now uses a list of output channels rather than a double list, and
a radio button to select the primary output channel. Also, each associated
output channel can be marked as "Enabled" or not, indicating whether a new
asset based on the element will by default be associated with that output
channel for publishing. [David]

=item *

On a related note, Stories and Media can now select which output channels to
be published to on a per-story basis as well as which is the primary output
channel, and the selection sticks with each version of a an asset. The list of
available output channels comes from the output channels associated with the
element on which the story or media asset is based. [David]

=item *

Bric::Util::Burner objects have a new property, C<mode>. This property
contains an integer value indicating whether a burner object is currently
publishing, previewing, or checking syntax. The value maps to the
conveniently-named constants "PUBLISH_MODE", "PREVIEW_MODE", and
"SYNTAX_MODE". [David]

=item *

The documentation in the Bric::Util::Burner class has been updated and
improved. [David]

=item *

Arguments can now be passed to the C<display_pages()>, C<display_element()>,
and C<chain_next()> methods of the C<$burner> object in Mason templates. These
arguments are passed to the templates that are executed just as they are if
you'd called C<< $m->comp >>, meaning that you can access their values via the
C<%ARGS> global and in C<< <%args> >> blocks in Mason templates. [David]

=item *

Changed the C<display_pages()> method of Bric::Util::Burner::Mason so that its
first argument can be an anonymous array of the names of different paginated
elements, and then all of those different paginated elements will be burned in
order. This allows a story to have more than one type of paginated
element. [David]

=item *

Added the methods C<prev_page_file()>, C<prev_page_uri()>,
C<next_page_file()>, and C<next_page_uri()> to Bric::Util::Burner. These
methods return the strings representing the file names or URIs of the previous
and next pages of a story, relative to the page that is currently being
burned and, in the case of the C<*_uri()> methods, appropriate to the
currently-burning Output Channel. Also updated the
L<Bric::Templates|Bric::Templates> and
L<Bric::AdvTemplates|Bric::AdvTemplates> documents to reflect these
additions. [David]

=item *

Added C<source__id> to list of criteria by which stories can be searched via
the Bric::Biz::Asset::Business::Story C<list()> and C<list_ids()>
methods. [David]

=item *

The Bricolage CSS document is now a static file served by Apache rather than a
Mason component processed by mod_perl. This allows the style sheet to be
cached by the browser so that it doesn't have to request it for every page in
Bricolage. It also cuts down on processing time, since it doesn't have to be
managed dynamically as a Mason component anymore. Also, all font sizes are now
specified in pixels instead of points, in order to maximize the consistency of
cross-browser font rendering. [David]

=item *

Added a new style for the template profile, so that template code is now
displayed in its textarea box in a monospaced font. [David]

=item *

The main Bricolage JavaScript library has had several other JavaScript
libraries rolled into it, and is now a static file served by Apache rather
than a Mason component processed by mod_perl. This allows the JS to be cached
by the browser so that it doesn't have to request it for every page in
Bricolage. It also cuts down on processing time, since it doesn't have to be
managed dynamically as a Mason component anymore. [David]

=item *

Added F<bricolage.conf> directive "ALLOW_WORKFLOW_TRANSFER" to allow assets on
shared desks to be able to be transferred across workflows via that shared
desk. [David]

=item *

Changed Bric::Util::Burner to set C<publish_status> after publishing, rather
than before. Thus it is only set if the publish is successful, while at the
same time templates can check C<publish_status> to determine if a story is
being published for the first time. [David]

=item *

Added C<get_more_pages()> method to Bric::Util::Burner::Mason. It returns true
if more pages remain to be burned, and false if not. However it's only
enumerated when C<display_pages()> is being used to output pages. [David]

=item *

Optimized Bric::Biz::Category to get a list of Group IDs for each category as
it is selected from the database. This prevents the C<get_grp_ids()> method
from having to query the database, which was happening for every category
object for which permissions are checked. [Mark & David]

=item *

Added event logging for keywords. [David]

=item *

Changed the code in Bric::Util::Burner::Mason to allow for new Mason burners
to be constructed and used to publish stories from within templates. This is
useful for generating tables of contents and such. [David]

=item *

Added support for the association between business assets and output channels
to the SOAP interface. [David]

=item *

Removed IO::String dependence. [Scott]

=item *

Added a FAQ. [Scott]

=item *

Added a preference for naming the Bricolage instance. [Scott]

=item *

Added search by Category URI to Find Stories. Although one could use the
search by URI feature for this before, it didn't allow for search by secondary
categories. Now stories can be searched for in both primary and secondary
categories. [David]

=item *

Added the methods C<page_file()> and C<page_uri()> to Bric::Util::Burner. When
passed a page number argument, these methods return the strings representing
the file names or URIs of the given page in the currently-burning story and, in
the case of the C<page_uri()> method, appropriate to the currently-burning
Output Channel. These methods are best used in burners that don't burn one
page at a time, such as Burner::Template. [David]

=item *

Ported to HTML::Mason versions 1.15 and higher. [Scott]

=item *

Added C<make uninstall> support to installation system. [Scott]

=item *

Added C<page_filepath()> method to Bric::Util::Burner. This method allows
burner subclasses to get the name of a file to write to the file system
without needing to figure out the file name themselves. [David]

=item *

Optimized behavior of collections (internal API). Now when an object is
deleted from a collection (for example, when a member is deleted from a
group), all the existing objects in the collection won't first be looked up in
the database. The upshot is that certain parts of Bricolage that rely on
collections, such as desks, should be more responsive. [David]

=back

=cut

##############################################################################

=head1 VERSION 1.4.6 (2003-01-06)

=head2 Bug Fixes

=over 4

=item *

Bric::SAOP::Handler now properly logs fatal errors that are strings rather than
exceptions. [David]

=item *

Updated Bric::DBA documentation to better reflect PostgreSQL standards.
[Neil Conway]

=item *

Minor documentation correction in Bric::Util::Grp::Parts::Member. [Mark]

=item *

Fixed bug in SOAP interface where container subelements added to a story or
media asset were logged as if the story type element or media type element was
added instead of the appropriate subelement. [David]

=item *

Fixed bug in publish code that was attempting to use the Apache request object
as a media asset. Thanks to John Greene for the spot. [David]

=item *

Fixed bug where an empty or non-numeric <size> element in an imported
media object would cause an SQL error. [Sam]

=item *

The F<bric_apachectl>, F<bric_clean_tmp>, F<bric_dist_mon>, and F<bric_ftpd>
scripts are now smarter about loading Bricolage libraries and reporting
relevant errors when they can't load Bricolage libraries. Thanks to Geoff
Richards for the patch. [David]

=item *

Category permissions are now properly checked on assets when they're not in
workflow as well as when they are in workflow. This means that if a group of
users is granted permission to access stories in a category, they can now
access those stories even if they're not in workflow. [David]

=item *

The search interface for locating media and story assets to relate to a story
now checks the permissions of the assets found and only displays the assets
for which the user has at least READ permission. Thanks to Sean Greathouse for
the spot. [David]

=item *

Reverting a media asset now properly reverts the media file itself, as well.
[David]

=item *

The "Last" field is now properly highlighted as the default order field when
displaying a list of contributors in the Contributor Manager. [David]

=item *

Contributor Association now includes search options and only
currently-associated contributors are displayed before searching. [David]

=item *

The ability to select different fields by which to sort a list of objects now
works again. [David]

=item *

The installer now checks to make sure that mod_perl is statically compiled
into Apache, since weird things tend to happen when Bricolage uses a DSO
mod_perl. [David]

=item *

Fixed reordering code for subelements. The select list for subelements should
now always have an appropriate value. [David]

=item *

The URI is now properly updated in media assets when some part of the URI is
changed in the UI. Thanks to Sean Greathouse for the spot. [David]

=item *

The Add More widget no longer throws an exception when "Add More" is clicked
and only one field currently exists. This had affected Keywords entry in
stories. Thanks to Sam for the spot. [David]

=item *

Fixed bug where a user could create two assets with the same URI as long as
they were both checked out by that user. Thanks to Shannon Brown for the spot!
[David]

=item *

Date fields can now be unset. That is, if each of the select fields is set to
its label, rather than a value, it'll stay that way. This was first noticed
with the "Expire Date" in stories. Thanks to Philip Fibiger for the spot.
[David]

=item *

Modified installation C<CREATE DATABASE> command to always create the database
with the encoding set to UTF-8 (UNICODE). [David]

=item *

Added instructions for installing readline library to README.MacOSX. [David]

=item *

Fixed some inaccurate image sizes. [Geoff Richards]

=item *

Added missing C<uri> parameter to the possible search options in
C<< Bric::SOAP::Category->list_ids >>. [David]

=back

=cut

##############################################################################

=head1 VERSION 1.4.5 (2002-11-13)

=head2 Changes

=over 4

=item *

Categories are now displayed by their URIs instead of their names wherever
possible. [David]

=item *

Added "Order" and "OrderDirection" parameters to C<< Bric::Util::Grp->list >>
in order to be able to specify a different column and sort order for getting a
list of groups. [David]

=item *

Improved error handling by the SOAP server. Full errors will now be printed to
the Apache error log, error messages sent back to the client are properly
escaped, and all database transactions for a single request will be rolled
back in the event of an error. [David]

=back

=head2 Bug Fixes

=over 4

=item *

Fixed error message generated from Bric::SOAP::Template->update() to
properly display the category name, rather than "ARRAY(0x9cf43bc)". [Sam]

=item *

The Bricolage SOAP interface will no longer allow the creation of
stories and media with duplicate URIs. [Sam]

=item *

Fixed circular dependency issues when Bricolage modules are used in the
C<PERL_LOADER> F<bricolage.conf> directive. [David]

=item *

Added the root category to the "All Categories" group. It should have been in
that group all along. [David]

=item *

Documentation for C<< Bric::Biz::Workflow->list >> has been improved, and the
method used for finding workflows and desks to put imported assets on in
Bric::SOAP has been simplified. [David]

=item *

Added printing of a message regarding the filenames being processed by
F<bric_soap>'s C<create> and C<update> commands when its C<--verbose> option
is set. [David]

=item *

Setting a story's cover date to a date that causes one of its URIs to conflict
with an existing story's URIs no longer causes an error. Thanks to Sam for the
spot! [David]

=item *

Display of the source was missing from the view Story and Media profiles, but
no longer. [David]

=item *

The correct source is now displayed in the Story and Media edit profiles.
[David]

=item *

An attempt to install Bricolage to use an existing PostgreSQL user no longer
causes an installation error when you decline drop the user. [David]

=item *

The burner no longer fails when it publishes an asset that's not on a
desk. [David]

=item *

SOAP now does the proper thing when deleting assets, removing them from desks
and workflow only if they're on desks and in workflow. [David]

=item *

Added support for the missing C<publish_status> parameter to
C<< Bric::Biz::Asset::Business::Media->list >>. [David]

=item *

Setting permissions on the assets in a category works again. [David]

=item *

Fixed a bug where exporting a story via SOAP containing a date field
would output the formatted date rather than the expected ISO 8601
format.  Systems with a modified date format pref would then refuse to
accept the story on import, producing an "Unable to unpack date"
error. [Sam]

=item *

Stories, media, and templates created but not saved no longer disappear into
the void. They are instead moved into workflow, put on a desk, and saved as
soon as they were created. [David]

=item *

Permissions are now properly checked for category and workflow settings when
new stories, media, and template assets are created. [David]

=item *

New templates are now active by default. [David]

=item *

Fixed bug where the "Checkin/Publish" (and "Checkin/Deploy") button wasn't
provided to users who had EDIT access to a the assets on a desk. Permissions
are now properly checked and the button displayed for those who can publish
from a desk. [David]

=item *

Added missing debugging statement to Bric::Util::DBI. Thanks to Mark for the
spot. [David]

=item *

The SOAP interface now properly logs events for its activities. [David]

=item *

Previewing a story while searching for a related story to link to an element
no longer replaces the Bricolage UI with the preview, as was happening with
some browsers. Instead, a separate preview window is opened. [David]

=item *

When publishing a media asset, its name will not be properly added to the UI
message, without causing an error. [Petar Bojkov]

=item *

Fixed exception class name in Handler.pm. [Scott]

=item *

Fixed installation system bug caused by inst/conf.pl loading
Bric::Config during "make install".  Thanks to Louis Moore for the
report. [Sam]

=item *

Added missing C<list_ids()> method to Bric::Biz::Category. [David]

=back

=cut

##############################################################################

=head1 VERSION 1.4.4 (2002-10-27)

=head2 Bug Fixes

=over 4

=item *

Empty listManager lists no longer have a gap in them. [David]

=item *

Made the table around the formBuilder radio buttons prettier. [David]

=item *

Fixed numbering of sections in Media profile so that the numbers don't
skip. [David]

=item *

Updated display of existing contributors in the "Edit Contributors" screen of
the story and media asset profiles to use listManager. This makes them look
like they do everywhere else (and uses less code, to boot!). [David]

=item *

Improved error messages thrown in exceptions in Bric::Util::Trans::FTP.
[David]

=item *

Removed code and documentation for PostgreSQL 7.3 compatibility. With the
release of 7.3b2, it's no longer needed. [David]

=item *

Fixed "make clone" to properly include database contents in clone
distribution. [Sam]

=item *

Added C<< <meta http-equiv="Content-Type"> >> tag to the C<< <head> >> to
F<header.mc> so that the browser knows to send text back to Bricolage in the
expected character set. [Mark]

=item *

Changed the default character set from ISO-8859-1 to UTF-8. With this setting,
Bricolage does no character set translation, so it's faster. Furthermore, most
users I<should> be outputting UTF-8 in their templates, anyway. If you're not,
then you're likely finding doing charset translation in all of your templates
to be a big PITA. And if you're not doing charset translation, then you really
I<are> outputting UTF-8 in your templates, and just haven't realized it.
[David]

=item *

Fixed bug when reverting stories and media with no associated contributors.
[Mark]

=item *

"Check In and Publish" now works again for Media assets. Thanks to Matt Vella
for the spot. [David]

=item *

Deleting assets on My Workspace now prompts the user to make sure s/he really
wants to do that. Not sure how we missed this all this time! Thanks to Andrew
Baio for the spot. [David]

=item *

Assets on Desks and My Workspace that are checked out to the the user whose
viewing them will now always preview the version as currently edited by the
user, rather than the last checked-in version. Other users still can only
preview the last checked-in version. [David]

=item *

Clicking the "Check In" or "Check In/Deploy" buttons in a template profile now
properly updates the template with any new data entered into the template
profile before attempting a syntax check. This ensures that the latest data
you've entered gets its syntax checked before the template is checked in or
deployed. [David]

=item *

Fixed a bug in Bric::Util::Class where classes couldn't be looked up by
package name. This affected the "Access Denied" page. [David]

=item *

Made Bric::Util::Burner::Mason a little smarter handling exceptions. [David]

=item *

Fixed bug where Bric::SOAP::Category would fail to import ad strings. [David]

=item *

Fixed bug in C<< Bric::Util::Grp->has_member >> where an already-added member
wasn't always found. [Mark]

=item *

Conflicting URI messages for media assets no longer suggest changing the value
of the slug, since media assets have no slug. [David]

=item *

The friendly messages confirming publishes are back. [David]

=item *

Fixed bug where selecting a large number of list options in the story profile
would cause an SQL error. [Matt]

=item *

Fixed bug where Bric::SOAP would accept story element types for media and vice
versa. Thanks to Evan Prodromou for the spot. [Sam]

=item *

Added code to installation scripts to delete existing Mason object files when
upgrading. This hasn't been a problem thus far, but this step will help to
ensure that users are always running the latest UI components. [David]

=item *

Fixed bug where deactivated element types weren't checked before creating a
new element type with the same name as a deactivated element type. Thanks to
Geoff Richards for the spot. [David]

=back

=cut

##############################################################################

=head1 VERSION 1.4.3 (2002-09-28)

=head2 Bug Fixes

=over 4

=item *

Fixed inconsistency between container element methods and their convenience
accessors in Bric::Biz::Asset::Business. Thanks to Philip Fibiger for the
spot. [David]

=item *

Assets can once again be recalled from the library and put on a desk. [David]

=item *

The C<get_all_keywords()> method of Bric::Biz::Asset::Business works
again. [David]

=back

=cut

##############################################################################

=head1 VERSION 1.4.2 (2002-09-27)

=head2 Bug Fixes

=over 4

=item *

Can once again check out multiple assets at once. Thanks to Andrew Baio for
the spot. [David]

=item *

Templates once again behave themselves. There were some circumstances where
they couldn't be checked in, generating "Cannot checkin non checked out
versions" errors. These have been fixed. [David]

=item *

Some assets on My Workspace were getting "Cannot checkin non checked out
versions" errors when they were checked in using the "Check in to" select
list. This has been fixed. [David]

=item *

When templates are deployed, they now get a "Template removed from Workflow"
event logged. [David]

=item *

Using the "Check in to" select list on My Workspace to check assets into the
desk they're already on will no longer remove them from all desks
altogether. [David]

=back

=cut

##############################################################################

=head1 VERSION 1.4.1 (2002-09-25)

=head2 Bug Fixes

=over 4

=item *

Upgrading from from a version prior to 1.3.3 no longer tries to create an
index that already exists (and that will be dropped, anyway). [David]

=item *

Removed documentation for installing mod_proxy with Apache. [David]

=item *

Improved documentation for upgrading from older versions of Bricolage that
were not installed by C<make install>. Thanks to Andrew Baio for helping to
identify the problems. [David]

=item *

Added C<use Bric::Util::Grp::Keyword;> back into Bric::Biz::Keyword. This
prevents some upgraded Bricolage installations from breaking. [David]

=item *

Added Net::FTPServer and Net::SFTP to the list of optional modules. [David]

=item *

Fixed some SQL errors uncovered by the release of PostgreSQL 7.3b1. [David]

=item *

Added code and documentation for compatibility with PostgreSQL 7.3. [David]

=item *

Media assets can now be distributed to more than one output channel at a
time. [David]

=item *

Files are now distributed on a per-output channel basis, to ensure that the
proper file is distributed to the proper destinations. [David]

=item *

Assets are now properly removed from workflow when they're deactivated
(deleted in the UI). [David]

=item *

Template syntax is now properly checked when using the "Checkin/Deploy"
button. [JoE<atilde>o Pedro]

=item *

The example generic template (autohandler) included in the database is now
included in the burn root, too, since it's marked as "Deployed" in the
database. [David]

=item *

Deleted output channels no longer show up in the "New Template" output channel
select list. Thanks to Daniel Fisher for the spot. [David]

=item *

The root category ("/") no longer returns itself as its own parent. [David]

=item *

Assets not in workflow are now properly logged as being checked out when
someone checks them out. [David]

=item *

The "Or Pick a Type" menus in the Group manager, the Contributor manager, and
the Element manager all work again. [David]

=item *

Changing category names now updates the name of the category asset group
object, which appears in the user group permissions page. [David]

=item *

Hitting the "enter" key after filling in a search field now properly submits
the search as if the "Search" button had been clicked. [David]

=item *

Changed libapreq requirement in Bric::Admin to read "Apache::Request
1.0". This should make the installer install the most recent version of
libapreq, instead of relying on whatever the OS provides. [David]

=item *

Changed value of autopopulated media asset data fields to an empty string when
the value returned by the autopopulation method is C<undef>. [David]

=item *

Fixed bug where autopopulated media asset data fields weren't properly
autopopulated. [David]

=item *

Fixed problem with category upgrade script failing on category data
created with 1.3.2. [Sam]

=item *

During installation, entering a directory name when prompted for the "PID File
Location" now results in Bricolage using a file called "httpd.pid" in that
directory, rather than trying (and failing) to use the directory itself as the
PID file. [David]

=item *

The side navigation layer is now better aware of its context, and changes the
colors of some of its graphics depending on the context. Also recreated the
"WORKFLOW" tab graphics. It looks like this has been broken for over a year,
and I only just noticed it! [David]

=item *

Slightly improved handling of assets that have forgotten where they
are. [David]

=item *

Checked-out templates are now displayed only once (instead of twice) in the
"Find Templates" manager. [David]

=item *

Added C<get_new_objs()> method to Bric::Util::Coll so that Bric::Util::Grp's
C<has_member()> method can see a member even if it hasn't been saved to the
database. Also changed Bric::Util::Grp to check for members in this way, of
course. [David]

=item *

Assets retrieved from the library now appear on the desk they're checked out
into only once (instead of twice). This thanks to the above-noted changes to
Bric::Util::Grp. [David]

=item *

Added upgrade script F<inst/upgrade/1.4.1/clean_desks.pl> to clean up existing
duplicate listings of assets on desks. [David]

=item *

Removed the C<checkin()> method from Bric::Biz::Asset::Formatting and
Bric::Biz::Asset::Business and put it into Bric::Biz::Asset, instead, since
it's exactly the same for all assets. [David]

=item *

Fixed the display of permissions settings to be more consistent with the
design and layout of the rest of the application. Also neatened listManager
display a bit. [David]

=item *

Fixed misnamed database constraint. [David]

=item *

Templates can once again be retrieved from the library and checked out for
revising. [David]

=item *

Assets on a desk now no longer have the current desk listed in the "Move to"
select list. Even if they did, selecting the current desk would no longer
remove an asset from workflow! Thanks to Andrew Baio for the spot. [David]

=item *

The installer is now much more intelligent about prompting for SSL
information. It won't ask if you want to use SSL if it can't find mod_ssl or
apache_ssl, and will only prompt you to pick one or the other if it can find
both. [David]

=back

=cut

##############################################################################

=head1 VERSION 1.4.0 (2002-09-02)

=head2 New Features

=over 4

=item *

Fetching objects from Bric::Biz::Asset::Business::Media has been optimized for
greater speed. [JoE<atilde>o Pedro]

=item *

PostgreSQL "NOTICE" messages are now suppressed during installation. Instead,
a series of dots will be displayed to indicate progress loading the
database. [David]

=item *

Added README.MacOSX. [David]

=item *

You can now pass a date format string argument to the C<get_data()> method of
container elements in templates (and elsewhere, for that matter). This is
useful if the data you're retrieving is of the "date" type, and you don't want
the date to be formatted in the format specified in the "Date Format"
preference. [David]

=back

=head2 Bug Fixes

=over 4

=item *

The Element Type manager now displays properly again without errors. [David]

=item *

Assets are now properly removed from desks when they are published or moved
from one desk to another. More generally, any time a single object is removed
from a group, it will be properly removed. [David]

=item *

Media profile now display the proper category in the Category select
list. [David]

=item *

Media assets with no associated media file now generate a message indicating
that no file will be distributed, and are properly removed from workflow when
published. [David]

=item *

Some media asset events weren't getting logged properly Now they are. [David]

=item *

Database transactions are now properly maintained when publishing
assets. Everything was working, but DBI C<AutoCommit> was getting turned on,
and this likely slowed some things down a bit. [David]

=item *

Assets can once again be found via the "Find" pages and recalled into a
workflow without error. [David]

=item *

Module man pages are now properly installed under Perl 5.8.0. Thanks to
Michael Schwern for helping to diagnose the problem and come up with a
solution. [David]

=item *

The select list of desks to transfer an asset to on My Workspace now includes
all possible desks, including the one for which there is a link. [JoE<atilde>o
Pedro]

=item *

All Bricolage F<.pod> files are now installed and converted to C<man> pages
along with all of the F<.pm> files. [David]

=item *

Corrected a bunch of spelling errors in this file. [David]

=item *

Calling C<get_data()> on a container element in templates (or elsewhere, for
that matter) now properly ignores container subelements. Likewise for
C<get_container()>, which how properly ignores data subelements. [David]

=item *

All of the F<.pl> and F<.tst> files in F<lib/> no longer clutter up the
distribution created by C<make dist>. [David]

=item *

Much of the POD documentation in the API classes has been cleaned up, and
converting them to man pages no longer generates any error messages. [David]

=item *

The install process will now find Apache modules in
/usr/lib/apache/modules, which is where they are in OpenBSD. Thanks to
Mark Johnson for his help tracking this one down.  [Sam]

=item *

The install process will no longer install an incompatible version of
HTML::Mason (>1.09). [Sam]

=item *

The F<bric_dist_mon> program works again. [David]

=back

=cut

##############################################################################

=head1 VERSION 1.3.3 (2002-08-24)

=head2 New Features

=over 4

=item *

Revised Bric::Biz::Keyword implementation to improve performance. The new
implementation no longer relies on the Bric::Util::Grp system. Also
implemented API and database support for Media keywords. [Sam]

=item *

Added support for search Media by category and file name through the SOAP
interface and standard API. [Sam]

=item *

Added new C<--save-cookie-file> and C<--use-cookie-file> options to
F<bric_soap> to allow authentication to span F<bric_soap> calls. This can
result in significant time savings across multiple invocations. [Matt]

=item *

Added new C<--chunks> option to the F<bric_soap> tool to avoid problems with
timeouts on large workloads. Currently only supports the workflow commands
(C<publish>, C<deploy>, C<checkin>, C<checkout>, C<move>), but it will be
expanded to other long-running commands in the future. [Sam]

=item *

Improved performance of search paging. ListManager now only builds the output
rows that will actually be shown on the screen. For large data sets this
results in a huge gain in search speed. [Adam and Sam]

=item *

Revised category implementation to use explicit C<uri> and C<parent_id> fields
rather than relying on the Bric::Util::Grp system. This improves performance
tremendously for larger numbers of categories. [Jeff Pinyan]

=item *

Added new C<--continue-on-errors> option to F<bric_soap> to prevent non-fatal
errors from ending the process. [Sam]

=item *

Beautified the list paging interface. [David]

=item *

Added new Media Type manager. [Scott]

=item *

Added list reverse feature. [Scott]

=item *

Added SFTP mover. [Scott]

=item *

Add support for Apache-SSL. This required a change to the context of the
F<bricolage.conf> C<ENABLE_SSL> directive to indicate the type of SSL support:
none, apache_ssl, or mod_ssl. [Michael Robinton]

=item *

Added support for manual httpd configuration. Split out dynamic configuration
from ApacheConfig.pm and move to a new module, ApacheStartup.pm, that sets no
Apache configuration directives. ApacheConfig.pm calls this module. [Michael
Robinton]

=item *

Added F<bricolage.conf> configuration directive to force the start up process
to always write out a F<C<$TEMP_DIR>/bricolage/bric_httpd.conf> as an
F<httpd.conf> include file. [Michael Robinton]

=item *

Moved SSL key and certificate configuration from global F<httpd.conf> settings
to per virtual host via F<bricolage.conf> configuration directives. [Michael
Robinton]

=item *

Added a C<bricolage.conf> directive to force the user to always use SSL.
[Michael Robinton]

=item *

Added C<get_data()> method to Bric::Util::Grp::Parts::Member::Contrib. This
method takes a simpler scalar argument and returns the relevant attribute.
This bit of syntactic sugar makes contributor objects behave a bit more like
C<$element> objects in templates, thus simplifying things for template
developers. [David]

=item *

Categories now default to sorting by URI, and the URI is the searchable field,
rather than name. [David]

=item *

Vastly improved the speed at which categories can be imported via SOAP.
[David]

=item *

Makefile now confirms location of Apache and PostgreSQL to allow for
systems with multiple versions of each available. [Sam]

=item *

Added "make clone" command to the installation system to create
distributions based on existing Bricolage systems.  [Sam]

=item *

Added F<bricolage.conf> directive to enable/disable the browser toolbar for
debugging and development. Documented in L<Bric::Hacker|Bric::Hacker>.
[Michael Robinton]

=item *

Added support for running Bricolage with SSL support on arbitrary ports.
Previous versions required https support to use only port 80 for http and port
443 for https. With this release, Bricolage fully supports http and https
service on any ports. This allows the Apache daemon supporting Bricolage to be
run with a minimum number of children while still allowing normal http and
https service on the standard ports with a light-weight Apache daemon. See the
F<INSTALL> file (or L<Bric::Admin|Bric::Admin>) for full details and an
example installation procedure. [Michael Robinton]

=item *

Added new F<bric_apachectl> command "single". This command will start
Bricolage in single-process mode. This mode is principally useful for
debugging. [Michael Robinton]

=item *

The size of the database column that stores custom field options (such as for
select lists) has been changed to the TEXT PostgreSQL type, so that the number
of options isn't arbitrarily limited. [Matt Vella]

=item *

The group API has been approximately 75% rewritten. The goal was to optimize
its performance, since group activity proved to be a serious bottleneck to
Bricolage performance. Those interested in the nitty-gritty details of the
rewrite can read about them here:
L<http://sourceforge.net/mailarchive/forum.php?thread_id=967943&forum_id=561>.

=back

=head2 Bug Fixes

=over 4

=item *

Added constraint to the group table to keep a group from having itself as a
parent. Thanks to JoE<atilde>o Pedro GonE<ccedil>alves for the patch. [David]

=item *

Fixed bug in side navigation where an HTML table was opened but not closed.
[Charles Albrecht]

=item *

Fixed bug where installation system would chown all of the chosen TEMP_DIR to
SYS_USER. Thanks to Dave Rolsky for the report. [Sam]

=item *

Fixed a bug in the installation system that was creating empty comp/comp and
data/data directories BRICOLAGE_ROOT. Thanks to Michael for the spot. [Sam]

=item *

Fixed remote previews to redirect to a better URL. [Mark]

=item *

Fixed a bug where trying to create a story through the SOAP interface
containing a contributor with an empty middle name would fail.  [Sam]

=item *

Changed strftime instances of '%G' to '%Y' in URI preference, as this seems to
be more portable. [David]

=item *

Fixed bug that was preventing 'make upgrade' from running database upgrade
scripts. [Sam]

=item *

Fixed broken "Log" link on Media Search results screen. [Sam]

=item *

Fixed bug where deleted output channels were showing up in list of available
output channels in the element profile. [David]

=item *

Fixed conflict in list manager that prevented some lists from working
properly. Probably never showed up before, as we only noticed it with the new
Media Type manager. Thanks to Scott for the heads-up. [David]

=item *

The C<PREVIEW_MASON> configuration directive no longer is no longer defaulting
to on in one context and off in another. It is now off by default. Thanks to
Michael Slattery for the spot! [David]

=item *

Eliminated the password field type from the formBuilder interface used for
contributor types and elements. Its inclusion up to now may be considered a
bug. [David]

=item *

Fixed cover date editing to repopulate correctly on the Story profile screens.
[Matt]

=item *

Fixed bug where previewing a story assigned to multiple categories would
preview to a random category. Now the primary category is always chosen. [Sam]

=item *

Fixed display and editing of dates more than one year in the past. [Matt]

=item *

Fixed bug where setting CHAR_SET to UTF-8 in bricolage.conf would result in
blank output. [Sam]

=item *

Changed Category manager to display no categories by default, only display
them after a search. This is because some folks have a I<lot> of categories.
[David]

=item *

Fixed bug where when C<SYS_USER> and/or C<SYS_GROUP> wasn't in
F<bricolage.conf>, Bric::Config would use the username "nobody" instead of the
UID for the user "nobody". [David]

=item *

Adding a note to a story that has not yet been saved no longer causes an
error. [David]

=item *

Fixed "make dist" to work on Mac OS/X and FreeBSD. [Sam]

=item *

Fixed a problem in Bric::Util::Burner::Template where a newly added
template wouldn't be picked up by <tmpl_include>.  This was due to
caching being turned on.  HTML::Template's cache doesn't know that a
new compilation would turn up a difference <tmpl_include> so it
continues to use the old one.  [Sam]

=item *

Fixed installer to not require unneeded Apache modules (mod_proxy and
mod_rewrite). [Sam]

=item *

Fixed installer to first ask whether SSL support is desired before asking for a
specific SSL module. [Sam]

=item *

Fixed documentation bug in Bric::Admin concerning PostgreSQL paths. Thanks to
Vicki Brown for the catch. [Sam]

=item *

Fixed installation system to fail if there are errors importing the database.
Also added test for missing or empty bricolage.sql. [Sam]

=item *

Fixed installation system to support optional modules and not force users to
install them. [Sam]

=item *

Fixed bug that prevented the contents of fields to be updated through
Bric::SOAP. [Sam]

=item *

Fixed "Checkin and Publish" button to only appear if the user has permissions
to publish. [Matt]

=item *

Fixed bug where text pasted into Bulk Edit textarea box was getting words
smooshed together. Thanks to Rachel Murray for the spot. [David]

=item *

Fixed bug where date field elements weren't getting properly converted between
the local time zone and UTC, which is the time zone of all the dates in the
database. Thanks to Matt Vella for the spot. [David]

=item *

Fixed issue where Bric::Util::Grp was adding every member of a group whenever
a new member was added. This was very wasteful, and slowed performance a great
deal for groups with thousands of members. Thanks to Mark for the spot.
[David]

=item *

Added check for Category "Directory" string to make sure that no non-URL
characters are added. [Matt Vella]

=item *

Clicking "Cancel" when editing keywords in a new story now properly returns to
the story profile, rather than to the last screen before the story was
created. [David]

=item *

Deleting a a contributor immediately after adding one no longer causes all of
the contributors to be deleted on check-in. [David]

=item *

Contributors are now properly reverted when stories and media are
reverted. [David]

=back

=cut

##############################################################################

=head1 VERSION 1.3.2 (2002-06-09)

=head2 New Features

=over 4

=item *

Added --chunks option to bric_republish to publish stories in batches.
This is useful to avoid timing out on long runs. [Sam]

=item *

Added [Check In / Publish] button to Story Profile to checkin and
publish in one step. [Matt]

=item *

Added needs_publish() method and associated published_version database
field to Bric::Biz::Asset.  This method is now used by the publisher
to determine if something needs republishing.  Added new graphics to
display this information on the desks.  [Matt]

=item *

Moved repeated publish and preview functionality into
Bric::Util::Burner.  Updated Mason code and Bric::SOAP::Workflow
accordingly.  [Matt]

=item *

Added C<DBI_PROFILE> bricolage.conf option and C<bric_dbprof> script
to allow profiling of Bricolage database performance.  [Sam]

=item *

Added C<bric_apachectl debug> command to run Bricolage under the Perl
debugger using Apache::DB.  [Sam]

=item *

Added checks to make sure Story and Media URIs are unique within the
system.  [Matt]

=item *

Added search paging preference to break search results into multiple
pages.  [Adam]

=item *

Added support for running Bricolage under Devel::Profiler with the new
PROFILE configuration option.  [Sam]

=item *

Added support for Apache::SizeLimit to keep Apache process size under
control.  [Adam]

=item *

Revised Bric::App::Cache to improve performance.  The new system is a
two-level cache with Cache:Mmap and Cache::Cache.  This results in a
2x speedup on some cache-sensitive operations.  [Sam]

=back

=head2 Bug Fixes

=over 4

=item *

Clicking "Add More" when editing contributor contacts now retains any changes
made to the contributor profile. This matches the functionality of the user
profile. Thanks to JoE<atilde>o Pedro GonE<ccedil>alves for the spot. [David]

=item *

Fixed bug in Bric::SOAP::Element where deleting an element or field
could cause SQL errors due to overflowing the name field. [Sam]

=item *

Removed Bric::SOAP::Element->delete(force => 1) which could cause data
corruption in existing stories.  Also removed dependent options in
bric_dev_sync (--delete-existing) and bric_soap (--force). [Sam]

=item *

Fixed bug in Bric::SOAP::Element where updating an element could cause
Stories using that element to lose track of their field data. [Sam]

=item *

Fixed bug in Bric::Util::Burner::Template where <tmpl_include>s caused
syntax errors. [Sam]

=item *

The Bric::Biz::Category class method get_attr() now returns attributes for
category ID 0 as well as all other categories. [JoE<atilde>o Pedro
GonE<ccedil>alves]

=item *

Fixed bug in DBI_DEBUG and DBI_CALL_TRACE options where non-prepared queries
(row_aref(), all_aref(), etc.) were not being logged. [Sam]

=item *

Fixed bug in Bric::Dist::Resource that was causing publish to run very
slowly by executing a bad database query. [Sam]

=item *

Related to the last item, fixed a bug in Bric::Util::Coll that would call
the href() method on a class and pass in undefined values as parameters.
This will happen if a collection is created for a new object that does not
yet have an ID. The fix thus prevents the "= NULL" SQL syntax, which always
matches nothing. The new syntax for constructing a collection has been
implemented across the API. [David]

=item *

Fixed bug where the root category wasn't able to be added to a category
group. Actually, this fixes a problem where any object with an id of 0
couldn't be added to a group. Thanks to Mark for the spot. [David]

=item *

Changed mover list to be sorted in alphabetical order in the Destination
profile. This has the benefit of forcing "FTP" to be listed before "File
System" -- Hurray for case-sensitive ordering! Thanks to Sam for the
complaint. [David]

=item *

The OS for a destination server now defaults to the OS of the server on
which Bricolage is installed instead of "Mac". Thanks to Sam for the spot.
[David]

=item *

Deleted destinations will now be dissociated from output channels when
they're deleted. This prevents stories from being published to deleted
destinations. Thanks to Mark for the heads-up. [David]

=item *

Fixed bug where attribute metadata wasn't getting deleted when it was
supposed to. [JoE<atilde>o Pedro GonE<ccedil>alves]

=item *

Fixed bug where some browsers submit an image button with a value stored in
the image button's name as well as in the name with ".x" and ".y" appended
to it. This caused callbacks to be triggered twice for a single field! I
noticed this with Mozilla on Mac OS X, and presume it would happen
elsewhere, too. [David]

=item *

Fixed bug in navigation bar HTML that caused the bar to disappear on
certain browsers. [Rachel Murray]

=item *

Fixed bug in Bric::SOAP where Bricolage exceptions resulted in an
uninformative "Application error" message. Now the full exception message is
displayed. [Sam]

=item *

Fixed installation to work under Debian Linux 3.0 (testing). Thanks to Mark
Jaroski for a helpful patch. [Sam]

=item *

Changed length of Bric::Dist::Job name attribute from 64 characters to 256.
This allows long asset names to be used. Also added code to Bric::Dist::Job
to ensure that the name property is truncated if it's longer than 256
characters. Thanks to Josh Cox for the spot. [David]

=item *

Fixed bug where dumber browsers would submit a new template without any
Element selected. Thanks to Michael Robinton for reporting the bug. [David]

=item *

All stories and media are now required to be associated with a category. For
stories, the primary category cannot be deleted. If you want to change the
primary category, add a new category, change it to the primary, and then
delete the old primary category. This fix prevents previews and publishes
from breaking on stories and media that had no categories. Thanks to Mark for
the heads-up. [David]

=item *

An overhaul of the burn system had regressed the Output Channel preview
functionality. I've put it back now. [Mark]

=item *

Fixed button JavaScript to work correctly in Mozilla. [Matt]

=item *

Fixed bug in HTML::Template burner that prevented <tmpl_include>s from
working in some cases.  [Sam]

=item *

Numerous spelling errors were fixed by Scott Lanning. Thanks!

=item *

In the Element manager, doing a search after selecting an Element Type from
which to display elements no longer causes an error. Thanks to Adam Robinson
for the spot. [David]

=item *

Made the parent category field in the Category Profile a required field.
[Mark]

=item *

Fix Bric::Util::FTP::FileHandle to work with a modified date-formatting
preference. [Matt]

=item *

Fixed section numbering in the Contributor Type profile. [Scott Lanning]

=back

=cut

##############################################################################

=head1 VERSION 1.3.1 (2002-04-03)

=head2 New Features

=over 4

=item *

Bricolage SOAP interface fully implemented.  The command-line clients
bric_soap, bric_dev_sync and bric_republish are all complete. [Sam]

=item *

Bricolage now comes with a configure script and a Makefile for easier
installation and configuration. [Mark Jaroski]

=item *

Removed MD5 Perl module requirement by requiring Apache::Session 1.54 or higher.
[David]

=item *

Added new FTP distribution move method. Now you can distribute files either via
a file system copy or via FTP. [David]

=item *

Added a preference to change the way URIs are formatted. [Adam]

=item *

Added a URI case preference to force URIs to lowercase, uppercase, or
allow mixed case URIs.  [Adam]

=item *

Categories are now all listed and sorted by URI in select lists. [Sam]

=item *

The cache is now cleared when the Apache server is started or
restarted.  This avoids potential problems with stale data in the
cache. [Sam]

=back

=head2 Bug Fixes

=over 4

=item *

Fixed numerous cases where user_ids were being used as booleans.
Since user_id 0 is the Administrator's user_id this can cause problems. [Sam]

=item *

Fixed problem where deleting an asset would fail with the "cannot
check-in non checked-out version" error. [Sam]

=item *

Fixed bug in HTML::Template burner when an element name had more than
one space in it. [Sam]

=item *

Fixed bug in database that prevented element names over 32 characters
from working properly. [Sam]

=item *

Fixed bug where trying to preview a story without a Preview
destination and PREVIEW_LOCAL off would result in a Mason error. [Sam]

=item *

Fixed bug in Bric::SOAP::Story->create() where data element order was
getting lost. Thanks to Mike Slattery for the spot. [Sam]

=item *

Fixed bug in HTML::Template burner where templates in non-root categories
could not be found. Thanks to Marlon Bermas for the spot. [Sam]

=item *

Fixed Bric::Util::FTP::FileHandle to create new revisions on PUT. [Sam]

=item *

Deleting a contributor will no longer break stories with which the contributor
is associated. Thanks to Rachel Murray for the spot. [David]

=item *

Invalid configuration directives in bricolage.conf will now be caught and keep
Bricolage from starting. [Sam]

=item *

The view button in the element profile now works correctly. Thanks to
JoE<atilde>o Pedro GonE<ccedil>alves for the spot. [David]

=item *

Changed all strftime instances of '%G' to '%Y', as this seems to be
more portable. [David]

=item *

Checking in a template from a template profile now performs a syntax check of
the template just as saving the template does. [JoE<atilde>o Pedro
GonE<ccedil>alves]

=item *

Notes attached to stories and media are now once again editable from
the desk and profile views if they're checked out to the current user,
and only viewable otherwise. Thanks to Tracey Largay for the
spot. [David]

=item *

Fixed a few poorly-named time zones in the time zone preference. More
still needs to be done here, actually. [David]

=item *

Implemented the chk_syntax() method in Bric::Util::Burner::Template.
[Sam]

=back

=cut

##############################################################################

=head1 VERSION 1.3.0 (2002-02-10)

=head2 New Features

=over 4

=item *

Bricolage SOAP interface partially implemented. Bric::SOAP::Story and
Bric::SOAP::Media are fully implemented and tested. The command-line client -
bric_soap - is complete. [Sam]

=back

=head2 Bug Fixes

=over 4

=item *

Fixed numerous cases where user_ids were being used as booleans. Since user_id
0 is the Administrator's user_id this can cause problems. [Sam]

=item *

Fixed problem where deleting an asset would fail with the "cannot check-in non
checked-out version" error. [Sam]

=item *

Fixed bug in HTML::Template burner when an element name had more than one
space in it. [Sam]

=item *

Fixed bug in database that prevented element names over 32 characters from
working properly. [Sam]

=item *

All fixes in the soon-to-be-released 1.2.1 version. See below for details.

=back

=cut

##############################################################################

=head1 VERSION 1.2.3 (2002-03-17)

Functionally equivalent to 1.2.2, but includes required files missing from the
1.2.2 distribution.

=cut

##############################################################################

=head1 VERSION 1.2.2 (2002-03-15)

=head2 New Features

=over 4

=item *

Added chk_syntax() methods to Bric::Util::Burner and its subclasses. This method
will takes a template asset object and make sure that it compiles.
Bric::Util::Burner::chk_syntax() delegates to the proper subclass.

=back

=head2 Bug Fixes

=over 4

=item *

Some misspellings were corrected in Bric::Admin. Thanks to Ask Bjoern Hansen for
the spot. [David]

=item *

Fixed broken "Return" buttons on related media and related story pages. [David]

=item *

Fixed bug where assets weren't activated when they were created and then checked
in without clicking the "Save" button. [David]

=item *

Fixed bug where a fixed story's slug was getting used in its URI. [David]

=item *

Fixed broken image autopopulation fields (compression, height, width, etc.)
[David]

=item *

Fixed broken support for audio and video files. These can be set up by the Media
Type menu in Element Types. Eventually these should arrange for some fields to
be auto-populated (e.g., bit rate, frame size, length, encoding, etc.). [David]

=item *

Fixed bug where Categories with the same directory name could not be created.
Thanks to Andrew Baio for the spot. [David]

=item *

Fixed a bug where a user couldn't look at her own event log if she didn't have
permission. Thank to Michael Alan Dorman for the spot. [David]

=item *

Fixed a bug where permissions set to access workflows and desks had no affect on
the display of workflows and desks. Thanks to Rachel Murray for the spot.
[David]

=item *

Fixed bug where attempting to create a destination with the same name as an
existing but deactivated destination triggered an SQL error. Thanks to Michael
Alan Dorman for the spot. [David]

=item *

Fixed bug where Workflows with spaces in their names would not create proper
submenus in the left navigation bar. Thanks to the WHO for the spot [David]

=item *

Fixed bug where the wrong story might be previewed when clicking the title of a
story in My Workspace or on a desk. [David]

=item *

Changing the category a media asset is in now correctly updates the underlying
category object and the URI without the media asset needing to be checked in.
[Matt Vella]

=item *

Eliminated "Template compile failed" errors for templates with <%init> sections.
[David]

=item *

Field elements now show up with their display names in the bulk edit select
lists, instead of with their names (which are really keys). [David]

=item *

Eliminated "Use of uninitialized value in bitwise or (|)" warnings when checking
permissions. Thanks to Sam Tregar for the spot. [David]

=item *

Custom fields in elements and contributor types now remember their "size"
setting. Thanks to Sam Tregar for the spot. [David]

=item *

The Element select list on the new Template profile no longer lists media
elements, since media assets don't use templates. [David]

=item *

Removed old XML::Writer stuff from Bric::Util::Burner, since I moved it to
Bric::Util::Burner::Mason a while ago and it was causing some problems. Thanks
to Michael Robinton for the spot. [David]

=item *

Fixed typo in Bric::Hacker spotted by Axel Beckert. [Sam]

=item *

The CREATE permission works properly now. Thanks to Rachel Murray for the spot.
[David]

=back

=cut

##############################################################################

=head1 VERSION 1.2.1 (2002-02-25)

=head2 New Features

=over 4

=item *

Created new method of configuring Bricolage in Apache. For mod_perl 1.26 and
earlier, a custom config file will be written to the bricolage temp directory
every time Bricolage is started or restarted. For mod_perl 1.27 and later, no
temp file will be written. [David]

=item *

Added support for Mozilla (and there was much rejoicing!). [David]

=item *

Changed password for the default "admin" user to "change me now!" [David]

=item *

The slug is stored in the database for both fixed and non-fixed stories. This is
in anticipation of adding the ability to use the slug for fixed story URIs later
on. Thanks to Darren Graves for the patch.

=item *

Added DISABLE_NAV_LAYER directive. It's off by default, but if you turn it on in
bricolage.conf, the side navigation layer will be rendered as plain HTML in
every page instead of as a separate layer. [David]

=item *

Documented PERL_LOADER directive in Bric::AdvTemplates. [David]

=back

=head2 Bug Fixes

=over 4

=item *

Turned off the PREVIEW_MASON configuration directive in bricolage.conf. It should
be off by default. [David]

=item *

Deleted Output Channels now properly don't show up in the Output Channel manager
again. Thanks to Sara for the spot! [David]

=item *

All previews now preview assets in the primary Output Channel only. Previously,
the previews were in the Output Channel whose name came first alphabetically.
Thanks to Sara Wood for catching this bug. [David]

=item *

Fixed bug where templates often couldn't be found by the Mason burner if the
output channel had a post_path. [David]

=item *

Fixed bug where templates often couldn't be found by the HTML::Template burner
if the output channel had a post_path. [Sam]

=item *

Fixed some problems with the sideNav menus under Netscape. [David]

=item *

Fixed broken "Preview" button in Read-only story profile and in related story
elements. [Matt Vella]

=item *

Updated debugging code to accommodate new syntax in Cache::Cache. Thanks to Sam
Tregar for the spot. [David]

=item *

Fixed problem with Element names containing non-alphanumeric characters. [Sam]

=item *

Checking out media assets from "Find Media" now redirects you to the media
profile if you've checked out one media asset, or My Workspace if you've checked
out more than one. This puts it in line with how "Find Stories" and "Find
Templates" work. Thanks to Sam for the report. [David]

=item *

Fixed bulk edit functionality for Media assets. Thanks to Sam for the spot.
[David]

=item *

In Bric::Biz::Asset::Business, the source get_meth key in my_meths() now works
properly. Also, get_all_keywords() now also returns the category keywords as
well as the story keywords. Thanks to Darren Graves for the patch.

=item *

Removed quotation marks from DEF_MEDIA_TYPE setting in F<bricolage.conf>.
Thanks to Darren Graves for the spot. [David]

=item *

Sorting assets by ID in "Find X" and Workspace/Desk view now properly does a
numeric sort rather than an alphanumeric sort. Thanks to Sam Tregar for the
spot. [David]

=item *

Fixed an obscure bug where, for files uploaded as part of a Media file,
Bricolage attempted to create a path on its own file system using path
delimiters for another file system. Thanks to Mike Slattery for the spot.
[David]

=item *

Required content fields in stories and elements are now displayed in the order
specified in the Element profile. Thanks to Sam Tregar for the spot. [David]

=item *

All assets now start with the version number 0 until the first time they are
checked in. Also, they will show up on desks and in the Find views after the
first time they are saved. It was inconsistent before, and some items could not
be seen in the desk and Find views until they were checked in. Thanks to Sam for
spotting the inconsistency. [David]

=item *

The bric_clean_tmp script has been changed to avoid deleting the Bricolage
cache file.  [Sam]

=item *

Fixed typo that broke Bric::Dist::Client. [Mike Slattery]

=item *

Fixed multiple select custom fields for Elements and Contributors. Thanks to
Mike Slattery for the spot. [David]

=item *

Fixed ugly bug where deleting a "Media Type" Element would delete all the media
objects of that type. Thanks to Sam for the spot (though not for the bug!).
[David]

=item *

Fixed bric_pgimport so that it uses DBI to drop and create the database, rather
than relying on a hard-coded location for pgsql binaries. [David]

=item *

Fixed permission granting in bric_pgimport so that the Bricolage database use
has DELETE permissions on all objects in the Bricolage database. It looks like
this permission was ignored in PostgreSQL 7.1 and earlier, or problems would have
shown up a long time ago! [David]

=item *

Fixed a bug where the time a distribution job is scheduled was not properly
converted to UTC for storage in the database. Thanks to Mike Slattery for the
great code archaeology! [David]

=item *

Fixed the spelling of "contributor" in several spots. [Andrew Baio]

=item *

Fixed bug where changing a story's primary category left it with B<no> primary
category. [Matt Vella]

=back

=cut

##############################################################################

=head1 VERSION 1.2.0 (2002-01-10)

=head2 New Features

=over 4

=item *

Added Context-sensitive, online help. [Sam]

=item *

Added separate interface for editing templates (via FTP). [Sam]

=item *

Added the ability to use HTML::Template Templates. [Sam]

=item *

Added ability for different Output Channels to function as different component
roots for in Mason templates. This will allow for templates that can't be found
in the current Output Channel to be searched for in other Output Channels.
[David]

=item *

Added link to Event log to Find Story, Find Template, and Find Media screens.
[David]

=item *

Added true previewing for media assets. Now, when you click their URIs to
preview them, they will be distributed to the preview server(s) before
redirecting the user to them, rather than just serving them up from where they
live on the Bricolage file system. The latter can still be accessed under
"Download" in the Media Asset profile. This will continue to be the preferred
way to grab media files for editing and such, as it will not incur the overhead
of distributing the media file. [David]

=item *

Allow only one template with a given name for a given category, element, burner
and output channel. [Sam]

=item *

Added a Maintainer section to the About page. [David]

=item *

Updated About page to mimic the layout of the help pages. [David]

=back

=head2 Bug Fixes

=over 4

=item *

Fixed a bug with local previews where a preview page could show up instead of
the Bricolage UI. Thanks to Sara for the spot. [David]

=item *

Fixed a bug where Mason component calls failed in previews when the
PREVIEW_MASON directive was enabled. [David]

=item *

Changed default value for text area fields added via the form builder (i.e., in
Contributor Type and Element profiles) to 0. The values 0 and "" always make the
the new field unlimited in length. [David]

=item *

Fixed a couple of buttons to be proper case rather than upper case. [David]

=item *

Separated the filesystem destinations for assets burned for publication and for
assets burned for previewing. This will prevent someone previewing and stomping
all over a published version of an asset before the published version is
distributed. [David]

=item *

Removed hard-coding of the local preview directory in httpd.conf and
httpd-ssl.conf. Now using the values stored in PREVIEW_LOCAL, instead, to
determine the proper directory. [David]

=item *

Added the DEF_MEDIA_TYPE directive. Bricolage will use the value in this
directive to assign a Media Type to all file resources if Bricolage can't
figure it out from their file extensions. This fixes a bug where Bricolage would
choke if it couldn't figure out the MediaType itself. [David]

=back

=cut

##############################################################################

=head1 VERSION 1.0.2 (2001-12-10)

=head2 New Features

=over 4

=item *

Added "File Name" and "File Extension" properties to OutputChannels. These
properties will now be used to name files burned to the file system on
preview and publish. [David]

=item *

Added DEFAULT_FILENAME and DEFAULT_FILE_EXT configuration directives to set
default values on the "File Name" and "File Extension" Output Channel
properties. [David]

=item *

Changed Bric::Util::Burner->display_element() so that it doesn't paginate. All
paginated pages are now treated instead as regular elements. This is useful for
things like printer-friendly pages. Bric::Util::Burner->display_element()
continues to work as before. Use this method to output a separate file for each
paginated element. [David]

=item *

When errors occur while previewing stories, the leftNav is now turned off.
[David]

=item *

Browser buttons and menus are now disabled. [David]

=item *

Added ability to set permissions on assets based on the categories they're in.
[David]

=item *

Moved all session and session locking files into the "bricolage" subdirectory of
the local file system's tmp directory. You'll want to rm -rf /tmp/bricolage_*
upon upgrading. [David]

=item *

Moved the location of cache files to the "bricolage/cache" subdirectory of the
local file system's tmp directory. You'll want to rm -rf /tmp/FileCache upon
upgrading. Together with the above change, this means that all Bricolage
temporary files are stored in the "bricolage" subdirectory of the local tmp,
e.g., /tmp/bricolage. [David]

=item *

Added new program, bric_clean_tmp, that can be used in a cron job to delete
stale temporary files. [Sam]

=item *

Added an "About" page, linked from the logo graphic, that explains the name
"Bricolage" and offers the license and credits. [David]

=item *

Added PERL_LOADER configuration directive. Pass a line of Perl to this
directive, and on startup, it'll execute it in the same namespace as your
templates execute in. [David]

=item *

Added INCLUDE_XML_WRITER and XML_WRITER_ARGS configuration parameters. If
INCLUDE_XML_WRITER is turned on, then all templates will include a new global,
$writer, that is an XML::Writer object. This object is provided as a convenience
for creating XML in your templates. XML_WRITER_ARGS allows certain arguments to
be passed to the XML::Writer. [David]

=item *

Fixed bug where data fields deleted from Elements were deleting them from
existing stories, too. [David]

=item *

Fixed bug where stories with related media associated with them were displaying
the story as an Element rather than as a story after editing the related media.
[David]

=item *

Removed all file system location dependencies for the operation of Bricolage.
Bricolage will still assume that everything's in /usr/local/bricolage, but any
location is fine as long as the BRICOLAGE_ROOT environment variable is set to
the proper location. [David]

=item *

Added code to force all preview pages to be re-requested from the server every
time they're viewed. This prevents the browser from loading older versions from
its cache, and allows users to always see the most recently-burned output of a
story. [David]

=item *

Removed debugging information from URLs for when debugging is turned off --
which should be always in production code (e.g., releases). [David]

=item *

Elements are now displayed with their display names rather than their attribute
names. Thanks to Sam Tregar for the spot. [David]

=item *

Fixed bug where fields (attributes) added to an Element with the name of an
existing but deactivated field triggered an error. Thanks to Sam for the
heads-up. [David]

=item *

Fixed a bug where data fields sometimes were not properly retrieved from the
database in Bric::Biz::AssetType. [David]

=item *

Fixed a bug where clicking "Save and Stay" in the Element profile wouldn't
delete attributes (fields) marked as such, or even delete the Element itself, if
the "Delete this profile" checkbox was checked.

=item *

Fixed a bug where, for Story and Media assets, editors were given Edit access to
notes, even when they didn't have the asset checked out. [David]

=item *

Changed the misleading and inaccurate "Two blank lines" label in the Bulk Edit
interface to the more accurate "One blank line". Thanks to Sam Tregar for the
heads-up.

=back

=cut

##############################################################################

=head1 VERSION 1.0.1 (2001-09-28)

=over 4

=item *

Initial public release.

=back

=cut

##############################################################################

=head1 AUTHOR

David Wheeler <david@wheeler.net>

=head1 SEE ALSO

L<Bric|Bric>

=cut<|MERGE_RESOLUTION|>--- conflicted
+++ resolved
@@ -14,19 +14,14 @@
 
 This document lists the Changes to Bricolage introduced with each release.
 
-<<<<<<< HEAD
 =head1 VERSION 1.9.0 "Punkin" ()
-=======
-=head1 VERSION 1.8.7 ()
->>>>>>> ae18cace
-
-=head2 Improvements
+
+=head2 New Features
 
 =over 4
 
 =item *
 
-<<<<<<< HEAD
 Added C<MASON_INTERP_ARGS> F<bricolage.conf> directive to allow arguments to
 be passed to the Mason template interpreter. [Scott]
 
@@ -125,32 +120,84 @@
 =item Bric::Util::Grp
 
 =item Bric::Biz::ATType
-=======
-The installer now prefers typical installation paths over those in the
-C<$PATH> environment variable when searching for Apache and PostgreSQL
-installations. This is to favor servers installed manually over those included
-with the operating system. [David]
->>>>>>> ae18cace
-
-=back
-
-=head2 Bug Fixes
-
-=over
-
-=item *
-
-The Template Toolkit and HTML::Template burners work again. [David]
-
-=item *
-
-Fixed syntax error in Bric::Util::Trans::SFTP. Reported by Kenneth Marshall.
-[David]
-
-=item *
-
-Eliminated "Subroutine Bric::App::Handler::rethrow_exception redefined"
-warning during startup with HTML::Mason 1.30. [David]
+
+=back
+
+More classes will support it soon! [David]
+
+=item *
+
+Added support for associating secondary categories and output channels when
+cloning a story. Sponsored by Alinghi. [David]
+
+=item *
+
+Added support for adding secondary output channels to a new clone by selecting
+a group of output channels. All output channels in that group that are allowed
+by the story element will be associated with the clone. This is an easy and
+accurate way to add a bunch of output channels to a clone at once. Users must
+have READ access to each listed output channel group. Sponsored by Alinghi.
+[David]
+
+=item *
+
+Added C<MEDIA_UPLOAD_LIMIT> F<bricolage.conf> directive for setting a size
+limit on uploaded media files. [Scott]
+
+=item *
+
+The URI formats are now more flexible. You can now use many more parts of the
+cover date in the URI, and in whatever format you like. So you could have a
+format of "/%{categories}/%Y-%m-%d" and end up with the URI
+"/foo/bar/2004-09-22" if you wanted. Or even "/%{categories}/%Y/%V" to get the
+week number as part of the URI. You can also include your own text, similar to
+the URI Prefix and URI Suffix fields, anywhere in the URI (e.g. foobar in
+/%{categories}/%Y/%m/foobar/%{slug}". Suggested by David. [Marshall]
+
+=item *
+
+Added a frame on top of the preview window with a "Repreview" link. This is
+useful for previewing changes when you're developing templates. Rather than
+having to save the template, go back to the workspace, repreview, and then go
+back to the template profile, you can preview the story, then edit the
+template and click "Repreview" as necessary after each save. [Marshall]
+
+=item *
+
+Added a pluggable authentication system. New authentication engines can be
+created by simply implementing a module named C<Bric::Util::Auth*>, where "*"
+is the name of the authentication scheme. The new scheme can then be used by
+adding it to the new C<AUTH_ENGINES> F<bricolage.conf> directive. By default
+only the existing authentication scheme is used. Sponsored by Kineticode.
+[David]
+
+=item *
+
+Added support for authentication to Bricolage against an LDAP server. The new
+C<LDAP_*> F<bricolage.conf> directives make it simple to configure Bricolage
+to authenticate against any LDAP server. Includes support for authenticating
+users only if they are members of a specific user group in the LDAP database.
+Users must still exist in Bricolage, however. Sponsored by Kineticode. [David]
+
+=item *
+
+Added support for multiple WYSIWYG editors. The C<ENABLE_HTMLAREA>
+F<bricolage.conf> directive has been replaced by the C<ENABLE_WYSIWYG> and
+C<WYSIWYG_EDITOR> directives. You can now choose between htmlArea 3 and the
+new Xinha, a more active fork of htmlArea (recommended). More editors possibly
+coming soon. See L<Bric::Admin|Bric::Admin> for details. [Marshall]
+
+=item *
+
+Added C<AUTO_PREVIEW_MEDIA> F<bricolage.conf> directive. Enabling this
+directive allows media files uploaded to a media document to be distributed to
+all relevant preview servers as soon as the media document is saved. Sponsored
+by Alinghi. [David]
+
+=item *
+
+Added a PHP burner. Implemented by George Schlossnagle of Omni TI consulting.
+Sponsored by PT.com. [George Schlossnagle]
 
 =item *
 
@@ -161,7 +208,6 @@
 
 =back
 
-<<<<<<< HEAD
 =head2 Improvements
 
 =over 4
@@ -307,10 +353,42 @@
 
 ##############################################################################
 
-=head1 VERSION 1.8.6 ()
-=======
+=head1 VERSION 1.8.7 ()
+
+=head2 Improvements
+
+=over 4
+
+=item *
+
+The installer now prefers typical installation paths over those in the
+C<$PATH> environment variable when searching for Apache and PostgreSQL
+installations. This is to favor servers installed manually over those included
+with the operating system. [David]
+
+=back
+
+=head2 Bug Fixes
+
+=over
+
+=item *
+
+The Template Toolkit and HTML::Template burners work again. [David]
+
+=item *
+
+Fixed syntax error in Bric::Util::Trans::SFTP. Reported by Kenneth Marshall.
+[David]
+
+=item *
+
+Eliminated "Subroutine Bric::App::Handler::rethrow_exception redefined"
+warning during startup with HTML::Mason 1.30. [David]
+
+=back
+
 =head1 VERSION 1.8.6 (2005-07-19)
->>>>>>> ae18cace
 
 =head2 Improvements
 
@@ -1432,8 +1510,7 @@
 C<< <%filter> >> blocks to convert content to another encoding using something
 like C<Encode::from_to($_, 'utf-8', $encoding)> must now use something like
 C<$_ = Encode::encode($encoding, $_)>, instead. Bric::Util::CharTrans should
-continue to do the right thing. In either case, you'll also need to set
-the new C<encoding> attribute, as well, (see next item). [David]
+continue to do the right thing. [David]
 
 =item *
 
