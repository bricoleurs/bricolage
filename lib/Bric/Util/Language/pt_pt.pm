--- conflicted
+++ resolved
@@ -6,27 +6,15 @@
 
 =head1 VERSION
 
-<<<<<<< HEAD
-Release Version: 1.5.1 -- Development Track for 1.6.0
-
-File (CVS) Version:
-
-$Revision: 1.16 $
-=======
-$Revision: 1.9.2.7 $
->>>>>>> 1d875b7b
+$Revision: 1.17 $
 
 =cut
 
-our $VERSION = (qw$Revision: 1.9.2.7 $ )[-1];
+our $VERSION = (qw$Revision: 1.17 $ )[-1];
 
 =head1 DATE
 
-<<<<<<< HEAD
-$Date: 2003-06-13 16:49:16 $
-=======
-$Date: 2003-07-24 08:48:51 $
->>>>>>> 1d875b7b
+$Date: 2003-07-25 04:39:28 $
 
 =head1 SYNOPSIS
 
@@ -705,10 +693,7 @@
       'Clone' => 'Clone',
       'Cascade into Subcategories' => 'Cascade into Subcategories',
       'No help available for this topic.' => 'No help available for this topic.',
-<<<<<<< HEAD
       'All Sites' => 'All Sites',
-=======
->>>>>>> 1d875b7b
       'Value of [_1] cannot be empty' => 'Value of [_1] cannot be empty',
       'A site with the [_1] '[_2]' already exists' =>
         'A site with the [_1] '[_2]' already exists'
@@ -716,11 +701,8 @@
       'Deployed Version' => 'Deployed Version',
       'Needs to be Published' => 'Needs to be Published',
       'Needs to be Deployed' => 'Needs to be Deployed',
-<<<<<<< HEAD
       'Site [_1] requires a primary output channel' =>
         'Site [_1] requires a primary output channel',
-=======
->>>>>>> 1d875b7b
       'Find a story to alias' => 'Find a story to alias',
       'Select Categories' => 'Select Categories',
       "Workflow | Profile | Story | Select Alias" =>
