--- conflicted
+++ resolved
@@ -9,27 +9,15 @@
 
 =head1 VERSION
 
-<<<<<<< HEAD
-$Revision: 1.17 $
-
-=cut
-
-our $VERSION = (qw$Revision: 1.17 $ )[-1];
+$Revision: 1.18 $
+
+=cut
+
+our $VERSION = (qw$Revision: 1.18 $ )[-1];
 
 =head1 DATE
 
-$Date: 2003-08-14 23:24:13 $
-=======
-$Revision: 1.14.4.4 $
-
-=cut
-
-our $VERSION = (qw$Revision: 1.14.4.4 $ )[-1];
-
-=head1 DATE
-
-$Date: 2003-11-29 23:59:46 $
->>>>>>> d2fa6173
+$Date: 2003-11-30 00:57:52 $
 
 =head1 SYNOPSIS
 
