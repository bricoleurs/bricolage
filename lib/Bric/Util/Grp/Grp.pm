package Bric::Util::Grp::Grp;

=head1 NAME

Bric::Util::Grp::Grp - Interface to Bric::Util::Grp Groups

=head1 VERSION

<<<<<<< HEAD
$Revision: 1.10 $
=======
$Revision: 1.9.2.1 $
>>>>>>> 852ba98a

=cut

# Grab the Version Number.
<<<<<<< HEAD
our $VERSION = (qw$Revision: 1.10 $ )[-1];

=head1 DATE

$Date: 2003-03-12 09:00:45 $
=======
our $VERSION = (qw$Revision: 1.9.2.1 $ )[-1];

=head1 DATE

$Date: 2003-03-15 03:59:49 $
>>>>>>> 852ba98a

=head1 SYNOPSIS

See Bric::Util::Grp

=head1 DESCRIPTION

See Bric::Util::Grp.

=cut

################################################################################
# Dependencies
################################################################################
# Standard Dependencies
use strict;

################################################################################
# Programmatic Dependences

################################################################################
# Inheritance
################################################################################
use base qw(Bric::Util::Grp);

################################################################################
# Function Prototypes
################################################################################


################################################################################
# Constants
################################################################################
use constant DEBUG => 0;
use constant CLASS_ID => 68;
use constant OBJECT_CLASS_ID => 6;

################################################################################
# Fields
################################################################################
# Public Class Fields

################################################################################
# Private Class Fields
my ($class, $mem_class);

################################################################################

################################################################################
# Instance Fields
BEGIN { Bric::register_fields() }

################################################################################
# Class Methods
################################################################################

=head1 INTERFACE

=head2 Constructors

Inherited from Bric::Util::Grp.

=head2 Destructors

=over 4

=item $attr->DESTROY

Dummy method to prevent wasting time trying to AUTOLOAD DESTROY.

B<Throws:> NONE.

B<Side Effects:> NONE.

B<Notes:> NONE.

=back

=cut

sub DESTROY {}

################################################################################

=head2 Public Class Methods

=over

=item $supported_classes = Bric::Util::Grp::Grp->get_supported_classes()

This will return an anonymous hash of the supported classes in the group as keys
with the short name as a value. The short name is used to construct the member
table names and the foreign key in the table.

B<Throws:> NONE.

B<Side Effects:> NONE.

B<Notes:> NONE.

=cut

sub get_supported_classes {
    { 'Bric::Util::Grp' => 'grp',
      'Bric::Util::Grp::AlertType' => 'grp',
      'Bric::Util::Grp::Asset' => 'grp',
      'Bric::Util::Grp::AssetType' => 'grp',
      'Bric::Util::Grp::AssetVersion' => 'grp',
      'Bric::Util::Grp::Category' => 'grp',
      'Bric::Util::Grp::CategorySet' => 'grp',
      'Bric::Util::Grp::ContribType' => 'grp',
      'Bric::Util::Grp::Desk' => 'grp',
      'Bric::Util::Grp::Dest' => 'grp',
      'Bric::Util::Grp::Element' => 'grp',
      'Bric::Util::Grp::ElementType' => 'grp',
      'Bric::Util::Grp::Event' => 'grp',
      'Bric::Util::Grp::Formatting' => 'grp',
      'Bric::Util::Grp::Grp' => 'grp',
      'Bric::Util::Grp::Job' => 'grp',
      'Bric::Util::Grp::Media' => 'grp',
      'Bric::Util::Grp::Org' => 'grp',
      'Bric::Util::Grp::OutputChannel' => 'grp',
      'Bric::Util::Grp::Person' => 'grp',
      'Bric::Util::Grp::Pref' => 'grp',
      'Bric::Util::Grp::Rule' => 'grp',
      'Bric::Util::Grp::Source' => 'grp',
      'Bric::Util::Grp::Story' => 'grp',
      'Bric::Util::Grp::User' => 'grp',
      'Bric::Util::Grp::Workflow' => 'grp',
      'Bric::Util::Grp::Site' => 'grp',
    }
}

##############################################################################

=item my @list_classes = Bric::Util::Grp::Grp->get_list_classes

Returns a list or anonymous array of the supported classes in the group that
can have their C<list()> methods called in succession to assemble a list of
member objects. This data varies from that stored in the keys in the hash
reference returned by C<get_supported_classes> in that some classes' C<list()>
methods may inherit from others, and we don't want the same C<list()> method
executed more than once.

B<Throws:> NONE.

B<Side Effects:> NONE.

B<Notes:> NONE.

=cut

sub get_list_classes { ('Bric::Util::Grp') }

################################################################################

=item $class_id = Bric::Util::Grp::Grp->get_class_id()

This will return the class ID that this group is associated with.

B<Throws:> NONE.

B<Side Effects:> NONE.

B<Notes:> NONE.

=cut

sub get_class_id { CLASS_ID }

################################################################################

=item $class_id = Bric::Util::Grp::Person->get_object_class_id()

Forces all Objects to be considered as this class.

B<Throws:> NONE.

B<Side Effects:> NONE.

B<Notes:> NONE.

=cut

sub get_object_class_id { OBJECT_CLASS_ID }

################################################################################

=item my $secret = Bric::Util::Grp::Grp->get_secret()

Returns true, because this is a secret type of group, cannot be directly used by
users.

B<Throws:> NONE.

B<Side Effects:> NONE.

B<Notes:> NONE.

=cut

sub get_secret { 1 }

################################################################################

=item my $class = Bric::Util::Grp::Grp->my_class()

Returns a Bric::Util::Class object describing this class.

B<Throws:> NONE.

B<Side Effects:> NONE.

B<Notes:> Uses Bric::Util::Class->lookup() internally.

=cut

sub my_class {
    $class ||= Bric::Util::Class->lookup({ id => CLASS_ID });
    return $class;
}

################################################################################

=item my $class = Bric::Util::Grp::Grp->member_class()

Returns a Bric::Util::Class object describing the members of this group.

B<Throws:> NONE.

B<Side Effects:> NONE.

B<Notes:> Uses Bric::Util::Class->lookup() internally.

=cut

sub member_class {
    $mem_class ||= Bric::Util::Class->lookup({ id => OBJECT_CLASS_ID });
    return $mem_class;
}

################################################################################

=back

=head2 Public Instance Methods

Inherited from Bric::Util::Grp.

=head1 PRIVATE

=head2 Private Constructors

NONE.

=head2 Private Class Methods

NONE.

=head2 Private Instance Methods

NONE.

=head2 Private Functions

NONE.

=cut

1;
__END__

=head1 NOTES

NONE.

=head1 AUTHOR

David Wheeler <david@wheeler.net>

=head1 SEE ALSO

L<Bric|Bric>, 
L<Bric::Util::Grp|Bric::Util::Grp>

=cut<|MERGE_RESOLUTION|>--- conflicted
+++ resolved
@@ -6,28 +6,16 @@
 
 =head1 VERSION
 
-<<<<<<< HEAD
-$Revision: 1.10 $
-=======
-$Revision: 1.9.2.1 $
->>>>>>> 852ba98a
+$Revision: 1.11 $
 
 =cut
 
 # Grab the Version Number.
-<<<<<<< HEAD
-our $VERSION = (qw$Revision: 1.10 $ )[-1];
+our $VERSION = (qw$Revision: 1.11 $ )[-1];
 
 =head1 DATE
 
-$Date: 2003-03-12 09:00:45 $
-=======
-our $VERSION = (qw$Revision: 1.9.2.1 $ )[-1];
-
-=head1 DATE
-
-$Date: 2003-03-15 03:59:49 $
->>>>>>> 852ba98a
+$Date: 2003-03-15 05:16:20 $
 
 =head1 SYNOPSIS
 
