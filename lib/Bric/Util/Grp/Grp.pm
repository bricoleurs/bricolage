--- conflicted
+++ resolved
@@ -6,28 +6,16 @@
 
 =head1 VERSION
 
-<<<<<<< HEAD
-$Revision: 1.12 $
-=======
-$Revision: 1.9.2.2 $
->>>>>>> 9d140649
+$Revision: 1.13 $
 
 =cut
 
 # Grab the Version Number.
-<<<<<<< HEAD
-our $VERSION = (qw$Revision: 1.12 $ )[-1];
+our $VERSION = (qw$Revision: 1.13 $ )[-1];
 
 =head1 DATE
 
-$Date: 2003-03-19 06:49:18 $
-=======
-our $VERSION = (qw$Revision: 1.9.2.2 $ )[-1];
-
-=head1 DATE
-
-$Date: 2003-03-23 05:43:19 $
->>>>>>> 9d140649
+$Date: 2003-03-23 06:57:01 $
 
 =head1 SYNOPSIS
 
@@ -157,11 +145,8 @@
       'Bric::Util::Grp::Story' => 'grp',
       'Bric::Util::Grp::User' => 'grp',
       'Bric::Util::Grp::Workflow' => 'grp',
-<<<<<<< HEAD
+      'Bric::Util::Grp::MediaType' => 'grp',
       'Bric::Util::Grp::Site' => 'grp',
-=======
-      'Bric::Util::Grp::MediaType' => 'grp',
->>>>>>> 9d140649
     }
 }
 
