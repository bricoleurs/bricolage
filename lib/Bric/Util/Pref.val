--- conflicted
+++ resolved
@@ -1,14 +1,8 @@
 -- Project: Bricolage Business API
 -- File:    Pref.val
-<<<<<<< HEAD
--- VERSION: $Revision: 1.7 $
+-- VERSION: $Revision: 1.8 $
 --
--- $Date: 2002-03-20 19:33:48 $
-=======
--- VERSION: $Revision: 1.5.2.2 $
---
--- $Date: 2002-04-03 18:27:46 $
->>>>>>> 9330bc6a
+-- $Date: 2002-04-03 21:26:56 $
 -- Author:  David Wheeler <david@wheeler.net>
 
 INSERT INTO pref (id, name, description, value, def, manual)
@@ -1612,13 +1606,8 @@
 
 -- Date and time formatting.
 
-<<<<<<< HEAD
-INSERT INTO pref (id, name, description, value, def, manual)
-VALUES (5, 'Date/Time Format', 'How dates and times are displayed.', '%G-%m-%d %T', '%G-%m-%d %T', 0);
-=======
 INSERT INTO pref (id, name, description, value, def)
 VALUES (5, 'Date/Time Format', 'How dates and times are displayed.', '%Y-%m-%d %T', '%Y-%m-%d %T');
->>>>>>> 9330bc6a
 
 INSERT INTO member (id, grp__id, class__id, active)
 VALUES (405, 22, 48, 1);
