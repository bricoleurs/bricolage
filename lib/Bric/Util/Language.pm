--- conflicted
+++ resolved
@@ -7,27 +7,15 @@
 
 =head1 VERSION
 
-<<<<<<< HEAD
-$Revision: 1.12 $
+$Revision: 1.13 $
 
 =cut
 
-our $VERSION = (qw$Revision: 1.12 $ )[-1];
+our $VERSION = (qw$Revision: 1.13 $ )[-1];
 
 =head1 DATE
 
-$Date: 2003-03-12 04:59:44 $
-=======
-$Revision: 1.9.2.1 $
-
-=cut
-
-our $VERSION = (qw$Revision: 1.9.2.1 $ )[-1];
-
-=head1 DATE
-
-$Date: 2003-03-07 07:42:20 $
->>>>>>> 9c9f0883
+$Date: 2003-03-12 09:00:43 $
 
 =head1 SYNOPSIS
 
