package Bric::Util::Language;
###############################################################################

=head1 NAME

Bric::Util::Language - Bricolage Localization

=head1 VERSION

<<<<<<< HEAD
$Revision: 1.14 $

=cut

our $VERSION = (qw$Revision: 1.14 $ )[-1];

=head1 DATE

$Date: 2003-04-28 13:36:00 $
=======
$Revision: 1.12.2.2 $

=cut

our $VERSION = (qw$Revision: 1.12.2.2 $ )[-1];

=head1 DATE

$Date: 2003-06-22 17:07:07 $
>>>>>>> 1d875b7b

=head1 SYNOPSIS

To follow

=head1 DESCRIPTION

To follow

=cut


#==============================================================================#
# Dependencies                         #
#======================================#

#--------------------------------------#
# Standard Dependencies
use strict;

#--------------------------------------#
# Programatic Dependencies
use Bric::Util::Fault::Exception::MNI;

#==============================================================================#
# Inheritance                          #
#======================================#

use base qw(Locale::Maketext);
#use Bric::Config qw(:char);

sub maketext { shift->SUPER::maketext(ref $_[0] ? @{$_[0]} : @_) }

sub key {
    my $self = shift;
    my $pkg = ref $self || $self;
    die Bric::Util::Fault::Exception::MNI->new
      ({ msg => "Method $pkg->key not implemented" })
}

1;
__END__

=head1 ADDING NEW LANGUAGES

=over

=item *

Add new Bric::Util::Language subclass, named for your language code with
dashes changed to underscores and all lowercase letters. For example, en-US
would be "en_us". This will be known as the "key" for your language. Add the
constant C<key> to your new subclass and have it return the key.

=item *

Copy the localization messages from Bric::Util::Language::pt_pt into your new
subclass and change the Portuguese translations of the English words and
phrases into your languages. Be sure to use the UTF-8 character set.

=item *

Document your new language key in Bric::Admin. Add your name to
F<comp/widgets/help/translators.html> for your language.

=item *

Create a new subdirectory in F<comp/media/images> named for your language
key. Copy all of the files from the F<comp/media/images/en_us> directory to
your new language directory and sipmly edit or recreate them in your language.

=item *

Create a new subdirectory in F<comp/help> named for your language key. Copy
all of the subdirectories and files from the F<comp/help/en_us> directory to
your new language directory and translate them. Be sure to use the UTF-8
character set.

=item *

Copy F<comp/media/js/en_us_messages.js> to a a new JavaScript file named with
your language key substituted for "en_us". Translate the JavaScript messages
in your new JavaScript file. Be sure to use the UTF-8 character set.

=back

=head1 AUTHOR

ClE<aacute>udio Valente <cvalente@co.sapo.pt>

=head1 SEE ALSO
<|MERGE_RESOLUTION|>--- conflicted
+++ resolved
@@ -7,27 +7,15 @@
 
 =head1 VERSION
 
-<<<<<<< HEAD
-$Revision: 1.14 $
+$Revision: 1.15 $
 
 =cut
 
-our $VERSION = (qw$Revision: 1.14 $ )[-1];
+our $VERSION = (qw$Revision: 1.15 $ )[-1];
 
 =head1 DATE
 
-$Date: 2003-04-28 13:36:00 $
-=======
-$Revision: 1.12.2.2 $
-
-=cut
-
-our $VERSION = (qw$Revision: 1.12.2.2 $ )[-1];
-
-=head1 DATE
-
-$Date: 2003-06-22 17:07:07 $
->>>>>>> 1d875b7b
+$Date: 2003-07-25 04:39:27 $
 
 =head1 SYNOPSIS
 
