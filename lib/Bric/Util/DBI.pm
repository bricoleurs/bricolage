package Bric::Util::DBI;

=pod

=head1 NAME

Bric::Util::DBI - The Bricolage Database Layer

=head1 VERSION

<<<<<<< HEAD
$Revision: 1.28 $
=======
$Revision: 1.21.2.14 $
>>>>>>> 3aa6cbc0

=cut

# Grab the Version Number.
<<<<<<< HEAD
our $VERSION = (qw$Revision: 1.28 $ )[-1];
=======
our $VERSION = (qw$Revision: 1.21.2.14 $ )[-1];
>>>>>>> 3aa6cbc0

=pod

=head1 DATE

<<<<<<< HEAD
$Date: 2003-08-11 09:33:36 $
=======
$Date: 2003-08-12 17:01:00 $
>>>>>>> 3aa6cbc0

=head1 SYNOPSIS

  use Bric::Util::DBI qw(:standard);

  my @cols = qw(id lname fname mname title email phone foo bar bletch);

  my $select = prepare_c(qq{
      SELECT @cols
      FROM   person
      WHERE  person_id = ?
  });

  $self->_set(\@cols, row_aref($select, $id));

=head1 DESCRIPTION

This module exports a number of database functions for use by Bricolage object
classes. These functions have been designed to maximize database independence
by implementing separate driver modules for each database platform. These
modules, Bric::DBD::*, export into Bric::Util::DBI the variables and functions
necessary to provide database-independent functions for getting and setting
primary keys and dates in the format required by the database (but see
Bric::Util::Time for the time formatting functions).

Bric::Util::DBI also provides the principal avenue to querying the database. No
other Bricolage module should C<use DBI>. The advantage to this approach (other than
some level of database independence) is that the $dbh is stored in only one
place in the entire application. It will not be generated in every module, or
stored in every object. Indeed, objects themselves should have no knowledge of
the database at all, but should rely on their methods to query, insert, update,
and delete from the database using the functions exported by Bric::Util::DBI.

Bric::Util::DBI is not a complete database-independent solution, however. In
particular, it does nothing to translate between the SQL syntaxes supported by
different database platforms. As a result, you are encouraged to write your
queries in as generic a way as possible, and to comment your code copiously when
you must use proprietary or not-widely supported SQL syntax (such as outer
joins).

B<NOTE:> Bric::Util::DBI is intended only for internal use by Bricolage modules. It must
not be C<use>d anywhere else in the application (e.g., in an Apache startup
file) or users of the application may be able to gain access to our database.

=cut

################################################################################
# Dependencies
################################################################################
# Standard Dependencies
use strict;

################################################################################
# Programmatic Dependences
################################################################################
# DBI Error Handling.
################################################################################
use Bric::Config qw(:dbi);
use Bric::Util::DBD::Pg qw(:all); # Required for our DB platform.
use Bric::Util::Fault qw(throw_da);
use DBI qw(looks_like_number);
use Time::HiRes qw(gettimeofday);
use Digest::MD5 qw(md5_hex);

################################################################################
# Constants
################################################################################
use constant CALL_TRACE => DBI_CALL_TRACE || 0;
use constant DEBUG => DBI_DEBUG || 0;
# You can set DBI_TRACE from 0 (Disabled) through 9 (super verbose).
use constant DBI_TRACE => 0;

DBI->trace(DBI_TRACE);

our $dbh;

# The strftime format for DB dates. Used by Bric::Util::Time::db_date().
use constant DB_DATE_FORMAT => '%Y-%m-%d %T';

# Package constant variables. This one is for the DB connection attributes.
my $ATTR =  { RaiseError => 1,
	      PrintError => 0,
	      AutoCommit => 1,
	      ChopBlanks => 1,
	      ShowErrorStatement => 1,
	      LongReadLen => 32768,
	      LongTruncOk => 0
};

################################################################################
# Inheritance
################################################################################
use base qw(Exporter);

# You can explicitly import any of the functions in this class. The last two
# should only ever be imported by Bric::Util::Time, however.
our @EXPORT_OK = qw(prepare prepare_c prepare_ca execute fetch row_aref col_aref
		    last_key next_key db_date_parts DB_DATE_FORMAT clean_params
		    bind_columns bind_col bind_param begin commit rollback
		    finish is_num row_array all_aref fetch_objects order_by
                    build_query_with_unions build_query where_clause tables);

# But you'll generally just want to import a few standard ones or all of them
# at once.
our %EXPORT_TAGS = (standard => [qw(prepare_c row_aref fetch fetch_objects execute 
                                    next_key last_key bind_columns finish)],
		    trans => [qw(begin commit rollback)],
		    all => \@EXPORT_OK);

# Disconnect! Will be ignored by Apache::DBI.
END { _disconnect(); }

################################################################################
# Exportable Functions
################################################################################

=pod

=head1 INTERFACE

There are several ways to C<use Bric::Util::DBI>. Some options include:

  use Bric::Util::DBI qw(:standard);            # Get the standard db functions.
  use Bric::Util::DBI qw(:standard :trans);     # Get standard and transactional functions.
  use Bric::Util::DBI qw(:all);                 # Get all the functions.
  use Bric::Util::DBI qw(prepare_c); # Get specific functions.

The first example imports all the functions you are likely to need in the normal
course of writing a Bricolage class. The second example imports the standard functions
plus functions needed for managing transactions. The third example imports all
the functions and variables provided by Bric::Util::DBI. These should cover all of
your database needs. The last example imports only a few key functions and
variables. You may explicitly import as many functions and variables as you wish
in this way. Specifying no parameters, e.g.,

  use Bric::Util::DBI;

will compile DBI, but will provide no database access functions. You are not
going to want to do this.

Here are the functions and variables imported with each import list:

=over 4

=item standard

=over 4

=item *

prepare_c()

=item *

row_aref()

=item *

fetch()

=item *

execute()

=item *

next_key()

=item *

last_key()

=item *

bind_columns()

=back

=item trans

=over

=item *

begin()

=item *

commit()

=item *

rollback()

=back

=item all

all of the above, plus

=over 4

=item *

prepare()

=item *

prepare_ca()

=item *

col_aref()

=item *

db_date_parts()

=item *

bind_col()

=item *

bind_param()

=item *

DB_DATE_FORMAT - the strftime format for the date format used by the databse.
Used by Bric::Util::Time; you should not need this - use the functions exported
by Bric::Util::Time instead.

=back

=back

Each of the functions below that will directly access the database will first
check for a connection to the database and establish the connection if it does
not exist. There is no need to worry about accessing or storing a $dbh in any Bricolage module. Plus, each function handles all aspects of database exception handling
so tht you do not have to. The exception is with the transactional functions; 
see Begin() below for more information.

=head2 Constructors

NONE.

=head2 Destructors

NONE.

=head2 Public Class Methods

NONE.

=head2 Public Instance Methods

NONE.

=head2 Functions

=over 4

=item my $bool = is_num(@values)

Alias for DBI::looks_like_number() to determine whether or not the values passed
are numbers. Returns true for each value that looks like a number, and false for
each that does not. Returns undef for each element that is undefined or empty.

B<Throws:> NONE.

B<Side Effects:> NONE.

B<Notes:> NONE.

=cut

*is_num = *DBI::looks_like_number;

################################################################################

=item $sth = prepare($sql)

=item $sth = prepare($sql, $attr)

=item $sth = prepare($sql, $attr, $DEBUG)

Returns an $sth from $dbh->prepare. Pass any attributes you want associated
with your $sth via the $attr hashref. If $DEBUG is true, it will also issue a
warning that prints $sql. In general, use prepare_c() instead of prepare().

B<IMPORTANT:> We strongly encourage only very specific uses of statement
handles. It is easy to use them inefficiently, but the following guidelines
should keep your code as speedy as possible. But the main point is: Use only
functions exported by Bric::Util::DBI, not statement handle methods.

=over 4

=item *

Use prepare_c() whenever possible, as it will cache the $sth for future use,
even if your copy of it goes out of scope. This will save a lot of time for
frequently-used queries, as they will only be compiled once per process. If
you find that you are frequently doing only partial fetches from a statement
handle, use prepare_ca().

=item *

Always use placeholders. If you have got a query you want to stick a variable
in to the WHERE clause, do not put in the variable! Put in a placeholder (?)
instead! Doing so allows the same statement to be used over and over without
recompiling in the database. Placeholders also eliminate the need to use the
DBI quote() method (which, you will notice, is not exported by this module).

=item *

When fetching values back from the statement handle, always bind variables to
columns (using bind_col($select) or bind_columns($select)), and fetch each row
with the fetch($select) function (see below). Do not use statement handle 
methods yourself; avoid using the $select->fetchrow_array() method, and 
I<especially> the $select->fetchrow_hashref() methods, as they are much slower 
than fetch($select) with bound columns. If you need to use one of these methods 
let me know and we will see about adding them as functions to Bric::Util::DBI. 
But it should not be necessary. Better yet, anytime you find yourself wanting 
to use $select->fetchrow_hashref(), take it as a cue to go back, look at your 
code design, and decide whether you are making the best design decisions.

=back

B<Throws:>

=over 4

=item *

Unable to connect to database.

=item *

Unable to prepare SQL statement.

=back

B<Side Effects:> Calls $dbh->prepare().

B<Notes:> NONE.

=cut

sub prepare {
    _connect();
    my $sth;
    eval { $sth = $dbh->prepare(@_[0..1]) };
    throw_da(error => "Unable to prepare SQL statement\n\n$_[0]", payload => $@)
      if $@;
    _debug_prepare(\$_[0]) if DEBUG;
    return $sth;
} # prepare()

################################################################################

=pod

=item my $sth = prepare_c($sql)

=item my $sth = prepare_c($sql, $attr)

=item my $sth = prepare_c($sql, $attr, $DEBUG)

Returns an $sth from $dbh->prepare_cached. Pass any attributes you want
associated with your $sth via the $attr hashref. If $DEBUG is true, it will also
issue a warning that prints $sql. A warning will also be issued if the $sth
returned is already active.

See also the important note in the prepare() documentation above.

B<Throws:>

=over 4

=item *

Unable to connect to database.

=item *

Unable to prepare SQL statement.

=back

B<Side Effects:> Calls $dbh->prepare_cached().

B<Notes:> NONE.

=cut

sub prepare_c {
    _connect();
    my $sth;
    eval { $sth = $dbh->prepare_cached(@_[0..1]) };
    throw_da(error => "Unable to prepare SQL statement\n\n$_[0]", payload => $@)
      if $@;
    _debug_prepare(\$_[0]) if DEBUG;
    return $sth;
} # prepare_c()

################################################################################

=pod

=item my $sth = prepare_ca($sql)

=item my $sth = prepare_ca($sql, $attr)

=item my $sth = prepare_ca($sql, $attr, $DEBUG)

Returns an $sth from $dbh->prepare_cached, and will not issue a warning if the
$sth returned is already active. Pass any attributes you want associated with
your $sth via the $ATTR hashref. If $DEBUG is true, it will also issue a warning
that prints $sql.

See also the important note in the prepare() documentation above.

B<Throws:>

=over 4

=item *

Unable to connect to database.

=item *

Unable to prepare SQL statement.

=back

B<Side Effects:> Calls $dbh->prepare_cached() with the active flag set to true.

B<Notes:> NONE.

=cut

sub prepare_ca {
    _connect();
    my $sth;
    eval { $sth = $dbh->prepare_cached(@_[0..1], 1) };
    throw_da(error => "Unable to prepare SQL statement\n\n$_[0]", payload => $@)
      if $@;
    _debug_prepare(\$_[0]) if DEBUG;
    return $sth;
} # prepare_ca

################################################################################

=item my $ret = begin()

  begin();
  eval {
      execute($ins1);
      execute($ins2);
      execute($upd);
      commit();
  };
  if ($@) {
      rollback();
      rethrow_exception($@);
  }

Sets $dbh->{AutoCommit} = 0. Use before a series of database transactions so
that none of them is committed to the database until commit() is called. If
there is a problem, call rollback() instead. Each of these two functions will
also turn AutoCommit back on, so if you need to more transactional control, be
sure to call begin() again. Also, be sure to always call either commit() or
rollback() when you are done with your transactions, or AutoCommit will not be
switched back on and future database activity will have unexpected results
(nothing will be committed - except you, you insane hacker!).

B<Throws:>

=over 4

=item *

Unable to connect to database.

=item *

Unable to turn AutoCommit off.

=back

B<Side Effects:> Calls $dbh->{AutoCommit} = 0.

B<Notes:> NONE.

=cut

sub begin {
    return 1 unless TRANSACTIONAL;
    return 1 if $ENV{MOD_PERL} && !$_[0];
    _connect();
    my $ret;
    eval { $ret = $dbh->{AutoCommit} = 0 };
    throw_da(error => "Unable to turn AutoCommit off", payload => $@)
      if $@;
    return $ret;
}

################################################################################

=item my $ret = commit()

Call this function after calling begin() and executing a series of database
transactions. It commits the transactions to the database, and then sets
AutoCommit to true again. See begin() for an example.

B<Throws:>

=over 4

=item *

Unable to connect to database.

=item *

Unable to commit transactions.

=item *

Unable to turn on AutoCommit.

=back

B<Side Effects:> Calls $dbh->commit.

B<Notes:> NONE.

=cut

sub commit {
    return 1 unless TRANSACTIONAL;
    return 1 if $ENV{MOD_PERL} && !$_[0];
    _connect();
    my $ret;
    eval { $ret = $dbh->commit };
    throw_da(error => "Unable to commit transactions", payload => $@)
      if $@;
    eval { $ret = $dbh->{AutoCommit} = 1 };
    throw_da(error => "Unable to turn AutoCommit on", payload => $@)
      if $@;
    return $ret;
}

################################################################################

=item = fetch_objects( $pkg, $sql, $fields, $args )

fetch_objects takes a package name, a sql statement, an arrayref of fields,
and a list of arguments.  It uses the results from the sql statement to
construct objects of the specified package, in which the final column is
variable over a number of lines in which the other columns are the same.
Like this:

    1 1 1
    1 1 2
    1 1 3
    2 2 1
    2 2 2
    2 2 3

which would, given the package name of Bric, and fields [ qw( one two three) ] 
assemble the following objects:

    [ 
        bless ( {
                one   => 1,
                two   => 1,
                three => [ 1, 2, 3 ],
              }, 'Bric' ),
        bless ( {
                one   => 2,
                two   => 2,
                three => [ 1, 2, 3 ],
              }, 'Bric' ),
    ]

In practice this is used for the grp_ids aggrigation of Asset objects.


B<Throws:>

=over 4

=item *

Unable to connect to database.

=item *

Unable to prepare SQL statement.

=item *

Unable to execute SQL statement.

=back

B<Side Effects:>

NONE

B<Notes:>

NONE

=cut

sub fetch_objects {
    my ($pkg, $sql, $fields, $args, $limit, $offset) =  @_;
    my (@objs, @d, $grp_ids);
    # make offset numeric
    $offset = $offset || 0;
    # figure out the fields we need to fill
    my $count = @$fields - 1;
    # set and execute the query
    my $select = prepare_ca($sql, undef, DEBUG);
    execute($select, @$args);
    bind_columns($select, \@d[0 .. $count]);
    # loop through the list, looking for diferrent grp__id columns in
    # matching lines.  Note: this works for all sort orders except grp__id
    my $obj_col = $pkg->OBJECT_SELECT_COLUMN_NUMBER || 0;
    my $last = -1;
    my $i;
    while (fetch($select)) {
        if ($d[$obj_col] != $last) {
            last if $limit && @objs >= $limit;
            $last = $d[$obj_col];
            next unless $i++ >= $offset;
            my $obj = bless {}, $pkg;
            $grp_ids = $d[$#d] = [$d[$#d]];
            $obj ->_set($fields, [@d, $grp_ids]);
            $obj->_set__dirty(0);
            $obj = bless $obj, Bric::Util::Class->lookup(
              { id => $obj->get_class_id })->get_pkg_name()
              if $pkg->HAS_CLASS_ID;
            push @objs, $obj->cache_me;
        } else {
            # Append the ID.
            push @$grp_ids, $d[$#d];
        }
    }
    finish($select);
    # Return the objects.
    return (wantarray ? @objs : \@objs);
}

=item = _build_query($cols, $tables, $where_clause, $order)

Called by list will return objects or ids depending on who is calling

B<Throws:>

NONE

B<Side Effects:>

NONE

B<Notes:>

NONE

=cut

sub build_query {
    my ($cols, $tables, $where_clause, $order) = @_;
    # get the various parts of the query
    return qq{ SELECT DISTINCT $cols
               FROM   $tables
               WHERE  $where_clause
               $order
             };
}

=item = _build_query_with_unions($cols, $tables, $where_clause, $order);

Called by list will return objects or ids depending on who is calling

B<Throws:>

NONE

B<Side Effects:>

NONE

B<Notes:>

NONE

=cut

sub build_query_with_unions {
    my ($pkg, $cols, $tables, $where_clause, $order) = @_;
    my (@queries);
    # loop through the relations building a query
    foreach my $rel ( @{$pkg->RELATIONS} ) {
        my $rcol = ($cols =~ /,/) ? ', ' . $pkg->RELATION_COL->{$rel} : '';
        my $rtables = ", " . $pkg->RELATION_TABLES->{$rel};
        my $rwhere_clause = $pkg->RELATION_JOINS->{$rel};
        $rtables = "" if length($rtables) == 2;
        push @queries, qq{ SELECT DISTINCT $cols$rcol
                           FROM   $tables$rtables
                           WHERE  $where_clause AND $rwhere_clause
                         };
    }
    return join("UNION\n", @queries) . "$order";
}

=item = $params = clean_params($params)

Parameters for Asset objects should be run through this before sending them
to the query building functions.

B<Throws:>

NONE

B<Side Effects:>

NONE

B<Notes:>

NONE

=cut

sub clean_params {
    my ($class, $param) = @_;
    # Make sure to set active explictly if its not passed.
    $param->{'active'} = exists $param->{'active'} ? $param->{'active'} : 1;
    # Map inverse alias inactive to active.
    $param->{'active'} = ($param->{'inactive'} ? 0 : 1)
      if exists $param->{'inactive'};
    # checked_out has some special cases
    # deal with the checked_out param.  The all argument is actually
    # the default behavior.
    $param->{_checked_out} = $param->{checked_out}
      if exists $param->{checked_out} && $param->{checked_out} ne 'all';
    # this will override the above
    $param->{_checked_out} = $param->{checkout} if exists $param->{checkout};
    # this is last because it's most important for defining a workspace
    $param->{_checked_out} = 1 if defined $param->{user__id};
    if (defined $param->{_checked_out}) {
        # Make sure we have a valid checkout value -- that is, no null string!
        $param->{_checked_out} = 0 unless $param->{_checked_out};
    } else {
        # finally the default
        $param->{_checked_in_or_out} = 1 unless defined $param->{_checked_out};
    }

    # trim cruft
    delete $param->{checkout};
    delete $param->{checked_out};
    # take care of the simple query, or lack thereof
    $param->{_not_simple} = 1 unless $param->{simple};
    # we can only handle the returned versions p in reverse
    $param->{_no_return_versions} = 1
      unless $param->{return_versions} || defined $param->{version};
    # add default order 
    $param->{Order} = $class->DEFAULT_ORDER unless $param->{Order};
    # support of NULL workflow__id
    if( exists $param->{workflow__id} && ! defined $param->{workflow__id} ) {
        $param->{_null_workflow_id} = 1;
        delete $param->{workflow__id};
    }
    return $param;
}

=item = _select_tables

The from clause for the main select is built here.

B<Throws:>

NONE

B<Side Effects:>

NONE

B<Notes:>

NONE

=cut

sub tables {
    my ($pkg, $param) = @_;
    my $from = $pkg->FROM;
    foreach (keys %$param) {
        next unless $pkg->PARAM_FROM_MAP->{$_};
        my $t = $pkg->PARAM_FROM_MAP->{$_};
        next if $from =~ m/$t/;
        $from .= ', ' . $t;
    }
    return $from;
}

=item = where_clause

The where clause for the main select is built here.

B<Throws:>

NONE

B<Side Effects:>

NONE

B<Notes:>

NONE

=cut

sub where_clause {
    my ($pkg, $param) = @_;
    my (@args, $where, $and);
    $where = $pkg->WHERE;
    foreach (keys %$param) {
        next unless $pkg->PARAM_WHERE_MAP->{$_};
        next unless defined $param->{$_};
        my $sql = $pkg->PARAM_WHERE_MAP->{$_};
        $where .= ' AND ' . $sql;
        my $i;
        my $count = $sql =~ s/\?//g;
        while ( $i++ < $count ) { 
            push @args, $param->{$_};
        }
    }
    return $where, \@args;
}

=item = order_by

Builds up the ORDER BY clause

B<Throws:>

OrderDirection parameter must either ASC or DESC.

B<Side Effects:>

NONE

B<Notes:>

NONE

=cut

sub order_by {
    my ($pkg, $param) = @_;

    if ($param->{Order}) {
        # Grab the order map.
        my $map = $pkg->PARAM_ORDER_MAP;

        # Make sure it's legit.
        my $ord = $map->{$param->{Order}}
          or throw_da(error => "Bad Order parameter '$param->{Order}'");

        # Set up the order direction.
        my $dir = 'ASC';
        if ($param->{OrderDirection}) {
            # Make sure it's legit.
            throw_da(error => 'OrderDirection parameter must either ASC or DESC.')
                if $param->{OrderDirection} ne 'ASC'
                  and $param->{OrderDirection} ne 'DESC';
            # Grab it.
            $dir = $param->{OrderDirection};
        }
        # Return the ORDER BY clause with the ID column.
        return "ORDER BY $ord $dir, id";
    }

    # Default to returning ID.
    return "ORDER BY id";
}


################################################################################

=item my $ret = rollback()

Call this function after calling begin() and executing a series of database
transactions, where one or more of the transactions fails and they all need to
be rolled back. See begin() for an example.

B<Throws:>

=over 4

=item *

Unable to connect to database.

=item *

Unable to rollback transactions.

=item *

Unable to turn on AutoCommit.

=back

B<Side Effects:> Calls $dbh->commit.

B<Notes:> NONE.

=cut

sub rollback {
    return 1 unless TRANSACTIONAL;
    return 1 if $ENV{MOD_PERL} && !$_[0];
    _connect();
    my $ret;
    eval { $ret = $dbh->rollback };
    throw_da(error => "Unable to rollback transactions", payload => $@)
      if $@;
    eval { $ret = $dbh->{AutoCommit} = 1 };
    throw_da(error => "Unable to turn AutoCommit on", payload => $@)
      if $@;
    return $ret;
}

################################################################################

=item my $ret = execute($sth, @params)

Executes the prepared statement. Use this instead of $sth->execute(@params) and
it will take care of exception handling for you. Returns the value returned by
$sth->execute().

B<Throws:>

=over 4

=item *

Unable to execute SQL statement.

=back

B<Side Effects:> Calls C<< $sth->execute >>.

B<Notes:> NONE.

=cut

sub execute {
    my $sth = shift;
    _debug_execute(\@_, $sth) if DEBUG;
    _profile_start()          if DBI_PROFILE;
    my $ret;

    eval { $ret = $sth->execute(@_) };
    throw_da(error => "Unable to execute SQL statement", payload => $@)
      if $@;
    _profile_stop()           if DBI_PROFILE;
    return $ret;
}

################################################################################

=item my $ret = bind_columns($sth, @args)

Binds variables to the columns in the statement handle. Functions exactly the
same as $sth->bind_columns, only it handles the exception handling for you.
Returns the value returned by $sth->bind_columns.

B<Throws:>

=over 4

=item *

Unable to bind to columns to statement handle.

=back

B<Side Effects:> Calls $sth->bind_columns().

B<Notes:> NONE.

=cut

sub bind_columns {
    my $sth = shift;
    my $ret;
    eval { $ret = $sth->bind_columns(@_) };
    throw_da(error => "Unable to bind to columns to statement handle",
             payload => $@)
      if $@;
    return $ret;
}

################################################################################

=item my $ret = bind_col($sth, @args)

Binds a variable to a columns in the statement handle. Functions exactly the
same as $sth->bind_col, only it handles the exception handling for you. Returns
the value returned by $sth->bind_col.

B<Throws:>

=over 4

=item *

Unable to bind to column to statement handle.

=back

B<Side Effects:> Calls $sth->bind_columns().

B<Notes:> NONE.

=cut

sub bind_col {
    my $sth = shift;
    my $ret;
    eval { $ret = $sth->bind_col(@_) };
    throw_da(error => "Unable to bind to column to statement handle",
             payload => $@)
      if $@;
    return $ret;
}

################################################################################

=item my $ret = bind_param($sth, @args)

Binds parameter to the columns in the statement handle. Functions exactly the
same as $sth->bind_param, only it handles the exception handling for you.
Returns the value returned by $sth->bind_param.

B<Throws:>

=over 4

=item *

Unable to bind parameters to columns in statement handle.

=back

B<Side Effects:> Calls $sth->bind_columns().

B<Notes:> NONE.

=cut

sub bind_param {
    my $sth = shift;
    my $ret;
    eval { $ret = $sth->bind_param(@_) };
    throw_da(error => "Unable to bind parameters to columns in statement handle",
             payload => $@)
      if $@;
    return $ret;
}

################################################################################

=item my $ret = fetch($sth)

Performs $sth->fetch() and returns the result. Functions exactly the same as
$sth->fetch, only it handles the exception handling for you.

B<Throws:>

=over 4

=item *

Unable to fetch row from statement handle.

=back

B<Side Effects:> Calls $sth->bind_columns().

B<Notes:> NONE.

=cut

sub fetch {
    my $sth = shift;
    my $ret;
    eval { $ret = $sth->fetch(@_) };
    throw_da(error => "Unable to fetch row from statement handle",
             payload => $@)
      if $@;
    return $ret;
}

################################################################################

=item my $ret = finish($sth)

Performs $sth->finish() and returns the result. Functions exactly the same as
$sth->finish, only it handles the exception handling for you.

B<Throws:>

=over 4

=item *

Unable to finish statement handle.

=back

B<Side Effects:> Calls $sth->finish().

B<Notes:> Do B<not> confuse this function with finishing transactions. It simply
tells a SELECT statement handle that you are done fetching records from it, so 
it can free up resources in the database. If you have started a series of 
transactions with begin(), finish() will not commit them; only commit() will 
commit them, and rollback() will roll them back.

=cut

sub finish {
    my $sth = shift;
    my $ret;
    eval { $ret = $sth->finish(@_) };
    throw_da(error => "Unable to finish statement handle", payload => $@)
      if $@;
    return $ret;
}

################################################################################

=begin comment

This was an experimental fetch_em method. Might return to it at some point, but
for now, neither I nor anyone else is using it.

=pod

=item fetch_em($class, $select, $props)

=item fetch_em($class, $select, $props, $args)

=item fetch_em($class, $select, $props, $args, $attr)

Populates an object or array of objects of type $class with data returned from
the select query $select. The arguments work as follows:

=over 4

=item $class

The class against which to call new() to instantiate each object. Required.

=item $select

The prepared SQL SELECT statement handle. Required.

=item $props

An anonymous array of the names of the properties to be loaded into each object.
These should be in the same order as the columns selected from the database.
Required.

=item $args

An anonymous array of arguments to be passed to $select->execute(). Optional.

=item $join

An anonymous hash of arguments to be used for fetching a subset of data for an
object. Optional. The supported keys are:

=over 4

=item props

An anonymous array of the names of the properties to be loaded into each joined
data subset. These should be in the same order as the columns selected from the
database, following the columns selected for $props above. Required.

=item id

The name of the field that stores the objects unique ID. This will be used
to determine when a C<fetch_em>ed row represents a new object. Required.

=item obj_key

The name of the object property that will hold the joined data. Required.

=item key

The name of the field that holds a unique identifier for an individual joined
row so that the joined data subset can be stored in an anonymous hash. Optional.
If not defined, the joined data will be stored in an anonymous array.

=item class

The class against which to call _new() to instantiate each joined data set as an
object. Optional. If not defined, each joined data set will be stored as an
anonymous hash.

=back

=back

Examples:

  my @cols = qw(id lname fname mname title email phone foo bar bletch
                  dancing_small_person);

  ##############################################################################
  # Simple atomic select - don't use fetch_em().
  local $" = ', ';
  my $select = prepare_c(qq{
      SELECT @cols
      FROM   person
      WHERE  person_id = ?
  });
  # Using row_aref() is faster than using fetch_em() when we're just fetching
  # one row.
  $self->_set(\@cols, row_aref($select, undef, $id));

  ##############################################################################
  # Simple batch select.
  local $" = ', ';
  my $select = prepare_c(qq{
      SELECT @cols
      FROM   person
      WHERE  lname like 'W%'
  });
  # This will fill @people with 'Bric::Biz::Person' objects.
  my @people = fetch_em('Bric::Biz::Person', $select, \@cols);


  ##############################################################################
  # Joined select.
  my $select = prepare_c(qq{
      SELECT p.id, @cols[1..$#cols], g.id, g.name
      FROM   person p, group g, person__map__group pmg
      WHERE  p.id = pmg.person_id
             AND pmg.group_id = g.id
             AND p.id = ?
  });
  # This will fill @people with 'Bric::Biz::Person' objects and an anonymous hash of
  # groups keyed by group ID.
  my @people = fetch_em('Bric::Biz::Person', $select, \@cols, [$id],
                     {props   => [qw(id name)],
                      id      => 'id',
                      key     => '_groups',
                      obj_key => 'id',
                     });)

 =cut

sub fetch_em {
    my ($class, $select, $props, $args, $join) = @_;
    $select->execute(@$args);
    my @ret;
    if ($join) {
	# This is a joined query, so we'll be grabbing two sets of data - the
	# primary properties of an object, and attributes of that object.
	my (@d, @a, %obj, $last);
	# By binding @d and @a, we automatically have nice arrays of the two
	# categories of data we need to load - basic properties and attributes.
	$select->bind_columns(\@d[0..$#$props], \@a[0..$#{$join->{props}}]);
	while ($select->fetch) {
	    if ( $last != $obj{ $join->{id} } ) {
		# It's a new object. Save the last one.
		push @ret, $class->new(\%obj);
		# Grab the new object's ID.
		$last = $obj{ $join->{id} };
		# Now grab the new object.
		@obj{@$props} = @d;
	    }
	    # Grab any attributes. These will vary from row to row.
	    if ($a[0]) {
		my $data;
		# Get the data into a  hashref.
		@{$data}{ @{ $join->{props} } } = @a;
		# Bless that data into its own class, if necessary.
		$data = $join->{class}->_new($data) if $join->{class};
		# Now, either add it to a hashref or to an arrayref.
		$join->{key} ? $obj{ $join->{obj_key} }->{$join->{key}} = $data
		  : push @{ $obj{ $join->{obj_key} } }, $data;
	    }
	}
	# Grab the last object.
	push @ret, $class->new(\%obj);
    } else {
	# This is a much simpler query with no joins.
	my @d;
	$select->bind_columns(\@d[0..$#$props]);
	while ($select->fetch) {
	    # Instantiate a new object.
	    my $obj = $class->new;
	    # Set the object's properties.
	    $obj->_set($props, \@d);
	    # Save the object for returning.
	    push @ret, $obj;
	}
    }
    # Return either the first object or all the objects.
    return wantarray ? @ret : $ret[0];
}

=end comment

=cut

################################################################################

=pod

=item my $row = row_aref($select, @params)

Executes the SELECT statement in $select and returns the first row of values in
an array reference. Preferred for use fetching just one row, but if passed a
multi-row query, will return the first row only. If placeholders have been used
in $select, pass the parameters that map to them. This function B<will>
prepare() the query in $select, but it will not prepare_c() it. Thus it is
generally prefered to prepare_c($select) yourself and then pass it to row_aref()
as an $sth. See the Synopsis above for an example.

B<Throws:>

=over 4

=item *

Unable to connect to database.

=item *

Unable to select row.

=back

B<Side Effects:> Calls $dbh->selectrow_arrayref().

B<Notes:> NONE.

=cut

sub row_aref {
    my ($qry, @params) = @_;
    _connect();
    _debug_prepare_and_execute(\@params, \$qry) if DEBUG;
    _profile_start() if DBI_PROFILE;
    my $aref;
    eval { $aref = $dbh->selectrow_arrayref($qry, undef, @params) };
    throw_da(error => "Unable to select row", payload => $@)
      if $@;
    _profile_stop() if DBI_PROFILE;
    return $aref;
} # row_aref()

=pod

=item my @row = row_array($select, @params)

Executes the SELECT statement in $select and returns the first row of values in
an array. Preferred for use fetching just one row, but if passed a multi-row
query, will return the first row only. If placeholders have been used in
$select, pass the parameters that map to them. This function B<will> prepare()
the query in $select, but it will not prepare_c() it. Thus it is generally 
prefered to prepare_c($select) yourself and then pass it to row_array() as an $sth. For an example, see how the Synopsis above does this for row_aref().

B<Throws:>

=over 4

=item *

Unable to connect to database.

=item *

Unable to select row.

=back

B<Side Effects:> Calls $dbh->selectrow_array().

B<Notes:> NONE.

=cut

sub row_array {
    my ($qry, @params) = @_;
    _connect();
    _debug_prepare_and_execute(\@params, \$qry) if DEBUG;
    _profile_start() if DBI_PROFILE;
    my @array;
    eval { @array = $dbh->selectrow_array($qry, undef, @params) };
    throw_da(error => "Unable to select row", payload => $@)
      if $@;
    _profile_stop() if DBI_PROFILE;
    return @array;
} # row_array()

=pod

=item my $data = all_aref($select, @params)

Executes $dbh->selectall_arrayref($select) and returns the data structure
returned by that DBI method. See DBI(2) for details on the data structure. If
placeholders have been used in $select, pass the parameters that map to them.
This function B<will> prepare() the query in $select, but it will not 
prepare_c() it. Thus it is generally prefered to prepare_c($select) yourself 
and then pass it to all_aref() as an $sth. For an example, see how the Synopsis above does this for row_aref().

This function is not generally recommended for use except for grabbing a very
few, simple rows and you do not need to change the data structure. If you do 
need to change the data structure, it would probably be faster to 
fetch($select) with bound variables and construct the data structure yourself.

B<Throws:>

=over 4

=item *

Unable to connect to database.

=item *

Unable to select all.

=back

B<Side Effects:> Calls $dbh->selectall_arrayref().

B<Notes:> NONE.

=cut

sub all_aref {
    my ($qry, @params) = @_;
    _connect();
    _debug_prepare_and_execute(\@params, \$qry) if DEBUG;
    _profile_start() if DBI_PROFILE;
    my $aref;
    eval { $aref = $dbh->selectall_arrayref($qry, undef, @params) };
    throw_da(error => "Unable to select all", payload => $@)
      if $@;
    _profile_stop() if DBI_PROFILE;
    return $aref;
} # all_aref()

=pod

=item my $col = col_aref($select, @params)

Executes the SELECT statement in $select and returns the values of the first
column from every row in an array reference. Preferred for fetching many rows
for just one column. If placeholders have been used in $select, pass the
parameters that map to them. This function B<will> prepare() the query in
$select, but it will not prepare_c() it. Thus it is generally prefered to
prepare_c($select) yourself and then pass it to col_aref() as an $sth. For an
example, see how the Synopsis above does this for row_aref().

B<Throws:>

=over 4

=item *

Unable to connect to database.

=item *

Unable to select column into arrayref.

=back

B<Side Effects:> Calls $dbh->selectcol_arrayref().

B<Notes:> NONE.

=cut

sub col_aref {
    my ($qry, @params) = @_;
    _connect();
    _debug_prepare_and_execute(\@params, \$qry) if DEBUG;
    _profile_start() if DBI_PROFILE;
    my $col;
    eval { $col = $dbh->selectcol_arrayref($qry, undef, @params) };
    throw_da(error => "Unable to select column into arrayref", payload => $@)
      if $@;
    _profile_stop() if DBI_PROFILE;
    return $col;
} # col_aref()

################################################################################

=pod

=item my $id = next_key($table_name)

=item my $id = next_key($table_name, $db_name)

Returns an SQL string for inserting the next available key into
$db_name.$table_name within the context of a larger INSERT statement. If
$db_name is not passed, it defaults to the value stored in $Bric::Cust.

  my @cols = qw(id lname fname mname title email phone foo bar bletch);

  local $" = ', ';
  my $insert = prepare_c(qq{
      INSERT INTO person (@cols)
      VALUES (${\next_key('person')}, ${\join ', ', map '?', @cols[1..$#cols]})
  });

  # Don't try to set ID - it will fail!
  execute($insert, $self->_get(@cols[1..$#cols));

  # Now grab the ID!
  $self->_set({id => last_key('person')});

B<Throws:> NONE.

B<Side Effects:> NONE.

B<Notes:> NONE.

=cut

sub next_key { next_key_sql(@_, $Bric::Cust); } # next_key()

=pod

=item last_key($table_name)

=item last_key($table_name, $db_name)

=item last_key($table_name, $db_name, $DEBUG)

Returns the last sequence number inserted into $db_name.$table_name by the
current process. If $db_name is not passed, it defaults to the value stored in
$Bric::Cust. Will return undef if this process has not yet inserted anything into
$table_name. Use for retreiving an object ID immediately after executing an
INSERT statement. See next_key() above for an example.

B<Throws:>

=over 4

=item *

Unable to connect to database.

=item *

Unable to prepare SQL statement.

=item *

Unable to select row.

=back

B<Side Effects:> Gets the last sequence number by using prepare_c() to prepare
the query, and row_aref() to fetch the result.

B<Notes:> NONE.

=cut

sub last_key {
    _connect();
    my ($name, $db, $debug) = @_;
    my $sth = prepare_c(last_key_sql($name, $db || $Bric::Cust), undef, $debug);
    return row_aref($sth)->[0];
} # last_key()

=back

=head1 PRIVATE

NONE.

=head2 Private Class Methods

NONE.

=head2 Private Instance Methods

NONE.

=head2 Private Functions

=over 4

=item _connect()

Connects to the database and stores the connection in $dbh.  Will
re-connect if $dbh->ping fails.  Should be called at the start of
every function that does database access.

B<Notes:> We may need to override $dbh->ping. If so, do it in the
Bric::DBI::DBD::* driver class.

=cut

sub _connect {
    eval {
	unless ($dbh && $dbh->ping) {
	    $dbh = DBI->connect(join(':', 'DBI', DBD_TYPE, DSN_STRING),
				DBI_USER, DBI_PASS, $ATTR);
	}
    };
    throw_da(error => "Unable to connect to database", payload => $@)
      if $@;
}

=item _disconnect()

Disconnects from the database.  Called by an END block installed by
this package.

=cut

sub _disconnect {
    eval {
	if ($dbh && $dbh->ping) {
	    # Don't commit, in case we're ending unexpectedly.
	    $dbh->rollback unless $dbh->{AutoCommit};
	    $dbh->disconnect;
	}
    };
    throw_da(error => "Unable to disconnect from database", payload => $@)
      if $@;
}

=item _debug_prepare(\$sql)

Prints out debugging messages for a prepare call.  Should be called by
functions that prepare statements when DEBUG (DBI_DEBUG) is true.

=cut

sub _debug_prepare {
    my $sql_ref = shift;
    my $sig = _statement_signature($sql_ref);
    print STDERR "############# Prepare Query [$sig]:\n$$sql_ref\n", 
	         "#############\n\n";
    _print_call_trace() if CALL_TRACE;
}

=item _debug_execute(\@args, $sth)

Prints out debugging messages for an execute call.  Should be called
by functions that execute statements when DEBUG (DBI_DEBUG) is true.

=cut

sub _debug_execute {
    my ($args, $sth) = @_;
    my $sig = _statement_signature(\$sth);
    print STDERR "+++++++++++++ Execute Query [$sig]\n";
    print STDERR "+++++++++++++ ARGS: ", 
	join(', ', map { defined $_ ? $_ : 'NULL' } @{$_[0]}),
	    "\n\n";
    _print_call_trace() if CALL_TRACE;
}

=item _debug_prepare_and_execute(\@args, \$sql)

=item _debug_prepare_and_execute(\@args, \$sth)

Prints out debugging messages for a call that prepares and executes in
one call.  Should be called by functions that prepare and execute when
DEBUG (DBI_DEBUG) is true.

=cut

sub _debug_prepare_and_execute {
    my ($args, $ref) = @_;
    my $sig = _statement_signature($ref);
    unless (ref $$ref) {
	# new prepare
	print STDERR "############# Prepare Query [$sig]:\n$$ref\n",
                     "#############\n\n";
	_print_call_trace() if CALL_TRACE;
    }
    print STDERR "+++++++++++++ Execute Query [$sig]:\n";
    print STDERR "+++++++++++++ ARGS: ", 
	join(', ', map { defined $_ ? $_ : 'NULL' } @$args),
	     "\n\n\n";
}

=item _statement_signature(\$sql)

=item _statement_signature(\$sth)

Returns a fingerprint for an sql statement or statement handle.  Used
in debug output to match prepares to executes.

=cut

sub _statement_signature {
    my $ref = shift;
    my $sig = ref $$ref ? md5_hex(${$ref}->{Statement}) : md5_hex($$ref);
    substr($sig, $_, 0) = " " for (4, 9, 14, 19, 24, 29, 34);
    return $sig;
}

=item _print_call_trace

Writes out a call trace to STDERR.  Should be called by functions that
prepare statements when CALL_TRACE (DBI_CALL_TRACE) is true.

=cut

sub _print_call_trace {
  print STDERR "------------- Call Trace:\n";
  my $n = 2;
  while (my @c = caller($n++)) {
    printf STDERR " %-40s => %s()\n", "$c[0] ($c[2])", $c[3];
    last if $c[0] =~ /HTML::Mason/;
  }
  print STDERR "\n";
}

=item _profile_start()

Starts a timer used to profile database calls.  Should be
called before query execution when DBI_PROFILE is true.

=cut

{
    my $PROF_TIMER;
    sub _profile_start {
	$PROF_TIMER = gettimeofday();
    }

=item _profile_stop()

Stops the profile timer and writes out the timing results to STDERR.
Should be called immediately after query execution when DBI_PROFILE is
true.

=cut

    sub _profile_stop {
	printf STDERR "************* Time: %0.6f seconds\n\n\n\n",
	    gettimeofday() - $PROF_TIMER;
    }
}

=back

=cut

1;

__END__

=head1 NOTES

NONE.

=head1 AUTHOR

David E. Wheeler <david@wheeler.net>

=head1 SEE ALSO

L<DBI|DBI>,
L<Bric|Bric>,
L<Bric::Util::Time|Bric::Util::Time>,
L<Bric::Util::DBD::Oracle|Bric::Util::DBD::Oracle>

=cut<|MERGE_RESOLUTION|>--- conflicted
+++ resolved
@@ -8,30 +8,18 @@
 
 =head1 VERSION
 
-<<<<<<< HEAD
-$Revision: 1.28 $
-=======
-$Revision: 1.21.2.14 $
->>>>>>> 3aa6cbc0
+$Revision: 1.29 $
 
 =cut
 
 # Grab the Version Number.
-<<<<<<< HEAD
-our $VERSION = (qw$Revision: 1.28 $ )[-1];
-=======
-our $VERSION = (qw$Revision: 1.21.2.14 $ )[-1];
->>>>>>> 3aa6cbc0
+our $VERSION = (qw$Revision: 1.29 $ )[-1];
 
 =pod
 
 =head1 DATE
 
-<<<<<<< HEAD
-$Date: 2003-08-11 09:33:36 $
-=======
-$Date: 2003-08-12 17:01:00 $
->>>>>>> 3aa6cbc0
+$Date: 2003-08-12 19:04:45 $
 
 =head1 SYNOPSIS
 
