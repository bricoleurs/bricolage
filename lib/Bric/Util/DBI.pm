--- conflicted
+++ resolved
@@ -8,30 +8,18 @@
 
 =head1 VERSION
 
-<<<<<<< HEAD
-$Revision: 1.45 $
-=======
-$Revision: 1.21.2.23 $
->>>>>>> ee4307b7
+$Revision: 1.46 $
 
 =cut
 
 # Grab the Version Number.
-<<<<<<< HEAD
-our $VERSION = (qw$Revision: 1.45 $ )[-1];
-=======
-our $VERSION = (qw$Revision: 1.21.2.23 $ )[-1];
->>>>>>> ee4307b7
+our $VERSION = (qw$Revision: 1.46 $ )[-1];
 
 =pod
 
 =head1 DATE
 
-<<<<<<< HEAD
-$Date: 2004-03-11 23:17:07 $
-=======
-$Date: 2004-03-16 19:19:21 $
->>>>>>> ee4307b7
+$Date: 2004-03-16 18:31:04 $
 
 =head1 SYNOPSIS
 
@@ -857,21 +845,6 @@
         $param->{_null_workflow_id} = 1;
         delete $param->{workflow__id};
     }
-<<<<<<< HEAD
-=======
-
-    # Convert dates to UTC. Note that Bric::Util::Time must be loaded external
-    # to Bric::Util::DBI, or else we run into nasty mutual dependencies.
-    for my $df (qw(publish_date publish_date_start publish_date_end
-                   first_publish_date first_publish_date_start first_publish_date_end
-                   cover_date cover_date_start cover_date_end
-                   expire_date expire_date_start expire_date_end)) {
-        $param->{$df} = Bric::Util::Time::db_date($param->{$df}) if $param->{$df};
-    }
-
-    return $param;
-}
->>>>>>> ee4307b7
 
     # Convert dates to UTC. Note that Bric::Util::Time must be loaded external
     # to Bric::Util::DBI, or else we run into nasty mutual dependencies.
@@ -943,11 +916,7 @@
     return $where, \@args;
 }
 
-<<<<<<< HEAD
-=item order_by
-=======
 =item my $order_by = order_by
->>>>>>> ee4307b7
 
 Builds up the ORDER BY clause
 
