package Bric::Util::Priv;

=head1 NAME

Bric::Util::Priv - Individual Privileges

=head1 VERSION

<<<<<<< HEAD
$Revision: 1.14 $
=======
$Revision: 1.10.4.3 $
>>>>>>> d98ffc59

=cut

# Grab the Version Number.
<<<<<<< HEAD
our $VERSION = (qw$Revision: 1.14 $ )[-1];

=head1 DATE

$Date: 2004-01-08 16:24:11 $
=======
our $VERSION = (qw$Revision: 1.10.4.3 $ )[-1];

=head1 DATE

$Date: 2004-02-06 00:39:21 $
>>>>>>> d98ffc59

=head1 SYNOPSIS

  use Bric::Util::Priv;
  use Bric::Util::Priv::Parts::Const qw(:all);

  my $priv = Bric::Util::Priv->new($init);
  $priv = Bric::Util::Priv->lookup($params);
  my @privs = Bric::Util::Priv->list($params);
  my $privs_href = Bric::Util::Priv->href($params);
  my @priv_ids = Bric:::Util::Priv->list_ids($params);
  my $acl = Bric::Util::Priv->get_acl($user);
  my $vals_href = Bric::Util::Priv->vals_href;
  my $meths = Bric::Util::Priv->my_meths;
  my @meths = Bric::Util::Priv->my_meths(1);

  my $grp = $priv->get_usr_grp;
  my $grp_id = $priv->get_usr_grp_id;
  my $obj = $priv->get_obj_grp;
  my $obj_id = $priv->get_obj_grp_id;
  my $value = $priv->get_value;
  $priv = $priv->set_value(READ);
  $priv = $priv->del;
  $priv = $priv->save;

=head1 DESCRIPTION

Objects of the Bric::Util::Priv class represent single privileges granted to a
user or user group. The idea is to be able to manage individual privileges in
an object-oriented fashion. Thus, this class will be used by the interface of
Bric::Biz::Person::User and Bric::Util::Grp::User.

=cut

################################################################################
# Dependencies
################################################################################
# Standard Dependencies
use strict;

################################################################################
# Programmatic Dependences
use Bric::Util::DBI qw(:standard prepare prepare_ca);
use Bric::Util::Time qw(:all);
use Bric::Util::Priv::Parts::Const qw(:all);
use Bric::Util::Fault qw(throw_ap throw_dp);
use Bric::Util::Grp;
use Bric::Util::Grp::User;

################################################################################
# Inheritance
################################################################################
use base qw(Bric);

################################################################################
# Function & Closure Prototypes
################################################################################
my ($get_em);

################################################################################
# Constants
################################################################################
use constant DEBUG  => 0;

################################################################################
# Fields
################################################################################
# Public Class Fields

################################################################################
# Private Class Fields
my @priv_cols = qw(id grp__id value mtime);
my @priv_props = qw(id usr_grp_id value mtime);
my @cols = (qw(p.id p.grp__id p.value p.mtime), 'g.grp__id');
my @props = (@priv_props, 'obj_grp_id');

# This hash is for checking the legitimacy of value settings.
my %vals = (1 => 1, 2 => 1, 3 => 1, 4 => 1, 5 => 1, 255 => 1);
my $meths;

################################################################################

################################################################################
# Instance Fields
BEGIN {
    Bric::register_fields({
                         # Public Fields
                         id => Bric::FIELD_READ,         # Priv ID.
                         usr_grp_id => Bric::FIELD_READ, # Group granted the priv.
                         obj_grp_id => Bric::FIELD_READ, # Group for which priv granted.
                         mtime => Bric::FIELD_READ,      # Last modified time.
                         value => Bric::FIELD_RDWR,      # The Priv granted.

                         # Private Fields
                         _del => Bric::FIELD_NONE
                        });
}

################################################################################
# Class Methods
################################################################################

=head1 INTERFACE

=head2 Constructors

=over 4

=item my $priv = Bric::Util::Priv->new($init)

Creates a new privilege for a user or group. Expects a single anonymous hash
argument consisting of the following keys:

=over 4

=item *

usr_grp - The Bric::Util::Grp::User object or ID for which to set the privilege.
Required.

=item *

obj_grp - The Bric::Util::Grp object or ID for whose members the privilege is
granted. Required.

=item *

value - The privilege to grant to the user or group. Required. Must be one of the
following constants (which may be imported by
C<use Bric::Util::Priv::Parts::Const qw(:all)>:

=over 4

=item *

READ => 1

=item *

EDIT => 2

=item *

RECALL => 3

=item *

CREATE => 4

=item *

PUBLISH => 5

=item *

DENY => 255

=back

=back

B<Throws:>

=over 4

=item *

Must pass user group and object group.

=item *

Incorrect number of args to Bric::_set().

=item *

Bric::set() - Problems setting fields.

=back

B<Side Effects:> NONE.

B<Notes:> NONE.

=cut

sub new {
    my ($pkg, $init) = @_;
    throw_ap(error => "Must pass user group and object group to "
             .__PACKAGE__."::new()")
      unless $init->{usr_grp} && $init->{obj_grp};

    # Grab the object group ID.
    $init->{obj_grp_id} = ref $init->{obj_grp} ? $init->{obj_grp}->get_id
      : $init->{obj_grp};

    # Grab the user group ID.
    $init->{usr_grp_id} = ref $init->{usr_grp} ? $init->{usr_grp}->get_id
      : $init->{usr_grp};

    # Delete the unwanted fields.
    delete @{$init}{qw(obj_grp usr_grp)};

    # Intantiate the object.
    my $self = bless {}, ref $pkg || $pkg;
    $self->SUPER::new($init);
}

################################################################################

=item my $priv = Bric::Util::Priv->lookup({ id => $id })

Looks up and instantiates a Bric::Util::Priv object based on the Bric::Util::Priv
object ID passed. If $id is not found in the database, lookup() returns undef.

B<Throws:>

=over

=item *

Too many Bric::Util::Priv objects found.

=item *

Unable to prepare SQL statement.

=item *

Unable to connect to database.

=item *

Unable to select column into arrayref.

=item *

Unable to execute SQL statement.

=item *

Unable to bind to columns to statement handle.

=item *

Unable to fetch row from statement handle.

=back

B<Side Effects:> If $id is found, populates the new Bric::Util::Priv object with
data from the database before returning it.

B<Notes:> NONE.

=cut

sub lookup {
    my $pkg = shift;
    my $priv = $pkg->cache_lookup(@_);
    return $priv if $priv;

    $priv = $get_em->($pkg, @_);
    # We want @$priv to have only one value.
    throw_dp(error => 'Too many Bric::Util::Priv objects found.')
      if @$priv > 1;
    return @$priv ? $priv->[0] : undef;
}

################################################################################

=item (@privs || $privs_aref) = Bric::Util::Priv->list($params)

Returns a list or anonymous array of Bric::Util::Priv objects. Supported search
keys include:

=over 4

=item *

usr_grp_id - a Bric::Util::Grp::User object ID to which privileges have been
granted.

=item *

obj_grp_id - a Bric::Util::Grp object ID for which privileges have been granted.

=item *

value - a privilege value. This could return a *lot* of records, so you're
probably not going to want to do this.

=back

B<Throws:>

=over 4

=item *

Unable to connect to database.

=item *

Unable to prepare SQL statement.

=item *

Unable to select column into arrayref.

=item *

Unable to execute SQL statement.

=item *

Unable to bind to columns to statement handle.

=item *

Unable to fetch row from statement handle.

=back

B<Side Effects:> NONE.

B<Notes:> NONE.

=cut

sub list { wantarray ? @{ &$get_em(@_) } : &$get_em(@_) }

################################################################################

################################################################################

=item my $privs_href = Bric::Util::Priv->href($parms)

Works the same as list(), with the same arguments, except it returns a hash or
hashref of Bric::Util::Priv objects, where the keys are the contact IDs, and the
values are the contact objects.

B<Throws:>

=over 4

=item *

Unable to connect to database.

=item *

Unable to prepare SQL statement.

=item *

Unable to select column into arrayref.

=item *

Unable to execute SQL statement.

=item *

Unable to bind to columns to statement handle.

=item *

Unable to fetch row from statement handle.

=back

B<Side Effects:> Populates each Bric::Util::Priv object with data from the
database before returning them all.

B<Notes:> NONE.

=cut

sub href { &$get_em(@_, 0, 1) }

################################################################################

=back

=head2 Destructors

=over 4

=item $priv->DESTROY

Dummy method to prevent wasting time trying to AUTOLOAD DESTROY.

B<Throws:> NONE.

B<Side Effects:> NONE.

B<Notes:> NONE.

=back

=cut

sub DESTROY {}

################################################################################

=head2 Public Class Methods

=over 4

=item (@priv_ids || $priv_ids_aref) = Bric::Util::Priv->list_ids($params)

Returns a list or anonymous array of Bric::Util::Priv objects. Interface is the
same as for list() above.

B<Throws:>

=over 4

=item *

Unable to connect to database.

=item *

Unable to prepare SQL statement.

=item *

Unable to select column into arrayref.

=item *

Unable to execute SQL statement.

=item *

Unable to bind to columns to statement handle.

=item *

Unable to fetch row from statement handle.

=back

B<Side Effects:> NONE.

B<Notes:> NONE.

=cut

sub list_ids { wantarray ? @{ &$get_em(@_, 1) } : &$get_em(@_, 1) }

################################################################################

=item my $acl = Bric::Util::Priv->get_acl($user)

Returns an access control list of privilege settings for a given user. A
description of the ACL's data structure will go here soon. Bric::Util::Priv will
also handle caching that data structure.

B<Throws:>

=over 4

=item *

Unable to connect to database.

=item *

Unable to prepare SQL statement.

=item *

Unable to execute SQL statement.

=item *

Unable to bind to columns to statement handle.

=item *

Unable to fetch row from statement handle.

=back

B<Side Effects:> NONE.

B<Notes:> Support for parent groups is not yet supported. Thus, if a user is in a
group that does not have a permission set, and that group has a parent where the
permission B<is> set, that permission will not be included in the ACL. This
inheritance of permissions will be implemented in the future, and at that time
the permissions of child groups will override the permissions of their parents.

=cut

sub get_acl {
    my ($pkg, $user) = @_;
    my $sel = prepare_c(qq{
        SELECT gm.grp__id, gp.value, gp.mtime
        FROM   grp_priv gp, grp_priv__grp_member gm, grp g, member m,
               user_member mo
        WHERE  gp.id = gm.grp_priv__id
               AND g.id = m.grp__id
               AND gp.grp__id = g.id
               AND m.id = mo.member__id
               AND m.active = 1
               AND mo.object_id = ?
       ORDER BY gm.grp__id, gp.value
    }, undef);

    execute($sel, ref $user ? $user->get_id : $user);
    my ($gid, $priv, $mtime, $acl);
    bind_columns($sel, \$gid, \$priv, \$mtime);
    while (fetch($sel)) {
        # Be sure to save the most recent modified time.
        $acl->{mtime} = !$acl->{mtime} ? $mtime : $acl->{mtime} gt $mtime ?
          $acl->{mtime} : $mtime;
        # Grab the priv for this group ID.
        $acl->{$gid} = $priv;
    }
    finish($sel);
    return $acl;
}

################################################################################

=item my $mtime = Bric::Util::Priv->get_acl_mtime($user)

Returns the last modified time for the privileges set for groups of which $user
is a member.

B<Throws:>

=over 4

=item *

Unable to connect to database.

=item *

Unable to prepare SQL statement.

=item *

Unable to fetch row from statement handle.

=back

B<Side Effects:> NONE.

B<Notes:> NONE.

=cut

sub get_acl_mtime {
    my ($pkg, $user) = @_;
    my $sel = prepare_ca(qq{
        SELECT MAX(gp.mtime)
        FROM   grp_priv gp, grp_priv__grp_member gm, grp g, member m,
               user_member mo
        WHERE  gp.id = gm.grp_priv__id
               AND gp.grp__id = g.id
               AND g.id = m.grp__id
               AND m.id = mo.member__id
               AND m.active = 1
               AND mo.object_id = ?
    }, undef);
    return row_aref($sel, ref $user ? $user->get_id : $user)->[0];
}

################################################################################

=item my $vals_href = Bric::Util::Priv->vals_href

=item my $vals_aref = Bric::Util::Priv->vals_aref

Returns an anonymous hash or anonymous array of the possible values for a
privilege object. The vals_href() method returns an anonymous array in which the
privilege values are the keys and their corresponding names are the values:

    { &READ    => 'READ',
      &EDIT    => 'EDIT',
      &RECALL  => 'RECALL',
      &CREATE  => 'CREATE',
      &PUBLISH => 'PUBLISH',
      &DENY    => 'DENY'
    }

The vals_aref() method returns an anonymous array of anonymous arrays. The first
value of each embedded anonymous array is the privilege value, whereas the
second value is the name for that value:

    [ [ &READ    => 'READ'    ],
      [ &EDIT    => 'EDIT'    ],
      [ &RECALL  => 'RECALL'  ],
      [ &CREATE  => 'CREATE'  ],
      [ &PUBLISH => 'PUBLISH' ],
      [ &DENY    => 'DENY'    ]
    ]

B<Throws:> NONE.

B<Side Effects:> Use Bric::Util::Priv::Pargs::Const internally to import the value
constants.

B<Notes:> NONE.

=cut

sub vals_href {
    return { &READ    => 'READ',
             &EDIT    => 'EDIT',
             &RECALL  => 'RECALL',
             &CREATE  => 'CREATE',
             &PUBLISH => 'PUBLISH',
             &DENY    => 'DENY'
           }
}

sub vals_aref {
    return [ [ &READ    => 'READ'    ],
             [ &EDIT    => 'EDIT'    ],
             [ &RECALL  => 'RECALL'  ],
             [ &CREATE  => 'CREATE'  ],
             [ &PUBLISH => 'PUBLISH' ],
             [ &DENY    => 'DENY'    ]
           ]
}

################################################################################

=item $meths = Bric::Util::Priv->my_meths

=item (@meths || $meths_aref) = Bric::Util::Priv->my_meths(TRUE)

=item my (@meths || $meths_aref) = Bric::Util::Priv->my_meths(0, TRUE)

Returns an anonymous hash of introspection data for this object. If called
with a true argument, it will return an ordered list or anonymous array of
introspection data. If a second true argument is passed instead of a first,
then a list or anonymous array of introspection data will be returned for
properties that uniquely identify an object (excluding C<id>, which is
assumed).

Each hash key is the name of a property or attribute of the object. The value
for a hash key is another anonymous hash containing the following keys:

=over 4

=item name

The name of the property or attribute. Is the same as the hash key when an
anonymous hash is returned.

=item disp

The display name of the property or attribute.

=item get_meth

A reference to the method that will retrieve the value of the property or
attribute.

=item get_args

An anonymous array of arguments to pass to a call to get_meth in order to
retrieve the value of the property or attribute.

=item set_meth

A reference to the method that will set the value of the property or
attribute.

=item set_args

An anonymous array of arguments to pass to a call to set_meth in order to set
the value of the property or attribute.

=item type

The type of value the property or attribute contains. There are only three
types:

=over 4

=item short

=item date

=item blob

=back

=item len

If the value is a 'short' value, this hash key contains the length of the
field.

=item search

The property is searchable via the list() and list_ids() methods.

=item req

The property or attribute is required.

=item props

An anonymous hash of properties used to display the property or
attribute. Possible keys include:

=over 4

=item type

The display field type. Possible values are

=over 4

=item text

=item textarea

=item password

=item hidden

=item radio

=item checkbox

=item select

=back

=item length

The Length, in letters, to display a text or password field.

=item maxlength

The maximum length of the property or value - usually defined by the SQL DDL.

=back

=item rows

The number of rows to format in a textarea field.

=item cols

The number of columns to format in a textarea field.

=item vals

An anonymous hash of key/value pairs reprsenting the values and display names
to use in a select list.

=back

B<Throws:> NONE.

B<Side Effects:> NONE.

B<Notes:> NONE.

=cut

sub my_meths {
    my ($pkg, $ord, $ident) = @_;
    return if $ident;

    # Return 'em if we got em.
    return !$ord ? $meths : wantarray ? @{$meths}{@props} : [@{$meths}{@props}]
      if $meths;

    # We don't got 'em. So get 'em!
    $meths = {
              id         => {
                              name     => 'id',
                              get_meth => sub { shift->get_id(@_) },
                              get_args => [],
                              disp     => 'ID',
                              len      => 10,
                              type     => 'short',
                             },
              usr_grp_id => {
                             name     => 'usr_grp_id',
                             get_meth => sub { shift->get_usr_grp_id(@_) },
                             get_args => [],
                             set_meth => sub { shift->set_usr_grp_id(@_) },
                             set_args => [],
                             disp     => 'User Group ID',
                             len      => 10,
                             req      => 1,
                             type     => 'short',
                             props    => {   type       => 'text',
                                             length     => 10,
                                             maxlength => 10
                                         }
                            },
              obj_grp_id => {
                             name     => 'obj_grp_id',
                             get_meth => sub { shift->get_obj_grp_id(@_) },
                             get_args => [],
                             set_meth => sub { shift->set_obj_grp_id(@_) },
                             set_args => [],
                             disp     => 'Object Group ID',
                             len      => 10,
                             req      => 1,
                             type     => 'short',
                             props    => {   type       => 'text',
                                             length     => 10,
                                             maxlength => 10
                                         }
                            },
              value      => {
                             name     => 'value',
                             get_meth => sub { shift->get_value(@_) },
                             get_args => [],
                             set_meth => sub { shift->set_value(@_) },
                             set_args => [],
                             disp     => 'Value',
                             len      => 3,
                             req      => 1,
                             type     => 'short',
                             props    => {   type => 'radio',
                                             vals => vals_aref(),
                                         }
                            },
              mtime      => {
                             name     => 'mtime',
                             get_meth => sub { shift->get_mtime(@_) },
                             get_args => [],
                             set_meth => sub { shift->set_mtime(@_) },
                             set_args => [],
                             disp     => 'Modified Time',
                             len      => 64,
                             req      => 0,
                             type     => 'short',
                             props    => { type      => 'date' }
                            }
             };
    return !$ord ? $meths : wantarray ? @{$meths}{@props} : [@{$meths}{@props}];
}

################################################################################

=back

=head2 Public Instance Methods

=over 4

=item my $id = $priv->get_id

Returns the ID of the Bric::Util::Priv object.

B<Throws:>

=over 4

=item *

Bad AUTOLOAD method format.

=item *

Cannot AUTOLOAD private methods.

=item *

Access denied: READ access for field 'id' required.

=item *

No AUTOLOAD method.

=back

B<Side Effects:> NONE.

B<Notes:> If the Bric::Util::Priv object has been instantiated via the new()
constructor and has not yet been C<save>d, the object will not yet have an ID,
so this method call will return undef.

=item my $usr_grp = $priv->get_usr_grp

Returns the Bric::Util::Grp::User object to which the privilege has been granted.

B<Throws:>

=over 4

=item *

Bric::_get() - Problems retrieving fields.

=item *

Too many Bric::Util::Grp::User objects found.

=item *

Unable to prepare SQL statement.

=item *

Unable to connect to database.

=item *

Unable to select column into arrayref.

=item *

Unable to execute SQL statement.

=item *

Unable to bind to columns to statement handle.

=item *

Unable to fetch row from statement handle.

=back

B<Side Effects:> Calls Bric::Util::Grp::User->new internally.

B<Notes:> NONE.

=cut

sub get_usr_grp {
    my $self = shift;
    Bric::Util::Grp::User->lookup({id => $self->get_usr_grp_id});
}

################################################################################

=item my $usr_grp_id = $priv->get_usr_grp_id

Returns the ID of the Bric::Util::Grp::User object to which the privilege has been
granted.

B<Throws:>

B<Throws:>

=over 4

=item *

Bad AUTOLOAD method format.

=item *

Cannot AUTOLOAD private methods.

=item *

Access denied: READ access for field 'usr_grp_id' required.

=item *

No AUTOLOAD method.

=back

B<Side Effects:> NONE.

B<Notes:> NONE.

=item my $obj_grp = $priv->get_obj_grp

Returns the group object for whose members the privilege has been granted.

B<Throws:>

=over 4

=item *

Bric::_get() - Problems retrieving fields.

=item *

Too many Bric::Util::Grp objects found.

=item *

Unable to prepare SQL statement.

=item *

Unable to connect to database.

=item *

Unable to select column into arrayref.

=item *

Unable to execute SQL statement.

=item *

Unable to bind to columns to statement handle.

=item *

Unable to fetch row from statement handle.

=back

B<Side Effects:> Calls Bric::Util::Grp->new internally.

B<Notes:> NONE.

=cut

sub get_obj_grp {
    my $self = shift;
    Bric::Util::Grp->lookup({id => $self->get_obj_grp_id});
}

################################################################################

=item my $obj_grp_id = $priv->get_obj_grp_id

Returns the ID of the group object for whose members the privilege has been
granted.

B<Throws:>

=over 4

=item *

Bad AUTOLOAD method format.

=item *

Cannot AUTOLOAD private methods.

=item *

Access denied: READ access for field 'obj_grp_id' required.

=item *

No AUTOLOAD method.

=back

B<Side Effects:> NONE.

B<Notes:> NONE.

=item my $mtime = $priv->get_mtime

=item my $mtime = $priv->get_mtime($format)

Returns the time the privilege was last modified. Pass in a strftime formatting
string to get the time back in that format.

B<Throws:>

=over 4

=item *

Bric::_get() - Problems retrieving fields.

=item *

Unable to unpack date.

=item *

Unable to format date.

=back

B<Side Effects:> NONE.

B<Notes:> NONE.

=cut

sub get_mtime { local_date($_[0]->_get('mtime'), $_[1]) }

=item my $value = $priv->get_value

Returns the privilege setting for this Bric::Util::Priv object. Returns a value
corresponding to the constants defined above for new().
C<use Bric::Util::Priv::Parts::Const qw(:all)> for convenience constants.

B<Throws:>

=over 4

=item *

Bad AUTOLOAD method format.

=item *

Cannot AUTOLOAD private methods.

=item *

Access denied: READ access for field 'value' required.

=item *

No AUTOLOAD method.

=back

B<Side Effects:> NONE.

B<Notes:> NONE.

=item $self = $priv->set_value($value)

Sets the privilege value for this Bric::Util::Priv object. The value must be
equivalent to one of the privileges exported by Bric::Util::Priv::Parts::Const.

B<Throws:>

=over 4

=item *

Not a valid privilege value.

=item *

Incorrect number of args to _set.

=item *

Bric::_set() - Problems setting fields.

=back

B<Side Effects:> NONE.

B<Notes:> NONE.

=cut

sub set_value {
    my $self = shift;
    my $val = shift;
    throw_ap(error => "Not a valid privilege value")
      unless $vals{$val};
    $self->_set(['value'], [$val]);
}

################################################################################

=item $self = $priv->del

Deletes the privilege. The privilege won't actually be deleted until $priv->save
is called.

B<Throws:>

=over 4

=item *

Incorrect number of args to _set.

=item *

Bric::_set() - Problems setting fields.

=back

B<Side Effects:> NONE.

B<Notes:> NONE.

=cut

sub del {
    my $self = shift;
    $self->_set(['_del'], [1]);
}

=item $self = $priv->save

Saves the privilege to the database.

B<Throws:>

=over 4

=item *

Bric::_get() - Problems retrieving fields.

=item *

Unable to connect to database.

=item *

Unable to prepare SQL statement.

=item *

Unable to execute SQL statement.

=item *

Unable to select row.

=item *

Incorrect number of args to _set.

=item *

Bric::_set() - Problems setting fields.

=back

B<Side Effects:> NONE.

B<Notes:> NONE.

=cut

sub save {
    my $self = shift;
    return $self unless $self->_get__dirty;
    my ($id, $del) = $self->_get('id', '_del');
    my $time = db_date(undef, 1);
    $self->_set(['mtime'], [$time]);
    if ($del && defined $id) {
        # It's an existing privilege to be deleted.
        my $del1 = prepare_c(qq{
            DELETE FROM grp_priv__grp_member
            WHERE  grp_priv__id = ?
        }, undef);
        my $del2 = prepare_c(qq{
            DELETE FROM grp_priv
            WHERE  id = ?
        }, undef);

        # Really $del2 should cover $del1 via cascading delete, but I'm playing
        # it safe.
        execute($del1, $id);
        execute($del2, $id);

    } elsif (defined $id) {
        # It's an existing privilege. Update it.
        my $upd = prepare_c(qq{
            UPDATE grp_priv
            SET    value = ?,
                   mtime = ?
            WHERE  id = ?
        }, undef);
        execute($upd, $self->_get('value'), $time, $id);
    } else {
        # It's a new privilege. Insert it.
        local $" = ', ';
        my $fields = join ', ', next_key('priv'), ('?') x $#priv_cols;
        my $ins = prepare_c(qq{
            INSERT INTO grp_priv (@priv_cols)
            VALUES ($fields)
        }, undef);
        # Don't try to set ID - it will fail!
        execute($ins, $self->_get(@priv_props[1..$#priv_props]));
        # Now grab the ID.
        $id = last_key('priv');
        $self->_set({id => $id});

        # Now be create an object grp association.
        my $ins2 = prepare_c(qq{
            INSERT INTO grp_priv__grp_member (grp_priv__id, grp__id)
            VALUES (?, ?)
        }, undef);
        execute($ins2, $id, $self->_get('obj_grp_id'));
    }
    $self->SUPER::save;
    return $self;
}

################################################################################

=back

=head1 PRIVATE

=head2 Private Class Methods

NONE.

=head2 Private Instance Methods

NONE.

=head2 Private Functions

=over 4

=item my $privs_aref = &$get_em( $pkg, $search_href )

=item my $privs_ids_aref = &$get_em( $pkg, $search_href, 1 )

Function used by lookup() and list() to return a list of Bric::Util::Priv objects
or, if called with an optional third argument, returns a list of Bric::Util::Priv
object IDs (used by list_ids()).

B<Throws:>

=over 4

=item *

Unable to prepare SQL statement.

=item *

Unable to connect to database.

=item *

Unable to select column into arrayref.

=item *

Unable to execute SQL statement.

=item *

Unable to bind to columns to statement handle.

=item *

Unable to fetch row from statement handle.

=back

B<Side Effects:> NONE.

B<Notes:> NONE.

=cut

$get_em = sub {
    my ($pkg, $params, $ids, $href) = @_;
    my (@wheres, @params);
    while (my ($k, $v) = each %$params) {
        if ($k eq 'obj_grp') {
            push @wheres, "g.$k";
        } elsif ($k eq 'usr_grp_id') {
            push @wheres, "p.grp__id";
        } elsif ($k eq 'obj_grp_id') {
            push @wheres, "g.grp__id";
        } else {
            push @wheres, "p.$k";
        }
        push @params, $v;
    }

    local $" = ' = ? AND ';
    my $where = @wheres ? "AND @wheres = ?" : '';

    local $" = ', ';
    my $qry_cols = $ids ? \('p.id') : \@cols;
    my $sel = prepare_c(qq{
        SELECT @$qry_cols
        FROM   grp_priv p, grp_priv__grp_member g
        WHERE  p.id = g.grp_priv__id
               $where
    }, undef);

    # Just return the IDs, if they're what's wanted.
    return col_aref($sel, @params) if $ids;

    execute($sel, @params);
    my (@d, @privs, %privs);
    bind_columns($sel, \@d[0..$#cols]);
    $pkg = ref $pkg || $pkg;
    while (fetch($sel)) {
        my $self = bless {}, $pkg;
        $self->SUPER::new;
        $self->_set(\@props, \@d);
        $self->_set__dirty; # Disables dirty flag.
        $href ? $privs{$d[0]} = $self->cache_me :
          push @privs, $self->cache_me;
    }
    finish($sel);
    return $href ? \%privs : \@privs;
};

1;
__END__

=back

=head1 NOTES

NONE.

=head1 AUTHOR

David Wheeler <david@wheeler.net>

=head1 SEE ALSO

L<Bric|Bric>,
L<Bric::Biz::Person|Bric::Biz::Person>,
L<Bric::Biz::Person::User|Bric::Biz::Person::User>,
L<Bric::Util::Grp::User|Bric::Util::Grp::User>

=cut<|MERGE_RESOLUTION|>--- conflicted
+++ resolved
@@ -6,28 +6,16 @@
 
 =head1 VERSION
 
-<<<<<<< HEAD
-$Revision: 1.14 $
-=======
-$Revision: 1.10.4.3 $
->>>>>>> d98ffc59
+$Revision: 1.15 $
 
 =cut
 
 # Grab the Version Number.
-<<<<<<< HEAD
-our $VERSION = (qw$Revision: 1.14 $ )[-1];
+our $VERSION = (qw$Revision: 1.15 $ )[-1];
 
 =head1 DATE
 
-$Date: 2004-01-08 16:24:11 $
-=======
-our $VERSION = (qw$Revision: 1.10.4.3 $ )[-1];
-
-=head1 DATE
-
-$Date: 2004-02-06 00:39:21 $
->>>>>>> d98ffc59
+$Date: 2004-02-06 06:34:56 $
 
 =head1 SYNOPSIS
 
