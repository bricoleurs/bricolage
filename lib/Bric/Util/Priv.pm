--- conflicted
+++ resolved
@@ -6,28 +6,16 @@
 
 =head1 VERSION
 
-<<<<<<< HEAD
-$Revision: 1.15 $
-=======
-$Revision: 1.10.4.4 $
->>>>>>> 048d2acd
+$Revision: 1.16 $
 
 =cut
 
 # Grab the Version Number.
-<<<<<<< HEAD
-our $VERSION = (qw$Revision: 1.15 $ )[-1];
+our $VERSION = (qw$Revision: 1.16 $ )[-1];
 
 =head1 DATE
 
-$Date: 2004-02-06 06:34:56 $
-=======
-our $VERSION = (qw$Revision: 1.10.4.4 $ )[-1];
-
-=head1 DATE
-
-$Date: 2004-04-11 01:19:57 $
->>>>>>> 048d2acd
+$Date: 2004-04-11 02:26:42 $
 
 =head1 SYNOPSIS
 
