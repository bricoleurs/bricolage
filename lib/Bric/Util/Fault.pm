package Bric::Util::Fault;
###############################################################################

=head1 NAME

Bric::Util::Fault - Bricolage Exceptions

=head1 VERSION

<<<<<<< HEAD
$Revision: 1.15 $

=cut

our $VERSION = (qw$Revision: 1.15 $ )[-1];

=head1 DATE

$Date: 2003-03-30 18:34:20 $
=======
$Revision: 1.13.2.1 $

=cut

our $VERSION = (qw$Revision: 1.13.2.1 $ )[-1];

=head1 DATE

$Date: 2003-04-08 08:33:52 $
>>>>>>> 885217a2

=head1 SYNOPSIS

  eval {
      # Do something that causes general mayhem.
      die Bric::Util::Fault::Subclass->new({ msg => 'Ro-ro!' });
  };

  if (my $err = $@) {
      print "Oh-oh, something faulted. Let's look at it...";
      print "Type:      ", ref $err, "\n";
      print "Message:   ", $err->get_msg, "\n";
      print "Payload:   ", $err->get_payload, "\n";
      print "Timestamp: ", $err->get_timestamp, "\n";
      print "Package:   ", $err->get_pkg, "\n";
      print "Filename:  ", $err->get_filename. "\n";
      print "Line"      ", $err->get_line, "\n";

      print "Stack:\n";
      foreach my $c (@{ $err->get_stack }) {
          print "\t", (ref $c ? join(' - ', @{$c}[1,3,2]) : $c), "\n";
      }
  }

=head1 DESCRIPTION

This class does Exceptions for Bricolage. It replaces a
home-grown implementation with one based on Exception::Class
(which is what HTML::Mason uses). For now, we are merely
emulating the previous functionality, so the above synopsis
should still be valid, but this will change as we use more
features of Exception::Class and try to clean exception usage
throughout the Bricolage API code.

There are currently two major classes of exceptions:
Bric::Util::Fault::Exception and its subclasses represent fatal,
non-recoverable errors. Exceptions of this sort are unexpected, and should be
reported to an administrator or to the Bricolage developers.

Bric::Util::Fault::Error and its subclasses represent non-fatal errors
triggered by invalid data. These can be used to let users know that the data
they've entered is invalid. To support this usage, Bric::Util::Fault::Error
and its subclasses offer the C<maketext> field, which can be passed an array
reference of values suitable for passing to Bric::Util::Language's
C<maketext()> method.

=cut

#==============================================================================#
# Dependencies                         #
#======================================#
use Bric::Config qw(:qa);

#--------------------------------------#
# Standard Dependencies
use strict;

#==============================================================================#
# Inheritance                          #
#======================================#
use Exception::Class
  (
   'Bric::Util::Fault' =>
     { description => 'Bricolage Exception',
       fields => [qw(payload)],
     },
   'Bric::Util::Fault::Exception' =>
     { description => 'Remove Me Exception',
       isa => 'Bric::Util::Fault',
     },
    'Bric::Util::Fault::Exception::AP' =>
      { description => 'Application Exception',
        isa => 'Bric::Util::Fault::Exception',
        alias => 'throw_ap',
      },
   'Bric::Util::Fault::Exception::DA' =>
     { description => 'Data Access Exception',
       isa => 'Bric::Util::Fault::Exception',
       alias => 'throw_da',
     },
   'Bric::Util::Fault::Exception::DP' =>
     { description => 'Data Processing Exception',
       isa => 'Bric::Util::Fault::Exception',
       alias => 'throw_dp',
     },
   'Bric::Util::Fault::Exception::GEN' =>
     { description => 'General Exception',
       isa => 'Bric::Util::Fault::Exception',
       alias => 'throw_gen',
     },
   'Bric::Util::Fault::Exception::MNI' =>
     { description => 'Method Not Implemented Exception',
       isa => 'Bric::Util::Fault::Exception',
       alias => 'throw_mni',
     },
   'Bric::Util::Fault::Error' =>
     { description => 'Invalid data error',
       isa => 'Bric::Util::Fault::Exception',
       fields => [qw(maketext)],
       alias => 'throw_error',
     },
   'Bric::Util::Fault::Error::NotUnique' =>
     { description => 'Not a unique value error',
       isa => 'Bric::Util::Fault::Error',
       alias => 'throw_not_unique',
     },
   'Bric::Util::Fault::Error::Undef' =>
     { description => 'Undefined value error',
       isa => 'Bric::Util::Fault::Error',
       alias => 'throw_undef',
     },
  );

# $err->as_string() will include the stack trace
Bric::Util::Fault->Trace(1);

require Exporter;
*import = \&Exporter::import;
<<<<<<< HEAD
our @EXPORT_OK = qw(isa_bric_exception rethrow_exception throw_ap throw_da
                    throw_dp throw_gen throw_mni throw_error throw_not_unique
                    throw_undef);
=======
our @EXPORT_OK = qw(isa_bric_exception isa_exception rethrow_exception
                    throw_ap throw_da throw_dp throw_gen throw_mni);
>>>>>>> 885217a2
our %EXPORT_TAGS = (all => \@EXPORT_OK);

#--------------------------------------#
# Programatic Dependencies
use overload q{""} => \&error_info;
use HTML::Mason::Exceptions ();

#=============================================================================#
# Function Prototypes and Closures     #
#======================================#


#==============================================================================#
# Constants                            #
#======================================#
__PACKAGE__->Trace(1);

#==============================================================================#
# Fields                               #
#======================================#

#--------------------------------------#
# Public Class Fields

# Public fields should use 'vars'

#--------------------------------------#
# Private Class Fields

# Private fields use 'my'

#--------------------------------------#
# Instance Fields

#==============================================================================#

=head1 INTERFACE

=head2 Constructors

=over 4

=item $obj = Bric::Util::Fault->new($init);

Creates a new Fault object for processing up the caller stack

Keys of $init are:

=over 4

=item msg

The exception message.

=item payload

Extra error information, e.g., from C<$!> or C<$@>.

=item makext

Supported by Bric::Util::Fault::Error and its subclasses. An array reference
suitable for passing to Bric::Util::Language's C<maketext()> method.

=back

B<Throws:> NONE

B<Side Effects:> NONE.

B<Notes:>

This method should only be used within a C<die> context, and one of its
subclasses (GEN, MNI, etc..) should be thrown instead.
We want to change this so that you generally use the C<throw> method
instead.

=cut

sub new {
    my $class = shift;
    my %params = ref $_[0] ? %{$_[0]} : @_ == 1 ? ( error => $_[0] ) : @_;

    # make any old 'msg' params into 'error'
    $params{'error'} = delete $params{'msg'} if exists $params{'msg'};

    return $class->SUPER::new(%params);
}

#------------------------------------------------------------------------------#

=back

=head2 Destructors

=over

=item $self->DESTROY

Dummy method to prevent wasting time trying to AUTOLOAD DESTROY.

=cut

sub DESTROY {
    # This method should be here even if its empty so that we don't waste time
    # making Bricolage's autoload method try to find it.
}

#--------------------------------------#

=back

=head2 Public Class Methods

None.

=head2 Public Instance Methods

=over 4

=item $str = $obj->error_info;

Returns $obj->as_text.

B<Throws:> NONE.

B<Side Effects:> NONE.

B<Notes:> Overloads the double-quoted string operator.

=cut

sub error_info { $_[0]->as_text() }

#------------------------------------------------------------------------------#

=item $str = $obj->get_msg;

Returns the message set by the programmer at error time.

B<Throws:> NONE.

B<Side Effects:> NONE.

B<Notes:> NONE.

=cut

sub get_msg { shift->error }


#------------------------------------------------------------------------------#

=item $id = $obj->get_timestamp;

Returns the timestamp of the error. The timestamp is the epoch time of the
error - the number of seconds since January 1, 1970.

B<Throws:> NONE.

B<Side Effects:> NONE.

B<Notes:> NONE.

=cut

sub get_timestamp { shift->time }

#------------------------------------------------------------------------------#

=item $id = $obj->get_filename;

Returns the name of the file in which the error ocurred.

B<Throws:> NONE.

B<Side Effects:> NONE.

B<Notes:> NONE.

=cut

sub get_filename { shift->file }

#------------------------------------------------------------------------------#

=item $id = $obj->get_line;

Return the line number at which the error ocurred in the file returned by
C<get_filename()>.

B<Throws:> NONE.

B<Side Effects:> NONE.

B<Notes:> NONE.

=cut

sub get_line { shift->line }

#------------------------------------------------------------------------------#

=item $id = $obj->get_pkg;

Returns the name of the package in which the error ocurred.

B<Throws:> NONE.

B<Side Effects:> NONE.

B<Notes:> NONE.

=cut

sub get_pkg { shift->package }

#------------------------------------------------------------------------------#

=item $id = $obj->get_payload;

Returns the programmer-specified payload.

B<Throws:> NONE.

B<Side Effects:> NONE.

B<Notes:> NONE.

=cut

sub get_payload { shift->payload }

#------------------------------------------------------------------------------#

=item $id = $obj->get_stack;

Returns the stack trace.

B<Throws:> NONE.

B<Side Effects:> NONE.

B<Notes:> NONE.

=cut

sub get_stack {
    my $self = shift;
    my (@stack, $trace, $frame_num);

    # see `perldoc Devel::StackTrace`
    $trace = $self->trace;

    $frame_num = $trace->frame_count - 1;
    while (my $f = $trace->prev_frame) {
        my $str = "$frame_num: " . $f->package . ':' . $f->line
            . ' -> ' . $f->subroutine . '('
            . join(', ', map {length>32 ? substr($_,0,30).'...' : $_} $f->args)
            . ')';
        $str .= ', evaltext=' . $f->evaltext if defined $f->evaltext;

        push @stack, $str;
        $frame_num--;
    }

    return \@stack;
}

#------------------------------------------------------------------------------#

=item $err->throw(error => 'This is some error we are throwing');

This overrides the C<throw> method in Exception::Class so that
if we create a new exception from a Bric or HTML::Mason exception,
we will just use the short error message. Otherwise, exceptions
can get stringified more than once.

B<Throws:> NONE.

B<Side Effects:> NONE.

B<Notes:> NONE.

=cut

sub throw {
    my $class = shift;
    my %params = ref $_[0] ? %{$_[0]} : @_ == 1 ? ( error => $_[0] ) : @_;

    # please only use 'error', not 'message', with Bric exceptions :)
    if (isa_bric_exception($params{error})) {
        $params{error} = $params{error}->error;
    }
    if (HTML::Mason::Exceptions::isa_mason_exception($params{error})) {
        $params{error} = $params{error}->error;
    }
    if (HTML::Mason::Exceptions::isa_mason_exception($params{message})) {
        $params{message} = $params{message}->error;
    }
    $class->SUPER::throw(%params);
}

#------------------------------------------------------------------------------#

=item $str = $obj->full_message;

Overrides $obj->as_string to include the payload.

B<Throws:> NONE.

B<Side Effects:> NONE.

B<Notes:> NONE.

=cut

sub full_message {
    my $self = shift;
    my $msg = $self->error;
    $msg .= ': ' . $self->payload if $self->payload;
    return $msg;
}

#------------------------------------------------------------------------------#

=item $str = $obj->as_text;

Displays the exception object as text.

B<Throws:> NONE.

B<Side Effects:> NONE.

B<Notes:> NONE.

=cut

sub as_text {
    my $self = shift;
    my @frames = $self->_filtered_frames();
    @frames = map {
        my $str = sprintf("[%s:%d]", $_->filename, $_->line);
        if (QA_MODE) {
            my $sub = $_->subroutine;
            $sub =~ s/.*:://;
            $str .= sprintf("\n  %s(%s)", $sub, join(', ', $_->args));
        }
        $str;
    } @frames;
    my $msg = $self->full_message();
    my $stack = join "\n", @frames;
    return sprintf("%s\n%s\n", $msg, $stack);
}

sub _filtered_frames {
    my $self = shift;

    my (@frames, $trace, %ignore_subs, $faultregex);

    $trace = $self->trace;
    %ignore_subs = map { $_ => 1 }
      qw{
         (eval)
         Exception::Class::Base::throw
         Bric::Util::Fault::__ANON__
      };
    $faultregex = qr{/Bric/Util/Fault\.pm|/dev/null};

    while (my $frame = $trace->next_frame) {
        unless ($frame->filename =~ $faultregex
                  || $ignore_subs{$frame->subroutine}) {
            push @frames, $frame;
        }
    }
    unless (@frames) {
        @frames = grep { $_->filename !~ $faultregex } $trace->frames;
    }
    return @frames;
}

#------------------------------------------------------------------------------#

=back

=head2 Public Functions

=over 4

=item isa_bric_exception($err, 'MNI');

This function tests whether the $err argument is a Bricolage
exception. The optional second argument can be used to test
for a specific Bricolage exception.

B<Throws:>

=over 4

=item *

"no such exception class $class"

=back

B<Side Effects:> NONE.

B<Notes:>

This function is imported into the calling class.

=cut

sub isa_bric_exception {
    my ($err, $name) = @_;
    return unless defined $err;

    if ($name) {
        my $class = "Bric::Util::Fault::$name";
        no strict 'refs';

        # XXX: shouldn't an exception be thrown here instead?
        # I've copied it from HTML::Mason::Exception.
        die "no such exception class $class"
            unless defined(${"${class}::VERSION"});
        return UNIVERSAL::isa($err, $class);
    } else {
        return UNIVERSAL::isa($err, "Bric::Util::Fault");
    }
}

#------------------------------------------------------------------------------#

=item isa_exception($err);

This function tests whether the $err argument is an
Exception::Class exception.

B<Throws:>

=over 4

=item *

"no such exception class $class"

=back

B<Side Effects:> NONE.

B<Notes:>

This function is imported into the calling class.

=cut

sub isa_exception {
    my $err = shift;
    return defined $err && UNIVERSAL::isa($err, 'Exception::Class::Base');
}

#------------------------------------------------------------------------------#

=item rethrow_exception($err);

This function rethrows the $err argument if it
C<can> rethrow (i.e. it is a Bricolage or HTML::Mason exception).

B<Throws:> NONE.

B<Side Effects:> NONE.

B<Notes:>

This function is imported into the calling class.

=cut

sub rethrow_exception {
    my ($err) = @_;
    return unless $err;

    if (UNIVERSAL::can($err, 'rethrow')) {
        $err->rethrow();
    }
    Bric::Util::Fault->throw(error => $err);
}

#------------------------------------------------------------------------------#

=back

=head1 PRIVATE

=head2 Private Class Methods

NONE.

=head2 Private Instance Methods

NONE.

=head2 Private Functions

NONE.

=cut


1;
__END__

=head1 NOTES

This was muchly copied from HTML::Mason::Exceptions.
This replaces the home-grown exception handling
written by matthew d. p. k. strelchun-lanier <matt@lanier.org>.

=head1 AUTHOR

Scott Lanning <lannings@who.int>

=head1 SEE ALSO

L<Exception::Class|Exception::Class>,
L<Devel::StackTrace|Devel::StackTrace>,
L<HTML::Mason::Exceptions|HTML::Mason::Exceptions>

=cut<|MERGE_RESOLUTION|>--- conflicted
+++ resolved
@@ -7,27 +7,15 @@
 
 =head1 VERSION
 
-<<<<<<< HEAD
-$Revision: 1.15 $
-
-=cut
-
-our $VERSION = (qw$Revision: 1.15 $ )[-1];
+$Revision: 1.16 $
+
+=cut
+
+our $VERSION = (qw$Revision: 1.16 $ )[-1];
 
 =head1 DATE
 
-$Date: 2003-03-30 18:34:20 $
-=======
-$Revision: 1.13.2.1 $
-
-=cut
-
-our $VERSION = (qw$Revision: 1.13.2.1 $ )[-1];
-
-=head1 DATE
-
-$Date: 2003-04-08 08:33:52 $
->>>>>>> 885217a2
+$Date: 2003-04-15 09:05:29 $
 
 =head1 SYNOPSIS
 
@@ -146,14 +134,9 @@
 
 require Exporter;
 *import = \&Exporter::import;
-<<<<<<< HEAD
-our @EXPORT_OK = qw(isa_bric_exception rethrow_exception throw_ap throw_da
-                    throw_dp throw_gen throw_mni throw_error throw_not_unique
-                    throw_undef);
-=======
-our @EXPORT_OK = qw(isa_bric_exception isa_exception rethrow_exception
-                    throw_ap throw_da throw_dp throw_gen throw_mni);
->>>>>>> 885217a2
+our @EXPORT_OK = qw(isa_bric_exception isa_exception rethrow_exception throw_ap
+                    throw_da throw_dp throw_gen throw_mni throw_error
+                    throw_not_unique throw_undef);
 our %EXPORT_TAGS = (all => \@EXPORT_OK);
 
 #--------------------------------------#
