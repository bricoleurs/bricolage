package Bric::Util::Fault;
###############################################################################

=head1 NAME

Bric::Util::Fault - Bricolage Exceptions

=head1 VERSION

<<<<<<< HEAD
$Revision: 1.13 $

=cut

our $VERSION = (qw$Revision: 1.13 $ )[-1];

=head1 DATE

$Date: 2003-03-07 16:34:33 $
=======
$Revision: 1.10.2.2 $

=cut

our $VERSION = (qw$Revision: 1.10.2.2 $ )[-1];

=head1 DATE

$Date: 2003-03-11 21:43:23 $
>>>>>>> 9c9f0883

=head1 SYNOPSIS

  eval {
      # Do something that causes general mayhem.
      die Bric::Util::Fault::Subclass->new({ msg => 'Ro-ro!' });
  };

  if (my $err = $@) {
      print "Oh-oh, something faulted. Let's look at it...";
      print "Type:      ", ref $err, "\n";
      print "Message:   ", $err->get_msg, "\n";
      print "Payload:   ", $err->get_payload, "\n";
      print "Timestamp: ", $err->get_timestamp, "\n";
      print "Package:   ", $err->get_pkg, "\n";
      print "Filename:  ", $err->get_filename. "\n";
      print "Line"      ", $err->get_line, "\n";

      print "Stack:\n";
      foreach my $c (@{ $err->get_stack }) {
          print "\t", (ref $c ? join(' - ', @{$c}[1,3,2]) : $c), "\n";
      }
  }

=head1 DESCRIPTION

This class does Exceptions for Bricolage. It replaces a
home-grown implementation with one based on Exception::Class
(which is what HTML::Mason uses). For now, we are merely
emulating the previous functionality, so the above synopsis
should still be valid, but this will change as we use more
features of Exception::Class and try to clean exception usage
throughout the Bricolage API code.

There are currently two major classes of exceptions:
Bric::Util::Fault::Exception and its subclasses represent fatal,
non-recoverable errors. Exceptions of this sort are unexpected, and should be
reported to an administrator or to the Bricolage developers.

Bric::Util::Fault::Error and its subclasses represent non-fatal errors
triggered by invalid data. These can be used to let users know that the data
they've entered is invalid. To support this usage, Bric::Util::Fault::Error
and its subclasses offer the C<maketext> field, which can be passed an array
reference of values suitable for passing to Bric::Util::Language's
C<maketext()> method.

=cut

#==============================================================================#
# Dependencies                         #
#======================================#

#--------------------------------------#
# Standard Dependencies
use strict;

#==============================================================================#
# Inheritance                          #
#======================================#
<<<<<<< HEAD
use Exception::Class (
    'Bric::Util::Fault' => {
        description => 'Bricolage Exception',
        fields => [qw(payload)],
    },
    'Bric::Util::Fault::Exception' => {
        description => 'Remove Me Exception',
=======
use Exception::Class 1.10
  ( 'Bric::Util::Fault' =>
      { description => 'Bricolage Exception',
        fields => [qw(payload env)],
      },
    'Bric::Util::Fault::Exception' =>
      { description => 'Remove Me Exception',
>>>>>>> 9c9f0883
        isa => 'Bric::Util::Fault',
    },
    'Bric::Util::Fault::Exception::AP' => {
        description => 'Application Exception',
        isa => 'Bric::Util::Fault::Exception',
        alias => 'throw_ap',
    },
    'Bric::Util::Fault::Exception::DA' => {
        description => 'Data Access Exception',
        isa => 'Bric::Util::Fault::Exception',
        alias => 'throw_da',
    },
    'Bric::Util::Fault::Exception::DP' => {
        description => 'Data Processing Exception',
        isa => 'Bric::Util::Fault::Exception',
        alias => 'throw_dp',
    },
    'Bric::Util::Fault::Exception::GEN' => {
        description => 'General Exception',
        isa => 'Bric::Util::Fault::Exception',
        alias => 'throw_gen',
    },
    'Bric::Util::Fault::Exception::MNI' => {
        description => 'Method Not Implemented Exception',
        isa => 'Bric::Util::Fault::Exception',
        alias => 'throw_mni',
<<<<<<< HEAD
    },
);
=======
      },
    'Bric::Util::Fault::Error' =>
      { description => 'Invalid data error',
        isa => 'Bric::Util::Fault::Exception',
        fields => [qw(maketext)],
        alias => 'throw_error',
      },
    'Bric::Util::Fault::Error::NotUnique' =>
      { description => 'Not a unique value error',
        isa => 'Bric::Util::Fault::Error',
        alias => 'throw_not_unique',
      },
  );
>>>>>>> 9c9f0883

require Exporter;
*import = \&Exporter::import;
our @EXPORT_OK = qw(isa_bric_exception rethrow_exception throw_ap throw_da
                    throw_dp throw_gen throw_mni throw_error throw_not_unique);
our %EXPORT_TAGS = (all => \@EXPORT_OK);

#--------------------------------------#
# Programatic Dependencies
use overload q{""} => \&error_info;
use HTML::Mason::Exceptions ();

#=============================================================================#
# Function Prototypes and Closures     #
#======================================#


#==============================================================================#
# Constants                            #
#======================================#
__PACKAGE__->Trace(1);

#==============================================================================#
# Fields                               #
#======================================#

#--------------------------------------#
# Public Class Fields

# Public fields should use 'vars'

#--------------------------------------#
# Private Class Fields

# Private fields use 'my'

#--------------------------------------#
# Instance Fields

#==============================================================================#

=head1 INTERFACE

=head2 Constructors

=over 4

=item $obj = Bric::Util::Fault->new($init);

Creates a new Fault object for processing up the caller stack

Keys of $init are:

=over 4

=item msg

The exception message.

=item payload

Extra error information, e.g., from C<$!> or C<$@>.

=item makext

Supported by Bric::Util::Fault::Error and its subclasses. An array reference
suitable for passing to Bric::Util::Language's C<maketext()> method.

=back

B<Throws:> NONE

B<Side Effects:> NONE.

B<Notes:>

This method should only be used within a C<die> context, and one of its
subclasses (GEN, MNI, etc..) should be thrown instead.
We want to change this so that you generally use the C<throw> method
instead.

=cut

sub new {
    my $class = shift;
    my %params = ref $_[0] ? %{$_[0]} : @_ == 1 ? ( error => $_[0] ) : @_;

<<<<<<< HEAD
    # handle old style which used a hashref
    my %params = ref $_[0] ? %{$_[0]} : @_ == 1 ? ( error => $_[0] ) : @_;
    # make any old 'msg' params into 'error'
=======
    $params{'env'} = {%ENV};
>>>>>>> 9c9f0883
    $params{'error'} = delete $params{'msg'} if exists $params{'msg'};

    return $class->SUPER::new(%params);
}

#------------------------------------------------------------------------------#

=back

=head2 Destructors

=over

=item $self->DESTROY

Dummy method to prevent wasting time trying to AUTOLOAD DESTROY.

=cut

sub DESTROY {
    # This method should be here even if its empty so that we don't waste time
    # making Bricolage's autoload method try to find it.
}

#--------------------------------------#

=back

=head2 Public Class Methods

None.

=head2 Public Instance Methods

=over 4

=item $str = $obj->error_info;

Returns error string of type "pkg -- filename -- line -- msg". Also called
when the exception object is used in a string context.

B<Throws:> NONE.

B<Side Effects:> NONE.

B<Notes:> Overloads the double-quoted string operator. Should probably
be deprecated in favor of C<< Exception::Class->as_string >>.

=cut

sub error_info {
    my $self = shift;
    return join(' -- ', $self->package, $self->file,
                $self->line) . "\n" . ($self->error || '') . "\n\n"
                . ($self->payload || '') . "\n";
}

#------------------------------------------------------------------------------#

=item $str = $obj->get_msg;

Returns the message set by the programmer at error time.

B<Throws:> NONE.

B<Side Effects:> NONE.

B<Notes:> NONE.

=cut

sub get_msg { shift->error }


#------------------------------------------------------------------------------#

=item $id = $obj->get_timestamp;

Returns the timestamp of the error. The timestamp is the epoch time of the
error - the number of seconds since January 1, 1970.

B<Throws:> NONE.

B<Side Effects:> NONE.

B<Notes:> NONE.

=cut

sub get_timestamp { shift->time }

#------------------------------------------------------------------------------#

=item $id = $obj->get_filename;

Returns the name of the file in which the error ocurred.

B<Throws:> NONE.

B<Side Effects:> NONE.

B<Notes:> NONE.

=cut

sub get_filename { shift->file }

#------------------------------------------------------------------------------#

=item $id = $obj->get_line;

Return the line number at which the error ocurred in the file returned by
C<get_filename()>.

B<Throws:> NONE.

B<Side Effects:> NONE.

B<Notes:> NONE.

=cut

sub get_line { shift->line }

#------------------------------------------------------------------------------#

=item $id = $obj->get_pkg;

Returns the name of the package in which the error ocurred.

B<Throws:> NONE.

B<Side Effects:> NONE.

B<Notes:> NONE.

=cut

sub get_pkg { shift->package }

#------------------------------------------------------------------------------#

=item $id = $obj->get_payload;

Returns the programmer-specified payload.

B<Throws:> NONE.

B<Side Effects:> NONE.

B<Notes:> NONE.

=cut

sub get_payload { shift->payload }

#------------------------------------------------------------------------------#

=item $id = $obj->get_stack;

Returns the stack trace.

B<Throws:> NONE.

B<Side Effects:> NONE.

B<Notes:> NONE.

=cut

sub get_stack {
    my $self = shift;
    my (@stack, $trace, $frame_num);

    # see `perldoc Devel::StackTrace`
    $trace = $self->trace;

    $frame_num = $trace->frame_count - 1;
    while (my $f = $trace->prev_frame) {
        my $str = "$frame_num: " . $f->package . ':' . $f->line
            . ' -> ' . $f->subroutine . '('
            . join(', ', map {length>32 ? substr($_,0,30).'...' : $_} $f->args)
            . ')';
        $str .= ', evaltext=' . $f->evaltext if defined $f->evaltext;

        push @stack, $str;
        $frame_num--;
    }

    return \@stack;
}

#------------------------------------------------------------------------------#

=item $err->throw(error => 'This is some error we are throwing');

This overrides the C<throw> method in Exception::Class so that
if we create a new exception from a Bric or HTML::Mason exception,
we will just use the short error message. Otherwise, exceptions
can get stringified more than once.

B<Throws:> NONE.

B<Side Effects:> NONE.

B<Notes:> NONE.

=cut

sub throw {
    my $class = shift;
    my %params = ref $_[0] ? %{$_[0]} : @_ == 1 ? ( error => $_[0] ) : @_;

    # please only use 'error', not 'message', with Bric exceptions :)
    if (isa_bric_exception($params{error})) {
        $params{error} = $params{error}->error;
    }
    if (HTML::Mason::Exceptions::isa_mason_exception($params{error})) {
        $params{error} = $params{error}->error;
    }
    if (HTML::Mason::Exceptions::isa_mason_exception($params{message})) {
        $params{message} = $params{message}->error;
    }
    $class->SUPER::throw(%params);
}

#------------------------------------------------------------------------------#

=back

=head2 Public Functions

=over 4

=item isa_bric_exception($err, 'MNI');

This function tests whether the $err argument is a Bricolage
exception. The optional second argument can be used to test
for a specific Bricolage exception.

B<Throws:>

=over 4

=item *

"no such exception class $class"

=back

B<Side Effects:> NONE.

B<Notes:>

This function is imported into the calling class.

=cut

sub isa_bric_exception {
    my ($err, $name) = @_;
    return unless defined $err;

    if ($name) {
        my $class = "Bric::Util::Fault::$name";
        no strict 'refs';

        # XXX: shouldn't an exception be thrown here instead?
        # I've copied it from HTML::Mason::Exception.
        die "no such exception class $class"
            unless defined(${"${class}::VERSION"});
        return UNIVERSAL::isa($err, $class);
    } else {
        return UNIVERSAL::isa($err, "Bric::Util::Fault");
    }
}

#------------------------------------------------------------------------------#

=item rethrow_exception($err);

This function rethrows the $err argument if it
C<can> rethrow (i.e. it is a Bricolage or HTML::Mason exception).

B<Throws:> NONE.

B<Side Effects:> NONE.

B<Notes:>

This function is imported into the calling class.

=cut

sub rethrow_exception {
    my ($err) = @_;
    return unless $err;

    if (UNIVERSAL::can($err, 'rethrow')) {
        $err->rethrow();
    }
    Bric::Util::Fault->throw(error => $err);
}

#------------------------------------------------------------------------------#

=back

=head1 PRIVATE

=head2 Private Class Methods

NONE.

=head2 Private Instance Methods

NONE.

=head2 Private Functions

NONE.

=cut


1;
__END__

=head1 NOTES

This was muchly copied from HTML::Mason::Exceptions.
This replaces the home-grown exception handling
written by matthew d. p. k. strelchun-lanier <matt@lanier.org>.

=head1 AUTHOR

Scott Lanning <lannings@who.int>

=head1 SEE ALSO

L<Exception::Class|Exception::Class>,
L<Devel::StackTrace|Devel::StackTrace>,
L<HTML::Mason::Exceptions|HTML::Mason::Exceptions>

=cut<|MERGE_RESOLUTION|>--- conflicted
+++ resolved
@@ -7,27 +7,15 @@
 
 =head1 VERSION
 
-<<<<<<< HEAD
-$Revision: 1.13 $
-
-=cut
-
-our $VERSION = (qw$Revision: 1.13 $ )[-1];
+$Revision: 1.14 $
+
+=cut
+
+our $VERSION = (qw$Revision: 1.14 $ )[-1];
 
 =head1 DATE
 
-$Date: 2003-03-07 16:34:33 $
-=======
-$Revision: 1.10.2.2 $
-
-=cut
-
-our $VERSION = (qw$Revision: 1.10.2.2 $ )[-1];
-
-=head1 DATE
-
-$Date: 2003-03-11 21:43:23 $
->>>>>>> 9c9f0883
+$Date: 2003-03-12 09:00:37 $
 
 =head1 SYNOPSIS
 
@@ -87,67 +75,53 @@
 #==============================================================================#
 # Inheritance                          #
 #======================================#
-<<<<<<< HEAD
-use Exception::Class (
-    'Bric::Util::Fault' => {
-        description => 'Bricolage Exception',
-        fields => [qw(payload)],
-    },
-    'Bric::Util::Fault::Exception' => {
-        description => 'Remove Me Exception',
-=======
-use Exception::Class 1.10
-  ( 'Bric::Util::Fault' =>
-      { description => 'Bricolage Exception',
-        fields => [qw(payload env)],
-      },
-    'Bric::Util::Fault::Exception' =>
-      { description => 'Remove Me Exception',
->>>>>>> 9c9f0883
-        isa => 'Bric::Util::Fault',
-    },
-    'Bric::Util::Fault::Exception::AP' => {
-        description => 'Application Exception',
+use Exception::Class
+  (
+   'Bric::Util::Fault' =>
+     { description => 'Bricolage Exception',
+       fields => [qw(payload)],
+     },
+   'Bric::Util::Fault::Exception' =>
+     { description => 'Remove Me Exception',
+       isa => 'Bric::Util::Fault',
+     },
+    'Bric::Util::Fault::Exception::AP' =>
+      { description => 'Application Exception',
         isa => 'Bric::Util::Fault::Exception',
         alias => 'throw_ap',
-    },
-    'Bric::Util::Fault::Exception::DA' => {
-        description => 'Data Access Exception',
-        isa => 'Bric::Util::Fault::Exception',
-        alias => 'throw_da',
-    },
-    'Bric::Util::Fault::Exception::DP' => {
-        description => 'Data Processing Exception',
-        isa => 'Bric::Util::Fault::Exception',
-        alias => 'throw_dp',
-    },
-    'Bric::Util::Fault::Exception::GEN' => {
-        description => 'General Exception',
-        isa => 'Bric::Util::Fault::Exception',
-        alias => 'throw_gen',
-    },
-    'Bric::Util::Fault::Exception::MNI' => {
-        description => 'Method Not Implemented Exception',
-        isa => 'Bric::Util::Fault::Exception',
-        alias => 'throw_mni',
-<<<<<<< HEAD
-    },
-);
-=======
       },
-    'Bric::Util::Fault::Error' =>
-      { description => 'Invalid data error',
-        isa => 'Bric::Util::Fault::Exception',
-        fields => [qw(maketext)],
-        alias => 'throw_error',
-      },
-    'Bric::Util::Fault::Error::NotUnique' =>
-      { description => 'Not a unique value error',
-        isa => 'Bric::Util::Fault::Error',
-        alias => 'throw_not_unique',
-      },
+   'Bric::Util::Fault::Exception::DA' =>
+     { description => 'Data Access Exception',
+       isa => 'Bric::Util::Fault::Exception',
+       alias => 'throw_da',
+     },
+   'Bric::Util::Fault::Exception::DP' =>
+     { description => 'Data Processing Exception',
+       isa => 'Bric::Util::Fault::Exception',
+       alias => 'throw_dp',
+     },
+   'Bric::Util::Fault::Exception::GEN' =>
+     { description => 'General Exception',
+       isa => 'Bric::Util::Fault::Exception',
+       alias => 'throw_gen',
+     },
+   'Bric::Util::Fault::Exception::MNI' =>
+     { description => 'Method Not Implemented Exception',
+       isa => 'Bric::Util::Fault::Exception',
+       alias => 'throw_mni',
+     },
+   'Bric::Util::Fault::Error' =>
+     { description => 'Invalid data error',
+       isa => 'Bric::Util::Fault::Exception',
+       fields => [qw(maketext)],
+       alias => 'throw_error',
+     },
+   'Bric::Util::Fault::Error::NotUnique' =>
+     { description => 'Not a unique value error',
+       isa => 'Bric::Util::Fault::Error',
+       alias => 'throw_not_unique',
+     },
   );
->>>>>>> 9c9f0883
 
 require Exporter;
 *import = \&Exporter::import;
@@ -235,13 +209,7 @@
     my $class = shift;
     my %params = ref $_[0] ? %{$_[0]} : @_ == 1 ? ( error => $_[0] ) : @_;
 
-<<<<<<< HEAD
-    # handle old style which used a hashref
-    my %params = ref $_[0] ? %{$_[0]} : @_ == 1 ? ( error => $_[0] ) : @_;
     # make any old 'msg' params into 'error'
-=======
-    $params{'env'} = {%ENV};
->>>>>>> 9c9f0883
     $params{'error'} = delete $params{'msg'} if exists $params{'msg'};
 
     return $class->SUPER::new(%params);
