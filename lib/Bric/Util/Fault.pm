package Bric::Util::Fault;
###############################################################################

=head1 NAME

Bric::Util::Fault - Bricolage Exceptions

=head1 VERSION

<<<<<<< HEAD
$Revision: 1.16 $

=cut

our $VERSION = (qw$Revision: 1.16 $ )[-1];

=head1 DATE

$Date: 2003-04-15 09:05:29 $
=======
$Revision: 1.13.2.2 $

=cut

our $VERSION = (qw$Revision: 1.13.2.2 $ )[-1];

=head1 DATE

$Date: 2003-07-21 21:40:30 $
>>>>>>> 1d875b7b

=head1 SYNOPSIS

  eval {
      # Do something that causes general mayhem.
      die Bric::Util::Fault::Subclass->new({ msg => 'Ro-ro!' });
  };

  if (my $err = $@) {
      print "Oh-oh, something faulted. Let's look at it...";
      print "Type:      ", ref $err, "\n";
      print "Message:   ", $err->get_msg, "\n";
      print "Payload:   ", $err->get_payload, "\n";
      print "Timestamp: ", $err->get_timestamp, "\n";
      print "Package:   ", $err->get_pkg, "\n";
      print "Filename:  ", $err->get_filename. "\n";
      print "Line"      ", $err->get_line, "\n";

      print "Stack:\n";
      foreach my $c (@{ $err->get_stack }) {
          print "\t", (ref $c ? join(' - ', @{$c}[1,3,2]) : $c), "\n";
      }
  }

=head1 DESCRIPTION

This class does Exceptions for Bricolage. It replaces a
home-grown implementation with one based on Exception::Class
(which is what HTML::Mason uses). For now, we are merely
emulating the previous functionality, so the above synopsis
should still be valid, but this will change as we use more
features of Exception::Class and try to clean exception usage
throughout the Bricolage API code.

There are currently two major classes of exceptions:
Bric::Util::Fault::Exception and its subclasses represent fatal,
non-recoverable errors. Exceptions of this sort are unexpected, and should be
reported to an administrator or to the Bricolage developers.

Bric::Util::Fault::Error and its subclasses represent non-fatal errors
triggered by invalid data. These can be used to let users know that the data
they've entered is invalid. To support this usage, Bric::Util::Fault::Error
and its subclasses offer the C<maketext> field, which can be passed an array
reference of values suitable for passing to Bric::Util::Language's
C<maketext()> method.

=cut

#==============================================================================#
# Dependencies                         #
#======================================#
use Bric::Config qw(:qa);

#--------------------------------------#
# Standard Dependencies
use strict;

#==============================================================================#
# Inheritance                          #
#======================================#
use Exception::Class
  (
   'Bric::Util::Fault' =>
     { description => 'Bricolage Exception',
       fields => [qw(payload)],
     },
   'Bric::Util::Fault::Exception' =>
     { description => 'Remove Me Exception',
       isa => 'Bric::Util::Fault',
     },
    'Bric::Util::Fault::Exception::AP' =>
      { description => 'Application Exception',
        isa => 'Bric::Util::Fault::Exception',
        alias => 'throw_ap',
      },
   'Bric::Util::Fault::Exception::DA' =>
     { description => 'Data Access Exception',
       isa => 'Bric::Util::Fault::Exception',
       alias => 'throw_da',
     },
   'Bric::Util::Fault::Exception::DP' =>
     { description => 'Data Processing Exception',
       isa => 'Bric::Util::Fault::Exception',
       alias => 'throw_dp',
     },
   'Bric::Util::Fault::Exception::GEN' =>
     { description => 'General Exception',
       isa => 'Bric::Util::Fault::Exception',
       alias => 'throw_gen',
     },
   'Bric::Util::Fault::Exception::MNI' =>
     { description => 'Method Not Implemented Exception',
       isa => 'Bric::Util::Fault::Exception',
       alias => 'throw_mni',
     },
   'Bric::Util::Fault::Error' =>
     { description => 'Invalid data error',
       isa => 'Bric::Util::Fault::Exception',
       fields => [qw(maketext)],
       alias => 'throw_error',
     },
   'Bric::Util::Fault::Error::NotUnique' =>
     { description => 'Not a unique value error',
       isa => 'Bric::Util::Fault::Error',
       alias => 'throw_not_unique',
     },
   'Bric::Util::Fault::Error::Undef' =>
     { description => 'Undefined value error',
       isa => 'Bric::Util::Fault::Error',
       alias => 'throw_undef',
     },
  );

# $err->as_string() will include the stack trace
Bric::Util::Fault->Trace(1);

require Exporter;
*import = \&Exporter::import;
our @EXPORT_OK = qw(isa_bric_exception isa_exception rethrow_exception throw_ap
                    throw_da throw_dp throw_gen throw_mni throw_error
                    throw_not_unique throw_undef);
our %EXPORT_TAGS = (all => \@EXPORT_OK);

#--------------------------------------#
# Programatic Dependencies
use overload q{""} => \&error_info;
use HTML::Mason::Exceptions ();

#=============================================================================#
# Function Prototypes and Closures     #
#======================================#


#==============================================================================#
# Constants                            #
#======================================#
__PACKAGE__->Trace(1);

#==============================================================================#
# Fields                               #
#======================================#

#--------------------------------------#
# Public Class Fields

# Public fields should use 'vars'

#--------------------------------------#
# Private Class Fields

# Private fields use 'my'

#--------------------------------------#
# Instance Fields

#==============================================================================#

=head1 INTERFACE

=head2 Constructors

=over 4

=item $obj = Bric::Util::Fault->new($init);

Creates a new Fault object for processing up the caller stack

Keys of $init are:

=over 4

=item msg

The exception message.

=item payload

Extra error information, e.g., from C<$!> or C<$@>.

=item makext

Supported by Bric::Util::Fault::Error and its subclasses. An array reference
suitable for passing to Bric::Util::Language's C<maketext()> method.

=back

B<Throws:> NONE

B<Side Effects:> NONE.

B<Notes:>

This method should only be used within a C<die> context, and one of its
subclasses (GEN, MNI, etc..) should be thrown instead.
We want to change this so that you generally use the C<throw> method
instead.

=cut

sub new {
    my $class = shift;
    my %params = ref $_[0] ? %{$_[0]} : @_ == 1 ? ( error => $_[0] ) : @_;

    # make any old 'msg' params into 'error'
    $params{'error'} = delete $params{'msg'} if exists $params{'msg'};

    return $class->SUPER::new(%params);
}

#------------------------------------------------------------------------------#

=back

=head2 Destructors

=over

=item $self->DESTROY

Dummy method to prevent wasting time trying to AUTOLOAD DESTROY.

=cut

sub DESTROY {
    # This method should be here even if its empty so that we don't waste time
    # making Bricolage's autoload method try to find it.
}

#--------------------------------------#

=back

=head2 Public Class Methods

None.

=head2 Public Instance Methods

=over 4

=item $str = $obj->error_info;

Returns $obj->as_text.

B<Throws:> NONE.

B<Side Effects:> NONE.

B<Notes:> Overloads the double-quoted string operator.

=cut

sub error_info { $_[0]->as_text() }

#------------------------------------------------------------------------------#

=item $str = $obj->get_msg;

Returns the message set by the programmer at error time.

B<Throws:> NONE.

B<Side Effects:> NONE.

B<Notes:> NONE.

=cut

sub get_msg { shift->error }


#------------------------------------------------------------------------------#

=item $id = $obj->get_timestamp;

Returns the timestamp of the error. The timestamp is the epoch time of the
error - the number of seconds since January 1, 1970.

B<Throws:> NONE.

B<Side Effects:> NONE.

B<Notes:> NONE.

=cut

sub get_timestamp { shift->time }

#------------------------------------------------------------------------------#

=item $id = $obj->get_filename;

Returns the name of the file in which the error ocurred.

B<Throws:> NONE.

B<Side Effects:> NONE.

B<Notes:> NONE.

=cut

sub get_filename { shift->file }

#------------------------------------------------------------------------------#

=item $id = $obj->get_line;

Return the line number at which the error ocurred in the file returned by
C<get_filename()>.

B<Throws:> NONE.

B<Side Effects:> NONE.

B<Notes:> NONE.

=cut

sub get_line { shift->line }

#------------------------------------------------------------------------------#

=item $id = $obj->get_pkg;

Returns the name of the package in which the error ocurred.

B<Throws:> NONE.

B<Side Effects:> NONE.

B<Notes:> NONE.

=cut

sub get_pkg { shift->package }

#------------------------------------------------------------------------------#

=item $id = $obj->get_payload;

Returns the programmer-specified payload.

B<Throws:> NONE.

B<Side Effects:> NONE.

B<Notes:> NONE.

=cut

sub get_payload { shift->payload }

#------------------------------------------------------------------------------#

=item $id = $obj->get_stack;

Returns the stack trace.

B<Throws:> NONE.

B<Side Effects:> NONE.

B<Notes:> NONE.

=cut

sub get_stack {
    my $self = shift;
    my (@stack, $trace, $frame_num);

    # see `perldoc Devel::StackTrace`
    $trace = $self->trace;

    $frame_num = $trace->frame_count - 1;
    while (my $f = $trace->prev_frame) {
        my $str = "$frame_num: " . $f->package . ':' . $f->line
            . ' -> ' . $f->subroutine . '('
            . join(', ', map {length>32 ? substr($_,0,30).'...' : $_} $f->args)
            . ')';
        $str .= ', evaltext=' . $f->evaltext if defined $f->evaltext;

        push @stack, $str;
        $frame_num--;
    }

    return \@stack;
}

#------------------------------------------------------------------------------#

=item $err->throw(error => 'This is some error we are throwing');

This overrides the C<throw> method in Exception::Class so that
if we create a new exception from a Bric or HTML::Mason exception,
we will just use the short error message. Otherwise, exceptions
can get stringified more than once.

B<Throws:> NONE.

B<Side Effects:> NONE.

B<Notes:> NONE.

=cut

sub throw {
    my $class = shift;
    my %params = ref $_[0] ? %{$_[0]} : @_ == 1 ? ( error => $_[0] ) : @_;

    # please only use 'error', not 'message', with Bric exceptions :)
    if (isa_bric_exception($params{error})) {
        $params{error} = $params{error}->error;
    }
    if (HTML::Mason::Exceptions::isa_mason_exception($params{error})) {
        $params{error} = $params{error}->error;
    }
    if (HTML::Mason::Exceptions::isa_mason_exception($params{message})) {
        $params{message} = $params{message}->error;
    }
    $class->SUPER::throw(%params);
}

#------------------------------------------------------------------------------#

=item $str = $obj->full_message;

Overrides $obj->as_string to include the payload.

B<Throws:> NONE.

B<Side Effects:> NONE.

B<Notes:> NONE.

=cut

sub full_message {
    my $self = shift;
    my $msg = $self->error;
    $msg .= ': ' . $self->payload if $self->payload;
    return $msg;
}

#------------------------------------------------------------------------------#

=item $str = $obj->as_text;

Displays the exception object as text. Includes the output of
C<trace_as_text()>.

B<Throws:> NONE.

B<Side Effects:> NONE.

B<Notes:> NONE.

=cut

sub as_text {
    my $self = shift;
    return sprintf("%s\n%s\n", $self->full_message, $self->trace_as_text);
}

#------------------------------------------------------------------------------#

=item $str = $obj->trace_as_text;

Displays the exception object's stack trace as text.

B<Throws:> NONE.

B<Side Effects:> NONE.

B<Notes:> NONE.

=cut

sub trace_as_text {
    my $self = shift;
    return join "\n", map {
        my $str = sprintf("[%s:%d]", $_->filename, $_->line);
        if (QA_MODE) {
            my $sub = $_->subroutine;
            $sub =~ s/.*:://;
            $str .= sprintf("\n  %s(%s)", $sub, join(', ', $_->args));
        }
        $str;
    } $self->_filtered_frames;
}

sub _filtered_frames {
    my $self = shift;

    my (@frames, $trace, %ignore_subs, $faultregex);

    $trace = $self->trace;
    %ignore_subs = map { $_ => 1 }
      qw{
         (eval)
         Exception::Class::Base::throw
         Bric::Util::Fault::__ANON__
      };
    $faultregex = qr{/Bric/Util/Fault\.pm|/dev/null};

    while (my $frame = $trace->next_frame) {
        unless ($frame->filename =~ $faultregex
                  || $ignore_subs{$frame->subroutine}) {
            push @frames, $frame;
        }
    }
    unless (@frames) {
        @frames = grep { $_->filename !~ $faultregex } $trace->frames;
    }
    return @frames;
}

#------------------------------------------------------------------------------#

=back

=head2 Public Functions

=over 4

=item isa_bric_exception($err, 'MNI');

This function tests whether the $err argument is a Bricolage
exception. The optional second argument can be used to test
for a specific Bricolage exception.

B<Throws:>

=over 4

=item *

"no such exception class $class"

=back

B<Side Effects:> NONE.

B<Notes:>

This function is imported into the calling class.

=cut

sub isa_bric_exception {
    my ($err, $name) = @_;
    return unless defined $err;

    if ($name) {
        my $class = "Bric::Util::Fault::$name";
        no strict 'refs';

        # XXX: shouldn't an exception be thrown here instead?
        # I've copied it from HTML::Mason::Exception.
        die "no such exception class $class"
            unless defined(${"${class}::VERSION"});
        return UNIVERSAL::isa($err, $class);
    } else {
        return UNIVERSAL::isa($err, "Bric::Util::Fault");
    }
}

#------------------------------------------------------------------------------#

=item isa_exception($err);

This function tests whether the $err argument is an
Exception::Class exception.

B<Throws:>

=over 4

=item *

"no such exception class $class"

=back

B<Side Effects:> NONE.

B<Notes:>

This function is imported into the calling class.

=cut

sub isa_exception {
    my $err = shift;
    return defined $err && UNIVERSAL::isa($err, 'Exception::Class::Base');
}

#------------------------------------------------------------------------------#

=item rethrow_exception($err);

This function rethrows the $err argument if it
C<can> rethrow (i.e. it is a Bricolage or HTML::Mason exception).

B<Throws:> NONE.

B<Side Effects:> NONE.

B<Notes:>

This function is imported into the calling class.

=cut

sub rethrow_exception {
    my ($err) = @_;
    return unless $err;

    if (UNIVERSAL::can($err, 'rethrow')) {
        $err->rethrow();
    }
    Bric::Util::Fault->throw(error => $err);
}

#------------------------------------------------------------------------------#

=back

=head1 PRIVATE

=head2 Private Class Methods

NONE.

=head2 Private Instance Methods

NONE.

=head2 Private Functions

NONE.

=cut


1;
__END__

=head1 NOTES

This was muchly copied from HTML::Mason::Exceptions.
This replaces the home-grown exception handling
written by matthew d. p. k. strelchun-lanier <matt@lanier.org>.

=head1 AUTHOR

Scott Lanning <lannings@who.int>

=head1 SEE ALSO

L<Exception::Class|Exception::Class>,
L<Devel::StackTrace|Devel::StackTrace>,
L<HTML::Mason::Exceptions|HTML::Mason::Exceptions>

=cut<|MERGE_RESOLUTION|>--- conflicted
+++ resolved
@@ -7,27 +7,15 @@
 
 =head1 VERSION
 
-<<<<<<< HEAD
-$Revision: 1.16 $
-
-=cut
-
-our $VERSION = (qw$Revision: 1.16 $ )[-1];
+$Revision: 1.17 $
+
+=cut
+
+our $VERSION = (qw$Revision: 1.17 $ )[-1];
 
 =head1 DATE
 
-$Date: 2003-04-15 09:05:29 $
-=======
-$Revision: 1.13.2.2 $
-
-=cut
-
-our $VERSION = (qw$Revision: 1.13.2.2 $ )[-1];
-
-=head1 DATE
-
-$Date: 2003-07-21 21:40:30 $
->>>>>>> 1d875b7b
+$Date: 2003-07-25 04:39:27 $
 
 =head1 SYNOPSIS
 
