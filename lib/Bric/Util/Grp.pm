--- conflicted
+++ resolved
@@ -7,27 +7,15 @@
 
 =head1 VERSION
 
-<<<<<<< HEAD
-$Revision: 1.43 $
-
-=cut
-
-our $VERSION = (qw$Revision: 1.43 $ )[-1];
+$Revision: 1.44 $
+
+=cut
+
+our $VERSION = (qw$Revision: 1.44 $ )[-1];
 
 =head1 DATE
 
-$Date: 2003-06-13 16:49:16 $
-=======
-$Revision: 1.39.2.4 $
-
-=cut
-
-our $VERSION = (qw$Revision: 1.39.2.4 $ )[-1];
-
-=head1 DATE
-
-$Date: 2003-07-21 23:14:38 $
->>>>>>> 1d875b7b
+$Date: 2003-07-25 04:39:27 $
 
 =head1 SYNOPSIS
 
