package Bric::Util::Grp;
###############################################################################

=head1 NAME

Bric::Util::Grp - A class for associating Bricolage objects

=head1 VERSION

<<<<<<< HEAD
$Revision: 1.46 $

=cut

our $VERSION = (qw$Revision: 1.46 $ )[-1];

=head1 DATE

$Date: 2003-08-12 19:04:45 $
=======
$Revision: 1.39.2.7 $

=cut

our $VERSION = (qw$Revision: 1.39.2.7 $ )[-1];

=head1 DATE

$Date: 2003-08-14 22:04:07 $
>>>>>>> e450218f

=head1 SYNOPSIS

  # Constructors.
  my $grp = Bric::Util::Grp->new($init);
  $grp = Bric::Util::Grp->lookup({ id => $id });
  my @grps = Bric::Util::Grp->list($params);

  # Class methods.
  my @grp_ids = Bric::Util::Grp->list_ids($params)
  my $class_id = Bric::Util::Grp->get_class_id;
  my $supported_classes = Bric::Util::Grp->get_supported_classes;
  my $class_keys_href = Bric::Util::Grp->href_grp_class_keys;
  my $secret = Bric::Util::Grp->get_secret;
  my $class = Bric::Util::Grp->my_class;
  my $member_class = Bric::Util::Grp->member_class;
  my $obj_class_id = Bric::Util::Grp->get_object_class_id;
  my @member_ids = Bric::Util::Grp->get_member_ids($grp_id);
  my $meths = Bric::Util::Grp->my_meths;

  # Instance methods.
  $id = $grp->get_id;
  my $name = $grp->get_name;
  $grp = $grp->set_name($name)
  my $desc = $grp->get_description;
  $grp = $grp->set_description($desc);
  my $parent_id = $grp->get_parent_id;
  $grp = $grp->set_parent_id($parent_id);
  my $class_id = $grp->get_class_id;
  my $perm = $grp->get_permanent;
  my $secret = $grp->is_secret;
  my @parent_ids = $grp->get_all_parent_ids;

  $grp = $grp->activate;
  $grp = $grp->deactivate;
  $grp = $grp->is_active;

  # Instance methods for managing members.
  my @members = $grp->get_members;
  my @member_objs = $grp->get_objects;
  $grp->add_member(\%member_spec);
  $grp->add_members(\@member_specs);
  $grp = $grp->delete_member(\%member_spec);
  $grp = $grp->delete_members(\@member_specs);
  my $member = $grp->has_member({ obj => $obj });

  # Instance methods for managing member attributes.
  $grp = $grp->set_member_attr($params);
  $grp = $grp->delete_member_attr($params);
  $grp = $grp->set_member_attrs(\@attr_specs);
  $grp = $grp->set_member_meta($params);
  my $meta = $grp->get_member_meta($params);
  $grp = $grp->delete_member_meta($params);
  my $attrs = $grp->all_for_member_subsys($subsys)
  my $attr = $grp->get_member_attr($params);
  my $attr_href = $grp->get_member_attr_hash($params);
  my @attrs = $grp->get_member_attrs(\@params);

  # Instance methods for managing group attributes.
  @attrs = $grp->get_group_attrs(\@params);
  $grp = $grp->set_group_attr($params);
  $attr = $grp->get_group_attr($params);
  $grp = $grp->delete_group_attr($params);
  $grp = $grp->set_group_attrs(\@params);
  $grp = $grp->set_group_meta($meta)
  $meta = $grp->get_group_meta($params);
  $grp = $grp->set_group_meta($params);
  $grp = $grp->delete_group_meta($params);
  $attr_href = $grp->get_group_attr_hash;
  $attrs = $grp->all_for_group_subsys($subsys);

  # Save the changes to the database
  $grp = $grp->save;

=head1 DESCRIPTION

Grp is a class that associates Bricolages objects. Attributes can be assigned
to the group as a whole, or to the members of the group. In the latter case,
the attribute values may be changed for individual members.

=cut

#==============================================================================#
# Dependencies                         #
#======================================#

#--------------------------------------#
# Standard Dependencies
use strict;

#--------------------------------------#
# Programatic Dependencies
use Bric::Config qw(:admin);
use Bric::Util::DBI qw(:all);
use Bric::Util::Grp::Parts::Member;
use Bric::Util::Attribute::Grp;
use Bric::Util::Fault qw(throw_gen throw_dp);
use Bric::Util::Class;
use Bric::Util::Coll::Member;

#==============================================================================#
# Inheritance                          #
#======================================#
use base qw(Bric);

#=============================================================================#
# Function Prototypes                  #
#======================================#
my $get_memb_coll;

#==============================================================================#
# Constants                            #
#======================================#

use constant DEBUG => 0;

use constant TABLE  => 'grp';
use constant COLS   => qw(parent_id class__id name description secret permanent
                        active);
use constant FIELDS => qw(parent_id class_id name description secret permanent
                          _active);
use constant ORD    => qw(name description parent_id class_id member_type active);

use constant GRP_SUBSYS        => '_GRP_SUBSYS';
use constant MEMBER_SUBSYS     => Bric::Util::Grp::Parts::Member::MEMBER_SUBSYS;
use constant INSTANCE_GROUP_ID => 35;
use constant GROUP_PACKAGE     => 'Bric::Util::Grp::Grp';
use constant SECRET_GRP => 1;
use constant NONSECRET_GRP => 0;

#==============================================================================#
# Fields                               #
#======================================#

#--------------------------------------#
# Public Class Fields
# None.

#--------------------------------------#
# Private Class Fields
my ($meths, $class, $mem_class);
my $sel_cols = 'g.id, g.parent_id, g.class__id, g.name, g.description, ' .
  'g.secret, g.permanent, g.active, m.grp__id';
my @sel_props = qw(id parent_id class_id name description secret permanent
                   _active grp_ids);

#--------------------------------------#
# Instance Fields
# NONE

# This method of Bricolage will call 'use fields' for you and set some permissions.
BEGIN {
    Bric::register_fields
        ({ id             => Bric::FIELD_READ,
           name           => Bric::FIELD_RDWR,
           description    => Bric::FIELD_RDWR,
           class_id       => Bric::FIELD_READ,
           parent_id      => Bric::FIELD_RDWR,
           secret         => Bric::FIELD_NONE, # Handled by is_secret().
           permanent      => Bric::FIELD_READ,
           grp_ids        => Bric::FIELD_READ,

           # Private Fields
           _memb_coll     => Bric::FIELD_NONE,
           _memb_hash     => Bric::FIELD_NONE,
           _new_memb_hash => Bric::FIELD_NONE,
           _queried       => Bric::FIELD_NONE,
           _parent_obj    => Bric::FIELD_NONE,
           _attr_obj      => Bric::FIELD_NONE,
           _attr_cache    => Bric::FIELD_NONE,
           _meta_cache    => Bric::FIELD_NONE,
           _update_attrs  => Bric::FIELD_NONE,
           _parents       => Bric::FIELD_NONE,
           _active        => Bric::FIELD_NONE

        });
}

# This runs after this package has compiled, but before the program runs.

INIT { use Bric::Util::Grp::Grp }
#==============================================================================#
# Interface Methods                    #
#======================================#

=head1 INTERFACE

=head2 Constructors

=over 4

=item $grp = Bric::Util::Grp->new($init)

This will create a new group object with optional initial state.

Supported Keys:

=over 4

=item name

=item description

=item permanent

=item secret

=back

B<Throws:> NONE.

B<Side Effects:> NONE.

B<Notes:> NONE.

=cut

sub new {
    my ($self, $init) = @_;
    $self = bless {}, $self unless ref $self;
    $init->{_active} = exists $init->{active} ? 0 : 1;
    $init->{permanent} = exists $init->{permanent} ? 1 : 0;
    push @{$init->{grp_ids}}, INSTANCE_GROUP_ID;
    $init->{secret} = ! exists $init->{secret} ? $self->get_secret :
      $init->{secret} ? 1 : 0;
    $init->{class_id} = $self->get_class_id;
    # pass the defined initial state to the super's new method
    # this should set them in register fields
    $self->SUPER::new($init);
    $self->_set({ '_queried' => 1} );
    return $self;
}

##############################################################################

=item $grp = Bric::Util::Grp->lookup({ id => $id })

This will lookup an existing group based on the given ID.

B<Throws:> NONE.

B<Side Effects:> NONE.

B<Notes:>

If COLS var changes index of class ID must change.

=cut

sub lookup {
    my ($class, $params) = @_;
    my $grp = $class->cache_lookup($params);
    return $grp if $grp;

    # Make sure we don't exclude secret groups.
    $params->{all} = 1;
    $grp = _do_list($class, $params);
    # We want @$grp to have only one value.
    throw_dp(error => 'Too many ' . __PACKAGE__ . ' objects found.')
      if @$grp > 1;
    return @$grp ? $grp->[0] : undef;
}

##############################################################################

=item my (@grps || $grps_aref) = Bric::Util::Grp->list($params);

Returns a list or anonymous array of Bric::Util::Grp objects. The supported
keys in the C<$params> hash reference are:

=over 4

=item obj

A Bricolage object. The groups returned will have member objects for this
object.

=item package

A Bricolage class name. Use in combination with C<obj_id> to have C<list()>
return group objects with member objects representing a particular Bricolage
object.

=item obj_id

A Bricolage object ID. Use in combination with C<package> to have C<list()>
return group objects with member objects representing a particular Bricolage
object.

=item parent_id

A group parent ID.

=item inactive

Inactive groups will be returned if this parameter is true. Otherwise, only
active groups will be returned.

=item all

Both secret and non-secret groups will be returned if this parameter is true.
Otherwise only non-secret groups will be returned.

=item name

The name of a group.

=item description

A group description.

=item permananent

A boolean to return permanent or non-permanent groups.

=item grp_id

A Bric::Util::Grp::Grp group ID. All groups that are members of the
corresponding Bric::Util::Grp::Grp object will be returned.

=item Order

A property name to order by.

=item OrderDirection

The direction in which to order the records, either "ASC" for ascending (the
default) or "DESC" for descending.

=back

B<Throws:>

=over 4

=item *

Unable to connect to database.

=item *

Unable to prepare SQL statement.

=item *

Unable to connect to database.

=item *

Unable to select column into arrayref.

=item *

Unable to execute SQL statement.

=item *

Unable to bind to columns to statement handle.

=item *

Unable to fetch row from statement handle.

=back

B<Side Effects:> NONE.

B<Notes:> If the C<obj> or C<obj_id> & C<package> parameters are used, then
this method must be called from a subclass.

Also, the Grp subclasses aren't loaded by this class, so when using
the Bric API outside of Bricolage, you need to require the object
class on the fly; for example:

  use Bric::Util::Grp::Grp;
  my $supported = Bric::Util::Grp::Grp->get_supported_classes();
  foreach my $grpclass (keys %$supported) {
      eval "require $grpclass";
  }
  my $grps = Bric::Util::Grp->list();

=cut

sub list { _do_list(@_) }

##############################################################################

=back

=head2 Destructors

=over 4

=item $self->DESTROY

Dummy method to prevent wasting time trying to AUTOLOAD DESTROY

=cut

sub DESTROY {
    # This method should be here even if its empty so that we don't waste time
    # making Bricolage's autoload method try to find it.
}

##############################################################################

=back

=head2 Public Class Methods

=over 4

=item my (@grp_ids || $grp_ids_aref) = Bric::Util::Grp->list_ids($params);

Returns a list or anonymous array of Bric::Util::Grp IDs. The supported keys
in the C<$params> hash reference are the same as for the C<list()> method.

B<Throws:>

=over 4

=item *

Unable to connect to database.

=item *

Unable to prepare SQL statement.

=item *

Unable to connect to database.

=item *

Unable to select column into arrayref.

=item *

Unable to execute SQL statement.

=item *

Unable to bind to columns to statement handle.

=item *

Unable to fetch row from statement handle.

=back

B<Side Effects:> NONE.

B<Notes:> If the C<obj> or C<obj_id> & C<package> parameters are used, then
this method must be called from a subclass.

=cut

sub list_ids { _do_list(@_, 1) }

##############################################################################

=item $class_id = Bric::Util::Grp->get_class_id

Returns the class ID representing the Bricolage class that this group is
associated with.

B<Throws:> NONE.

B<Side Effects:> NONE.

B<Notes:>

Subclasses should override this method.

=cut

sub get_class_id { 6 }

##############################################################################

=item $supported_classes = Bric::Util::Grp->get_supported_classes

Returns a hash reference of the supported classes in the group as keys with
the short name as a value. The short name is used to construct the member
table names and the foreign key in the table.

B<Throws:> NONE.

B<Side Effects:> NONE.

B<Notes:>

Subclasses should override this method.

=cut

sub get_supported_classes { undef }

##############################################################################

=item my @list_classes = Bric::Util::Grp->get_list_classes

Returns a list or anonymous array of the supported classes in the group that
can have their C<list()> methods called in succession to assemble a list of
member objects. This data varies from that stored in the keys in the hash
reference returned by C<get_supported_classes> in that some classes' C<list()>
methods may inherit from others, and we don't want the same C<list()> method
executed more than once. A good example of such a case is the various Media
subclasses managed by Bric::Util::Grp::Asset.

B<Throws:> NONE.

B<Side Effects:> This method is used internally by C<get_objects()>.

B<Notes:>

Subclasses should override this method.

=cut

sub get_list_classes { () }

##############################################################################

=item (1 || undef) = Bric::Util::Grp->get_secret

Returns true if by default groups of this class are not available for end user
management. Secret groups are used by Bricolage only for internal purposes.
This class method sets the default value for new group objects, unless a
C<secret> parameter is passed to C<new()>.

B<Throws:> NONE.

B<Side Effects:> NONE.

B<Notes:> NONE.

=cut

sub get_secret { SECRET_GRP }

##############################################################################

=item my (%class_keys || $class_keys_href) =
Bric::Util::Grp->href_grp_class_keys

=item my (%class_keys || $class_keys_href) =
Bric::Util::Grp->href_grp_class_keys(1)

Returns an anonymous hash representing the subclasses of Bric::Util::Grp. The
hash keys are the key_names of those classes, and the hash values are their
plural display names. By default, it will return only those classes whose
group instances are not secret. To get B<all> group subclasses, pass in a true
value.

B<Throws:>

=over 4

=item *

Unable to prepare SQL statement.

=item *

Unable to connect to database.

=item *

Unable to execute SQL statement.

=item *

Unable to bind to columns to statement handle.

=item *

Unable to fetch row from statement handle.

=back

B<Side Effects:> NONE.

B<Notes:> NONE.

=cut

{
    my $class_keys;
    my $all_class_keys;

    sub href_grp_class_keys {
        my ($pkg, $all) = @_;
        unless ($class_keys) {
            my $sel = prepare_c(qq{
                SELECT key_name, plural_name, pkg_name
                FROM   class
                WHERE  id in (
                           SELECT DISTINCT class__id
                           FROM   grp
                       )
            }, undef);
            execute($sel);
            my ($key, $name, $pkg_name);
            bind_columns($sel, \$key, \$name, \$pkg_name);
            while (fetch($sel)) {
                next if $key eq 'ce';
                $all_class_keys->{$key} = $name;
                $class_keys->{$key} = $name unless $pkg_name->get_secret;
            }
        }
        my $ret = $all ? $all_class_keys : $class_keys;
        return wantarray ? %$ret : $ret;
    }
}

##############################################################################

=item my $class = Bric::Util::Grp->my_class

Returns a Bric::Util::Class object describing this class.

B<Throws:> NONE.

B<Side Effects:> NONE.

B<Notes:> Uses Bric::Util::Class->lookup() internally.

=cut

sub my_class {
    $class ||= Bric::Util::Class->lookup({ id => 6 });
    return $class;
}

##############################################################################

=item my $class = Bric::Util::Grp->member_class

Returns a Bric::Util::Class object describing the members of this group.

B<Throws:> NONE.

B<Side Effects:> NONE.

B<Notes:> Uses Bric::Util::Class->lookup() internally.

=cut

sub member_class {
    $mem_class ||= Bric::Util::Class->lookup({ id => 0 });
    return $mem_class;
}

##############################################################################

=item $obj_class_id = Bric::Util::Grp->get_object_class_id;

If this method returns a value, then all members of the group will be assumed
to be a member of the class for which the value is the ID.

B<Throws:> NONE.

B<Side Effects:> NONE.

B<Notes:> NONE.

=cut

sub get_object_class_id { undef }

##############################################################################

=item ($member_ids || @member_ids) = Bric::Util::Grp->get_member_ids($grp_id)

Returns a list of the IDs representing the objects underlying the
Bric::Util::Grp::Parts::Member objects that are members of the grp represented
by C<$grp_id>.

B<Throws:> NONE.

B<Side Effects:> NONE.

B<Notes:> This method must be called from a subclass of Bric::Util::Grp.

=cut

sub get_member_ids {
    my ($class, $grp_id) = @_;
    my $short;
    if (my $cid = $class->get_object_class_id) {
        my $pkg = Bric::Util::Class->lookup({ id => $cid })->get_pkg_name;
        $short = $class->get_supported_classes->{$pkg};
    } else {
        # Assuming that there is only one class here because otherwise
        # allowing this method would be daft!
        my $sc = $class->get_supported_classes;
        $short = (values %$sc)[-1];
    }
    return Bric::Util::Grp::Parts::Member->get_all_object_ids($grp_id, $short);
}

##############################################################################

=item my $meths = Bric::Util::Grp->my_meths

=item my (@meths || $meths_aref) = Bric::Util::Grp->my_meths(TRUE)

=item my (@meths || $meths_aref) = Bric::Util::Grp->my_meths(0, TRUE)

Returns an anonymous hash of introspection data for this object. If called
with a true argument, it will return an ordered list or anonymous array of
introspection data. If a second true argument is passed instead of a first,
then a list or anonymous array of introspection data will be returned for
properties that uniquely identify an object (excluding C<id>, which is
assumed).

Each hash key is the name of a property or attribute of the object. The value
for a hash key is another anonymous hash containing the following keys:

=over 4

=item name

The name of the property or attribute. Is the same as the hash key when an
anonymous hash is returned.

=item disp

The display name of the property or attribute.

=item get_meth

A reference to the method that will retrieve the value of the property or
attribute.

=item get_args

An anonymous array of arguments to pass to a call to get_meth in order to
retrieve the value of the property or attribute.

=item set_meth

A reference to the method that will set the value of the property or
attribute.

=item set_args

An anonymous array of arguments to pass to a call to set_meth in order to set
the value of the property or attribute.

=item type

The type of value the property or attribute contains. There are only three
types:

=over 4

=item short

=item date

=item blob

=back

=item len

If the value is a 'short' value, this hash key contains the length of the
field.

=item search

The property is searchable via the list() and list_ids() methods.

=item req

The property or attribute is required.

=item props

An anonymous hash of properties used to display the property or
attribute. Possible keys include:

=over 4

=item type

The display field type. Possible values are

=over 4

=item text

=item textarea

=item password

=item hidden

=item radio

=item checkbox

=item select

=back

=item length

The Length, in letters, to display a text or password field.

=item maxlength

The maximum length of the property or value - usually defined by the SQL DDL.

=back

=item rows

The number of rows to format in a textarea field.

=item cols

The number of columns to format in a textarea field.

=item vals

An anonymous hash of key/value pairs reprsenting the values and display names
to use in a select list.

=back

B<Throws:> NONE.

B<Side Effects:> NONE.

B<Notes:> NONE.

=cut

sub my_meths {
    my ($pkg, $ord, $ident) = @_;
    return if $ident;

    # Return 'em if we got em.
    return !$ord ? $meths : wantarray ? @{$meths}{&ORD} : [@{$meths}{&ORD}]
      if $meths;

    # We don't got 'em. So get 'em!
    $meths = {
              name        => {
                              name     => 'name',
                              get_meth => sub { shift->get_name(@_) },
                              get_args => [],
                              set_meth => sub { shift->set_name(@_) },
                              set_args => [],
                              disp     => 'Name',
                              type     => 'short',
                              len      => 64,
                              req      => 1,
                              search   => 1,
                              props    => { type       => 'text',
                                            length     => 32,
                                            maxlength => 64
                                          }
                             },
              description => {
                              get_meth => sub { shift->get_description(@_) },
                              get_args => [],
                              set_meth => sub { shift->set_description(@_) },
                              set_args => [],
                              name     => 'description',
                              disp     => 'Description',
                              len      => 256,
                              req      => 0,
                              type     => 'short',
                              props    => { type => 'textarea',
                                            cols => 40,
                                            rows => 4
                                          }
                             },
              parent_id   => {
                              name     => 'parent_id',
                              get_meth => sub { shift->get_parent_id(@_) },
                              get_args => [],
                              set_meth => sub { shift->set_parent_id(@_) },
                              set_args => [],
                              disp => 'Parent ID',
                              type     => 'short',
                              len      => 10,
                              req      => 0,
                              props    => { type      => 'text',
                                            length    => 10,
                                            maxlength => 10
                                          }
                             },
              class_id    => {
                              name     => 'class_id',
                              get_meth => sub { shift->get_class_id(@_) },
                              get_args => [],
                              disp => 'Class ID',
                              len      => 10,
                              req      => 1,
                             },
              member_type => {
                              name     => 'member_type',
                              get_meth => sub { shift->member_class->get_disp_name(@_) },
                              get_args => [],
                              disp => 'Member Type'
                             },
              active      => {
                              name     => 'active',
                              get_meth => sub { shift->is_active(@_) ? 1 : 0 },
                              get_args => [],
                              set_meth => sub { $_[1] ? shift->activate(@_)
                                                  : shift->deactivate(@_) },
                              set_args => [],
                              disp     => 'Active',
                              len      => 1,
                              req      => 1,
                              type     => 'short',
                              props    => { type => 'checkbox' }
                             }
             };
    return !$ord ? $meths : wantarray ? @{$meths}{&ORD} : [@{$meths}{&ORD}];
}

##############################################################################

=back

=head2 Public Instance Methods

=over 4

=item $id = $grp->get_id

Returns the database ID of the group object

B<Throws:> NONE.

B<Side Effects:> NONE.

B<Notes:>

Returns C<undef> if the ID the group is new and its C<save()> method has not
yet been called.

=item my $name = $grp->get_name

Returns the name of the group.

B<Throws:> NONE.

B<Side Effects:> NONE.

B<Notes:> NONE.

=item $grp = $grp->set_name($name)

Sets the name of the group.

B<Throws:> NONE.

B<Side Effects:> NONE.

B<Notes:> NONE.

=item my $desc = $grp->get_description

Returns the description of the group.

B<Throws:> NONE.

B<Side Effects:> NONE.

B<Notes:> NONE.

=item $grp = $grp->set_description($desc)

Sets the description of the group.

B<Throws:> NONE.

B<Side Effects:> NONE.

B<Notes:> NONE.

=item my $parent_id = $grp->get_parent_id

Returns the ID of this group's parent, and C<undef> if this is the root group.

B<Throws:> NONE.

B<Side Effects:> NONE.

B<Notes:> NONE.

=item $grp = $grp->set_parent_id($parent_id)

Sets the ID for the parent of this group.

B<Throws:> NONE.

B<Side Effects:> NONE.

B<Notes:> NONE.

=item my $class_id = $grp->get_class_id

Returns the ID of Bric::Util::Class object representing the members of this
group.

B<Throws:> NONE.

B<Side Effects:> NONE.

B<Notes:> NONE.

=item my $perm = $grp->get_permanent

Returns true if the group is permanent, and false if it's not. Permanant
groups cannot be deleted.

B<Throws:> NONE.

B<Side Effects:> NONE.

B<Notes:> NONE.

=item my $secret = $grp->is_secret

Returns true if the group is a secret group, and false if it's not. Secret
groups are used internally by the API, and are not designed to be managed by
users via the UI.

B<Throws:> NONE.

B<Side Effects:> NONE.

B<Notes:> NONE.

=cut

sub is_secret { $_[0]->_get('secret') ? $_[0] : undef }

##############################################################################

=item my (@pids || $pids_aref) = $grp->get_all_parent_ids

Returns a list of all of this group's parent group IDs.

B<Throws:> NONE.

B<Side Effects:> NONE.

B<Notes:> NONE.

=cut

sub get_all_parent_ids {
    my ($self) = @_;
    my $dirty = $self->_get__dirty;
    my $parents = $self->_get('_parents');

    unless ($parents) {
        my ($pid, $id) = $self->_get('parent_id', 'id');
        @$parents = $self->_get_all_parent_ids($pid, $id);
        unshift @$parents, $pid;
        $self->_set(['_parents'], [$parents]);
        # This is a set that does not need to be saved in 'save'
        $self->_set__dirty($dirty);
    }

    return wantarray ? @$parents : $parents;
}

##############################################################################

=item $grp = $grp->activate

Sets the active flag for the object

B<Throws:> NONE.

B<Side Effects:> NONE.

B<Notes:> NONE.

=cut

sub activate { $_[0]->_set(['_active'], [1]) }

##############################################################################

=item $grp = $grp->deactivate

Sets the active flag to inactive

B<Throws:>

=over 4

=item *

Cannot deactivate permanent group.

=back

B<Side Effects:> NONE.

B<Notes:> NONE.

=cut

sub deactivate {
    my $self = shift;
    my ($id, $perm) = $self->_get(qw(id permanent));
        if ($perm || $id == ADMIN_GRP_ID) {
            throw_gen(error => 'Cannot deactivate permanent group.');
        }
    $self->_set( { '_active' => 0 } );
    return $self;
}

##############################################################################

=item ($grp || undef) = $grp->is_active

Returns self if the object is active undef otherwise

B<Throws:> NONE.

B<Side Effects:> NONE.

B<Notes:> NONE.

=cut

sub is_active {
    my $self = shift;
    return $self->_get('_active') ? $self : undef;
}

##############################################################################

=item my $member = $grp->add_member({ obj => $obj, attr => $attributes });

Adds an object to the group. The supported parameters are:

=over 4

=item obj

The object to be added as a member of the group.

=item package

The package name of the class to which the object to be added as a member of
the group belongs. Use in combination with the C<id> parameter.

=item id

The ID of the object to be added as a member of the group. Use in combination
with the C<package> parameter.

=item attrs

Attributes to be associated with the new member object.

=item no_check

If true, C<add_member()> will not check to see if the object being added to
the group is already a member. Defaults to false.

=back

Either the C<obj> parameter or both the C<package> and C<id> parameters are
required.

B<Throws:>

=over 4

=item *

Missing required parameters 'obj' or 'id' & 'package'

=item *

Object not allowed in group.

=back

B<Side Effects:> NONE.

B<Notes:> NONE.

=cut

sub add_member {
    my ($self, $param ) = @_;
    my $dirty = $self->_get__dirty;

    # Get the package and ids
    my ($package, $id);
    if ($param->{obj}) {
        $package = ref $param->{obj};
        $id      = $param->{obj}->get_id;
    } elsif (defined $param->{id} && $param->{package}) {
        $package = $param->{package};
        $id      = $param->{id};
    } else {
        my $msg = "Missing required parameters 'obj' or 'id' & 'package'";
        throw_gen(error => $msg);
    }

    # Grab the member collection and then see if it already has the new
    # object, unless no_check is true.
    my $memb_coll = $get_memb_coll->($self);
    unless ($param->{no_check}) {
        return $self if $self->has_member($param);
    }

    # Make sure that we can add these kinds of objects to the group
    my $supported = $self->get_supported_classes;
    if ($supported && (not exists $supported->{$package})) {
        my $msg = "$package object not allowed in Group '" .
          $self->_get('name') . "'";
        throw_gen(error => $msg);
    }

    # Create a new member object for this object.
    my $member = $memb_coll->new_obj
      ({ object          => $param->{obj},
         obj_id          => $id,
         object_class_id => $self->get_object_class_id,
         object_package  => $package,
         grp             => $self,
         grp_id          => $self->_get('id'),
         attr            => $param->{attrs}
    });

    # This doesn't warrant an object update.
    $self->_set__dirty($dirty);
    return $member;
}

##############################################################################

=item $grp = $grp->add_members(\@member_params);

Convenience method that calls C<< $grp->add_member >> on each in an array
reference of new member object parameters. See C<add_member()> for
documentation of the valid parameters.

B<Throws:>

=over 4

=item *

Missing required parameters 'obj' or 'id' & 'package'

=back

B<Side Effects:> NONE.

B<Notes:> NONE.

=cut

sub add_members {
    my ($self, $membs) = @_;
    $self->add_member($_) for @$membs;
    return $self;
}

##############################################################################

=item (@members || $member_aref) = $grp->get_members

Returns a list or a anonymous array of the member objects that are in the
group.

B<Throws:> NONE.

B<Side Effects:> NONE.

B<Notes:> NONE.

=cut

sub get_members {
    my $self = shift;
    my $memb_coll = $get_memb_coll->($self);
    return $memb_coll->get_objs;
}

##############################################################################

=item my (@objs || $objs_aref) = $grp->get_objects

Returns a list or anonymous arry of all of the Bricolage objects underlying
the member objects in the group. Only returns object if the group object has
been saved and has an ID.

B<Throws:> NONE.

B<Side Effects:> NONE.

B<Notes:> This method gets a list of classes from C<get_list_classes()> and
calls C<list()> on each, passing in the required C<grp_id> parameter. Thus
this method will not reflect any changes made to group membership unless
C<save()> has been called on the group object.

Also, the object class isn't loaded by the group class, so when using
the Bric API outside of Bricolage, you need to require the object
class on the fly; for example:

  foreach my $c ($grp->get_list_classes()) {
      eval "require $c";
  }
  my $objs = $grp->get_objects();

=cut

sub get_objects {
    my $self = shift;
    my $id = $self->_get('id') or return;
    my @objs;
    foreach my $class ($self->get_list_classes) {
        push @objs, $class->list({ grp_id => $id });
    }
    return wantarray ? @objs : \@objs;
}

##############################################################################

=item $grp = $grp->delete_member($member);

=item $grp = $grp->delete_member($object);

=item $grp = $grp->delete_member($param);

Removes a member object from the group. If the argument to this method is a
Bric::Util::Grp::Parts::Member object, then that object will be removed from
the group. If the argument to this method is any other Bricolage object, the
member object representing that object will be constructed and removed from
this group. If the argument to this method is a hash reference, the supported
parameter are the same as for the C<has_member()> method.

B<Throws:>

=over

=item *

Parameters 'id' and/or 'package' not passed to delete_member().

=back

B<Side Effects:>

Will delete members for the database ( ie. not make them inactive)

<Notes:> NONE.

=cut

sub delete_member {
    my ($self, $params) = @_;

    # See if they have passed a member object
    my ($mem, $obj);
    if (substr(ref $params, 0, 28) eq 'Bric::Util::Grp::Parts::Memb') {
        # Member object has been passed
        $mem = $params;
        $obj = $mem->get_object;
    } elsif (ref $params eq 'HASH') {
        # Parameters have been passed.
        $mem = $self->has_member($params) or return;
        $obj = $params->{obj} || $mem->get_object;
    } else {
        # An object has been passed.
        $obj = $params;
        $mem = $self->has_member({ obj => $obj }) or return;
    }

    # Remove the member object and return.
    my $memb_coll = $get_memb_coll->($self);
    $self->get_object_class_id ? $memb_coll->del_mem_obj($obj, $mem) :
      $memb_coll->del_objs($mem);
    return $self;
}

##############################################################################

=item $grp = $grp->delete_members($members);

Convenience method that takes a reference to an array of objects or their
unique identifiers and removes them from the group.

B<Throws:>

=over

=item *

Parameters 'id' and/or 'package' not passed to delete_member().

=back

B<Side Effects:> Calls C<delete_member()> on every item in the array reference
passed as the argument.

B<Notes:> NONE.

=cut

sub delete_members {
    my ($self, $membs) = @_;
    $self->delete_member($_) for @$membs;
    return $self;
}

##############################################################################

=item ($member || undef) = $grp->has_member($params);

Returns a Bric::Util::Grp::Parts::Member object representing the membership in
the group of a Bricolage object if the object is a member, and undef if it's
not a member. The C<$params> hash reference accepts the following keys:

=over 4

=item obj

The object that may be a member of the group.

=item id

The ID of the object that may be a member of the group. Use in combination
with C<package>.

=item package

The class package name of the object that may be a member of the group. Use in
combination with C<id>.

=item attr

An attribute of the member object. The member object will only be returned if
it contains this attribute. Optional.

=back

B<Throws:> NONE.

B<Side Effects:> NONE.

B<Notes:> This method I<may> return false if a member has been added via
C<add_member()> but the Grp object hasn't been saved. The upshot is that one
should always call has_member() on a fully saved Grp object.

=cut

sub has_member {
    my ($self, $params) = @_;
    my $memb_coll = $get_memb_coll->($self);
    my $mem;
  MEMCHK: {
        my $oid = defined $params->{id} ? $params->{id} :
          $params->{obj}->get_id;
        if ($memb_coll->is_populated) {
            # Just use the set.
            if ($self->get_object_class_id) {
                # It's in one class. Do an easy grab.
                ($mem) = $memb_coll->get_objs($oid);
                last MEMCHK if $mem;
                # Try to get it from the new members.
                if (my $new_memb = $memb_coll->get_new_objs) {
                    foreach my $m (@$new_memb) {
                        $mem = $m and last MEMCHK if $m->get_obj_id == $oid;
                    }
                }
            } else {
                # Ugh, we need to convert it to a special hash. See if we have it
                # already.
                my $memb_hash = $self->_get('_memb_hash');
                unless ($memb_hash) {
                    # We must build it.
                    foreach my $m ($memb_coll->get_objs) {
                        $memb_hash->{$m->get_object_package}{$m->get_obj_id} = $m;
                    }
                    $self->_set(['_memb_hash'], [$memb_hash]);
                }
                my $pkg = $params->{package} || ref $params->{obj};
                $mem = $memb_hash->{$pkg}{$oid} and last MEMCHK;
            }
        } else {
            # Check to see if the object has been added, but not yet saved.
            if (my $new_memb = $memb_coll->get_new_objs) {
                if ($self->get_object_class_id) {
                    # It's in one class. Just look for the object ID.
                    foreach my $m (@$new_memb) {
                        $mem = $m and last MEMCHK if $m->get_obj_id == $oid;
                    }
                } else {
                    # Ugh, we need to convert it to a special hash.
                    my $memb_hash;
                    foreach my $m (@$new_memb) {
                        $memb_hash->{$m->get_object_package}{$m->get_obj_id} = $m;
                    }
                    my $pkg = $params->{package} || ref $params->{obj};
                    $mem = $memb_hash->{$pkg}{$oid} and last MEMCHK;
                }
            }

            # If we get here, just look it up. This will fail if a member has
            # been added, but the group hasn't been saved.
            my %args = $params->{obj} ? ( object => $params->{obj} ) :
              ( object_package => $params->{package}, object_id => $params->{id});
            $args{grp} = $self;
            ($mem) = Bric::Util::Grp::Parts::Member->list(\%args);
            return unless $mem;
        }
    } #MEMCHK:

    # Return the member only if it has the attributes in $attr
    return $mem->has_attrs($params->{attr}) if $params->{attr};
    # Otherwise just return the member.
    return $mem;
}

##############################################################################

=item $grp = $grp->set_member_attr($params)

Sets an individual attribute for the members of this group

B<Throws:> NONE.

B<Side Effects:> NONE.

B<Notes:> NONE.

=cut

sub set_member_attr {
    my ($self, $param) = @_;
    # set a default subsys if one has not been passed
    $param->{subsys}   ||= MEMBER_SUBSYS;
    # set the sql_type as short if it was not passed in
    $param->{sql_type} ||= 'short';
    # set attribute
    $self->_set_attr($param);
    return $self;
}

##############################################################################

=item $grp = $grp->delete_member_attr($params)

Deletes attributes that apply to members

B<Throws:> NONE.

B<Side Effects:> NONE.

B<Notes:> NONE.

=cut

sub delete_member_attr {
    my ($self, $param) = @_;
    # set a default subsys if one has not been passed
    $param->{subsys} ||= MEMBER_SUBSYS;
    $self->_delete_attr($param,1);
    return $self;
}

##############################################################################

=item $grp = $grp->set_member_attrs(
        [ { name => $name, subsys => $subsys, value => $value,
                sql_type =>$sql_type, new => 1 } ] )

Takes a list of attributes and sets them to apply to the members

B<Throws:> NONE.

B<Side Effects:> NONE.

B<Notes:> NONE.

=cut

sub set_member_attrs {
    my ($self, $attrs) = @_;
    foreach (@$attrs) {
        # set to the member defualt unless passed in
        $_->{subsys}   ||= MEMBER_SUBSYS;
        # set a default sql type
        $_->{sql_type} ||= 'short';
        # set the attr
        $self->_set_attr($_);
    }
    return $self;
}

##############################################################################

=item $grp = $grp->set_member_meta($params)

Sets meta information on member attributes

B<Throws:> NONE.

B<Side Effects:> NONE.

B<Notes:> NONE.

=cut

sub set_member_meta {
    my ($self, $param) = @_;
    # set a defualt member subsys unless one was passed in
    $param->{subsys} ||= MEMBER_SUBSYS;
    # set the meta info
    $self->_set_meta($param);
    return $self;
}

##############################################################################

=item $meta = $grp->get_member_meta($params)

Returns the member meta attributes

B<Throws:> NONE.

B<Side Effects:> NONE.

B<Notes:> NONE.

=cut

sub get_member_meta {
    my ($self, $param) = @_;
    # set defualt subsys unless one was passed in
    $param->{subsys} ||= MEMBER_SUBSYS;
    # get the meta info pass the flag to return parental defaults
    my $meta = $self->_get_meta($param, 1);
    return $meta;
}

##############################################################################

=item $grp = $grp->delete_member_meta($params)

Deletes the meta information for these attributes.

B<Throws:> NONE.

B<Side Effects:> NONE.

B<Notes:> NONE.

=cut

sub delete_member_meta {
    my ($self, $param) = @_;
    # set defualt subsys unless one was passed in
    $param->{subsys} ||= MEMBER_SUBSYS;
    $self->_delete_meta($param, 1);
    return $self;
}

##############################################################################

=item $attrs = $grp->all_for_member_subsys($subsys)

Returns all the attrs as a hashref for a given member subsystem

B<Throws:> NONE.

B<Side Effects:> NONE.

B<Notes:> NONE.

=cut

sub all_for_member_subsys {
    my ($self, $subsys) = @_;
    my $all;

    # get all the attrs for this subsystem
    my $attr = $self->get_member_attr_hash({ subsys => $subsys});

    # now get the meta for all the attributes
    foreach my $name (keys %$attr) {
        # call the get meta function for this name
        my $meta = $self->get_member_meta({ subsys => $subsys,
                                            name   => $name });
        # add it to the return data structure
        $all->{$name} = { value => $attr->{$name},
                          meta  => $meta };
    }
    return $all;
}

##############################################################################

=item $attr = $grp->get_member_attr($params)

Returns an individual attribute for given parameters

B<Throws:> NONE.

B<Side Effects:> NONE.

B<Notes:> NONE.

=cut

sub get_member_attr {
    my ($self, $param) = @_;
    # set a defualt subsystem if none was passed
    $param->{subsys} ||= MEMBER_SUBSYS;
    # get the value
    my $val = $self->_get_attr($param);
    return $val;
}

##############################################################################

=item $attr = $grp->get_member_attr_sql_type($params)

Returns the SQL type of an individual attribute.

B<Throws:> NONE.

B<Side Effects:> NONE.

B<Notes:> NONE.

=cut

sub get_member_attr_sql_type {
    my ($self, $param) = @_;
    $param->{subsys} ||= MEMBER_SUBSYS;
    return $self->_get_attr_obj->get_sqltype($param);
}

##############################################################################

=item $hash = $grp->get_member_attr_hash($params)

Returns a hash of the attributes for a given subsys

B<Throws:> NONE.

B<Side Effects:> NONE.

B<Notes:> NONE.

=cut

sub get_member_attr_hash {
    my ($self, $param) = @_;
    # add a default subsys if none was passed
    $param->{subsys} ||= MEMBER_SUBSYS;
    my $attrs = $self->_get_attr_hash($param, 1);
    return $attrs;
}

##############################################################################

=item (@vals || $val_aref) = $grp->get_member_attrs(\@params)

Retrieves the value of the attribute that has been assigned as a default for
members that has the given name and subsystem

B<Throws:> NONE.

B<Side Effects:> NONE.

B<Notes:> NONE.

=cut

sub get_member_attrs {
    my ($self, $param) = @_;
    # return values
    my @values;
    foreach (@$param) {
        # set a defualt subsystem if one was not passed in
        $_->{subsys} ||= GRP_SUBSYS;
        # push the value onto the return array check the parent for defualts
        push @values, $self->_get_attr($_, 1);
    }
    return wantarray ? @values : \@values;
}

##############################################################################

=item (@vals || $val_aref) = $grp->get_group_attrs(\@params)

Get attributes that describe the group but do not apply to members. This
retrieves the value in the attribute object from a special subsystem which
contains these. This will be returned as a list of values

B<Throws:> NONE.

B<Side Effects:> NONE.

B<Notes:> NONE.

=cut

sub get_group_attrs {
    my ($self, $param) = @_;
    my @values;
    foreach (@$param) {
        # set the subsystem for group attrs
        $_->{subsys} = GRP_SUBSYS;
        # push the return value onto the return array check parents as well
        push @values, $self->_get_attr( $_, 1 );
    }
    return wantarray ? @values : \@values;
}

##############################################################################

=item $grp = $grp->set_group_attr($params)

Sets a single attribute on this group

B<Throws:> NONE.

B<Side Effects:> NONE.

B<Notes:> NONE.

=cut

sub set_group_attr {
    my ($self, $param) = @_;
    # set the subsystem to the special group subsystem
    $param->{subsys} = GRP_SUBSYS;
    # allow a default sql type as convience
    $param->{sql_type} ||= 'short';
    # send to the internal method that will do the bulk of the work
    $self->_set_attr( $param );
    return $self;
}

##############################################################################

=item $attr = $grp->get_group_attr($params)

Returns a single attribute that pretains to the group

B<Throws:> NONE.

B<Side Effects:> NONE.

B<Notes:> NONE.

=cut

sub get_group_attr {
    my ($self, $param) = @_;
    # set the group subsys
    $param->{subsys} = GRP_SUBSYS;
    # set a default sql type in case one has not been passed
    $param->{sql_type} ||= 'short';
    # return result from internal method
    # pass a flag to check the parent for attributes as well
    my $attr = $self->_get_attr( $param, 1 );
    return $attr;
}

##############################################################################

=item $grp = $grp->delete_group_attr

Deletes the attributes from the group

B<Throws:> NONE.

B<Side Effects:> NONE.

B<Notes:> NONE.

=cut

sub delete_group_attr {
    my ($self, $param) = @_;
    # set the group subsys
    $param->{subsys} = GRP_SUBSYS;
    $self->_delete_attr($param);
    return $self;
}

##############################################################################

=item $grp = $grp->set_group_attrs(\@params)

Sets attributes that describe the group but do not apply to members. This sets
the value in the attribute object to a special subsystem which contains these

B<Throws:> NONE.

B<Side Effects:> NONE.

B<Notes:> NONE.

=cut

sub set_group_attrs {
    my ($self, $param) = @_;
    foreach (@$param) {
        # set the group subsystem
        $_->{subsys} = GRP_SUBSYS;
        # set a default sql_type if one is not already there
        $_->{sql_type} ||= 'short';
        $self->_set_attr( $_ );
    }
    return $self;
}

##############################################################################

=item $grp = $grp->set_group_meta($meta)

Sets meta information on group attributes

B<Throws:> NONE.

B<Side Effects:> NONE.

B<Notes:> NONE.

=cut

sub set_group_meta {
    my ($self, $param) = @_;
    # set the subsystem for groups
    $param->{subsys} = GRP_SUBSYS;
    # set the meta info
    $self->_set_meta( $param );
    return $self;
}

##############################################################################

=item $meta = $grp->get_group_meta($params)

Returns group meta information

B<Throws:> NONE.

B<Side Effects:> NONE.

B<notes:> NONE.

=cut

sub get_group_meta {
    my ($self, $param) = @_;
    # set the subsystem for groups
    $param->{subsys} = GRP_SUBSYS;
    # get the meta info to return
    my $meta = $self->_get_meta( $param, 1);
    return $meta;
}

##############################################################################

=item $grp = $grp->delete_group_meta($params)

deletes meta information that pretains to this here group.

B<Throws:> NONE.

B<Side Effects:> NONE.

B<Notes:> NONE.

=cut

sub delete_group_meta {
    my ($self, $param) = @_;
    # set the subsystem for groups
    $param->{subsys} = GRP_SUBSYS;
    $self->_delete_meta($param);
    return $self;
}

##############################################################################

=item $attr_hash = $grp->get_group_attr_hash

Returns all of the group attrs as a hash ref

B<Throws:> NONE.

B<Side Effects:> NONE.

B<Notes:> NONE.

=cut

sub get_group_attr_hash {
    my ($self) = @_;
    # args to pass to _get_attr_hash
    my $param->{subsys} = GRP_SUBSYS;
    my $attrs = $self->_get_attr_hash($param, 1);
    return $attrs;
}

##############################################################################

=item $attrs = $grp->all_for_group_subsys

Returns all the attributes and their meta information for the group subsys

B<Throws:> NONE.

B<Side Effects:> NONE.

B<Notes:> NONE.

=cut

sub all_for_group_subsys {
    my $self = shift;
    my $all;
    # get all the attributes
    my $attr = $self->get_group_attr_hash();

    foreach my $name (keys %$attr) {
        # get the meta information
        my $meta = $self->_get_meta({ subsys => GRP_SUBSYS,
                                     name   => $name });

        # add it to the return data structure
        $all->{$name} = { value => $attr->{$name},
                          meta  => $meta };
    }
    return $all;
}

##############################################################################

=item $grp = $grp->save

Updates the database to reflect the changes made to the object

B<Throws:> NONE.

B<Side Effects:> NONE.

B<Notes:> NONE.

=cut

sub save {
    my $self = shift;

    # Don't save unless the object has changed.
    if ($self->_get__dirty) {
        $self->_get('id') ? $self->_do_update : $self->_do_insert;
    }

    # Save the members and attributes, then git!
    $get_memb_coll->($self)->save($self);
    $self->_sync_attributes;
    return $self->SUPER::save;
}

#==============================================================================#
# Private Methods                      #
#======================================#

=back

=head1 PRIVATE

=head2 Private Class Methods

NONE.

=cut

##############################################################################

=head2 Private Instance Methods

=over 4

=item my $memb_coll = $get_memb_coll->($self)

Returns the collection of members for this group. The collection is a
L<Bric::Util::Coll::Member|Bric::Util::Coll::Member> object. See that class
and its parent, L<Bric::Util::Coll|Bric::Util::Coll>, for interface details.

B<Throws:>

=over 4

=item *

Bric::_get() - Problems retrieving fields.

=item *

Unable to prepare SQL statement.

=item *

Unable to connect to database.

=item *

Unable to select column into arrayref.

=item *

Unable to execute SQL statement.

=item *

Unable to bind to columns to statement handle.

=item *

Unable to fetch row from statement handle.

=item *

Incorrect number of args to Bric::_set().

=item *

Bric::set() - Problems setting fields.

=back

B<Side Effects:> NONE.

B<Notes:> NONE.

=cut

$get_memb_coll = sub {
    my $self = shift;
    my $dirt = $self->_get__dirty;
    my ($id, $memb_coll) = $self->_get('id', '_memb_coll');
    return $memb_coll if $memb_coll;
    $memb_coll = Bric::Util::Coll::Member->new
      (defined $id ? {grp => $self} : undef);
    $self->_set(['_memb_coll'], [$memb_coll]);
    $self->_set__dirty($dirt); # Reset the dirty flag.
    return $memb_coll;
};

##############################################################################

=item $attribute_obj = $self->_get_attribute_obj

Will return the attribute object. Methods that need it should check to see if
they have it and if not then get it from here. If there is an ID defined then
it will look up based on it otherwise it will create a new one.

B<Throws:> NONE.

B<Side Effects:> NONE.

B<Notes:> NONE.

=cut

sub _get_attr_obj {
    my $self = shift;
    my $dirty    = $self->_get__dirty;
    my $attr_obj = $self->_get('_attr_obj');

    unless ($attr_obj) {
        # Let's Create a new one if one does not exist
        $attr_obj = Bric::Util::Attribute::Grp->new({ id => $self->get_id });
        $self->_set(['_attr_obj'], [$attr_obj]);
        # This is a change that doesn't need to be saved.
        $self->_set__dirty($dirty);
    }
    return $attr_obj;
}

##############################################################################

=item $self = $self->_set_attr($param)

Internal method which either sets the attribute upon the attribute object, or
if we can not get one yet into a cached area.

B<Throws:> NONE.

B<Side Effects:> NONE.

B<Notes:> NONE.

=cut

sub _set_attr {
    my ($self, $param) = @_;
    my $dirty = $self->_get__dirty;

    # check to see if we have an id, get attr obj if we do otherwise put it
    # into a cache
    if ($self->_get('id') ) {
        my $attr_obj = $self->_get_attr_obj();
        # param should have been passed in an acceptable manner
        # send it straight to the attr obj
        $attr_obj->set_attr( $param );
    } else {
        # get the cache or create a new one if necessary
        my $attr_cache = $self->_get('_attr_cache') || {};

        # the value for this subsys/name combo
        $attr_cache->{$param->{'subsys'}}->{$param->{'name'}}->{'value'} =
          $param->{'value'};

        # the sql type 
        $attr_cache->{$param->{'subsys'}}->{$param->{'name'}}->{'type'} =
          $param->{'sql_type'};

        # store the cache so we can access it later
        $self->_set( { '_attr_cache' => $attr_cache });
    }

    # set the flag to update the attrs
    $self->_set(['_update_attrs'], [1]);
    # This is a change that doesn't need to be saved.
    $self->_set__dirty($dirty);
    return $self;
}

##############################################################################

=item $self = $self->_delete_attr($param)

Deletes the attributes from this group and its members

B<Throws:> NONE.

B<Side Effects:> Deletes from all the members as well.

B<Notes:> NONE.

=cut

sub _delete_attr {
    my ($self, $param, $mem) = @_;
    my $dirty = $self->_get__dirty;

    if ($self->_get('id') ) {
        my $attr_obj = $self->_get_attr_obj();
        $attr_obj->delete_attr($param);
    } else {
        my $attr_cache = $self->_get('_attr_cache');
        delete $attr_cache->{$param->{'subsys'}}->{$param->{'name'}};
        $self->_set( { '_attr_cache' => $attr_cache });
    }

    if ($mem) {
        foreach ($self->get_members) {
            $_->delete_attr($param);
        }
    }

    $self->_set(['_update_attrs'], [1]);
    # This is a change that doesn't need to be saved.
    $self->_set__dirty($dirty);
    return $self;
}

##############################################################################

=item $attr = $self->_get_attr( $param )

Internal Method to return attributes from the object or the cache

B<Throws:> NONE.

B<Side Effects:> NONE.

B<Notes:> NONE.

=cut

sub _get_attr {
    my ($self, $param, $parent) = @_;
    # the data that will be returned
    my $attr;

    # check for an id to see if we need to access the cache or
    # the attribute object
    if ($self->_get('id') ) {
        # we have an id so get the attribute object
        my $attr_obj = $self->_get_attr_obj();
        # param should have been passed in a valid format send directly to the
        # attr object
        $attr = $attr_obj->get_attr( $param );
    } else {
        # get the cache if it exists or create if it does not
        my $attr_cache = $self->_get('_attr_cache') || {};
        # get the data to return
        $attr = $attr_cache->{$param->{subsys}}->{$param->{name}}->{value};
    }
    # check to see if the get from parent flag is set
    if ($parent && !$attr) {
        # no attr set upon this group check parent for defaults
        # check if it has a parent
        if ($self->_get('parent_id')) {
            # check for the parent
            my $parent_obj = $self->_get_parent_object();
            if ($parent_obj) {
                $attr = $parent_obj->_get_attr($param);
            }
        }
    }
    return $attr;
}

##############################################################################

=item $attrs = $self->_get_attr_hash( $param, $parent)

returns all attrs for a given subsystem

B<Throws:> NONE.

B<Side Effects:> NONE.

B<Notes:> NONE.

=cut

sub _get_attr_hash {
    my ($self, $param, $parent) = @_;
    my $attrs;
    # determine if we can get the attr_object
    if ($self->_get('id')) {
        # get the attribute object
        my $attr_obj = $self->_get_attr_obj();
        # get the attrs
        $attrs = $attr_obj->get_attr_hash($param);
    } else {
        # grab the cache
        my $attr_cache = $self->_get('_attr_cache');
        # get the info that is desired
        foreach (keys %{ $attr_cache->{$param->{subsys}} } ) {
            $attrs->{$_} = $attr_cache->{$param->{subsys}}->{$_}->{value};
        }
    }
    # check if we need to hit the parents
    if ($parent) {
        # the parent object
        my $parent_obj = $self->_get_parent_object();
        if ($parent_obj) {
            # call parents method
            my $parent_attrs = $parent_obj->_get_attr_hash($param, 1);
            # combine the two
            %$attrs = (%$parent_attrs, %$attrs);
        }
    }
    return $attrs;
}

##############################################################################

=item $self = $self->_set_meta( $param )

Sets the meta information for this group on the attr object or caches it for
later storage

B<Throws:> NONE.

B<Side Effects:> NONE.

B<Notes:> NONE.

=cut

sub _set_meta {
    my ($self, $param) = @_;
    my $dirty = $self->_get__dirty;

    # Determine if we get the object or cache the data
    if ($self->_get('id')) {
        # get the attr object
        my $attr_obj = $self->_get_attr_obj();
        # set the meta information as it was given with the arg
        $attr_obj->add_meta( $param );
    } else {
        # get the meta info's cache
        my $mc = $self->_get('_meta_cache') || {};
        # set the information into the cache
        $mc->{$param->{subsys}}->{$param->{name}}->{$param->{field}} =
          $param->{value};
        # store the cache for future use
        $self->_set({ '_meta_cache' => $mc });
    }
    $self->_set(['_update_attrs'], [1]);
    # This is a change that doesn't need to be saved.
    $self->_set__dirty($dirty);
    return $self;
}

##############################################################################

=item $self = $self->_delete_meta( $param, $mem);

Deletes the meta info from the group and possibly its members

B<Throws:> NONE.

B<Side Effects:> NONE.

B<Notes:> NONE.

=cut

sub _delete_meta {
    my ($self, $param, $mem) = @_;
    my $dirty = $self->_get__dirty;

    if ($self->_get('id')) {
        my $attr_obj = $self->_get_attr_obj;
        $attr_obj->delete_meta( $param );
    } else {
        my $meta_cache = $self->_get('meta_cache') || {};
        delete
          $meta_cache->{$param->{subsys}}->{$param->{name}}->{$param->{field}};
        }

    if ($mem) {
        foreach ($self->get_members) {
            $_->delete_meta($param);
        }
    }
    $self->_set(['_update_attrs'], [1]);
    # This is a change that doesn't need to be saved.
    $self->_set__dirty($dirty);
    return $self;
}

##############################################################################

=item $meta = $self->_get_meta( $param )

Returns stored meta information from the attr object or the attribute cache

B<Throws:> NONE.

B<Side Effects:> NONE.

B<Notes:> NONE.

=cut

sub _get_meta {
    my ($self, $param, $parent) = @_;
    my $meta;
    if ($self->_get('id')) {
        # we can have an attribute object so get it
        my $attr_obj = $self->_get_attr_obj();
        $meta = $attr_obj->get_meta($param);
    } else {
        # get the cache if we have one
        my $mc = $self->_get('_meta_cache') || {};
        # see if they want just a field or it all
        if (defined $param->{field}) {
            $meta =
              $mc->{$param->{subsys}}->{$param->{name}}->{$param->{field}};
        } else {
            $meta = $mc->{$param->{subsys}};
        }
    }

    # determine if we need to check the parent for anything
    if ($parent) {
        # see if we asked for a hash or a scalar
        if ($param->{field}) {
            unless ($meta) {
                # get parent object
                my $parent_obj = $self->_get_parent_object;
                if ($parent_obj) {
                    $meta = $parent->get_meta($param);
                } # end if parent
            } # end unless meta
        } else {
            # get the hash to be merged
            my $parent_obj = $self->_get_parent_object;
            if ($parent_obj) {
                my $meta2 = $parent_obj->get_meta($param);
                %$meta = (%$meta2, %$meta);
            }
        } # end if else field block
    } # end if parent block
    return $meta;
}

##############################################################################

=item $parent_obj = $self->_get_parent_object

Will return the group that is this groups' parent if one has been defined

B<Throws:> NONE.

B<Side Effects:> NONE.

B<Notes:> NONE.

=cut

sub _get_parent_object {
    my ($self) = @_;
    my $dirty  = $self->_get__dirty;
    my $parent = $self->_get('_parent_obj');
    # see if there is a parent to get
    unless ($parent) {
        my $p_id = $self->_get('parent_id');
        if ($p_id) {
            $parent = Bric::Util::Grp->lookup({id => $p_id});
            $self->_set(['_parent_obj'], [$parent]);
            # This is a change that doesn't need to be saved.
            $self->_set__dirty($dirty);
        }
    }
    return $parent;
}

##############################################################################

=item my $pids_aref = $self->_get_all_parent_ids

Internal method that recursivly calls itself to determine all of its parents.

B<Throws:> NONE.

B<Side Effects:> NONE.

B<Notes:> NONE.

=cut

sub _get_all_parent_ids {
    my ($self, $parent, $child) = @_;
    my @ids;

    my $sth = prepare_c(q{
        SELECT p.parent_id, p.id
        FROM   grp p, grp c
        WHERE  c.parent_id = ?
               AND c.id = ?
               AND p.id = c.parent_id
    }, undef);

    execute($sth, $parent, $child);
    while (my $row = fetch($sth)) {
        if (defined $row->[0]) {
            push @ids, $row->[0];
            push @ids, $self->_get_all_parent_ids(@$row);
        }
    }
    finish($sth);
    return @ids;
}

##############################################################################

=item $grp = $grp->_do_insert

Called from save it will do the insert for the grp object

B<Throws:> NONE.

B<Side Effects:> NONE.

B<Notes:> NONE.

=cut

sub _do_insert {
    my $self = shift;

    # Build insert statement
    my $sql = "INSERT INTO " . TABLE .
      " (id, " . join(', ', COLS) . ") " .
      "VALUES (${\next_key(TABLE)}," .
      join(',',('?') x COLS) .") ";

    my $sth = prepare_c($sql, undef);
    execute($sth, $self->_get( FIELDS ) );

    # Now get the id that was created
    $self->_set(['id'] => [last_key(TABLE)]);
    # Add the group to the 'All Groups' group.
    $self->register_instance(INSTANCE_GROUP_ID, GROUP_PACKAGE);
    return $self;
}

##############################################################################

=item $self = $self->_do_update

Called by the save method, this will update the record

B<Throws:> NONE.

B<Side Effects:> NONE.

B<Notes:> NONE.

=cut

sub _do_update {
    my $self = shift;

    my $sql = 'UPDATE '.TABLE .
      ' SET ' . join(', ', map { "$_=?" } COLS) .
      ' WHERE id=? ';

    my $sth = prepare_c($sql, undef);
    execute($sth,($self->_get( FIELDS )), $self->_get('id'));
    return $self;
}

##############################################################################

=item $self = $self->_sync_attributes

Internal method that stores the attributes and meta information from a save

B<Throws:> NONE.

B<Side Effects:> NONE.

B<Notes:> NONE.

=cut

sub _sync_attributes {
    my $self = shift;

    # check to see if anything needs to be done
    return $self unless $self->_get('_update_attrs');

    # get the attribute object
    my $attr_obj = $self->_get_attr_obj();

    # see if we have attr in the cache to be stored...
    my $attr_cache = $self->_get('_attr_cache');
    if ($attr_cache) {
        # retrieve cache and store it on the attribute object
        foreach my $subsys (keys %$attr_cache) {
            foreach my $name (keys %{ $attr_cache->{$subsys} }) {
                # set the attribute
                $attr_obj->set_attr
                  ({ subsys   => $subsys,
                     name     => $name,
                     sql_type => $attr_cache->{$subsys}->{$name}->{type},
                     value    => $attr_cache->{$subsys}->{$name}->{value}
                   });
            }
        }

        # clear the attribute cache
        $self->_set( { '_attr_cache' => undef });
    }

    # see if we have a meta cache to store
    my $meta_cache = $self->_get('_meta_cache');
    if ($meta_cache) {
        # retrieve meta cache and set it upon the attribute object
        foreach my $subsys (keys %$meta_cache) {
            foreach my $name (keys %{ $meta_cache->{$subsys} }) {
                foreach my $field (keys %{ $meta_cache->{$subsys}->{$name}}) {
                    $attr_obj->add_meta
                      ( { subsys => $subsys,
                          name => $name,
                          field => $field,
                          value => $meta_cache->{$subsys}->{$name}->{$field}
                        });
                } # end foreach field
            } # end foreach name
        } # end foreach subsys

        $self->_set( { '_meta_cache' => undef });
    }

    # clear the update flag
    $self->_set({ '_update_attrs' => undef });
    # call save on the attribute object
    $attr_obj->save;
    return $self;
}

##############################################################################

=back

=head2 Private Functions

=over 4

=item my (@grps || $grps_aref) = _do_list($params);

=item my (@grp_ids || $grp_ids_aref) = _do_list($params, 1);

Returns the results of a query for Bric::Util::Grp objects. The parameters
supported by the C<$params> hash reference are:

=over 4

=item obj

A Bricolage object. The groups returned will have member objects for this
object.

=item package

A Bricolage class name. Use in combination with C<obj_id> to have
C<_do_list()> return group objects with member objects representing a
particular Bricolage object.

=item obj_id

A Bricolage object ID. Use in combination with C<package> to have
C<_do_list()> return group objects with member objects representing a
particular Bricolage object.

=item parent_id

A group parent ID.

=item inactive

Inactive groups will be returned if this parameter is true. Otherwise, only
active groups will be returned.

=item all

Both secret and non-secret groups will be returned if this parameter is true.
Otherwise only non-secret groups will be returned.

=item name

The name of a group.

=item permananent

A boolean to return permanent or non-permanent groups.

=back

B<Throws:>

=over 4

=item *

Unable to connect to database.

=item *

Unable to prepare SQL statement.

=item *

Unable to connect to database.

=item *

Unable to select column into arrayref.

=item *

Unable to execute SQL statement.

=item *

Unable to bind to columns to statement handle.

=item *

Unable to fetch row from statement handle.

=back

B<Side Effects:> NONE.

B<Notes:> If the C<obj> or C<obj_id> & C<package> parameters are used, then
this function must be called from a subclass.

=cut

sub _do_list {
    my ($class, $criteria, $ids, @params) = @_;
    my @wheres = ('g.id = c.object_id', 'c.member__id = m.id',
                  'm.active = 1');
    my $tables = "grp g, member m, grp_member c";
    # If an object is passed then we have to join to the member table again.
    if (($criteria->{obj}) ||
        ($criteria->{package} && $criteria->{obj_id}) ) {
        my ($pkg, $obj_id);
        if ($criteria->{obj}) {
            # Figure out what table this needs to be joined to.
            $pkg = ref $criteria->{obj};
            # Get the object id.
            $obj_id = $criteria->{obj}->get_id;
        } else {
            $pkg = $criteria->{package};
            $obj_id = $criteria->{obj_id};
        }

        # Now construct the member table name.
        my $motable = $class->get_supported_classes->{$pkg} . '_member';

        # build the query
        $tables .= ", member mm, $motable mo";
        push @wheres, ( "mo.object_id = ? ", 'mo.member__id = mm.id',
                        'mm.grp__id = g.id', 'mm.active = 1');
        push @params, $obj_id;

        # If an active param has been passed in add it here remember that
        # groups cannot be deactivated.
        push @wheres, 'mm.active = ?';
        push @params, exists $criteria->{active} ?
          $criteria->{active} ? 1 : 0 : 1;
    }

    # Add other parameters to the query
    if ( defined $criteria->{id} ) {
        push @wheres, 'g.id = ?';
        push @params, $criteria->{id};
    }

    if ( $criteria->{parent_id} ) {
        push @wheres, 'g.parent_id = ?';
        push @params, $criteria->{parent_id};
    }

    if ( $criteria->{inactive} ) {
        push @wheres, 'g.active = ?';
        push @params, 0;
    } elsif (! defined $criteria->{id}) {
        push @wheres, 'g.active = ?';
        push @params, 1;
    }

    unless ( $criteria->{all} ) {
        push @wheres, 'g.secret = ?';
        push @params, 0;
    }

    my $cid = $class->get_class_id;
    if ( $cid != __PACKAGE__->get_class_id ) {
        push @wheres, 'g.class__id = ?';
        push @params, $cid;
    }

    if ( $criteria->{name} ) {
        push @wheres, 'LOWER(g.name) LIKE ?';
        push @params, lc($criteria->{name});
    }

    if ( $criteria->{description} ) {
        push @wheres, 'LOWER(g.description) LIKE ?';
        push @params, lc($criteria->{description});
    }

    if ( exists $criteria->{permanent} ) {
        push @wheres, 'g.permanent = ?';
        push @params, $criteria->{permanent} ? 1 : 0;
    }

    if (exists $criteria->{grp_id}) {
        $tables .= ", member m2, grp_member c2";
        push @wheres, ("g.id = c2.object_id", "c2.member__id = m2.id",
                       "m2.active = 1", "m2.grp__id = ?");
        push @params, $criteria->{grp_id};
    }

    my $where = join ' AND ', @wheres;
    my $ord = $ids ? 'g.id' : $criteria->{Order} ?
      $criteria->{Order}  . ', g.id' : 'g.name, g.id';
    my $direction = $criteria->{OrderDirection} || '';
    my $qry_cols = $ids? \'DISTINCT g.id' : \$sel_cols;
    my $select = prepare_c(qq{
        SELECT $$qry_cols
        FROM   $tables
        WHERE  $where
        ORDER BY $ord $direction
    }, undef);

    # Just return the IDs, if they're what's wanted.
    return wantarray ? @{col_aref($select, @params)} :
      col_aref($select, @params) if $ids;

    execute($select, @params);
    my (@d, @grps, %classes, $grp_ids);
    my $last = -1;
    bind_columns($select, \@d[0..$#sel_props]);
    $class = ref $class || $class;
    my $not_grp_class = $class->get_class_id != get_class_id();
    while (fetch($select)) {
        if ($d[0] != $last) {
            $last = $d[0];
            # Figure out what class to bless it into.
            my $bless_class = $class;
            unless ($not_grp_class) {
                if (exists $classes{$d[2]}) {
                    $bless_class = $classes{$d[2]};
                } else {
                    $classes{$d[2]} = $bless_class =
                      Bric::Util::Class->lookup({ id => $d[2] })->get_pkg_name;
                }
            }
            # Create a new Grp object.
            my $self = bless {}, $bless_class;
            $self->SUPER::new;
            $grp_ids = $d[$#d] = [$d[$#d]];
            $self->_set(\@sel_props, \@d);
            $self->_set__dirty; # Disable the dirty flag.
            push @grps, $self->cache_me;
        } else {
            # Append the ID.
            push @$grp_ids, $d[$#d];
        }
    }

    return wantarray ? @grps : \@grps;
}

1;
__END__

=back

=head1 NOTES

Need to add parentage info and a possible method to list children and maybe
their children and so on as well

=head1 AUTHOR

Michael Soderstrom <miraso@pacbell.net>. Member management and documentation
by David Wheeler <david@wheeler.net>.

=head1 SEE ALSO:

L<Bric.pm>, L<Bric::Util::Grp::Parts::Member>

=cut<|MERGE_RESOLUTION|>--- conflicted
+++ resolved
@@ -7,27 +7,15 @@
 
 =head1 VERSION
 
-<<<<<<< HEAD
-$Revision: 1.46 $
-
-=cut
-
-our $VERSION = (qw$Revision: 1.46 $ )[-1];
+$Revision: 1.47 $
+
+=cut
+
+our $VERSION = (qw$Revision: 1.47 $ )[-1];
 
 =head1 DATE
 
-$Date: 2003-08-12 19:04:45 $
-=======
-$Revision: 1.39.2.7 $
-
-=cut
-
-our $VERSION = (qw$Revision: 1.39.2.7 $ )[-1];
-
-=head1 DATE
-
-$Date: 2003-08-14 22:04:07 $
->>>>>>> e450218f
+$Date: 2003-08-14 23:24:12 $
 
 =head1 SYNOPSIS
 
