package Bric::Util::Grp;
###############################################################################

=head1 NAME

Bric::Util::Grp - A class for associating Bricolage objects

=head1 VERSION

<<<<<<< HEAD
$Revision: 1.45 $

=cut

our $VERSION = (qw$Revision: 1.45 $ )[-1];

=head1 DATE

$Date: 2003-08-11 09:33:36 $
=======
$Revision: 1.39.2.5 $

=cut

our $VERSION = (qw$Revision: 1.39.2.5 $ )[-1];

=head1 DATE

$Date: 2003-08-08 20:18:35 $
>>>>>>> 3aa6cbc0

=head1 SYNOPSIS

  # Constructors.
  my $grp = Bric::Util::Grp->new($init);
  $grp = Bric::Util::Grp->lookup({ id => $id });
  my @grps = Bric::Util::Grp->list($params);

  # Class methods.
  my @grp_ids = Bric::Util::Grp->list_ids($params)
  my $class_id = Bric::Util::Grp->get_class_id;
  my $supported_classes = Bric::Util::Grp->get_supported_classes;
  my $class_keys_href = Bric::Util::Grp->href_grp_class_keys;
  my $secret = Bric::Util::Grp->get_secret;
  my $class = Bric::Util::Grp->my_class;
  my $member_class = Bric::Util::Grp->member_class;
  my $obj_class_id = Bric::Util::Grp->get_object_class_id;
  my @member_ids = Bric::Util::Grp->get_member_ids($grp_id);
  my $meths = Bric::Util::Grp->my_meths;

  # Instance methods.
  $id = $grp->get_id;
  my $name = $grp->get_name;
  $grp = $grp->set_name($name)
  my $desc = $grp->get_description;
  $grp = $grp->set_description($desc);
  my $parent_id = $grp->get_parent_id;
  $grp = $grp->set_parent_id($parent_id);
  my $class_id = $grp->get_class_id;
  my $perm = $grp->get_permanent;
  my $secret = $grp->is_secret;
  my @parent_ids = $grp->get_all_parent_ids;

  $grp = $grp->activate;
  $grp = $grp->deactivate;
  $grp = $grp->is_active;

  # Instance methods for managing members.
  my @members = $grp->get_members;
  my @member_objs = $grp->get_objects;
  $grp->add_member(\%member_spec);
  $grp->add_members(\@member_specs);
  $grp = $grp->delete_member(\%member_spec);
  $grp = $grp->delete_members(\@member_specs);
  my $member = $grp->has_member({ obj => $obj });

  # Instance methods for managing member attributes.
  $grp = $grp->set_member_attr($params);
  $grp = $grp->delete_member_attr($params);
  $grp = $grp->set_member_attrs(\@attr_specs);
  $grp = $grp->set_member_meta($params);
  my $meta = $grp->get_member_meta($params);
  $grp = $grp->delete_member_meta($params);
  my $attrs = $grp->all_for_member_subsys($subsys)
  my $attr = $grp->get_member_attr($params);
  my $attr_href = $grp->get_member_attr_hash($params);
  my @attrs = $grp->get_member_attrs(\@params);

  # Instance methods for managing group attributes.
  @attrs = $grp->get_group_attrs(\@params);
  $grp = $grp->set_group_attr($params);
  $attr = $grp->get_group_attr($params);
  $grp = $grp->delete_group_attr($params);
  $grp = $grp->set_group_attrs(\@params);
  $grp = $grp->set_group_meta($meta)
  $meta = $grp->get_group_meta($params);
  $grp = $grp->set_group_meta($params);
  $grp = $grp->delete_group_meta($params);
  $attr_href = $grp->get_group_attr_hash;
  $attrs = $grp->all_for_group_subsys($subsys);

  # Save the changes to the database
  $grp = $grp->save;

=head1 DESCRIPTION

Grp is a class that associates Bricolages objects. Attributes can be assigned
to the group as a whole, or to the members of the group. In the latter case,
the attribute values may be changed for individual members.

=cut

#==============================================================================#
# Dependencies                         #
#======================================#

#--------------------------------------#
# Standard Dependencies
use strict;

#--------------------------------------#
# Programatic Dependencies
use Bric::Config qw(:admin);
use Bric::Util::DBI qw(:all);
use Bric::Util::Grp::Parts::Member;
use Bric::Util::Attribute::Grp;
use Bric::Util::Fault qw(throw_gen throw_dp);
use Bric::Util::Class;
use Bric::Util::Coll::Member;

#==============================================================================#
# Inheritance                          #
#======================================#
use base qw(Bric);

#=============================================================================#
# Function Prototypes                  #
#======================================#
my $get_memb_coll;

#==============================================================================#
# Constants                            #
#======================================#

use constant DEBUG => 0;

use constant TABLE  => 'grp';
use constant COLS   => qw(parent_id class__id name description secret permanent
                        active);
use constant FIELDS => qw(parent_id class_id name description secret permanent
                          _active);
use constant ORD    => qw(name description parent_id class_id member_type active);

use constant GRP_SUBSYS        => '_GRP_SUBSYS';
use constant MEMBER_SUBSYS     => Bric::Util::Grp::Parts::Member::MEMBER_SUBSYS;
use constant INSTANCE_GROUP_ID => 35;
use constant GROUP_PACKAGE     => 'Bric::Util::Grp::Grp';
use constant SECRET_GRP => 1;
use constant NONSECRET_GRP => 0;

#==============================================================================#
# Fields                               #
#======================================#

#--------------------------------------#
# Public Class Fields
# None.

#--------------------------------------#
# Private Class Fields
my ($meths, $class, $mem_class);
my $sel_cols = 'g.id, g.parent_id, g.class__id, g.name, g.description, ' .
  'g.secret, g.permanent, g.active, m.grp__id';
my @sel_props = qw(id parent_id class_id name description secret permanent
                   _active grp_ids);

#--------------------------------------#
# Instance Fields
# NONE

# This method of Bricolage will call 'use fields' for you and set some permissions.
BEGIN {
    Bric::register_fields
        ({ id             => Bric::FIELD_READ,
           name           => Bric::FIELD_RDWR,
           description    => Bric::FIELD_RDWR,
           class_id       => Bric::FIELD_READ,
           parent_id      => Bric::FIELD_RDWR,
           secret         => Bric::FIELD_NONE, # Handled by is_secret().
           permanent      => Bric::FIELD_READ,
           grp_ids        => Bric::FIELD_READ,

           # Private Fields
           _memb_coll     => Bric::FIELD_NONE,
           _memb_hash     => Bric::FIELD_NONE,
           _new_memb_hash => Bric::FIELD_NONE,
           _queried       => Bric::FIELD_NONE,
           _parent_obj    => Bric::FIELD_NONE,
           _attr_obj      => Bric::FIELD_NONE,
           _attr_cache    => Bric::FIELD_NONE,
           _meta_cache    => Bric::FIELD_NONE,
           _update_attrs  => Bric::FIELD_NONE,
           _parents       => Bric::FIELD_NONE,
           _active        => Bric::FIELD_NONE

        });
}

# This runs after this package has compiled, but before the program runs.

INIT { use Bric::Util::Grp::Grp }
#==============================================================================#
# Interface Methods                    #
#======================================#

=head1 INTERFACE

=head2 Constructors

=over 4

=item $grp = Bric::Util::Grp->new($init)

This will create a new group object with optional initial state.

Supported Keys:

=over 4

=item name

=item description

=item permanent

=item secret

=back

B<Throws:> NONE.

B<Side Effects:> NONE.

B<Notes:> NONE.

=cut

sub new {
    my ($self, $init) = @_;
    $self = bless {}, $self unless ref $self;
    $init->{_active} = exists $init->{active} ? 0 : 1;
    $init->{permanent} = exists $init->{permanent} ? 1 : 0;
<<<<<<< HEAD
    $init->{secret} = ! exists $init->{secret} ? $self->get_secret :
      $init->{secret} ? 1 : 0;
    $init->{class_id} = $self->get_class_id;
=======
    push @{$init->{grp_ids}}, INSTANCE_GROUP_ID;
    $self->_set({ secret   => $self->get_secret,
                  class_id => $self->get_class_id });
>>>>>>> 3aa6cbc0
    # pass the defined initial state to the super's new method
    # this should set them in register fields
    $self->SUPER::new($init);
    $self->_set({ '_queried' => 1} );
    return $self;
}

##############################################################################

=item $grp = Bric::Util::Grp->lookup({ id => $id })

This will lookup an existing group based on the given ID.

B<Throws:> NONE.

B<Side Effects:> NONE.

B<Notes:>

If COLS var changes index of class ID must change.

=cut

sub lookup {
    my ($class, $params) = @_;
    my $grp = $class->cache_lookup($params);
    return $grp if $grp;

    # Make sure we don't exclude secret groups.
    $params->{all} = 1;
    $grp = _do_list($class, $params);
    # We want @$grp to have only one value.
    throw_dp(error => 'Too many ' . __PACKAGE__ . ' objects found.')
      if @$grp > 1;
    return @$grp ? $grp->[0] : undef;
}

##############################################################################

=item my (@grps || $grps_aref) = Bric::Util::Grp->list($params);

Returns a list or anonymous array of Bric::Util::Grp objects. The supported
keys in the C<$params> hash reference are:

=over 4

=item obj

A Bricolage object. The groups returned will have member objects for this
object.

=item package

A Bricolage class name. Use in combination with C<obj_id> to have C<list()>
return group objects with member objects representing a particular Bricolage
object.

=item obj_id

A Bricolage object ID. Use in combination with C<package> to have C<list()>
return group objects with member objects representing a particular Bricolage
object.

=item parent_id

A group parent ID.

=item inactive

Inactive groups will be returned if this parameter is true. Otherwise, only
active groups will be returned.

=item all

Both secret and non-secret groups will be returned if this parameter is true.
Otherwise only non-secret groups will be returned.

=item name

The name of a group.

=item description

A group description.

=item permananent

A boolean to return permanent or non-permanent groups.

=item grp_id

A Bric::Util::Grp::Grp group ID. All groups that are members of the
corresponding Bric::Util::Grp::Grp object will be returned.

=item Order

A property name to order by.

=item OrderDirection

The direction in which to order the records, either "ASC" for ascending (the
default) or "DESC" for descending.

=back

B<Throws:>

=over 4

=item *

Unable to connect to database.

=item *

Unable to prepare SQL statement.

=item *

Unable to connect to database.

=item *

Unable to select column into arrayref.

=item *

Unable to execute SQL statement.

=item *

Unable to bind to columns to statement handle.

=item *

Unable to fetch row from statement handle.

=back

B<Side Effects:> NONE.

B<Notes:> If the C<obj> or C<obj_id> & C<package> parameters are used, then
this method must be called from a subclass.

Also, the Grp subclasses aren't loaded by this class, so when using
the Bric API outside of Bricolage, you need to require the object
class on the fly; for example:

  use Bric::Util::Grp::Grp;
  my $supported = Bric::Util::Grp::Grp->get_supported_classes();
  foreach my $grpclass (keys %$supported) {
      eval "require $grpclass";
  }
  my $grps = Bric::Util::Grp->list();

=cut

sub list { _do_list(@_) }

##############################################################################

=back

=head2 Destructors

=over 4

=item $self->DESTROY

Dummy method to prevent wasting time trying to AUTOLOAD DESTROY

=cut

sub DESTROY {
    # This method should be here even if its empty so that we don't waste time
    # making Bricolage's autoload method try to find it.
}

##############################################################################

=back

=head2 Public Class Methods

=over 4

=item my (@grp_ids || $grp_ids_aref) = Bric::Util::Grp->list_ids($params);

Returns a list or anonymous array of Bric::Util::Grp IDs. The supported keys
in the C<$params> hash reference are the same as for the C<list()> method.

B<Throws:>

=over 4

=item *

Unable to connect to database.

=item *

Unable to prepare SQL statement.

=item *

Unable to connect to database.

=item *

Unable to select column into arrayref.

=item *

Unable to execute SQL statement.

=item *

Unable to bind to columns to statement handle.

=item *

Unable to fetch row from statement handle.

=back

B<Side Effects:> NONE.

B<Notes:> If the C<obj> or C<obj_id> & C<package> parameters are used, then
this method must be called from a subclass.

=cut

sub list_ids { _do_list(@_, 1) }

##############################################################################

=item $class_id = Bric::Util::Grp->get_class_id

Returns the class ID representing the Bricolage class that this group is
associated with.

B<Throws:> NONE.

B<Side Effects:> NONE.

B<Notes:>

Subclasses should override this method.

=cut

sub get_class_id { 6 }

##############################################################################

=item $supported_classes = Bric::Util::Grp->get_supported_classes

Returns a hash reference of the supported classes in the group as keys with
the short name as a value. The short name is used to construct the member
table names and the foreign key in the table.

B<Throws:> NONE.

B<Side Effects:> NONE.

B<Notes:>

Subclasses should override this method.

=cut

sub get_supported_classes { undef }

##############################################################################

=item my @list_classes = Bric::Util::Grp->get_list_classes

Returns a list or anonymous array of the supported classes in the group that
can have their C<list()> methods called in succession to assemble a list of
member objects. This data varies from that stored in the keys in the hash
reference returned by C<get_supported_classes> in that some classes' C<list()>
methods may inherit from others, and we don't want the same C<list()> method
executed more than once. A good example of such a case is the various Media
subclasses managed by Bric::Util::Grp::Asset.

B<Throws:> NONE.

B<Side Effects:> This method is used internally by C<get_objects()>.

B<Notes:>

Subclasses should override this method.

=cut

sub get_list_classes { () }

##############################################################################

=item (1 || undef) = Bric::Util::Grp->get_secret

Returns true if by default groups of this class are not available for end user
management. Secret groups are used by Bricolage only for internal purposes.
This class method sets the default value for new group objects, unless a
C<secret> parameter is passed to C<new()>.

B<Throws:> NONE.

B<Side Effects:> NONE.

B<Notes:> NONE.

=cut

sub get_secret { SECRET_GRP }

##############################################################################

=item my (%class_keys || $class_keys_href) =
Bric::Util::Grp->href_grp_class_keys

=item my (%class_keys || $class_keys_href) =
Bric::Util::Grp->href_grp_class_keys(1)

Returns an anonymous hash representing the subclasses of Bric::Util::Grp. The
hash keys are the key_names of those classes, and the hash values are their
plural display names. By default, it will return only those classes whose
group instances are not secret. To get B<all> group subclasses, pass in a true
value.

B<Throws:>

=over 4

=item *

Unable to prepare SQL statement.

=item *

Unable to connect to database.

=item *

Unable to execute SQL statement.

=item *

Unable to bind to columns to statement handle.

=item *

Unable to fetch row from statement handle.

=back

B<Side Effects:> NONE.

B<Notes:> NONE.

=cut

{
    my $class_keys;
    my $all_class_keys;

    sub href_grp_class_keys {
        my ($pkg, $all) = @_;
        unless ($class_keys) {
            my $sel = prepare_c(qq{
                SELECT key_name, plural_name, pkg_name
                FROM   class
                WHERE  id in (
                           SELECT DISTINCT class__id
                           FROM   grp
                       )
            });
            execute($sel);
            my ($key, $name, $pkg_name);
            bind_columns($sel, \$key, \$name, \$pkg_name);
            while (fetch($sel)) {
                next if $key eq 'ce';
                $all_class_keys->{$key} = $name;
                $class_keys->{$key} = $name unless $pkg_name->get_secret;
            }
        }
        my $ret = $all ? $all_class_keys : $class_keys;
        return wantarray ? %$ret : $ret;
    }
}

##############################################################################

=item my $class = Bric::Util::Grp->my_class

Returns a Bric::Util::Class object describing this class.

B<Throws:> NONE.

B<Side Effects:> NONE.

B<Notes:> Uses Bric::Util::Class->lookup() internally.

=cut

sub my_class {
    $class ||= Bric::Util::Class->lookup({ id => 6 });
    return $class;
}

##############################################################################

=item my $class = Bric::Util::Grp->member_class

Returns a Bric::Util::Class object describing the members of this group.

B<Throws:> NONE.

B<Side Effects:> NONE.

B<Notes:> Uses Bric::Util::Class->lookup() internally.

=cut

sub member_class {
    $mem_class ||= Bric::Util::Class->lookup({ id => 0 });
    return $mem_class;
}

##############################################################################

=item $obj_class_id = Bric::Util::Grp->get_object_class_id;

If this method returns a value, then all members of the group will be assumed
to be a member of the class for which the value is the ID.

B<Throws:> NONE.

B<Side Effects:> NONE.

B<Notes:> NONE.

=cut

sub get_object_class_id { undef }

##############################################################################

=item ($member_ids || @member_ids) = Bric::Util::Grp->get_member_ids($grp_id)

Returns a list of the IDs representing the objects underlying the
Bric::Util::Grp::Parts::Member objects that are members of the grp represented
by C<$grp_id>.

B<Throws:> NONE.

B<Side Effects:> NONE.

B<Notes:> This method must be called from a subclass of Bric::Util::Grp.

=cut

sub get_member_ids {
    my ($class, $grp_id) = @_;
    my $short;
    if (my $cid = $class->get_object_class_id) {
        my $pkg = Bric::Util::Class->lookup({ id => $cid })->get_pkg_name;
        $short = $class->get_supported_classes->{$pkg};
    } else {
        # Assuming that there is only one class here because otherwise
        # allowing this method would be daft!
        my $sc = $class->get_supported_classes;
        $short = (values %$sc)[-1];
    }
    return Bric::Util::Grp::Parts::Member->get_all_object_ids($grp_id, $short);
}

##############################################################################

=item my $meths = Bric::Util::Grp->my_meths

=item my (@meths || $meths_aref) = Bric::Util::Grp->my_meths(TRUE)

=item my (@meths || $meths_aref) = Bric::Util::Grp->my_meths(0, TRUE)

Returns an anonymous hash of introspection data for this object. If called
with a true argument, it will return an ordered list or anonymous array of
introspection data. If a second true argument is passed instead of a first,
then a list or anonymous array of introspection data will be returned for
properties that uniquely identify an object (excluding C<id>, which is
assumed).

Each hash key is the name of a property or attribute of the object. The value
for a hash key is another anonymous hash containing the following keys:

=over 4

=item name

The name of the property or attribute. Is the same as the hash key when an
anonymous hash is returned.

=item disp

The display name of the property or attribute.

=item get_meth

A reference to the method that will retrieve the value of the property or
attribute.

=item get_args

An anonymous array of arguments to pass to a call to get_meth in order to
retrieve the value of the property or attribute.

=item set_meth

A reference to the method that will set the value of the property or
attribute.

=item set_args

An anonymous array of arguments to pass to a call to set_meth in order to set
the value of the property or attribute.

=item type

The type of value the property or attribute contains. There are only three
types:

=over 4

=item short

=item date

=item blob

=back

=item len

If the value is a 'short' value, this hash key contains the length of the
field.

=item search

The property is searchable via the list() and list_ids() methods.

=item req

The property or attribute is required.

=item props

An anonymous hash of properties used to display the property or
attribute. Possible keys include:

=over 4

=item type

The display field type. Possible values are

=over 4

=item text

=item textarea

=item password

=item hidden

=item radio

=item checkbox

=item select

=back

=item length

The Length, in letters, to display a text or password field.

=item maxlength

The maximum length of the property or value - usually defined by the SQL DDL.

=back

=item rows

The number of rows to format in a textarea field.

=item cols

The number of columns to format in a textarea field.

=item vals

An anonymous hash of key/value pairs reprsenting the values and display names
to use in a select list.

=back

B<Throws:> NONE.

B<Side Effects:> NONE.

B<Notes:> NONE.

=cut

sub my_meths {
    my ($pkg, $ord, $ident) = @_;
    return if $ident;

    # Return 'em if we got em.
    return !$ord ? $meths : wantarray ? @{$meths}{&ORD} : [@{$meths}{&ORD}]
      if $meths;

    # We don't got 'em. So get 'em!
    $meths = {
              name        => {
                              name     => 'name',
                              get_meth => sub { shift->get_name(@_) },
                              get_args => [],
                              set_meth => sub { shift->set_name(@_) },
                              set_args => [],
                              disp     => 'Name',
                              type     => 'short',
                              len      => 64,
                              req      => 1,
                              search   => 1,
                              props    => { type       => 'text',
                                            length     => 32,
                                            maxlength => 64
                                          }
                             },
              description => {
                              get_meth => sub { shift->get_description(@_) },
                              get_args => [],
                              set_meth => sub { shift->set_description(@_) },
                              set_args => [],
                              name     => 'description',
                              disp     => 'Description',
                              len      => 256,
                              req      => 0,
                              type     => 'short',
                              props    => { type => 'textarea',
                                            cols => 40,
                                            rows => 4
                                          }
                             },
              parent_id   => {
                              name     => 'parent_id',
                              get_meth => sub { shift->get_parent_id(@_) },
                              get_args => [],
                              set_meth => sub { shift->set_parent_id(@_) },
                              set_args => [],
                              disp => 'Parent ID',
                              type     => 'short',
                              len      => 10,
                              req      => 0,
                              props    => { type      => 'text',
                                            length    => 10,
                                            maxlength => 10
                                          }
                             },
              class_id    => {
                              name     => 'class_id',
                              get_meth => sub { shift->get_class_id(@_) },
                              get_args => [],
                              disp => 'Class ID',
                              len      => 10,
                              req      => 1,
                             },
              member_type => {
                              name     => 'member_type',
                              get_meth => sub { shift->member_class->get_disp_name(@_) },
                              get_args => [],
                              disp => 'Member Type'
                             },
              active      => {
                              name     => 'active',
                              get_meth => sub { shift->is_active(@_) ? 1 : 0 },
                              get_args => [],
                              set_meth => sub { $_[1] ? shift->activate(@_)
                                                  : shift->deactivate(@_) },
                              set_args => [],
                              disp     => 'Active',
                              len      => 1,
                              req      => 1,
                              type     => 'short',
                              props    => { type => 'checkbox' }
                             }
             };
    return !$ord ? $meths : wantarray ? @{$meths}{&ORD} : [@{$meths}{&ORD}];
}

##############################################################################

=back

=head2 Public Instance Methods

=over 4

=item $id = $grp->get_id

Returns the database ID of the group object

B<Throws:> NONE.

B<Side Effects:> NONE.

B<Notes:>

Returns C<undef> if the ID the group is new and its C<save()> method has not
yet been called.

=item my $name = $grp->get_name

Returns the name of the group.

B<Throws:> NONE.

B<Side Effects:> NONE.

B<Notes:> NONE.

=item $grp = $grp->set_name($name)

Sets the name of the group.

B<Throws:> NONE.

B<Side Effects:> NONE.

B<Notes:> NONE.

=item my $desc = $grp->get_description

Returns the description of the group.

B<Throws:> NONE.

B<Side Effects:> NONE.

B<Notes:> NONE.

=item $grp = $grp->set_description($desc)

Sets the description of the group.

B<Throws:> NONE.

B<Side Effects:> NONE.

B<Notes:> NONE.

=item my $parent_id = $grp->get_parent_id

Returns the ID of this group's parent, and C<undef> if this is the root group.

B<Throws:> NONE.

B<Side Effects:> NONE.

B<Notes:> NONE.

=item $grp = $grp->set_parent_id($parent_id)

Sets the ID for the parent of this group.

B<Throws:> NONE.

B<Side Effects:> NONE.

B<Notes:> NONE.

=item my $class_id = $grp->get_class_id

Returns the ID of Bric::Util::Class object representing the members of this
group.

B<Throws:> NONE.

B<Side Effects:> NONE.

B<Notes:> NONE.

=item my $perm = $grp->get_permanent

Returns true if the group is permanent, and false if it's not. Permanant
groups cannot be deleted.

B<Throws:> NONE.

B<Side Effects:> NONE.

B<Notes:> NONE.

=item my $secret = $grp->is_secret

Returns true if the group is a secret group, and false if it's not. Secret
groups are used internally by the API, and are not designed to be managed by
users via the UI.

B<Throws:> NONE.

B<Side Effects:> NONE.

B<Notes:> NONE.

=cut

sub is_secret { $_[0]->_get('secret') ? $_[0] : undef }

##############################################################################

=item my (@pids || $pids_aref) = $grp->get_all_parent_ids

Returns a list of all of this group's parent group IDs.

B<Throws:> NONE.

B<Side Effects:> NONE.

B<Notes:> NONE.

=cut

sub get_all_parent_ids {
    my ($self) = @_;
    my $dirty = $self->_get__dirty;
    my $parents = $self->_get('_parents');

    unless ($parents) {
        my ($pid, $id) = $self->_get('parent_id', 'id');
        @$parents = $self->_get_all_parent_ids($pid, $id);
        unshift @$parents, $pid;
        $self->_set(['_parents'], [$parents]);
        # This is a set that does not need to be saved in 'save'
        $self->_set__dirty($dirty);
    }

    return wantarray ? @$parents : $parents;
}

##############################################################################

=item $grp = $grp->activate

Sets the active flag for the object

B<Throws:> NONE.

B<Side Effects:> NONE.

B<Notes:> NONE.

=cut

sub activate { $_[0]->_set(['_active'], [1]) }

##############################################################################

=item $grp = $grp->deactivate

Sets the active flag to inactive

B<Throws:>

=over 4

=item *

Cannot deactivate permanent group.

=back

B<Side Effects:> NONE.

B<Notes:> NONE.

=cut

sub deactivate {
    my $self = shift;
    my ($id, $perm) = $self->_get(qw(id permanent));
        if ($perm || $id == ADMIN_GRP_ID) {
            throw_gen(error => 'Cannot deactivate permanent group.');
        }
    $self->_set( { '_active' => 0 } );
    return $self;
}

##############################################################################

=item ($grp || undef) = $grp->is_active

Returns self if the object is active undef otherwise

B<Throws:> NONE.

B<Side Effects:> NONE.

B<Notes:> NONE.

=cut

sub is_active {
    my $self = shift;
    return $self->_get('_active') ? $self : undef;
}

##############################################################################

=item my $member = $grp->add_member({ obj => $obj, attr => $attributes });

Adds an object to the group. The supported parameters are:

=over 4

=item obj

The object to be added as a member of the group.

=item package

The package name of the class to which the object to be added as a member of
the group belongs. Use in combination with the C<id> parameter.

=item id

The ID of the object to be added as a member of the group. Use in combination
with the C<package> parameter.

=item attrs

Attributes to be associated with the new member object.

=item no_check

If true, C<add_member()> will not check to see if the object being added to
the group is already a member. Defaults to false.

=back

Either the C<obj> parameter or both the C<package> and C<id> parameters are
required.

B<Throws:>

=over 4

=item *

Missing required parameters 'obj' or 'id' & 'package'

=item *

Object not allowed in group.

=back

B<Side Effects:> NONE.

B<Notes:> NONE.

=cut

sub add_member {
    my ($self, $param ) = @_;
    my $dirty = $self->_get__dirty;

    # Get the package and ids
    my ($package, $id);
    if ($param->{obj}) {
        $package = ref $param->{obj};
        $id      = $param->{obj}->get_id;
    } elsif (defined $param->{id} && $param->{package}) {
        $package = $param->{package};
        $id      = $param->{id};
    } else {
        my $msg = "Missing required parameters 'obj' or 'id' & 'package'";
        throw_gen(error => $msg);
    }

    # Grab the member collection and then see if it already has the new
    # object, unless no_check is true.
    my $memb_coll = $get_memb_coll->($self);
    unless ($param->{no_check}) {
        return $self if $self->has_member($param);
    }

    # Make sure that we can add these kinds of objects to the group
    my $supported = $self->get_supported_classes;
    if ($supported && (not exists $supported->{$package})) {
        my $msg = "$package object not allowed in Group '" .
          $self->_get('name') . "'";
        throw_gen(error => $msg);
    }

    # Create a new member object for this object.
    my $member = $memb_coll->new_obj
      ({ object          => $param->{obj},
         obj_id          => $id,
         object_class_id => $self->get_object_class_id,
         object_package  => $package,
         grp             => $self,
         grp_id          => $self->_get('id'),
         attr            => $param->{attrs}
    });

    # This doesn't warrant an object update.
    $self->_set__dirty($dirty);
    return $member;
}

##############################################################################

=item $grp = $grp->add_members(\@member_params);

Convenience method that calls C<< $grp->add_member >> on each in an array
reference of new member object parameters. See C<add_member()> for
documentation of the valid parameters.

B<Throws:>

=over 4

=item *

Missing required parameters 'obj' or 'id' & 'package'

=back

B<Side Effects:> NONE.

B<Notes:> NONE.

=cut

sub add_members {
    my ($self, $membs) = @_;
    $self->add_member($_) for @$membs;
    return $self;
}

##############################################################################

=item (@members || $member_aref) = $grp->get_members

Returns a list or a anonymous array of the member objects that are in the
group.

B<Throws:> NONE.

B<Side Effects:> NONE.

B<Notes:> NONE.

=cut

sub get_members {
    my $self = shift;
    my $memb_coll = $get_memb_coll->($self);
    return $memb_coll->get_objs;
}

##############################################################################

=item my (@objs || $objs_aref) = $grp->get_objects

Returns a list or anonymous arry of all of the Bricolage objects underlying
the member objects in the group. Only returns object if the group object has
been saved and has an ID.

B<Throws:> NONE.

B<Side Effects:> NONE.

B<Notes:> This method gets a list of classes from C<get_list_classes()> and
calls C<list()> on each, passing in the required C<grp_id> parameter. Thus
this method will not reflect any changes made to group membership unless
C<save()> has been called on the group object.

Also, the object class isn't loaded by the group class, so when using
the Bric API outside of Bricolage, you need to require the object
class on the fly; for example:

  foreach my $c ($grp->get_list_classes()) {
      eval "require $c";
  }
  my $objs = $grp->get_objects();

=cut

sub get_objects {
    my $self = shift;
    my $id = $self->_get('id') or return;
    my @objs;
    foreach my $class ($self->get_list_classes) {
        push @objs, $class->list({ grp_id => $id });
    }
    return wantarray ? @objs : \@objs;
}

##############################################################################

=item $grp = $grp->delete_member($member);

=item $grp = $grp->delete_member($object);

=item $grp = $grp->delete_member($param);

Removes a member object from the group. If the argument to this method is a
Bric::Util::Grp::Parts::Member object, then that object will be removed from
the group. If the argument to this method is any other Bricolage object, the
member object representing that object will be constructed and removed from
this group. If the argument to this method is a hash reference, the supported
parameter are the same as for the C<has_member()> method.

B<Throws:>

=over

=item *

Parameters 'id' and/or 'package' not passed to delete_member().

=back

B<Side Effects:>

Will delete members for the database ( ie. not make them inactive)

<Notes:> NONE.

=cut

sub delete_member {
    my ($self, $params) = @_;

    # See if they have passed a member object
    my ($mem, $obj);
    if (substr(ref $params, 0, 28) eq 'Bric::Util::Grp::Parts::Memb') {
        # Member object has been passed
        $mem = $params;
        $obj = $mem->get_object;
    } elsif (ref $params eq 'HASH') {
        # Parameters have been passed.
        $mem = $self->has_member($params) or return;
        $obj = $params->{obj} || $mem->get_object;
    } else {
        # An object has been passed.
        $obj = $params;
        $mem = $self->has_member({ obj => $obj }) or return;
    }

    # Remove the member object and return.
    my $memb_coll = $get_memb_coll->($self);
    $self->get_object_class_id ? $memb_coll->del_mem_obj($obj, $mem) :
      $memb_coll->del_objs($mem);
    return $self;
}

##############################################################################

=item $grp = $grp->delete_members($members);

Convenience method that takes a reference to an array of objects or their
unique identifiers and removes them from the group.

B<Throws:>

=over

=item *

Parameters 'id' and/or 'package' not passed to delete_member().

=back

B<Side Effects:> Calls C<delete_member()> on every item in the array reference
passed as the argument.

B<Notes:> NONE.

=cut

sub delete_members {
    my ($self, $membs) = @_;
    $self->delete_member($_) for @$membs;
    return $self;
}

##############################################################################

=item ($member || undef) = $grp->has_member($params);

Returns a Bric::Util::Grp::Parts::Member object representing the membership in
the group of a Bricolage object if the object is a member, and undef if it's
not a member. The C<$params> hash reference accepts the following keys:

=over 4

=item obj

The object that may be a member of the group.

=item id

The ID of the object that may be a member of the group. Use in combination
with C<package>.

=item package

The class package name of the object that may be a member of the group. Use in
combination with C<id>.

=item attr

An attribute of the member object. The member object will only be returned if
it contains this attribute. Optional.

=back

B<Throws:> NONE.

B<Side Effects:> NONE.

B<Notes:> This method I<may> return false if a member has been added via
C<add_member()> but the Grp object hasn't been saved. The upshot is that one
should always call has_member() on a fully saved Grp object.

=cut

sub has_member {
    my ($self, $params) = @_;
    my $memb_coll = $get_memb_coll->($self);
    my $mem;
  MEMCHK: {
        my $oid = defined $params->{id} ? $params->{id} :
          $params->{obj}->get_id;
        if ($memb_coll->is_populated) {
            # Just use the set.
            if ($self->get_object_class_id) {
                # It's in one class. Do an easy grab.
                ($mem) = $memb_coll->get_objs($oid);
                last MEMCHK if $mem;
                # Try to get it from the new members.
                if (my $new_memb = $memb_coll->get_new_objs) {
                    foreach my $m (@$new_memb) {
                        $mem = $m and last MEMCHK if $m->get_obj_id == $oid;
                    }
                }
            } else {
                # Ugh, we need to convert it to a special hash. See if we have it
                # already.
                my $memb_hash = $self->_get('_memb_hash');
                unless ($memb_hash) {
                    # We must build it.
                    foreach my $m ($memb_coll->get_objs) {
                        $memb_hash->{$m->get_object_package}{$m->get_obj_id} = $m;
                    }
                    $self->_set(['_memb_hash'], [$memb_hash]);
                }
                my $pkg = $params->{package} || ref $params->{obj};
                $mem = $memb_hash->{$pkg}{$oid} and last MEMCHK;
            }
        } else {
            # Check to see if the object has been added, but not yet saved.
            if (my $new_memb = $memb_coll->get_new_objs) {
                if ($self->get_object_class_id) {
                    # It's in one class. Just look for the object ID.
                    foreach my $m (@$new_memb) {
                        $mem = $m and last MEMCHK if $m->get_obj_id == $oid;
                    }
                } else {
                    # Ugh, we need to convert it to a special hash.
                    my $memb_hash;
                    foreach my $m (@$new_memb) {
                        $memb_hash->{$m->get_object_package}{$m->get_obj_id} = $m;
                    }
                    my $pkg = $params->{package} || ref $params->{obj};
                    $mem = $memb_hash->{$pkg}{$oid} and last MEMCHK;
                }
            }

            # If we get here, just look it up. This will fail if a member has
            # been added, but the group hasn't been saved.
            my %args = $params->{obj} ? ( object => $params->{obj} ) :
              ( object_package => $params->{package}, object_id => $params->{id});
            $args{grp} = $self;
            ($mem) = Bric::Util::Grp::Parts::Member->list(\%args);
            return unless $mem;
        }
    } #MEMCHK:

    # Return the member only if it has the attributes in $attr
    return $mem->has_attrs($params->{attr}) if $params->{attr};
    # Otherwise just return the member.
    return $mem;
}

##############################################################################

=item $grp = $grp->set_member_attr($params)

Sets an individual attribute for the members of this group

B<Throws:> NONE.

B<Side Effects:> NONE.

B<Notes:> NONE.

=cut

sub set_member_attr {
    my ($self, $param) = @_;
    # set a default subsys if one has not been passed
    $param->{subsys}   ||= MEMBER_SUBSYS;
    # set the sql_type as short if it was not passed in
    $param->{sql_type} ||= 'short';
    # set attribute
    $self->_set_attr($param);
    return $self;
}

##############################################################################

=item $grp = $grp->delete_member_attr($params)

Deletes attributes that apply to members

B<Throws:> NONE.

B<Side Effects:> NONE.

B<Notes:> NONE.

=cut

sub delete_member_attr {
    my ($self, $param) = @_;
    # set a default subsys if one has not been passed
    $param->{subsys} ||= MEMBER_SUBSYS;
    $self->_delete_attr($param,1);
    return $self;
}

##############################################################################

=item $grp = $grp->set_member_attrs(
        [ { name => $name, subsys => $subsys, value => $value,
                sql_type =>$sql_type, new => 1 } ] )

Takes a list of attributes and sets them to apply to the members

B<Throws:> NONE.

B<Side Effects:> NONE.

B<Notes:> NONE.

=cut

sub set_member_attrs {
    my ($self, $attrs) = @_;
    foreach (@$attrs) {
        # set to the member defualt unless passed in
        $_->{subsys}   ||= MEMBER_SUBSYS;
        # set a default sql type
        $_->{sql_type} ||= 'short';
        # set the attr
        $self->_set_attr($_);
    }
    return $self;
}

##############################################################################

=item $grp = $grp->set_member_meta($params)

Sets meta information on member attributes

B<Throws:> NONE.

B<Side Effects:> NONE.

B<Notes:> NONE.

=cut

sub set_member_meta {
    my ($self, $param) = @_;
    # set a defualt member subsys unless one was passed in
    $param->{subsys} ||= MEMBER_SUBSYS;
    # set the meta info
    $self->_set_meta($param);
    return $self;
}

##############################################################################

=item $meta = $grp->get_member_meta($params)

Returns the member meta attributes

B<Throws:> NONE.

B<Side Effects:> NONE.

B<Notes:> NONE.

=cut

sub get_member_meta {
    my ($self, $param) = @_;
    # set defualt subsys unless one was passed in
    $param->{subsys} ||= MEMBER_SUBSYS;
    # get the meta info pass the flag to return parental defaults
    my $meta = $self->_get_meta($param, 1);
    return $meta;
}

##############################################################################

=item $grp = $grp->delete_member_meta($params)

Deletes the meta information for these attributes.

B<Throws:> NONE.

B<Side Effects:> NONE.

B<Notes:> NONE.

=cut

sub delete_member_meta {
    my ($self, $param) = @_;
    # set defualt subsys unless one was passed in
    $param->{subsys} ||= MEMBER_SUBSYS;
    $self->_delete_meta($param, 1);
    return $self;
}

##############################################################################

=item $attrs = $grp->all_for_member_subsys($subsys)

Returns all the attrs as a hashref for a given member subsystem

B<Throws:> NONE.

B<Side Effects:> NONE.

B<Notes:> NONE.

=cut

sub all_for_member_subsys {
    my ($self, $subsys) = @_;
    my $all;

    # get all the attrs for this subsystem
    my $attr = $self->get_member_attr_hash({ subsys => $subsys});

    # now get the meta for all the attributes
    foreach my $name (keys %$attr) {
        # call the get meta function for this name
        my $meta = $self->get_member_meta({ subsys => $subsys,
                                            name   => $name });
        # add it to the return data structure
        $all->{$name} = { value => $attr->{$name},
                          meta  => $meta };
    }
    return $all;
}

##############################################################################

=item $attr = $grp->get_member_attr($params)

Returns an individual attribute for given parameters

B<Throws:> NONE.

B<Side Effects:> NONE.

B<Notes:> NONE.

=cut

sub get_member_attr {
    my ($self, $param) = @_;
    # set a defualt subsystem if none was passed
    $param->{subsys} ||= MEMBER_SUBSYS;
    # get the value
    my $val = $self->_get_attr($param);
    return $val;
}

##############################################################################

=item $attr = $grp->get_member_attr_sql_type($params)

Returns the SQL type of an individual attribute.

B<Throws:> NONE.

B<Side Effects:> NONE.

B<Notes:> NONE.

=cut

sub get_member_attr_sql_type {
    my ($self, $param) = @_;
    $param->{subsys} ||= MEMBER_SUBSYS;
    return $self->_get_attr_obj->get_sqltype($param);
}

##############################################################################

=item $hash = $grp->get_member_attr_hash($params)

Returns a hash of the attributes for a given subsys

B<Throws:> NONE.

B<Side Effects:> NONE.

B<Notes:> NONE.

=cut

sub get_member_attr_hash {
    my ($self, $param) = @_;
    # add a default subsys if none was passed
    $param->{subsys} ||= MEMBER_SUBSYS;
    my $attrs = $self->_get_attr_hash($param, 1);
    return $attrs;
}

##############################################################################

=item (@vals || $val_aref) = $grp->get_member_attrs(\@params)

Retrieves the value of the attribute that has been assigned as a default for
members that has the given name and subsystem

B<Throws:> NONE.

B<Side Effects:> NONE.

B<Notes:> NONE.

=cut

sub get_member_attrs {
    my ($self, $param) = @_;
    # return values
    my @values;
    foreach (@$param) {
        # set a defualt subsystem if one was not passed in
        $_->{subsys} ||= GRP_SUBSYS;
        # push the value onto the return array check the parent for defualts
        push @values, $self->_get_attr($_, 1);
    }
    return wantarray ? @values : \@values;
}

##############################################################################

=item (@vals || $val_aref) = $grp->get_group_attrs(\@params)

Get attributes that describe the group but do not apply to members. This
retrieves the value in the attribute object from a special subsystem which
contains these. This will be returned as a list of values

B<Throws:> NONE.

B<Side Effects:> NONE.

B<Notes:> NONE.

=cut

sub get_group_attrs {
    my ($self, $param) = @_;
    my @values;
    foreach (@$param) {
        # set the subsystem for group attrs
        $_->{subsys} = GRP_SUBSYS;
        # push the return value onto the return array check parents as well
        push @values, $self->_get_attr( $_, 1 );
    }
    return wantarray ? @values : \@values;
}

##############################################################################

=item $grp = $grp->set_group_attr($params)

Sets a single attribute on this group

B<Throws:> NONE.

B<Side Effects:> NONE.

B<Notes:> NONE.

=cut

sub set_group_attr {
    my ($self, $param) = @_;
    # set the subsystem to the special group subsystem
    $param->{subsys} = GRP_SUBSYS;
    # allow a default sql type as convience
    $param->{sql_type} ||= 'short';
    # send to the internal method that will do the bulk of the work
    $self->_set_attr( $param );
    return $self;
}

##############################################################################

=item $attr = $grp->get_group_attr($params)

Returns a single attribute that pretains to the group

B<Throws:> NONE.

B<Side Effects:> NONE.

B<Notes:> NONE.

=cut

sub get_group_attr {
    my ($self, $param) = @_;
    # set the group subsys
    $param->{subsys} = GRP_SUBSYS;
    # set a default sql type in case one has not been passed
    $param->{sql_type} ||= 'short';
    # return result from internal method
    # pass a flag to check the parent for attributes as well
    my $attr = $self->_get_attr( $param, 1 );
    return $attr;
}

##############################################################################

=item $grp = $grp->delete_group_attr

Deletes the attributes from the group

B<Throws:> NONE.

B<Side Effects:> NONE.

B<Notes:> NONE.

=cut

sub delete_group_attr {
    my ($self, $param) = @_;
    # set the group subsys
    $param->{subsys} = GRP_SUBSYS;
    $self->_delete_attr($param);
    return $self;
}

##############################################################################

=item $grp = $grp->set_group_attrs(\@params)

Sets attributes that describe the group but do not apply to members. This sets
the value in the attribute object to a special subsystem which contains these

B<Throws:> NONE.

B<Side Effects:> NONE.

B<Notes:> NONE.

=cut

sub set_group_attrs {
    my ($self, $param) = @_;
    foreach (@$param) {
        # set the group subsystem
        $_->{subsys} = GRP_SUBSYS;
        # set a default sql_type if one is not already there
        $_->{sql_type} ||= 'short';
        $self->_set_attr( $_ );
    }
    return $self;
}

##############################################################################

=item $grp = $grp->set_group_meta($meta)

Sets meta information on group attributes

B<Throws:> NONE.

B<Side Effects:> NONE.

B<Notes:> NONE.

=cut

sub set_group_meta {
    my ($self, $param) = @_;
    # set the subsystem for groups
    $param->{subsys} = GRP_SUBSYS;
    # set the meta info
    $self->_set_meta( $param );
    return $self;
}

##############################################################################

=item $meta = $grp->get_group_meta($params)

Returns group meta information

B<Throws:> NONE.

B<Side Effects:> NONE.

B<notes:> NONE.

=cut

sub get_group_meta {
    my ($self, $param) = @_;
    # set the subsystem for groups
    $param->{subsys} = GRP_SUBSYS;
    # get the meta info to return
    my $meta = $self->_get_meta( $param, 1);
    return $meta;
}

##############################################################################

=item $grp = $grp->delete_group_meta($params)

deletes meta information that pretains to this here group.

B<Throws:> NONE.

B<Side Effects:> NONE.

B<Notes:> NONE.

=cut

sub delete_group_meta {
    my ($self, $param) = @_;
    # set the subsystem for groups
    $param->{subsys} = GRP_SUBSYS;
    $self->_delete_meta($param);
    return $self;
}

##############################################################################

=item $attr_hash = $grp->get_group_attr_hash

Returns all of the group attrs as a hash ref

B<Throws:> NONE.

B<Side Effects:> NONE.

B<Notes:> NONE.

=cut

sub get_group_attr_hash {
    my ($self) = @_;
    # args to pass to _get_attr_hash
    my $param->{subsys} = GRP_SUBSYS;
    my $attrs = $self->_get_attr_hash($param, 1);
    return $attrs;
}

##############################################################################

=item $attrs = $grp->all_for_group_subsys

Returns all the attributes and their meta information for the group subsys

B<Throws:> NONE.

B<Side Effects:> NONE.

B<Notes:> NONE.

=cut

sub all_for_group_subsys {
    my $self = shift;
    my $all;
    # get all the attributes
    my $attr = $self->get_group_attr_hash();

    foreach my $name (keys %$attr) {
        # get the meta information
        my $meta = $self->_get_meta({ subsys => GRP_SUBSYS,
                                     name   => $name });

        # add it to the return data structure
        $all->{$name} = { value => $attr->{$name},
                          meta  => $meta };
    }
    return $all;
}

##############################################################################

=item $grp = $grp->save

Updates the database to reflect the changes made to the object

B<Throws:> NONE.

B<Side Effects:> NONE.

B<Notes:> NONE.

=cut

sub save {
    my $self = shift;

    # Don't save unless the object has changed.
    if ($self->_get__dirty) {
        $self->_get('id') ? $self->_do_update : $self->_do_insert;
    }

    # Save the members and attributes, then git!
    $get_memb_coll->($self)->save($self);
    $self->_sync_attributes;
    return $self->SUPER::save;
}

#==============================================================================#
# Private Methods                      #
#======================================#

=back

=head1 PRIVATE

=head2 Private Class Methods

NONE.

=cut

##############################################################################

=head2 Private Instance Methods

=over 4

=item my $memb_coll = $get_memb_coll->($self)

Returns the collection of members for this group. The collection is a
L<Bric::Util::Coll::Member|Bric::Util::Coll::Member> object. See that class
and its parent, L<Bric::Util::Coll|Bric::Util::Coll>, for interface details.

B<Throws:>

=over 4

=item *

Bric::_get() - Problems retrieving fields.

=item *

Unable to prepare SQL statement.

=item *

Unable to connect to database.

=item *

Unable to select column into arrayref.

=item *

Unable to execute SQL statement.

=item *

Unable to bind to columns to statement handle.

=item *

Unable to fetch row from statement handle.

=item *

Incorrect number of args to Bric::_set().

=item *

Bric::set() - Problems setting fields.

=back

B<Side Effects:> NONE.

B<Notes:> NONE.

=cut

$get_memb_coll = sub {
    my $self = shift;
    my $dirt = $self->_get__dirty;
    my ($id, $memb_coll) = $self->_get('id', '_memb_coll');
    return $memb_coll if $memb_coll;
    $memb_coll = Bric::Util::Coll::Member->new
      (defined $id ? {grp => $self} : undef);
    $self->_set(['_memb_coll'], [$memb_coll]);
    $self->_set__dirty($dirt); # Reset the dirty flag.
    return $memb_coll;
};

##############################################################################

=item $attribute_obj = $self->_get_attribute_obj

Will return the attribute object. Methods that need it should check to see if
they have it and if not then get it from here. If there is an ID defined then
it will look up based on it otherwise it will create a new one.

B<Throws:> NONE.

B<Side Effects:> NONE.

B<Notes:> NONE.

=cut

sub _get_attr_obj {
    my $self = shift;
    my $dirty    = $self->_get__dirty;
    my $attr_obj = $self->_get('_attr_obj');

    unless ($attr_obj) {
        # Let's Create a new one if one does not exist
        $attr_obj = Bric::Util::Attribute::Grp->new({ id => $self->get_id });
        $self->_set(['_attr_obj'], [$attr_obj]);
        # This is a change that doesn't need to be saved.
        $self->_set__dirty($dirty);
    }
    return $attr_obj;
}

##############################################################################

=item $self = $self->_set_attr($param)

Internal method which either sets the attribute upon the attribute object, or
if we can not get one yet into a cached area.

B<Throws:> NONE.

B<Side Effects:> NONE.

B<Notes:> NONE.

=cut

sub _set_attr {
    my ($self, $param) = @_;
    my $dirty = $self->_get__dirty;

    # check to see if we have an id, get attr obj if we do otherwise put it
    # into a cache
    if ($self->_get('id') ) {
        my $attr_obj = $self->_get_attr_obj();
        # param should have been passed in an acceptable manner
        # send it straight to the attr obj
        $attr_obj->set_attr( $param );
    } else {
        # get the cache or create a new one if necessary
        my $attr_cache = $self->_get('_attr_cache') || {};

        # the value for this subsys/name combo
        $attr_cache->{$param->{'subsys'}}->{$param->{'name'}}->{'value'} =
          $param->{'value'};

        # the sql type 
        $attr_cache->{$param->{'subsys'}}->{$param->{'name'}}->{'type'} =
          $param->{'sql_type'};

        # store the cache so we can access it later
        $self->_set( { '_attr_cache' => $attr_cache });
    }

    # set the flag to update the attrs
    $self->_set(['_update_attrs'], [1]);
    # This is a change that doesn't need to be saved.
    $self->_set__dirty($dirty);
    return $self;
}

##############################################################################

=item $self = $self->_delete_attr($param)

Deletes the attributes from this group and its members

B<Throws:> NONE.

B<Side Effects:> Deletes from all the members as well.

B<Notes:> NONE.

=cut

sub _delete_attr {
    my ($self, $param, $mem) = @_;
    my $dirty = $self->_get__dirty;

    if ($self->_get('id') ) {
        my $attr_obj = $self->_get_attr_obj();
        $attr_obj->delete_attr($param);
    } else {
        my $attr_cache = $self->_get('_attr_cache');
        delete $attr_cache->{$param->{'subsys'}}->{$param->{'name'}};
        $self->_set( { '_attr_cache' => $attr_cache });
    }

    if ($mem) {
        foreach ($self->get_members) {
            $_->delete_attr($param);
        }
    }

    $self->_set(['_update_attrs'], [1]);
    # This is a change that doesn't need to be saved.
    $self->_set__dirty($dirty);
    return $self;
}

##############################################################################

=item $attr = $self->_get_attr( $param )

Internal Method to return attributes from the object or the cache

B<Throws:> NONE.

B<Side Effects:> NONE.

B<Notes:> NONE.

=cut

sub _get_attr {
    my ($self, $param, $parent) = @_;
    # the data that will be returned
    my $attr;

    # check for an id to see if we need to access the cache or
    # the attribute object
    if ($self->_get('id') ) {
        # we have an id so get the attribute object
        my $attr_obj = $self->_get_attr_obj();
        # param should have been passed in a valid format send directly to the
        # attr object
        $attr = $attr_obj->get_attr( $param );
    } else {
        # get the cache if it exists or create if it does not
        my $attr_cache = $self->_get('_attr_cache') || {};
        # get the data to return
        $attr = $attr_cache->{$param->{subsys}}->{$param->{name}}->{value};
    }
    # check to see if the get from parent flag is set
    if ($parent && !$attr) {
        # no attr set upon this group check parent for defaults
        # check if it has a parent
        if ($self->_get('parent_id')) {
            # check for the parent
            my $parent_obj = $self->_get_parent_object();
            if ($parent_obj) {
                $attr = $parent_obj->_get_attr($param);
            }
        }
    }
    return $attr;
}

##############################################################################

=item $attrs = $self->_get_attr_hash( $param, $parent)

returns all attrs for a given subsystem

B<Throws:> NONE.

B<Side Effects:> NONE.

B<Notes:> NONE.

=cut

sub _get_attr_hash {
    my ($self, $param, $parent) = @_;
    my $attrs;
    # determine if we can get the attr_object
    if ($self->_get('id')) {
        # get the attribute object
        my $attr_obj = $self->_get_attr_obj();
        # get the attrs
        $attrs = $attr_obj->get_attr_hash($param);
    } else {
        # grab the cache
        my $attr_cache = $self->_get('_attr_cache');
        # get the info that is desired
        foreach (keys %{ $attr_cache->{$param->{subsys}} } ) {
            $attrs->{$_} = $attr_cache->{$param->{subsys}}->{$_}->{value};
        }
    }
    # check if we need to hit the parents
    if ($parent) {
        # the parent object
        my $parent_obj = $self->_get_parent_object();
        if ($parent_obj) {
            # call parents method
            my $parent_attrs = $parent_obj->_get_attr_hash($param, 1);
            # combine the two
            %$attrs = (%$parent_attrs, %$attrs);
        }
    }
    return $attrs;
}

##############################################################################

=item $self = $self->_set_meta( $param )

Sets the meta information for this group on the attr object or caches it for
later storage

B<Throws:> NONE.

B<Side Effects:> NONE.

B<Notes:> NONE.

=cut

sub _set_meta {
    my ($self, $param) = @_;
    my $dirty = $self->_get__dirty;

    # Determine if we get the object or cache the data
    if ($self->_get('id')) {
        # get the attr object
        my $attr_obj = $self->_get_attr_obj();
        # set the meta information as it was given with the arg
        $attr_obj->add_meta( $param );
    } else {
        # get the meta info's cache
        my $mc = $self->_get('_meta_cache') || {};
        # set the information into the cache
        $mc->{$param->{subsys}}->{$param->{name}}->{$param->{field}} =
          $param->{value};
        # store the cache for future use
        $self->_set({ '_meta_cache' => $mc });
    }
    $self->_set(['_update_attrs'], [1]);
    # This is a change that doesn't need to be saved.
    $self->_set__dirty($dirty);
    return $self;
}

##############################################################################

=item $self = $self->_delete_meta( $param, $mem);

Deletes the meta info from the group and possibly its members

B<Throws:> NONE.

B<Side Effects:> NONE.

B<Notes:> NONE.

=cut

sub _delete_meta {
    my ($self, $param, $mem) = @_;
    my $dirty = $self->_get__dirty;

    if ($self->_get('id')) {
        my $attr_obj = $self->_get_attr_obj;
        $attr_obj->delete_meta( $param );
    } else {
        my $meta_cache = $self->_get('meta_cache') || {};
        delete
          $meta_cache->{$param->{subsys}}->{$param->{name}}->{$param->{field}};
        }

    if ($mem) {
        foreach ($self->get_members) {
            $_->delete_meta($param);
        }
    }
    $self->_set(['_update_attrs'], [1]);
    # This is a change that doesn't need to be saved.
    $self->_set__dirty($dirty);
    return $self;
}

##############################################################################

=item $meta = $self->_get_meta( $param )

Returns stored meta information from the attr object or the attribute cache

B<Throws:> NONE.

B<Side Effects:> NONE.

B<Notes:> NONE.

=cut

sub _get_meta {
    my ($self, $param, $parent) = @_;
    my $meta;
    if ($self->_get('id')) {
        # we can have an attribute object so get it
        my $attr_obj = $self->_get_attr_obj();
        $meta = $attr_obj->get_meta($param);
    } else {
        # get the cache if we have one
        my $mc = $self->_get('_meta_cache') || {};
        # see if they want just a field or it all
        if (defined $param->{field}) {
            $meta =
              $mc->{$param->{subsys}}->{$param->{name}}->{$param->{field}};
        } else {
            $meta = $mc->{$param->{subsys}};
        }
    }

    # determine if we need to check the parent for anything
    if ($parent) {
        # see if we asked for a hash or a scalar
        if ($param->{field}) {
            unless ($meta) {
                # get parent object
                my $parent_obj = $self->_get_parent_object;
                if ($parent_obj) {
                    $meta = $parent->get_meta($param);
                } # end if parent
            } # end unless meta
        } else {
            # get the hash to be merged
            my $parent_obj = $self->_get_parent_object;
            if ($parent_obj) {
                my $meta2 = $parent_obj->get_meta($param);
                %$meta = (%$meta2, %$meta);
            }
        } # end if else field block
    } # end if parent block
    return $meta;
}

##############################################################################

=item $parent_obj = $self->_get_parent_object

Will return the group that is this groups' parent if one has been defined

B<Throws:> NONE.

B<Side Effects:> NONE.

B<Notes:> NONE.

=cut

sub _get_parent_object {
    my ($self) = @_;
    my $dirty  = $self->_get__dirty;
    my $parent = $self->_get('_parent_obj');
    # see if there is a parent to get
    unless ($parent) {
        my $p_id = $self->_get('parent_id');
        if ($p_id) {
            $parent = Bric::Util::Grp->lookup({id => $p_id});
            $self->_set(['_parent_obj'], [$parent]);
            # This is a change that doesn't need to be saved.
            $self->_set__dirty($dirty);
        }
    }
    return $parent;
}

##############################################################################

=item my $pids_aref = $self->_get_all_parent_ids

Internal method that recursivly calls itself to determine all of its parents.

B<Throws:> NONE.

B<Side Effects:> NONE.

B<Notes:> NONE.

=cut

sub _get_all_parent_ids {
    my ($self, $parent, $child) = @_;
    my @ids;

    my $sth = prepare(q{
        SELECT p.parent_id, p.id
        FROM   grp p, grp c
        WHERE  c.parent_id = ?
               AND c.id = ?
               AND p.id = c.parent_id
    }, undef, DEBUG);

    execute($sth, $parent, $child);
    while (my $row = fetch($sth)) {
        if (defined $row->[0]) {
            push @ids, $row->[0];
            push @ids, $self->_get_all_parent_ids(@$row);
        }
    }
    finish($sth);
    return @ids;
}

##############################################################################

=item $grp = $grp->_do_insert

Called from save it will do the insert for the grp object

B<Throws:> NONE.

B<Side Effects:> NONE.

B<Notes:> NONE.

=cut

sub _do_insert {
    my $self = shift;

    # Build insert statement
    my $sql = "INSERT INTO " . TABLE .
      " (id, " . join(', ', COLS) . ") " .
      "VALUES (${\next_key(TABLE)}," .
      join(',',('?') x COLS) .") ";

    my $sth = prepare_c($sql, undef, DEBUG);
    execute($sth, $self->_get( FIELDS ) );

    # Now get the id that was created
    $self->_set(['id'] => [last_key(TABLE)]);
    # Add the group to the 'All Groups' group.
    $self->register_instance(INSTANCE_GROUP_ID, GROUP_PACKAGE);
    return $self;
}

##############################################################################

=item $self = $self->_do_update

Called by the save method, this will update the record

B<Throws:> NONE.

B<Side Effects:> NONE.

B<Notes:> NONE.

=cut

sub _do_update {
    my $self = shift;

    my $sql = 'UPDATE '.TABLE .
      ' SET ' . join(', ', map { "$_=?" } COLS) .
      ' WHERE id=? ';

    my $sth = prepare_c($sql, undef, DEBUG);
    execute($sth,($self->_get( FIELDS )), $self->_get('id'));
    return $self;
}

##############################################################################

=item $self = $self->_sync_attributes

Internal method that stores the attributes and meta information from a save

B<Throws:> NONE.

B<Side Effects:> NONE.

B<Notes:> NONE.

=cut

sub _sync_attributes {
    my $self = shift;

    # check to see if anything needs to be done
    return $self unless $self->_get('_update_attrs');

    # get the attribute object
    my $attr_obj = $self->_get_attr_obj();

    # see if we have attr in the cache to be stored...
    my $attr_cache = $self->_get('_attr_cache');
    if ($attr_cache) {
        # retrieve cache and store it on the attribute object
        foreach my $subsys (keys %$attr_cache) {
            foreach my $name (keys %{ $attr_cache->{$subsys} }) {
                # set the attribute
                $attr_obj->set_attr
                  ({ subsys   => $subsys,
                     name     => $name,
                     sql_type => $attr_cache->{$subsys}->{$name}->{type},
                     value    => $attr_cache->{$subsys}->{$name}->{value}
                   });
            }
        }

        # clear the attribute cache
        $self->_set( { '_attr_cache' => undef });
    }

    # see if we have a meta cache to store
    my $meta_cache = $self->_get('_meta_cache');
    if ($meta_cache) {
        # retrieve meta cache and set it upon the attribute object
        foreach my $subsys (keys %$meta_cache) {
            foreach my $name (keys %{ $meta_cache->{$subsys} }) {
                foreach my $field (keys %{ $meta_cache->{$subsys}->{$name}}) {
                    $attr_obj->add_meta
                      ( { subsys => $subsys,
                          name => $name,
                          field => $field,
                          value => $meta_cache->{$subsys}->{$name}->{$field}
                        });
                } # end foreach field
            } # end foreach name
        } # end foreach subsys

        $self->_set( { '_meta_cache' => undef });
    }

    # clear the update flag
    $self->_set({ '_update_attrs' => undef });
    # call save on the attribute object
    $attr_obj->save;
    return $self;
}

##############################################################################

=back

=head2 Private Functions

=over 4

=item my (@grps || $grps_aref) = _do_list($params);

=item my (@grp_ids || $grp_ids_aref) = _do_list($params, 1);

Returns the results of a query for Bric::Util::Grp objects. The parameters
supported by the C<$params> hash reference are:

=over 4

=item obj

A Bricolage object. The groups returned will have member objects for this
object.

=item package

A Bricolage class name. Use in combination with C<obj_id> to have
C<_do_list()> return group objects with member objects representing a
particular Bricolage object.

=item obj_id

A Bricolage object ID. Use in combination with C<package> to have
C<_do_list()> return group objects with member objects representing a
particular Bricolage object.

=item parent_id

A group parent ID.

=item inactive

Inactive groups will be returned if this parameter is true. Otherwise, only
active groups will be returned.

=item all

Both secret and non-secret groups will be returned if this parameter is true.
Otherwise only non-secret groups will be returned.

=item name

The name of a group.

=item permananent

A boolean to return permanent or non-permanent groups.

=back

B<Throws:>

=over 4

=item *

Unable to connect to database.

=item *

Unable to prepare SQL statement.

=item *

Unable to connect to database.

=item *

Unable to select column into arrayref.

=item *

Unable to execute SQL statement.

=item *

Unable to bind to columns to statement handle.

=item *

Unable to fetch row from statement handle.

=back

B<Side Effects:> NONE.

B<Notes:> If the C<obj> or C<obj_id> & C<package> parameters are used, then
this function must be called from a subclass.

=cut

sub _do_list {
    my ($class, $criteria, $ids, @params) = @_;
    my @wheres = ('g.id = c.object_id', 'c.member__id = m.id',
                  'm.active = 1');
    my $tables = "grp g, member m, grp_member c";
    # If an object is passed then we have to join to the member table again.
    if (($criteria->{obj}) ||
        ($criteria->{package} && $criteria->{obj_id}) ) {
        my ($pkg, $obj_id);
        if ($criteria->{obj}) {
            # Figure out what table this needs to be joined to.
            $pkg = ref $criteria->{obj};
            # Get the object id.
            $obj_id = $criteria->{obj}->get_id;
        } else {
            $pkg = $criteria->{package};
            $obj_id = $criteria->{obj_id};
        }

        # Now construct the member table name.
        my $motable = $class->get_supported_classes->{$pkg} . '_member';

        # build the query
        $tables .= ", member mm, $motable mo";
        push @wheres, ( "mo.object_id = ? ", 'mo.member__id = mm.id',
                        'mm.grp__id = g.id', 'mm.active = 1');
        push @params, $obj_id;

        # If an active param has been passed in add it here remember that
        # groups cannot be deactivated.
        push @wheres, 'mm.active = ?';
        push @params, exists $criteria->{active} ?
          $criteria->{active} ? 1 : 0 : 1;
    }

    # Add other parameters to the query
    if ( defined $criteria->{id} ) {
        push @wheres, 'g.id = ?';
        push @params, $criteria->{id};
    }

    if ( $criteria->{parent_id} ) {
        push @wheres, 'g.parent_id = ?';
        push @params, $criteria->{parent_id};
    }

    if ( $criteria->{inactive} ) {
        push @wheres, 'g.active = ?';
        push @params, 0;
    } elsif (! defined $criteria->{id}) {
        push @wheres, 'g.active = ?';
        push @params, 1;
    }

    unless ( $criteria->{all} ) {
        push @wheres, 'g.secret = ?';
        push @params, 0;
    }

    my $cid = $class->get_class_id;
    if ( $cid != __PACKAGE__->get_class_id ) {
        push @wheres, 'g.class__id = ?';
        push @params, $cid;
    }

    if ( $criteria->{name} ) {
        push @wheres, 'LOWER(g.name) LIKE ?';
        push @params, lc($criteria->{name});
    }

    if ( $criteria->{description} ) {
        push @wheres, 'LOWER(g.description) LIKE ?';
        push @params, lc($criteria->{description});
    }

    if ( exists $criteria->{permanent} ) {
        push @wheres, 'g.permanent = ?';
        push @params, $criteria->{permanent} ? 1 : 0;
    }

    if (exists $criteria->{grp_id}) {
        $tables .= ", member m2, grp_member c2";
        push @wheres, ("g.id = c2.object_id", "c2.member__id = m2.id",
                       "m2.active = 1", "m2.grp__id = ?");
        push @params, $criteria->{grp_id};
    }

    my $where = join ' AND ', @wheres;
    my $ord = $ids ? 'g.id' : $criteria->{Order} ?
      $criteria->{Order}  . ', g.id' : 'g.name, g.id';
    my $direction = $criteria->{OrderDirection} || '';
    my $qry_cols = $ids? \'DISTINCT g.id' : \$sel_cols;
    my $select = prepare_c(qq{
        SELECT $$qry_cols
        FROM   $tables
        WHERE  $where
        ORDER BY $ord $direction
    }, undef , DEBUG);

    # Just return the IDs, if they're what's wanted.
    return wantarray ? @{col_aref($select, @params)} :
      col_aref($select, @params) if $ids;

    execute($select, @params);
    my (@d, @grps, %classes, $grp_ids);
    my $last = -1;
    bind_columns($select, \@d[0..$#sel_props]);
    $class = ref $class || $class;
    my $not_grp_class = $class->get_class_id != get_class_id();
    while (fetch($select)) {
        if ($d[0] != $last) {
            $last = $d[0];
            # Figure out what class to bless it into.
            my $bless_class = $class;
            unless ($not_grp_class) {
                if (exists $classes{$d[2]}) {
                    $bless_class = $classes{$d[2]};
                } else {
                    $classes{$d[2]} = $bless_class =
                      Bric::Util::Class->lookup({ id => $d[2] })->get_pkg_name;
                }
            }
            # Create a new Grp object.
            my $self = bless {}, $bless_class;
            $self->SUPER::new;
            $grp_ids = $d[$#d] = [$d[$#d]];
            $self->_set(\@sel_props, \@d);
            $self->_set__dirty; # Disable the dirty flag.
            push @grps, $self->cache_me;
        } else {
            # Append the ID.
            push @$grp_ids, $d[$#d];
        }
    }

    return wantarray ? @grps : \@grps;
}

1;
__END__

=back

=head1 NOTES

Need to add parentage info and a possible method to list children and maybe
their children and so on as well

=head1 AUTHOR

Michael Soderstrom <miraso@pacbell.net>. Member management and documentation
by David Wheeler <david@wheeler.net>.

=head1 SEE ALSO:

L<Bric.pm>, L<Bric::Util::Grp::Parts::Member>

=cut<|MERGE_RESOLUTION|>--- conflicted
+++ resolved
@@ -7,27 +7,15 @@
 
 =head1 VERSION
 
-<<<<<<< HEAD
-$Revision: 1.45 $
-
-=cut
-
-our $VERSION = (qw$Revision: 1.45 $ )[-1];
+$Revision: 1.46 $
+
+=cut
+
+our $VERSION = (qw$Revision: 1.46 $ )[-1];
 
 =head1 DATE
 
-$Date: 2003-08-11 09:33:36 $
-=======
-$Revision: 1.39.2.5 $
-
-=cut
-
-our $VERSION = (qw$Revision: 1.39.2.5 $ )[-1];
-
-=head1 DATE
-
-$Date: 2003-08-08 20:18:35 $
->>>>>>> 3aa6cbc0
+$Date: 2003-08-12 19:04:45 $
 
 =head1 SYNOPSIS
 
@@ -250,15 +238,10 @@
     $self = bless {}, $self unless ref $self;
     $init->{_active} = exists $init->{active} ? 0 : 1;
     $init->{permanent} = exists $init->{permanent} ? 1 : 0;
-<<<<<<< HEAD
+    push @{$init->{grp_ids}}, INSTANCE_GROUP_ID;
     $init->{secret} = ! exists $init->{secret} ? $self->get_secret :
       $init->{secret} ? 1 : 0;
     $init->{class_id} = $self->get_class_id;
-=======
-    push @{$init->{grp_ids}}, INSTANCE_GROUP_ID;
-    $self->_set({ secret   => $self->get_secret,
-                  class_id => $self->get_class_id });
->>>>>>> 3aa6cbc0
     # pass the defined initial state to the super's new method
     # this should set them in register fields
     $self->SUPER::new($init);
