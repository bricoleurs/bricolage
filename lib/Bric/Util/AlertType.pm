--- conflicted
+++ resolved
@@ -6,28 +6,16 @@
 
 =head1 VERSION
 
-<<<<<<< HEAD
-$Revision: 1.15 $
-=======
-$Revision: 1.13.2.5 $
->>>>>>> e450218f
+$Revision: 1.16 $
 
 =cut
 
 # Grab the Version Number.
-<<<<<<< HEAD
-our $VERSION = (qw$Revision: 1.15 $ )[-1];
+our $VERSION = (qw$Revision: 1.16 $ )[-1];
 
 =head1 DATE
 
-$Date: 2003-08-12 19:04:45 $
-=======
-our $VERSION = (qw$Revision: 1.13.2.5 $ )[-1];
-
-=head1 DATE
-
-$Date: 2003-08-14 22:04:07 $
->>>>>>> e450218f
+$Date: 2003-08-14 23:24:12 $
 
 =head1 SYNOPSIS
 
