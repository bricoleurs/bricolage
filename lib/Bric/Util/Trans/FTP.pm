--- conflicted
+++ resolved
@@ -6,28 +6,16 @@
 
 =head1 VERSION
 
-<<<<<<< HEAD
-$Revision: 1.7 $
-=======
-$Revision: 1.6.4.3 $
->>>>>>> 1d875b7b
+$Revision: 1.8 $
 
 =cut
 
 # Grab the Version Number.
-<<<<<<< HEAD
-our $VERSION = (qw$Revision: 1.7 $ )[-1];
+our $VERSION = (qw$Revision: 1.8 $ )[-1];
 
 =head1 DATE
 
-$Date: 2003-06-13 16:49:16 $
-=======
-our $VERSION = (qw$Revision: 1.6.4.3 $ )[-1];
-
-=head1 DATE
-
-$Date: 2003-07-18 17:39:06 $
->>>>>>> 1d875b7b
+$Date: 2003-07-25 04:39:28 $
 
 =head1 SYNOPSIS
 
