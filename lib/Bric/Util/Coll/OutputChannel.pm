--- conflicted
+++ resolved
@@ -8,27 +8,15 @@
 
 =head1 VERSION
 
-<<<<<<< HEAD
-$Revision: 1.12 $
-
-=cut
-
-our $VERSION = (qw$Revision: 1.12 $ )[-1];
+$Revision: 1.13 $
+
+=cut
+
+our $VERSION = (qw$Revision: 1.13 $ )[-1];
 
 =head1 DATE
 
-$Date: 2003-08-11 09:33:36 $
-=======
-$Revision: 1.11.4.1 $
-
-=cut
-
-our $VERSION = (qw$Revision: 1.11.4.1 $ )[-1];
-
-=head1 DATE
-
-$Date: 2003-08-14 22:04:07 $
->>>>>>> e450218f
+$Date: 2003-08-14 23:24:12 $
 
 =head1 SYNOPSIS
 
