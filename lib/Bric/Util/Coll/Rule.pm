package Bric::Util::Coll::Rule;
###############################################################################

=head1 NAME

Bric::Util::Coll::Rule - Interface for managing collections of alert type rules.

=head1 VERSION

<<<<<<< HEAD
$Revision: 1.10 $

=cut

our $VERSION = (qw$Revision: 1.10 $ )[-1];

=head1 DATE

$Date: 2003-07-07 13:58:48 $
=======
$Revision: 1.9.4.1 $

=cut

our $VERSION = (qw$Revision: 1.9.4.1 $ )[-1];

=head1 DATE

$Date: 2003-07-07 13:57:18 $
>>>>>>> 1d875b7b

=head1 SYNOPSIS

See Bric::Util::Coll.

=head1 DESCRIPTION

See Bric::Util::Coll.

=cut

################################################################################
# Dependencies
################################################################################
# Standard Dependencies
use strict;

################################################################################
# Programmatic Dependences
use Bric::Util::AlertType::Parts::Rule;

################################################################################
# Inheritance
################################################################################
use base qw(Bric::Util::Coll);

################################################################################
# Function and Closure Prototypes
################################################################################

################################################################################
# Constants
################################################################################
use constant DEBUG => 0;

################################################################################
# Fields
################################################################################
# Public Class Fields

################################################################################
# Private Class Fields

################################################################################

################################################################################
# Instance Fields
BEGIN {
}

################################################################################
# Class Methods
################################################################################

=head1 INTERFACE

=head2 Constructors

Inherited from Bric::Util::Coll.

=head2 Destructors

=over 4

=item $org->DESTROY

Dummy method to prevent wasting time trying to AUTOLOAD DESTROY.

B<Throws:> NONE.

B<Side Effects:> NONE.

B<Notes:> NONE.

=back

=cut

sub DESTROY {}

################################################################################

=head2 Public Class Methods

=over 4

=item Bric::Util::Coll->class_name()

Returns the name of the class of objects this collection manages.

B<Throws:> NONE.

B<Side Effects:> NONE.

B<Notes:> NONE.

=cut

sub class_name { 'Bric::Util::AlertType::Parts::Rule' }

################################################################################

=back

=head2 Public Instance Methods

=over 4

=item $self = $coll->save

Saves the changes made to all the objects in the collection.

B<Throws:>

=over 4

=item *

Bric::_get() - Problems retrieving fields.

=item *

Incorrect number of args to Bric::_set().

=item *

Bric::set() - Problems setting fields.

=item *

Unable to connect to database.

=item *

Unable to prepare SQL statement.

=item *

Unable to execute SQL statement.

=item *

Unable to select row.

=back

B<Side Effects:> NONE.

B<Notes:> NONE.

=cut

sub save {
    my ($self, $atid) = @_;
    my ($objs, $new_objs, $del_objs) = $self->_get(qw(objs new_obj del_obj));
    foreach my $r (values %$del_objs) {
	$r->remove;
	$r->save;
    }
    %$del_objs = ();
    foreach my $r (values %$objs, @$new_objs) {
	$r->set_alert_type_id($atid) if defined $atid;
	$r->save;
    }
    $self->add_objs(@$new_objs);
    @$new_objs = ();
    return $self;
}

=back

=head1 PRIVATE

=head2 Private Class Methods

=over 4

=item Bric::Util::Coll->_sort_objs($objs_href)

Sorts a list of objects into an internally-specified order. This implementation
overrides the default, using an explicit numeric sort.

B<Throws:> NONE.

B<Side Effects:> NONE.

B<Notes:> NONE.

=cut

sub _sort_objs {
    my ($pkg, $objs) = @_;
    return @{$objs}{sort { $a <=> $b } keys %$objs};
}

=back

=head2 Private Instance Methods

NONE.

=head2 Private Functions

NONE.

=cut

1;
__END__

=head1 NOTES

NONE.

=head1 AUTHOR

David Wheeler <david@wheeler.net>

=head1 SEE ALSO

L<Bric|Bric>,
L<Bric::Util::Coll|Bric::Util::Coll>,
L<Bric::Util::AlertType|Bric::Util::AlertType>,
L<Bric::Util::AlertType::Parts::Rule|Bric::Util::AlertType::Parts::Rule>

=cut<|MERGE_RESOLUTION|>--- conflicted
+++ resolved
@@ -7,27 +7,15 @@
 
 =head1 VERSION
 
-<<<<<<< HEAD
-$Revision: 1.10 $
-
-=cut
-
-our $VERSION = (qw$Revision: 1.10 $ )[-1];
+$Revision: 1.11 $
+
+=cut
+
+our $VERSION = (qw$Revision: 1.11 $ )[-1];
 
 =head1 DATE
 
-$Date: 2003-07-07 13:58:48 $
-=======
-$Revision: 1.9.4.1 $
-
-=cut
-
-our $VERSION = (qw$Revision: 1.9.4.1 $ )[-1];
-
-=head1 DATE
-
-$Date: 2003-07-07 13:57:18 $
->>>>>>> 1d875b7b
+$Date: 2003-07-25 04:39:28 $
 
 =head1 SYNOPSIS
 
