package Bric::Util::Pref;

=head1 NAME

Bric::Util::Pref - Interface to Bricolage preferences.

=head1 VERSION

<<<<<<< HEAD
$Revision: 1.22 $
=======
$Revision: 1.17.2.4 $
>>>>>>> e450218f

=cut

# Grab the Version Number.
<<<<<<< HEAD
our $VERSION = (qw$Revision: 1.22 $ )[-1];

=head1 DATE

$Date: 2003-08-12 19:04:45 $
=======
our $VERSION = (qw$Revision: 1.17.2.4 $ )[-1];

=head1 DATE

$Date: 2003-08-14 22:04:07 $
>>>>>>> e450218f

=head1 SYNOPSIS

  use Bric::Util::Pref;

  # Constructors.
  my $pref = Bric::Util::Pref->new($init);
  $pref = Bric::Util::Pref->lookup({ id => $id });
  $pref = Bric::Util::Pref->lookup({ name => $name });
  my @prefs = Bric::Util::Pref->list($params);

  # Class Methods.
  my @pref_ids = Bric::Util::Pref->list_ids($params);
  my $meths = Bric::Util::Pref->my_meths;
  my @meths = Bric::Util::Pref->my_meths(1);
  # Fetch a value from the cache.
  my $val = Bric::Util::Pref->lookup_val($name);

  # Instance Methods
  my $id = $pref->get_id;
  my $name = $pref->get_name;
  my $desc = $pref->get_description;
  my $default = $pref->get_default;
  my $opt_type = $pref->get_opt_type;
  my $val_name = $pref->get_val_name;

  # Get a list of available value options.
  my @opts = $pref->get_opts;
  my $opts_ref = $pref->get_opts_href;

  # Get and set the value.
  my $value = $pref->get_value;
  $pref = $pref->set_value($value);

  # Save the pref.
  $pref = $pref->save;

=head1 DESCRIPTION

This is the central interface for managing Bricolage application
preferences. It should scale when we later decide to add user and user group
preferences. Right now it'll just support those global application preferences
that we deem necessary for the application to work, such as Time Zone.

=cut

################################################################################
# Dependencies
################################################################################
# Standard Dependencies
use strict;

################################################################################
# Programmatic Dependences
use Bric::Util::DBI qw(:all);
use Bric::Util::Fault qw(throw_dp);
use Bric::App::Cache;
# Use require to prevent circular conflicts.
require Bric::Util::Grp::Pref;

################################################################################
# Inheritance
################################################################################
use base qw(Bric);

################################################################################
# Function and Closure Prototypes
################################################################################
my ($get_em, $get_opts, $load_cache, $cache_val);

################################################################################
# Constants
################################################################################
use constant DEBUG => 0;
use constant GROUP_PACKAGE => 'Bric::Util::Grp::Pref';
use constant INSTANCE_GROUP_ID => 22;

################################################################################
# Fields
################################################################################
# Public Class Fields

################################################################################
# Private Class Fields
my $SEL_COLS = 'p.id, p.name, p.description, p.def, p.value, p.manual, ' .
  'p.opt_type, o.description, m.grp__id';
my @SEL_PROPS = qw(id name description default value manual opt_type val_name
                   grp_ids);

my @ORD = @SEL_PROPS[1..$#SEL_PROPS-1];
my $prefkey = '__PREF__';
my $METHS;
my $cache;

################################################################################

################################################################################
# Instance Fields
use Bric::Util::Grp;
BEGIN {
    Bric::register_fields({
                         # Public Fields
                         id => Bric::FIELD_READ,
                         name => Bric::FIELD_READ,
                         description => Bric::FIELD_READ,
                         value => Bric::FIELD_RDWR,
                         default => Bric::FIELD_READ,
                         manual => Bric::FIELD_READ,
                         opt_type => Bric::FIELD_READ,
                         opt_type => Bric::FIELD_READ,
                         grp_ids => Bric::FIELD_READ,

                         # Private Fields
                         _opts => Bric::FIELD_NONE,
                         _val_ch => Bric::FIELD_NONE
                        });
}

################################################################################
# Class Methods
################################################################################

=head1 INTERFACE

=head2 Constructors

=over 4

=item my $pref = Bric::Util::Pref->lookup({ id => $id })

=item my $pref = Bric::Util::Pref->lookup({ name => $name })

Looks up and instantiates a new Bric::Util::Pref object based on the
Bric::Util::Pref object ID or name passed. If $id or $name is not found in the
database, lookup() returns undef.

B<Throws:>

=over

=item *

Too many Bric::Dist::Util::Pref objects found.

=item *

Unable to connect to database.

=item *

Unable to prepare SQL statement.

=item *

Unable to connect to database.

=item *

Unable to select column into arrayref.

=item *

Unable to execute SQL statement.

=item *

Unable to bind to columns to statement handle.

=item *

Unable to fetch row from statement handle.

=back

B<Side Effects:> If $id is found, populates the new Bric::Util::Pref object with
data from the database before returning it.

B<Notes:> NONE.

=cut

sub lookup {
    my $pkg = shift;
    my $pref = $pkg->cache_lookup(@_);
    return $pref if $pref;

    $pref = $get_em->($pkg, @_);
    # We want @$pref to have only one value.
    throw_dp(error => 'Too many Bric::Util::Pref objects found.')
      if @$pref > 1;
    return @$pref ? $pref->[0] : undef;
}

################################################################################

=item my (@prefs || $prefs_aref) = Bric::Util::Pref->list($params)

Returns a list or anonymous array of Bric::Util::Pref objects based on the search
parameters passed via an anonymous hash. The supported lookup keys are:

=over 4

=item *

description

=item *

default

=item *

value

=item *

val_name

=item *

manual

=item *

opt_type

=item *

grp_id

=back

B<Throws:>

=over 4

=item *

Unable to connect to database.

=item *

Unable to prepare SQL statement.

=item *

Unable to connect to database.

=item *

Unable to select column into arrayref.

=item *

Unable to execute SQL statement.

=item *

Unable to bind to columns to statement handle.

=item *

Unable to fetch row from statement handle.

=back

B<Side Effects:> Populates each Bric::Util::Pref object with data from the
database before returning them all.

B<Notes:> NONE.

=cut

sub list { wantarray ? @{ &$get_em(@_) } : &$get_em(@_) }

################################################################################

=back

=head2 Destructors

=over 4

=item $pref->DESTROY

Dummy method to prevent wasting time trying to AUTOLOAD DESTROY.

B<Throws:> NONE.

B<Side Effects:> NONE.

B<Notes:> NONE.

=back

=cut

sub DESTROY {}

################################################################################

=head2 Public Class Methods

=over 4

=item my (@pref_ids || $pref_ids_aref) = Bric::Util::Pref->list_ids($params)

Returns a list or anonymous array of Bric::Util::Pref object IDs based on the
search criteria passed via an anonymous hash. The supported lookup keys are the
same as those for list().

B<Throws:>

=over 4

=item *

Unable to connect to database.

=item *

Unable to prepare SQL statement.

=item *

Unable to connect to database.

=item *

Unable to select column into arrayref.

=item *

Unable to execute SQL statement.

=item *

Unable to bind to columns to statement handle.

=item *

Unable to fetch row from statement handle.

=back

B<Side Effects:> NONE.

B<Notes:> NONE.

=cut

sub list_ids { wantarray ? @{ &$get_em(@_, 1) } : &$get_em(@_, 1) }

################################################################################

=item my $val = Bric::Util::Pref->lookup_val($pref_name)

Looks up and returns the value of a preference without the expense of
instantiating an object. Plus, it uses caching to keep it quick - the cache
changes only when a value changes.

B<Throws:>

=over 4

=item *

Unable to instantiate create cache.

=item *

Unable to populate preference cache.

=item *

Unable to connect to database.

=item *

Unable to prepare SQL statement.

=item *

Unable to execute SQL statement.

=item *

Unable to bind to columns to statement handle.

=item *

Unable to fetch row from statement handle.

=item *

Unable to get cache value.

=back

B<Side Effects:> See &$load_cache().

B<Notes:> See &$load_cache().

=cut

sub lookup_val {
    $cache ||= &$load_cache;
    my $val = $cache->get($prefkey);
    return $val->{$_[1]};
}

################################################################################

=item $meths = Bric::Util::Pref->my_meths

=item (@meths || $meths_aref) = Bric::Util::Pref->my_meths(TRUE)

=item my (@meths || $meths_aref) = Bric::Util::Pref->my_meths(0, TRUE)

Returns an anonymous hash of introspection data for this object. If called
with a true argument, it will return an ordered list or anonymous array of
introspection data. If a second true argument is passed instead of a first,
then a list or anonymous array of introspection data will be returned for
properties that uniquely identify an object (excluding C<id>, which is
assumed).

Each hash key is the name of a property or attribute of the object. The value
for a hash key is another anonymous hash containing the following keys:

=over 4

=item name

The name of the property or attribute. Is the same as the hash key when an
anonymous hash is returned.

=item disp

The display name of the property or attribute.

=item get_meth

A reference to the method that will retrieve the value of the property or
attribute.

=item get_args

An anonymous array of arguments to pass to a call to get_meth in order to
retrieve the value of the property or attribute.

=item set_meth

A reference to the method that will set the value of the property or
attribute.

=item set_args

An anonymous array of arguments to pass to a call to set_meth in order to set
the value of the property or attribute.

=item type

The type of value the property or attribute contains. There are only three
types:

=over 4

=item short

=item date

=item blob

=back

=item len

If the value is a 'short' value, this hash key contains the length of the
field.

=item search

The property is searchable via the list() and list_ids() methods.

=item req

The property or attribute is required.

=item props

An anonymous hash of properties used to display the property or
attribute. Possible keys include:

=over 4

=item type

The display field type. Possible values are

=over 4

=item text

=item textarea

=item password

=item hidden

=item radio

=item checkbox

=item select

=back

=item length

The Length, in letters, to display a text or password field.

=item maxlength

The maximum length of the property or value - usually defined by the SQL DDL.

=back

=item rows

The number of rows to format in a textarea field.

=item cols

The number of columns to format in a textarea field.

=item vals

An anonymous hash of key/value pairs reprsenting the values and display names
to use in a select list.

=back

B<Throws:> NONE.

B<Side Effects:> NONE.

B<Notes:> NONE.

=cut

sub my_meths {
    my ($pkg, $ord, $ident) = @_;

    # Create 'em if we haven't got 'em.
    $METHS ||= {
              name      => {
                             name     => 'name',
                             get_meth => sub { shift->get_name(@_) },
                             get_args => [],
                             set_meth => sub { shift->set_name(@_) },
                             set_args => [],
                             disp     => 'Name',
                             search   => 1,
                             len      => 64,
                             req      => 0,
                             type     => 'short',
                             props    => {   type       => 'text',
                                             length     => 32,
                                             maxlength => 64
                                         }
                            },
              description      => {
                             name     => 'description',
                             get_meth => sub { shift->get_description(@_) },
                             get_args => [],
                             set_meth => sub { shift->set_description(@_) },
                             set_args => [],
                             disp     => 'Description',
                             len      => 256,
                             req      => 0,
                             type     => 'short',
                             props    => { type => 'textarea',
                                           cols => 40,
                                           rows => 4
                                         }
                            },
              default      => {
                             name     => 'default',
                             get_meth => sub { shift->get_default(@_) },
                             get_args => [],
                             set_meth => sub { shift->set_default(@_) },
                             set_args => [],
                             disp     => 'Default',
                             len      => 256,
                             req      => 0,
                             type     => 'short',
                             props    => { type => 'textarea',
                                           cols => 40,
                                           rows => 4
                                         }
                            },
              value      => {
                             name     => 'value',
                             get_meth => sub { shift->get_value(@_) },
                             get_args => [],
                             set_meth => sub { shift->set_value(@_) },
                             set_args => [],
                             disp     => 'Value',
                             len      => 256,
                             req      => 0,
                             type     => 'short',
                             props    => { type => 'textarea',
                                           cols => 40,
                                           rows => 4
                                         }
                            },
              opt_type   => {
                             name     => 'opt_type',
                             get_meth => sub { shift->get_opt_type(@_) },
                             get_args => [],
                             disp     => 'Option Type',
                             len      => 16,
                             req      => 1,
                            },
              val_name   => {
                             name     => 'val_name',
                             get_meth => sub { shift->get_val_name(@_) },
                             get_args => [],
                             disp     => 'Value Name',
                             len      => 256,
                             req      => 0,
                            }
             };

    if ($ord) {
        return wantarray ? @{$METHS}{@ORD} : [@{$METHS}{@ORD}];
    } elsif ($ident) {
        return wantarray ? $METHS->{name} : [$METHS->{name}];
    } else {
        return $METHS;
    }
}

################################################################################

=back

=head2 Public Instance Methods

=over 4

=item my $id = $pref->get_id

Returns the ID of the Bric::Util::Pref object.

B<Throws:>

=over 4

=item *

Bad AUTOLOAD method format.

=item *

Cannot AUTOLOAD private methods.

=item *

Access denied: READ access for field 'id' required.

=item *

No AUTOLOAD method.

=back

B<Side Effects:> NONE.

B<Notes:> If the Bric::Util::Pref object has been instantiated via the new()
constructor and has not yet been C<save>d, the object will not yet have an ID,
so this method call will return undef.

=item my $name = $pref->get_name

Returns preference name.

B<Throws:>

=over 4

=item *

Bad AUTOLOAD method format.

=item *

Cannot AUTOLOAD private methods.

=item *

Access denied: READ access for field 'name' required.

=item *

No AUTOLOAD method.

=back

B<Side Effects:> NONE.

B<Notes:> NONE.

=item my $description = $pref->get_description

Returns preference description.

B<Throws:>

=over 4

=item *

Bad AUTOLOAD method format.

=item *

Cannot AUTOLOAD private methods.

=item *

Access denied: READ access for field 'description' required.

=item *

No AUTOLOAD method.

=back

B<Side Effects:> NONE.

B<Notes:> NONE.

=item my $default = $pref->get_default

Returns preference default.

B<Throws:>

=over 4

=item *

Bad AUTOLOAD method format.

=item *

Cannot AUTOLOAD private methods.

=item *

Access denied: READ access for field 'default' required.

=item *

No AUTOLOAD method.

=back

B<Side Effects:> NONE.

B<Notes:> NONE.

=item my $value = $pref->get_value

Returns the preference value.

B<Throws:>

=over 4

=item *

Bad AUTOLOAD method format.

=item *

Cannot AUTOLOAD private methods.

=item *

Access denied: READ access for field 'value' required.

=item *

No AUTOLOAD method.

=back

B<Side Effects:> NONE.

B<Notes:> NONE.

=item $self = $pref->set_value($value)

Sets the preference value.

B<Throws:>

=over 4

=item *

Incorrect number of args to _set().

=back

B<Side Effects:> NONE.

B<Notes:> NONE.

=cut

sub set_value {
    my ($self, $val) = @_;
    $self->_set([qw(value _val_ch)], [$val, 1]);
}

=item my $opt_type = $pref->get_opt_type

Returns preference opt_type ('select', 'radio', 'text', ...).

B<Throws:>

=over 4

=item *

Bad AUTOLOAD method format.

=item *

Cannot AUTOLOAD private methods.

=item *

Access denied: READ access for field 'opt_type' required.

=item *

No AUTOLOAD method.

=back

B<Side Effects:> NONE.

B<Notes:> NONE.

=item my $val_name = $pref->get_val_name

Returns preference value's descriptive name. Note that if you've set the value,
this method will return an incorrect value unless and until you instantiate the
object again using lookup() or list().

B<Throws:>

=over 4

=item *

Problems retrieving fields.

=item *

Unable to connect to database.

=item *

Unable to prepare SQL statement.

=item *

Unable to select column into arrayref.

=item *

Incorrect number of args to _set().

=back

B<Side Effects:> NONE.

B<Notes:> NONE.

=cut

sub get_val_name {
    my $self = shift;
    my ($id, $name, $value, $ch) = $self->_get(qw(id val_name value _val_ch));
    return $name unless $ch;

    # If we got here, we need to look up the new value name.
    my $sel = prepare_c(qq{
        SELECT description
        FROM   pref_opt
        WHERE  pref__id = ?
               AND value = ?
    }, undef);
    $name = col_aref($sel, $id, $value)->[0];
    $self->_set([qw(val_name _val_ch)], [$name, undef]);
    return $name;
}

=item my (@opts || $opts_aref) = $pref->get_opts

Returns a list or anonymous array of options available for filling in the value
of this preference.

B<Throws:>

=over 4

=item *

Bric::_get() - Problems retrieving fields.

=item *

Unable to connect to database.

=item *

Unable to prepare SQL statement.

=item *

Unable to connect to database.

=item *

Unable to execute SQL statement.

=item *

Unable to bind to columns to statement handle.

=item *

Unable to fetch row from statement handle.

=item *

Incorrect number of args to Bric::_set().

=item *

Bric::set() - Problems setting fields.

=back

B<Side Effects:> NONE.

B<Notes:> NONE.

=cut

sub get_opts { wantarray ? sort keys %{ &$get_opts($_[0]) }
                 : [ sort keys %{ &$get_opts($_[0]) } ];
}

################################################################################

=item my $opts_href = $pref->get_opts_href

Returns a hashref of options available for filling in the value of this
preference. The hash keys are the options, and the values are their
descriptions.

B<Throws:>

=over 4

=item *

Bric::_get() - Problems retrieving fields.

=item *

Unable to connect to database.

=item *

Unable to prepare SQL statement.

=item *

Unable to connect to database.

=item *

Unable to execute SQL statement.

=item *

Unable to bind to columns to statement handle.

=item *

Unable to fetch row from statement handle.

=item *

Incorrect number of args to Bric::_set().

=item *

Bric::set() - Problems setting fields.

=back

B<Side Effects:> NONE.

B<Notes:> NONE.

=cut

sub get_opts_href { &$get_opts($_[0]) }

################################################################################

=item $self = $pref->save

Saves any changes to the Bric::Util::Pref object. Returns $self on success and
undef on failure.

B<Throws:>

=over 4

=item *

Bric::_get() - Problems retrieving fields.

=item *

Unable to connect to database.

=item *

Unable to prepare SQL statement.

=item *

Unable to execute SQL statement.

=item *

Unable to instantiate preference cache.

=item *

Unable to populate preference cache.

=item *

Unable to set cache value.

=back

B<Side Effects:> NONE.

B<Notes:> NONE.

=cut

sub save {
    my $self = shift;
    return unless $self->_get__dirty;
    my ($id, $name, $value) = $self->_get(qw(id name value));
    throw_dp(error => "Cannot create a new preference.")
      unless $id;
    my $upd = prepare_c(qq{
        UPDATE pref
        SET    value = ?
        WHERE  id = ?
    }, undef);
    # Update the database.
    execute($upd, $value, $id);

    if( $self->get_manual ) {
    my $upd2 = prepare_c( qq {
       UPDATE pref_opt
       SET    value = ?,
              description = ?
       WHERE  pref__id = ?
    }, undef);
    execute( $upd2, $value, $value, $id );
  }
    # Update the cache.
    &$cache_val($name, $value);
    $self->SUPER::save;
}

################################################################################

=back

=head1 PRIVATE

=head2 Private Class Methods

NONE.

=head2 Private Instance Methods

NONE.

=head2 Private Functions

=over 4

=item my $pref_aref = &$get_em( $pkg, $params )

=item my $pref_ids_aref = &$get_em( $pkg, $params, 1 )

Function used by lookup() and list() to return a list of Bric::Util::Pref objects
or, if called with an optional third argument, returns a list of Bric::Util::Pref
object IDs (used by list_ids()).

B<Throws:>

=over 4

=item *

Unable to connect to database.

=item *

Unable to prepare SQL statement.

=item *

Unable to connect to database.

=item *

Unable to select column into arrayref.

=item *

Unable to execute SQL statement.

=item *

Unable to bind to columns to statement handle.

=item *

Unable to fetch row from statement handle.

=back

B<Side Effects:> NONE.

B<Notes:> NONE.

=cut

$get_em = sub {
    my ($pkg, $params, $ids, $href) = @_;
    my $tables = 'pref p, pref_opt o, member m, pref_member c';
    my $wheres = 'p.id = o.pref__id AND p.value = o.value ' .
      'AND p.id = c.object_id AND m.id = c.member__id AND m.active = 1';
    my @params;
    while (my ($k, $v) = each %$params) {
        if ($k eq 'id' or $k eq 'manual') {
            $wheres .= " AND p.$k = ?";
            push @params, $v;
        } elsif ($k eq 'val_name') {
            $wheres .= " AND LOWER(o.description) LIKE ?";
            push @params, lc $v;
        } elsif ($k eq 'grp_id') {
            # Add in the group tables a second time and join to them.
            $tables .= ", member m2, pref_member c2";
            $wheres .= " AND p.id = c2.object_id AND c2.member__id = m2.id" .
              " AND m2.active = 1 AND m2.grp__id = ?";
            push @params, $v;
        } else {
            $k = 'def' if $k eq 'default';
            # It's a varchar field.
            $wheres .= " AND LOWER(p.$k) LIKE ?";
            push @params, lc $v;
        }
    }

    # Assemble and prepare the query.
    my ($qry_cols, $order) = $ids ? (\'DISTINCT p.id', 'p.id') :
      (\$SEL_COLS, 'p.name, p.id');
    my $sel = prepare_c(qq{
        SELECT $$qry_cols
        FROM   $tables
        WHERE  $wheres
        ORDER BY $order
    }, undef);

    # Just return the IDs, if they're what's wanted.
    return col_aref($sel, @params) if $ids;

    execute($sel, @params);
    my (@d, @prefs, $grp_ids);
    $pkg = ref $pkg || $pkg;
    bind_columns($sel, \@d[0..$#SEL_PROPS]);
    my $last = -1;
    while (fetch($sel)) {
        if ($d[0] != $last) {
            $last = $d[0];
            # Create a new pref object.
            my $self = bless {}, $pkg;
            $self->SUPER::new;
            # Get a reference to the array of group IDs.
            $grp_ids = $d[$#d] = [$d[$#d]];
            $self->_set(\@SEL_PROPS, \@d);
            $self->_set__dirty; # Disables dirty flag.
            push @prefs, $self->cache_me;
        } else {
            push @$grp_ids, $d[$#d];
        }
    }
    return \@prefs;
};

################################################################################

=item my $action = &$get_opts($self)

Queries this preference's value options from the database.

B<Throws:>

=over 4

=item *

Bric::_get() - Problems retrieving fields.

=item *

Unable to connect to database.

=item *

Unable to prepare SQL statement.

=item *

Unable to select column into arrayref.

=item *

Unable to execute SQL statement.

=item *

Unable to bind to columns to statement handle.

=item *

Unable to fetch row from statement handle.

=item *

Incorrect number of args to Bric::_set().

=item *

Bric::set() - Problems setting fields.

=back

B<Side Effects:> NONE.

B<Notes:> NONE.

=cut

$get_opts = sub {
    my $self = shift;
    my ($opts, $id) = $self->_get(qw(_opts id));
    return $opts if $opts;

    # We don't go 'em. So get 'em!
    my $sel = prepare_ca(qq{
        SELECT value, description
        FROM   pref_opt
        WHERE  pref__id = ?
    }, undef);
    execute($sel, $id);
    my ($val, $desc);
    bind_columns($sel, \$val, \$desc);
    while (fetch($sel)) { $opts->{$val} = $desc }
    $self->_set(['_opts'], [$opts]);
    return $opts;
};

################################################################################

=item $cache = &$load_cache()

Loads all the preference keys and values into a Cache::FileCache object.

B<Throws:>

=over 4

=item *

Unable to instantiate preference cache.

=item *

Unable to populate preference cache.

=item *

Unable to connect to database.

=item *

Unable to prepare SQL statement.

=item *

Unable to execute SQL statement.

=item *

Unable to bind to columns to statement handle.

=item *

Unable to fetch row from statement handle.

=back

B<Side Effects:> NONE.

B<Notes:> Uses Bric::App::Cache for persistence across processes.

=cut

$load_cache = sub {
    # Return an existing reference, if we've got one.
    return $cache if $cache;

    # Just grab the existing cache, if possible.
    $cache = Bric::App::Cache->new;
    return $cache if $cache->get($prefkey);

    # No existing cache. So set one up.
    my $sel = prepare_ca(qq{
        SELECT name, value
        FROM   pref
    }, undef);
    execute($sel);

    my ($c, $name, $val);
    bind_columns($sel, \$name, \$val);
    while (fetch($sel)) { $c->{$name} = $val }
    $cache->set($prefkey, $c);
    return $cache;
};

################################################################################

=item my $cache = &$cache_val($name, $value)

Sets a value in the cache.

B<Throws:>

=over 4

=item *

Unable to instantiate preference cache.

=item *

Unable to populate preference cache.

=item *

Unable to connect to database.

=item *

Unable to prepare SQL statement.

=item *

Unable to execute SQL statement.

=item *

Unable to bind to columns to statement handle.

=item *

Unable to fetch row from statement handle.

=item *

Unable to set cache value.

=back

B<Side Effects:> See &$load_cache().

B<Notes:> See &$load_cache().

=cut

$cache_val = sub {
    my ($name, $val) = @_;
    my $cache = &$load_cache;
    my $c = $cache->get($prefkey);
    $c->{$name} = $val;
    $cache->set($prefkey, $c);
    return $cache;
};

1;
__END__

=back

=head1 NOTES

NONE.

=head1 AUTHOR

David Wheeler <david@wheeler.net>

=head1 SEE ALSO

L<Bric|Bric>

=cut<|MERGE_RESOLUTION|>--- conflicted
+++ resolved
@@ -6,28 +6,16 @@
 
 =head1 VERSION
 
-<<<<<<< HEAD
-$Revision: 1.22 $
-=======
-$Revision: 1.17.2.4 $
->>>>>>> e450218f
+$Revision: 1.23 $
 
 =cut
 
 # Grab the Version Number.
-<<<<<<< HEAD
-our $VERSION = (qw$Revision: 1.22 $ )[-1];
+our $VERSION = (qw$Revision: 1.23 $ )[-1];
 
 =head1 DATE
 
-$Date: 2003-08-12 19:04:45 $
-=======
-our $VERSION = (qw$Revision: 1.17.2.4 $ )[-1];
-
-=head1 DATE
-
-$Date: 2003-08-14 22:04:07 $
->>>>>>> e450218f
+$Date: 2003-08-14 23:24:12 $
 
 =head1 SYNOPSIS
 
