--- conflicted
+++ resolved
@@ -12,21 +12,13 @@
 
 =cut
 
-<<<<<<< HEAD
-our $VERSION = (qw$Revision: 1.11 $ )[-1];
-=======
-our $VERSION = (qw$Revision: 1.10.2.2 $ )[-1];
->>>>>>> e450218f
+our $VERSION = (qw$Revision: 1.12 $ )[-1];
 
 =pod
 
 =head1 DATE
 
-<<<<<<< HEAD
-$Date: 2003-06-13 16:49:16 $
-=======
-$Date: 2003-08-14 21:32:38 $
->>>>>>> e450218f
+$Date: 2003-08-14 23:24:12 $
 
 =head1 DESCRIPTION
 
