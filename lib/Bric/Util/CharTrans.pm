package Bric::Util::CharTrans;



=head1 NAME

Bric::Util::CharTrans - Interface to Bricolage UTF-8 Character Translations

=head1 VERSION

<<<<<<< HEAD
$Revision: 1.7 $
=======
$Revision: 1.6.2.1 $
>>>>>>> 9330bc6a

=cut

# Grab the Version Number.

<<<<<<< HEAD
our $VERSION = (qw$Revision: 1.7 $ )[-1];

=head1 DATE

$Date: 2002-04-02 03:33:14 $
=======
our $VERSION = (qw$Revision: 1.6.2.1 $ )[-1];

=head1 DATE

$Date: 2002-04-03 02:58:21 $
>>>>>>> 9330bc6a

=head1 SYNOPSIS

  # Constructors.
  my $chartrans = Bric::Util::CharTrans->new('iso-8859-1');

  # Instance Methods.
  my $charset     = $chartrans->charset();
  my $charset     = $chartrans->charset('iso-8859-1');

  my $utf8_text   = $chartrans->to_utf8($target_text);
  my $target_text = $chartrans->from_utf8($utf8_text); 

  $chartrans->to_utf(\$some_data);
  $chartrans->from_utf(\$some_data);


=head1 DESCRIPTION

Bric::Util::CharTrans provides an object-oriented interface
to conversion of characters from a target character set to Unicode UTF-8
and from Unicode UTF-8 to a target character set.

=cut

################################################################################
# Dependencies
################################################################################
# Standard Dependencies
use strict;
use Text::Iconv; # requires v1.1, not 1.0 which is on CPAN

################################################################################
# Programmatic Dependences

################################################################################
# Inheritance
################################################################################
use base qw(Bric);

################################################################################
# Function Prototypes
################################################################################


##############################################################################
# Constants
##############################################################################
#use constant DEBUG => 0;
#use constant UTF8 => 'UTF-8';

# This hash contains aliases for common character sets..
# Useful for mapping 

our $CHARSET_ALIASES =  {
    
	'JIS' => 'ISO-2022-JP',
	'X-EUC-JP'=> 'ISO-2022-JP',
	'SHIFT-JIS' => 'SJIS',
	'X-SHIFT-JIS' => 'SJIS', 
	'X-SJIS' => 'SJIS' 
};


################################################################################
# Fields
################################################################################
# Public Class Fields

################################################################################
# Private Class Fields

################################################################################

################################################################################
# Instance Fields
BEGIN {
    Bric::register_fields({
			 # Public Fields

			 # Private Fields
			 _charset => Bric::FIELD_NONE,
			 _to_utf8_converter => Bric::FIELD_NONE,
			 _from_utf8_converter => Bric::FIELD_NONE
			});
}

################################################################################
# Class Methods
################################################################################

=head1 INTERFACE

=head2 Constructors

=over 4

=item my $chartrans = Bric::Util::CharTrans->new($charset)

=over 4

B<Throws:> errors on invalid or missing character sets

B<Side Effects:> 

B<Notes:> Use new() to get a working CharTrans object.

=cut

sub new {
    my ($pkg, $args) = @_;
    my $self = bless {}, ref $pkg || $pkg;

    my $charset  = $args;
    die "Unspecified charset" unless ($charset);

    $self->charset($charset);

    return $self;
}


################################################################################

=head2 Public Class Methods

none

=head2 Public Instance Methods

=over 4

=item my $utf8_text = $chartrans->to_utf8($somedata, $options);

to_utf8() operates in one of two ways.

If passed a scalar value it returns utf8 text corresponding to text
in $sometext that is encoded in the target character set.

If passed a reference it will recursively process the data within and 
convert it all to UTF-8

$options may contains localized overrides in the future...


B<Throws:> error on text that does not correspond to the specified input text.

B<Side Effects:> NONE.

B<Notes:> NONE.

=cut 

sub to_utf8 {
    my ($self, $in, $options) = @_;
    
    return(undef) unless(defined($in));

    my $in_ptr;
    my $out_ptr;

    if (my $in_type = ref($in)) {
	if ($in_type eq 'SCALAR') {
	    $in_ptr = $in;
	    $out_ptr = $in;
	} elsif ($in_type eq 'ARRAY') {
	    # recurse through the array elements..

	    foreach my $idx (0..(scalar(@{$in})-1)) {
		if (ref(@{$in}[$idx])) {
		    $self->to_utf8(@{$in}[$idx]);
		} else {
		    $self->to_utf8(\@{$in}[$idx]);
		}
	    }
	    
	    return;
	} elsif ($in_type eq 'HASH') {
	    foreach my $k (keys(%{$in})) {
		if (ref($in->{$k})) {
		    $self->to_utf8($in->{$k});
		} else {
		    $self->to_utf8(\$in->{$k});
		}
	    }
	    return;
	}
	
    } else {
	my $storage;
	$in_ptr = \$in;
	$out_ptr = \$storage;
    }
    
    my $converter = $self->{_to_utf8_converter};
    return($$out_ptr = $converter->convert($$in_ptr));
}



=item my $target_text = $chartrans->from_utf8($utf8_text);

Returns utf8 text corresponding to text in $sometext

from_utf8() operates in one of two ways.

If passed a scalar value it returns native charset text corresponding to utf-8 
text in $utf8_text.

If passed a reference it will recursively process the data within and 
convert it all to the target character set.


Silently returns undef if passed undef.

B<Throws:> error on text that does not correspond to the specified input text.

B<Side Effects:> NONE.

B<Notes:> NONE.

=cut 

sub from_utf8 {
     my ($self, $in, $options) = @_;
     return(undef) unless(defined($in));

     my $in_ptr;
     my $out_ptr;

     if (my $in_type = ref($in)) {
	 if ($in_type eq 'SCALAR') {
	     $in_ptr = $in;
	     $out_ptr = $in;
	 }
     } else {
	 my $storage;
	 $in_ptr = \$in;
	 $out_ptr = \$storage;
     }

    return('') unless(defined($$in_ptr));

     my $converter =  $self->{_from_utf8_converter};
     return($$out_ptr = $converter->convert($$in_ptr));
}



=item my $charset = $chartrans->charset(<$new_charset>);

Gets the current target character set in use.

Optionally sets the current character set.

B<Throws:> error on bad character set / utf8 combinations.

B<Side Effects:> NONE.

B<Notes:> NONE.

=cut 

sub charset {

    my ($self, $new_charset) = @_;


    return ($self->{'_charset'}) unless ($new_charset);

    $new_charset = uc($new_charset);

    if ($CHARSET_ALIASES->{$new_charset}) {
    	$new_charset = $CHARSET_ALIASES->{$new_charset};
    }


    # Set up the to/from utf converters, store them in the class.  This
    # also returns the validity of the conversion object right away..

    eval {
		my $cvt = Text::Iconv->new($new_charset, 'UTF-8');
		$cvt->raise_error(1);
		$self->{'_to_utf8_converter'} = $cvt;
    };

   die $@ if $@;

    eval {
		my $cvt = Text::Iconv->new('UTF-8', $new_charset);
		$cvt->raise_error(1);
		$self->{'_from_utf8_converter'} = $cvt;
    };
    die $@ if $@;

    $self->{'_charset'} = $new_charset;
    
    return($self->{'_charset'});
}



=back 4

=head1 PRIVATE

=head2 Private Class Methods

NONE.

=head2 Private Instance Methods

=head2 Private Functions

NONE.

=cut


1;
__END__

=head1 NOTES


=head1 AUTHOR

Paul Lindner <lindner@inuus.com>

=head1 SEE ALSO

L<Bric|Bric>, 
L<iconv|iconv>, 
L</usr/bin/iconv|/usr/bin/iconv>

=cut
<|MERGE_RESOLUTION|>--- conflicted
+++ resolved
@@ -8,29 +8,17 @@
 
 =head1 VERSION
 
-<<<<<<< HEAD
-$Revision: 1.7 $
-=======
-$Revision: 1.6.2.1 $
->>>>>>> 9330bc6a
+$Revision: 1.8 $
 
 =cut
 
 # Grab the Version Number.
 
-<<<<<<< HEAD
-our $VERSION = (qw$Revision: 1.7 $ )[-1];
+our $VERSION = (qw$Revision: 1.8 $ )[-1];
 
 =head1 DATE
 
-$Date: 2002-04-02 03:33:14 $
-=======
-our $VERSION = (qw$Revision: 1.6.2.1 $ )[-1];
-
-=head1 DATE
-
-$Date: 2002-04-03 02:58:21 $
->>>>>>> 9330bc6a
+$Date: 2002-04-03 21:26:56 $
 
 =head1 SYNOPSIS
 
