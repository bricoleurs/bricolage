package Bric::Util::Burner;
###############################################################################

=head1 NAME

Bric::Util::Burner - A class to manage deploying of formatting assets and publishing of business assets.

=head1 VERSION

<<<<<<< HEAD
$Revision: 1.15 $

=cut

our $VERSION = (qw$Revision: 1.15 $ )[-1];

=head1 DATE

$Date: 2002-03-10 03:48:16 $
=======
$Revision: 1.12.2.6 $

=cut

our $VERSION = (qw$Revision: 1.12.2.6 $ )[-1];

=head1 DATE

$Date: 2002-03-11 22:09:29 $
>>>>>>> 1b70e57d

=head1 SYNOPSIS

 use Bric::Util::Burner;

 # Create a new publish object.
 $burner = new Bric::Util::Burner;

 # Deploy a formatting asset.
 $burner = $burner->deploy($formatting_asset);

 # Undeploy a formatting asset.
 $burner = $burner->undeploy($formatting_asset);

 # Burn an asset given an output chanels and category
 $burner->burn_one($asset, $output_channel, $category);

=head1 DESCRIPTION

This module accomplishes two tasks:

=over 4

=item 1

Manages the process of deploying and undeploying of formatting assets
through deploy() and undeploy().

=item 2

Manages the process of publishing a asset with the burn_one() method.
The actual work of publishing is done by one of Bric::Util::Burner's
sub-classes depending on the burner_type of the asset being published.
See L<Bric::Util::Burner::Mason> and L<Bric::Util::Burner::Template>
for details.

=back

=head1 ADDING A NEW BURNER

It is anticipated that new Burner sub-classes will be added to the system.
Here's a brief guide to adding a new Burner to Bricolage:

=over 4

=item *

Write Bric::Util::Burner::Foo

You'll need to create a new sub-class of Bric::Util::Burner that implements
three methods - new(), chk_syntax(), and burn_one(). You can use an existing
sub-class as a model for the interface and implementation of these methods. Make
sure that when you execute your templates, you do it in the namespace reserved
by the TEMPLATE_BURN_PKG directive -- get this constant by adding

  use Bric::Config qw(:burn);

To your new Burner subclass.

=item *

Modify Bric::Biz::AssetType

To use your Burner you'll need to be able to assign elements to it. To do this
edit Bric::Biz::AssetType and add a constant for your burner. For example,
Bric::Util::Burner::Template's constant is BURNER_TEMPLATE. Next, edit the
my_meths() entry for the "burner" type to include a val entry for your constant.

=item *

Modify Bric::Util::Burner

You'll need to make a modification to Bric::Util::Burner to make it call your
module when it sees an element assigned to your burner. The code you're looking
for is in the _get_subclass() method. Add the approprate C<elsif>s to assigns
the appropriate class name for your burner.

=item *

Modify Bric::Biz::Asset::Formatting

Here you'll make modifications to support the template files needed by your
burner. Do a search for the string "tmpl" and you'll find the appropriate
sections. This is where you'll setup your naming convention and allowed filename
extensions.

=item *

Modify comp/widgets/tmpl_prof/edit_new.html

Add your template filename extensions to the file_type select entry so that
users can create new template files for your burner.

=item *

Done! Now start testing...

=cut

#==============================================================================#
# Dependencies                         #
#======================================#

#--------------------------------------#
# Standard Dependencies

use strict;

#--------------------------------------#
# Programatic Dependencies

use Bric::Util::Fault::Exception::GEN;
use Bric::Util::Fault::Exception::AP;
use Bric::Util::Fault::Exception::MNI;
use Bric::Util::Trans::FS;
use Bric::Config qw(:burn);
use Bric::Biz::AssetType qw(:all);


#==============================================================================#
# Inheritance                          #
#======================================#
use base qw(Bric);

#=============================================================================#
# Function Prototypes                  #
#======================================#

#==============================================================================#
# Constants                            #
#======================================#

#==============================================================================#
# Fields                               #
#======================================#

#--------------------------------------#
# Public Class Fields

#--------------------------------------#
# Private Class Fields
my $mni = 'Bric::Util::Fault::Exception::MNI';
my $ap = 'Bric::Util::Fault::Exception::AP';
my $gen = 'Bric::Util::Fault::Exception::GEN';
my $fs = Bric::Util::Trans::FS->new;

#--------------------------------------#
# Instance Fields

# This method of Bricolage will call 'use fields' for you and set some permissions.
BEGIN {
    Bric::register_fields({
			 # Public Fields
                         'data_dir'       => Bric::FIELD_RDWR,
			 'comp_dir'       => Bric::FIELD_RDWR,
			 'out_dir'        => Bric::FIELD_RDWR,
			});
}

#==============================================================================#

=head1 INTERFACE

=head2 Constructors

=over 4

=cut

#--------------------------------------#
# Constructors

#------------------------------------------------------------------------------#

=item $obj = new Bric::Util::Burner($init);

Creates a new burn object.  Keyw to $init are:

=over 4

=item *

data

The directory where the Burner stores temporary files.  Defaults to
BURN_DATA_ROOT set in bricolage.conf.

=item *

comp

The directory templates are deployed to.  Defaults to BURN_COMP_ROOT
set in bricolage.conf.

=item *

out

The staging area directory where the burner places content files upon
publication or preview.  Defaults to BURN_DATA_ROOT set in
bricolage.conf.

=back

B<Throws:>

NONE

B<Side Effects:>

NONE

B<Notes:>


=cut

sub new {
    my ($class, $init) = @_;

    # setup defaults
    $init->{data_dir} ||= BURN_DATA_ROOT;
    $init->{comp_dir} ||= BURN_COMP_ROOT;
    $init->{out_dir}  ||= STAGE_ROOT;

    # create the object using mother's constructor and return it
    return $class->SUPER::new($init);
}

#------------------------------------------------------------------------------#

=item lookup()

Bric::Util::Burner doesn't support lookup().

=cut

sub lookup {
    die $mni->new({msg => __PACKAGE__."::lookup() method not implemented."});
}

#------------------------------------------------------------------------------#

=item list()

Bric::Util::Burner doesn't support list().

=cut

sub list {
    die $mni->new({msg => __PACKAGE__."::list() method not implemented."});
}


#--------------------------------------#

=head2 Destructors

=item $self->DESTROY

Dummy method to prevent wasting time trying to AUTOLOAD DESTROY.

=cut

sub DESTROY {}

#--------------------------------------#

=head2 Public Class Methods

=cut

#--------------------------------------#

=head2 Public Instance Methods

=cut

#------------------------------------------------------------------------------#

=item $success = $b->deploy($fa);

Deploys a template to the file system.

B<Throws:>

NONE

B<Side Effects:>

NONE

B<Notes:>

NONE

=cut

sub deploy {
    my ($self, $fa) = @_;
    my $oc_dir  = 'oc_' . $fa->get_output_channel->get_id;

    # Grab the file name and directory.
    my $file = $fs->cat_dir($self->get_comp_dir, $oc_dir, $fa->get_file_name);
    my $dir = $fs->dir_name($file);

    # Create the directory path and write the file.
    $fs->mk_path($dir);
    open (MC, ">$file")
      or die $ap->new({ msg => "Could not open '$file'", payload => $! });
    print MC $fa->get_data;
    close(MC);
}

#------------------------------------------------------------------------------#

=item $success = $b->undeploy($fa);

Deletes a template from the file system.

B<Throws:>

NONE

B<Side Effects:>

NONE

B<Notes:>

NONE

=cut

sub undeploy {
    my ($self, $fa) = @_;
    my $oc_dir = 'oc_' . $fa->get_output_channel->get_id;

    # Grab the file name.
    my $file = $fs->cat_dir($self->get_comp_dir, $oc_dir, $fa->get_file_name);

    # Delete it from the file system.
    $fs->del($file) if -e $file;
}

#------------------------------------------------------------------------------#

=item @resources = $b->burn_one($ba, $oc, $cat);

Publishes an asset.  Returns a list of resources burned.  Parameters are:

=over 4

=item *

$ba

A business asset object to publish.

=item *

$oc

An output channel object to use for the publish

=item *

cat

A category in which to publish.

=back

B<Throws:>

NONE

B<Side Effects:>

NONE

B<Notes:>

NONE

=cut

sub burn_one {
    my $self = shift;
    my ($burner, $at) = $self->_get_subclass($_[0]);
    $burner->burn_one(@_, $at);
}

=item my $bool = $burner->chk_syntax($ba, \$err)

Compiles the template found in $ba. If the compile succeeds with no errors,
chk_syntax() returns true. Otherwise, it returns false, and the error will be in
the $err varible passed by reference.

B<Throws:> NONE.

B<Side Effects:> NONE.

B<Notes:> NONE.

=cut

sub chk_syntax {
    my $self = shift;
    my ($burner) = $self->_get_subclass($_[0]);
    $burner->chk_syntax(@_);
}

=back

=head2 Private Instance Methods

=over 4

=item $burner->_get_subclass($ba)

Returns the subclass of Bric::Util::Burner appropriate for handling the $ba
template object.

B<Throws:> NONE.

B<Side Effects:> NONE.

B<Notes:> NONE.

=cut

sub _get_subclass {
    my ($self, $asset) = @_;
    my $burner_class = 'Bric::Util::Burner::';
    if (my $at = Bric::Biz::AssetType->lookup({id => $asset->get_element__id})) {
	# Easy to get it
	my $b = $at->get_burner || BURNER_MASON;
	$burner_class .=
	  $b == BURNER_MASON ? 'Mason' :
	  $b == BURNER_TEMPLATE ? 'Template' :
	  die $gen->new({ msg => 'Cannot determine template burner subclass.'});

    # Instantiate the proper subclass.
    return ($burner_class->new($self), $at);

    } else {
	 # There is no asset type. It could be a template. Find out.
	$asset->key_name eq 'formatting'
	  || die $gen->new({msg => 'No element associated with asset.'});
	# Okay, it's a template. Figure out the proper burner from the file name.
	my $file_name = $asset->get_file_name;
	if ($file_name =~ /autohandler$/ || $file_name =~ /\.mc$/) {
	    # It's a mason component.
	    $burner_class .= 'Mason';
	} elsif ($file_name =~ /\.tmpl$/ || $file_name =~ /\.pl$/) {
	    # It's an HTML::Template template.
	    $burner_class .= 'Template';
	} else {
	    die $gen->new({msg => 'Cannot determine template burner subclass.'});
	}

	# Instantiate the proper subclass.
	return ($burner_class->new($self));
    }
}


1;
__END__

=back

=head1 NOTES


=head1 AUTHOR

"Garth Webb" <garth@perijove.com>

Sam Tregar <stregar@about-inc.com>

=head1 SEE ALSO

L<Bric>, L<Bric::Util::Burner::Mason>, L<Bric::Util::Burner::Template>.

=cut<|MERGE_RESOLUTION|>--- conflicted
+++ resolved
@@ -7,27 +7,15 @@
 
 =head1 VERSION
 
-<<<<<<< HEAD
-$Revision: 1.15 $
-
-=cut
-
-our $VERSION = (qw$Revision: 1.15 $ )[-1];
+$Revision: 1.16 $
+
+=cut
+
+our $VERSION = (qw$Revision: 1.16 $ )[-1];
 
 =head1 DATE
 
-$Date: 2002-03-10 03:48:16 $
-=======
-$Revision: 1.12.2.6 $
-
-=cut
-
-our $VERSION = (qw$Revision: 1.12.2.6 $ )[-1];
-
-=head1 DATE
-
-$Date: 2002-03-11 22:09:29 $
->>>>>>> 1b70e57d
+$Date: 2002-03-15 20:43:25 $
 
 =head1 SYNOPSIS
 
