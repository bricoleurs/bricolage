--- conflicted
+++ resolved
@@ -7,27 +7,15 @@
 
 =head1 VERSION
 
-<<<<<<< HEAD
-$Revision: 1.33 $
-
-=cut
-
-our $VERSION = (qw$Revision: 1.33 $ )[-1];
+$Revision: 1.34 $
+
+=cut
+
+our $VERSION = (qw$Revision: 1.34 $ )[-1];
 
 =head1 DATE
 
-$Date: 2003-03-26 05:08:28 $
-=======
-$Revision: 1.32.4.1 $
-
-=cut
-
-our $VERSION = (qw$Revision: 1.32.4.1 $ )[-1];
-
-=head1 DATE
-
-$Date: 2003-04-17 17:49:47 $
->>>>>>> a5a9b914
+$Date: 2003-04-24 23:57:38 $
 
 =head1 SYNOPSIS
 
