--- conflicted
+++ resolved
@@ -1015,13 +1015,13 @@
 
 =item $url = $b->preview_another($ba, $oc_id);
 
-Designed to be called from a template, C<preview_another()> burns a story or
-media document, distributes it to the preview server and returns the URL. It
-complements C<publish_another()>, and can be used in templates during previews
-to burn and distribute related documents so that they'll be readily available
-on the preview server within the context of previewing another document. In
-any mode other than PREVIEW_MODE, C<preview_another()> is a no-op. The
-supported arguments are:
+Burns a story or media document, distributes it to the preview server and
+returns the URL. It is designed to be the complement of C<publish_another()>,
+to be used in templates during previews to burn and distribute related
+documents so that they'll be readily available on the preview server within
+the context of previewing another document. Like C<publish_another()>, it will
+not bother to preview the document if it's the same story as the currently
+burning story. The supported arguments are:
 
 =over 4
 
@@ -1055,6 +1055,11 @@
     my $key = ref $ba eq 'Bric::Biz::Asset::Business::Story'
       ? 'story'
       : 'media';
+
+    # Don't bother if it's the same as the current story.
+    if ($key eq 'story' and my $story = $self->get_story) {
+        return if $ba->get_id == $story->get_id;
+    }
 
     # Create a new burner, copy the notes, and do the preview.
     my $b2 = __PACKAGE__->new({ user_id => $self->get_user_id,
@@ -1222,7 +1227,7 @@
             return 1 unless $ba->get_publish_status;
             my @stale = Bric::Dist::Resource->list({
                 "$key\_id" => $baid,
-                path       => "$base_path/%"
+                $key eq 'story' ? (path => "$base_path/%") : ()
             }) or next;
             my $expname = 'Expire "' . $ba->get_name .
               '" from "' . $oc->get_name . '"';
@@ -1284,7 +1289,7 @@
             if (my @stale = Bric::Dist::Resource->list({
                 "$key\_id" => $baid,
                 not_job_id => $job->get_id,
-                path       => "$base_path/%"
+                $key eq 'story' ? (path => "$base_path/%") : ()
             })) {
                 # Yep, there are old resources to expire.
                 my $expname = 'Expire stale "' . $ba->get_name .
@@ -1349,7 +1354,8 @@
 up that document via the Bricolage API and then pass it to this method to have
 it published at the same time as the story currently being published.
 
-If the mode isn't C<PUBLISH_MODE>, the publish will not actually be
+If the mode isn't C<PUBLISH_MODE> or if the document passed in is the same
+story as the currently burning story, the publish will not actually be
 executed. Pass in a DateTime string to specify a different date and time to
 publish the document. If that date is in the future, a publish job will be
 schedule at that time. Pass in a true value as the third argument to trigger
@@ -1379,6 +1385,11 @@
     my $key = ref $ba eq 'Bric::Biz::Asset::Business::Story'
       ? 'story'
       : 'media';
+
+    # Don't bother if it's the same as the current story.
+    if ($key eq 'story' and my $story = $self->get_story) {
+        return if $ba->get_id == $story->get_id;
+    }
 
     # Figure out the publish time. Default to the same time as the story
     # that's currently being burned.
@@ -2043,11 +2054,7 @@
             resources    => $res,
             type         => 1,
             priority     => $ba->get_priority,
-<<<<<<< HEAD
-            $ba->key_name . "_id"   => $ba->get_id,
-=======
             $ba->key_name . '_id' => $ba->get_id,
->>>>>>> 071a08c7
         });
         $exp_job->save;
         log_event('job_new', $exp_job);
