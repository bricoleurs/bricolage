--- conflicted
+++ resolved
@@ -1905,7 +1905,6 @@
 
 ##############################################################################
 
-<<<<<<< HEAD
 =item $burner->display_pages(\@element_key_names);
 
   $burner->display_pages($element_key_name)
@@ -1952,10 +1951,7 @@
 
 ##############################################################################
 
-=item $burner->throw_error($message);
-=======
 =item $burner->throw_error(@message);
->>>>>>> d1d20b1d
 
   my $media = $element->get_related_media or $burner->throw_error(
       'Hey, you forgot to associate a media document! ',
@@ -1978,15 +1974,6 @@
 sub throw_error {
     my $self = shift;
     my ($oc, $cat, $elem) = $self->_get(qw(oc cat element));
-<<<<<<< HEAD
-    @_ = (error => $error,
-          mode  => $self->get_mode,
-          oc    => ($oc ? $oc->get_name : ''),
-          cat   => ($cat ? $cat->get_uri : ''),
-          elem  => ($elem ? $elem->get_name : ''),
-          ($elem ? (element => $elem) : ()));
-    goto &throw_burn_user;
-=======
     throw_burn_user
         error => join('', @_),
         mode  => $self->get_mode,
@@ -1994,7 +1981,6 @@
         cat   => ($cat  ? $cat->get_uri   : ''),
         elem  => ($elem ? $elem->get_name : '')
     ;
->>>>>>> d1d20b1d
 }
 
 ##############################################################################
@@ -2173,7 +2159,7 @@
 
 Matt Vella <mvella@about-inc.com>
 
-David Wheeler <david@wheeler.net>
+David Wheeler <david@justatheory.com>
 
 =head1 SEE ALSO
 
