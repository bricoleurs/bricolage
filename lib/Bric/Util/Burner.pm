package Bric::Util::Burner;
##############################################################################

=head1 NAME

Bric::Util::Burner - Publishes Business Assets and Deploys Templates

=head1 VERSION

<<<<<<< HEAD
$Revision: 1.35 $

=cut

our $VERSION = (qw$Revision: 1.35 $ )[-1];

=head1 DATE

$Date: 2003-06-13 16:49:16 $
=======
$Revision: 1.32.4.7 $

=cut

our $VERSION = (qw$Revision: 1.32.4.7 $ )[-1];

=head1 DATE

$Date: 2003-07-22 22:25:27 $
>>>>>>> 1d875b7b

=head1 SYNOPSIS

 use Bric::Util::Burner qw(:modes);

 # Create a new publish object.
 $burner = new Bric::Util::Burner;

 # Deploy a formatting asset.
 $burner = $burner->deploy($formatting_asset);

 # Undeploy a formatting asset.
 $burner = $burner->undeploy($formatting_asset);

 # Burn an asset given an output chanels and category
 $burner->burn_one($asset, $output_channel, $category);

=head1 DESCRIPTION

This module accomplishes two tasks:

=over 4

=item 1

Manages the process of deploying and undeploying of formatting assets
through C<deploy()> and C<undeploy()>.

=item 2

Manages the process of publishing and previewing business assets via the
C<publish()> and C<preview()> methods, respectively. The actual work of
publishing is done by one of Bric::Util::Burner's sub-classes depending on the
C<burner_type> of the asset being published. See L<Bric::Util::Burner::Mason>
and L<Bric::Util::Burner::Template> for details.

=back

=head1 ADDING A NEW BURNER

We anticipate that new Burner sub-classes will be added to the system. Here's
a brief guide to adding a new Burner to Bricolage:

=over 4

=item *

Write Bric::Util::Burner::Foo

You'll need to create a new sub-class of Bric::Util::Burner that implements
three methods - C<new()>, C<chk_syntax()>, and C<burn_one()>. You can use an
existing sub-class as a model for the interface and implementation of these
methods. Make sure that when you execute your templates, you do it in the
namespace reserved by the C<TEMPLATE_BURN_PKG> directive -- get this constant
by adding

  use Bric::Config qw(:burn);

To your new Burner subclass.

=item *

Modify Bric::Biz::AssetType

To use your Burner you'll need to be able to assign elements to it. To do this
edit Bric::Biz::AssetType and add a constant for your burner. For example,
Bric::Util::Burner::Template's constant is C<BURNER_TEMPLATE>. Next, edit the
C<my_meths()> entry for the "burner" type to include an entry for your
constant.

=item *

Modify Bric::Util::Burner

You'll need to make a modification to Bric::Util::Burner to make it call your
module when it sees an element assigned to your burner. The code you're
looking for is in the C<_get_subclass()> method. Add the approprate C<elsif>s
to assign the appropriate class name for your burner.

=item *

Modify Bric::Biz::Asset::Formatting

Here you'll make modifications to support the template files needed by your
burner. Do a search for the string "tmpl" and you'll find the appropriate
sections. This is where you'll setup your naming convention and allowed filename
extensions.

=item *

Modify F<comp/widgets/tmpl_prof/edit_new.html>.

Add your template filename extensions to the C<file_type> select entry so that
users can create new template files for your burner.

=item *

Done! Now start testing...

=back

=cut

#==============================================================================#
# Dependencies                         #
#======================================#

#--------------------------------------#
# Standard Dependencies

use strict;

#--------------------------------------#
# Programatic Dependencies

use Bric::Util::Fault::Exception::GEN;
use Bric::Util::Fault::Exception::AP;
use Bric::Util::Fault::Exception::MNI;
use Bric::Util::Trans::FS;
use Bric::Config qw(:burn :mason :time PREVIEW_LOCAL ENABLE_DIST);
use Bric::Biz::AssetType qw(:all);
use Bric::App::Util qw(:all);
use Bric::App::Event qw(:all);

#==============================================================================#
# Inheritance                          #
#======================================#
use base qw(Bric Exporter);

our @EXPORT_OK = qw(PUBLISH_MODE PREVIEW_MODE SYNTAX_MODE);
our %EXPORT_TAGS = ( all => \@EXPORT_OK,
                     modes => \@EXPORT_OK);

#=============================================================================#
# Function Prototypes                  #
#======================================#

#==============================================================================#
# Constants                            #
#======================================#
use constant PUBLISH_MODE => 1;
use constant PREVIEW_MODE => 2;
use constant SYNTAX_MODE => 3;

#==============================================================================#
# Fields                               #
#======================================#

#--------------------------------------#
# Public Class Fields

#--------------------------------------#
# Private Class Fields
my $mni = 'Bric::Util::Fault::Exception::MNI';
my $ap = 'Bric::Util::Fault::Exception::AP';
my $gen = 'Bric::Util::Fault::Exception::GEN';
my $fs = Bric::Util::Trans::FS->new;

#--------------------------------------#
# Instance Fields

# This method of Bricolage will call 'use fields' for you and set some permissions.
BEGIN {
    Bric::register_fields
        ({
          # Public Fields
          data_dir        => Bric::FIELD_RDWR,
          comp_dir        => Bric::FIELD_RDWR,
          out_dir         => Bric::FIELD_RDWR,
          mode            => Bric::FIELD_READ,
          story           => Bric::FIELD_READ,
          oc              => Bric::FIELD_READ,
          cat             => Bric::FIELD_READ,
          page            => Bric::FIELD_READ,
          output_filename => Bric::FIELD_READ,
          output_ext      => Bric::FIELD_READ,
          output_path     => Bric::FIELD_READ,
          base_uri        => Bric::FIELD_READ,
      });
}

#==============================================================================#

=head1 INTERFACE

In addition to the class and object methods documented below,
Bric::Util::Burner can export a number of constants. These constants are used
for comparing the values stored in the C<mode> property of a burner
object. They can be imported individually, or by using the C<:modes> or
C<:all> export tags. The supported constants are:

=over

=item C<PUBLISH_MODE>

The burner object is in the process of publishing an asset.

=item C<PREVIEW_MODE>

The burner object is in the process of previewing an asset.

=item C<SYNTAX_MODE>

The burner object is in the process of checking the syntax of a template.

=back

=head2 Constructors

=over 4

=cut

#--------------------------------------#
# Constructors

#------------------------------------------------------------------------------#

=item $obj = new Bric::Util::Burner($init);

Creates a new burner object. The parameters that can be passed via the
C<$init> hash reference are:

=over 4

=item C<data_dir>

The directory where the Burner stores compiled template files. Defaults to the
value stored in the C<BURN_DATA_ROOT> directive set in F<bricolage.conf>.

=item C<comp_dir>

The directory to which the burner deploys and can find templates for
burning. Defaults to the value stored in the C<BURN_COMP_ROOT> directive set
in F<bricolage.conf>.

=item C<out_dir>

The directory in which the burner writes burned content files upon publication
or preview. Defaults to the value stored in the C<BURN_DATA_ROOT> directive
set in F<bricolage.conf>.

=back

B<Throws:> NONE.

B<Side Effects:> NONE.

B<Notes:> NONE.

=cut

sub new {
    my ($class, $init) = @_;

    # setup defaults
    $init->{data_dir} ||= BURN_DATA_ROOT;
    $init->{comp_dir} ||= BURN_COMP_ROOT;
    $init->{out_dir}  ||= STAGE_ROOT;

    # create the object using mother's constructor and return it
    return $class->SUPER::new($init);
}

=back

=head2 Destructors

=over 4

=item $self->DESTROY

Dummy method to prevent wasting time trying to AUTOLOAD DESTROY.

=cut

sub DESTROY {}

#--------------------------------------#

=back

=head2 Public Class Methods

NONE.

=cut

#--------------------------------------#

=head2 Public Instance Methods

=over 4

=item my $data_dir = $b->get_data_dir

Returns the data directory.

B<Throws:> NONE.

B<Side Effects:> NONE.

B<Notes:> NONE.

=item $b = $b->set_data_dir($data_dir)

Sets the component directory.

B<Throws:> NONE.

B<Side Effects:> NONE.

B<Notes:> NONE.

=item my $comp_dir = $b->get_comp_dir

Returns the component directory.

B<Throws:> NONE.

B<Side Effects:> NONE.

B<Notes:> NONE.

=item $b = $b->set_comp_dir($comp_dir)

Sets the data directory.

B<Throws:> NONE.

B<Side Effects:> NONE.

B<Notes:> NONE.

=item my $out_dir = $b->get_out_dir

Returns the output directory.

B<Throws:> NONE.

B<Side Effects:> NONE.

B<Notes:> NONE.

=item $b = $b->set_out_dir($out_dir)

Sets the output directory.

B<Throws:> NONE.

B<Side Effects:> NONE.

B<Notes:> NONE.

=item my $mode = $b->get_mode

Returns the burn mode. The value is an integer corresponding to one of the
following constants: "PUBLISH_MODE", "PREVIEW_MODE", and "SYNTAX_MODE".

B<Throws:> NONE.

B<Side Effects:> NONE.

B<Notes:> NONE.

=item my $story = $b->get_story

Returns the story currently being burned -- that is, during the execution of
templates by C<burn_one()>.

B<Throws:> NONE.

B<Side Effects:> NONE.

B<Notes:> NONE.

=item my $oc = $b->get_oc

Returns the output channel in which the story returned by C<get_story()> is
currently being burned.

B<Throws:> NONE.

B<Side Effects:> NONE.

B<Notes:> NONE.

=item my $cat = $b->get_cat

Returns the category to which the story returned by C<get_story()> is
currently being burned.

B<Throws:> NONE.

B<Side Effects:> NONE.

B<Notes:> NONE.

=item my $page = $b->get_page

Returns the index number of the page that's currently being burned. The index
is 0-based. The first page is "0", the second page is "1" and so on.

B<Throws:> NONE.

B<Side Effects:> NONE.

B<Notes:> NONE.

=item my $output_filename = $b->get_output_filename

Returns the base name used to create the file names of all files created by
the current burn. This will have the same value as
C<< $b->get_oc->get_filename >>.

B<Throws:> NONE.

B<Side Effects:> NONE.

B<Notes:> NONE.

=item my $output_ext = $b->get_output_ext

Returns the filename extensionused to create the file names of all files created by
the current burn. This will have the same value as
C<< $b->get_oc->get_file_ext >>.

B<Throws:> NONE.

B<Side Effects:> NONE.

B<Notes:> NONE.

=item my $output_path = $b->get_output_path

Returns the local file system path to the directory into which all files
created by the current burn will be written.

B<Throws:> NONE.

B<Side Effects:> NONE.

B<Notes:> NONE.

=item my $base_uri = $b->get_base_uri

Returns the base URI to the directory into which all files created by the
current burn will be written.

B<Throws:> NONE.

B<Side Effects:> NONE.

B<Notes:> NONE.

=item $success = $b->deploy($fa);

Deploys a template to the file system.

B<Throws:> NONE.

B<Side Effects:> NONE.

B<Notes:> NONE.

=cut

sub deploy {
    my ($self, $fa) = @_;
    my $oc_dir  = 'oc_' . $fa->get_output_channel->get_id;

    # Grab the file name and directory.
    my $file = $fs->cat_dir($self->get_comp_dir, $oc_dir, $fa->get_file_name);
    my $dir = $fs->dir_name($file);

    # Create the directory path and write the file.
    $fs->mk_path($dir);
    open (MC, ">$file")
      or die $ap->new({ msg => "Could not open '$file'", payload => $! });
    print MC $fa->get_data;
    close(MC);
}

#------------------------------------------------------------------------------#

=item $success = $b->undeploy($fa);

Deletes a template from the file system.

B<Throws:> NONE.

B<Side Effects:> NONE.

B<Notes:> NONE.

=cut

sub undeploy {
    my ($self, $fa) = @_;
    my $oc_dir = 'oc_' . $fa->get_output_channel->get_id;

    # Grab the file name.
    my $file = $fs->cat_dir($self->get_comp_dir, $oc_dir, $fa->get_file_name);

    # Delete it from the file system.
    $fs->del($file) if -e $file;
}
#------------------------------------------------------------------------------#

=item $url = $b->preview($ba, $key, $user_id, $m);

Sends story or media to preview server and returns URL. Params:

=over 4

=item C<$ba>

A business asset object to preview.

=item C<$key>

The string "story" or "media".

=item C<$user_id>

The ID of the user publishing the asset.

=item C<$m>

A Mason request object (optional).

=back

B<Throws:> NONE.

B<Side Effects:> NONE.

B<Notes:> NONE.

=cut

sub preview {
    my $self = shift;
    $self->_set(['mode'], [PREVIEW_MODE]);
    my ($ats, $oc_sts) = ({}, {});
    my ($ba, $key, $user_id, $m, $oc_id) = @_;
    my $send_msg = $m ? sub { $m->comp('/lib/util/status_msg.mc', @_) } :
                        sub { 0; };
    my $comp_root = MASON_COMP_ROOT->[0][1];
    my $site_id = $ba->get_site_id;

    # Get a list of the relevant categories, put primary category first
    my @cats = ($key eq 'story') ?
      ($ba->get_primary_category, $ba->get_secondary_categories) :
      ();

    # Grab the asset type and output channel.
    my $at = $ats->{$ba->get_element__id} ||= $ba->_get_element_object;
    my $oc = Bric::Biz::OutputChannel->lookup
<<<<<<< HEAD
                ({ id => $oc_id ? $oc_id : $at->get_primary_oc_id($site_id) });
=======
                ({ id => $oc_id ? $oc_id : $ba->get_primary_oc_id });
>>>>>>> 1d875b7b

    # Burn to each output channel.
    &$send_msg("Writing files to &quot;" . $oc->get_name
               . '&quot; Output Channel.');
    my $ocid = $oc->get_id;
    # Get a list of server types this categroy applies to.
    my $bat = $oc_sts->{$ocid} ||=
      Bric::Dist::ServerType->list({ can_preview       => 1,
                                     active            => 1,
                                     output_channel_id => $ocid });
    # Make sure we have some destinations.
    unless (@$bat) {
        if (not PREVIEW_LOCAL) {
            # can't use add_msg here because we're already in a new window
            &$send_msg("<font color=red><b>Cannot preview asset &quot;" .
                       $ba->get_name . "&quot; because there are no " .
                       "Preview Destinations associated with its " .
                       "output channels.</b></font>");
            next;
        }
    }

    # Create a job for moving this asset in this output Channel.
    my $name = 'Preview &quot;' . $ba->get_name . "&quot; in &quot;" .
      $oc->get_name . "&quot;";

    my $job = Bric::Dist::Job->new({ sched_time => '',
                                     user_id => $user_id,
                                     name => $name,
                                     server_types => $bat});

    my $res = [];
    # Burn, baby, burn!
    if ($key eq 'story') {
        foreach my $cat (@cats) {
            push @$res, $self->burn_one($ba, $oc, $cat);
        }
    } else {
        my $path = $ba->get_path;
        my $uri = $ba->get_uri($oc);
        if ($path && $uri) {
            my $r = Bric::Dist::Resource->lookup({ path => $path,
                                                   uri  => $uri })
              || Bric::Dist::Resource->new
                ({ path => $path,
                   media_type => Bric::Util::MediaType->get_name_by_ext($uri),
                   uri => $uri
                 });

            $r->add_media_ids($ba->get_id);
            $r->save;
            push @$res, $r;
        }
    }
    # Save the delivery job.
    $job->add_resources(@$res);
    $job->save;
    log_event('job_new', $job);

    # Execute the job and redirect.
    &$send_msg("Distributing files.");
    # We don't need to exeucte the job if it has already been executed.
    $job->execute_me unless ENABLE_DIST;
    if (PREVIEW_LOCAL) {
        # Make sure there are some files to redirect to.
        unless (@$res) {
            $send_msg->("No output to preview.");
            return;
        }
        # Copy the files for previewing locally.
        foreach my $rsrc (@$res) {
            $fs->copy($rsrc->get_path,
                      $fs->cat_dir($comp_root, PREVIEW_LOCAL,
                                   $rsrc->get_uri));
        }
        $self->_set(['mode'], [undef]);
        # Return the redirection URL.
        return $fs->cat_uri('/', PREVIEW_LOCAL, $res->[0]->get_uri);
    } else {
        # Return the redirection URL, if we have one
        $self->_set(['mode'], [undef]);
        if (@$bat) {
            return 'http://' . ($bat->[0]->get_servers)[0]->get_host_name
                . $res->[0]->get_uri;
        }
    }
}
#------------------------------------------------------------------------------#

=item $published = $b->publish($ba, $key, $user_id, $publish_date);

Publishes an asset, then remove from workflow. Returns 1 if publish was
successful, else 0. Parameters are:

=over 4

=item C<$ba>

A business asset object to publish.

=item C<$key>

The string "story" or "media".

=item C<$user_id>

The ID of the user publishing the asset.

=item C<$publish_date>

The date to set to schedule publishing job. If not defined it will default set
up the asset to be published immediately.

=back

B<Throws:> NONE.

B<Side Effects:> NONE.

B<Notes:> NONE.

=cut

sub publish {
    my $self = shift;
    $self->_set(['mode'], [PUBLISH_MODE]);
    my ($ats, $oc_sts) = ({}, {});
    my ($ba, $key, $user_id, $publish_date, $die_err) = @_;
    my $published=0;
    $ba->set_publish_date($publish_date);

    # Determine if we've published before. Set the expire date if we haven't.
    my ($repub, $exp_date) = $ba->get_publish_status ?
      (1, undef) : (undef, $ba->get_expire_date(ISO_8601_FORMAT));

    # Get a list of the relevant categories.
    my @cats = $key eq 'story' ? $ba->get_categories : ();
    # Grab the asset type.
    my $at = $ats->{$ba->get_element__id} ||= $ba->_get_element_object;
    my $ocs = $ba->get_output_channels;

    foreach my $oc (@$ocs) {
        my $ocid = $oc->get_id;
        # Get a list of server types this categroy applies to.
        my $bat = $oc_sts->{$ocid} ||=
            Bric::Dist::ServerType->list({ can_publish       => 1,
                                           active            => 1,
                                           output_channel_id => $ocid });

        # Make sure we have some destinations.
        unless (@$bat) {
            $die_err
              ? die "Cannot publish asset &quot;" . $ba->get_name
              . "&quot; to &quot;" . $oc->get_name . "&quot; because there "
              . "are no Destinations associated with this output channel."
              : add_msg("Cannot publish asset &quot;" . $ba->get_name
                        . "&quot; to &quot;" . $oc->get_name 
                        . "&quot; because there are no Destinations "
                        . "associated with this output channel.");
            next;
        }

        # Create a job for moving this asset in this output Channel.
        my $name = 'Publish &quot;' . $ba->get_name . "&quot; to &quot;" .
          $oc->get_name . "&quot;";
        my $job = Bric::Dist::Job->new({ sched_time => $publish_date,
                                         user_id => $user_id,
                                         name => $name,
                                         server_types => $bat});

        # Burn, baby, burn!
        if ($key eq 'story') {
            foreach my $cat (@cats) {
                $job->add_resources($self->burn_one($ba, $oc, $cat));
            }
            $published = 1;
        } else {
            my $path = $ba->get_path;
            my $uri = $ba->get_uri($oc);
            if ($path && $uri) {
                my $r = Bric::Dist::Resource->lookup({ path => $path,
                                                       uri  => $uri })
                    || Bric::Dist::Resource->new
                      ({ path => $path,
                         media_type => Bric::Util::MediaType->get_name_by_ext($uri),
                         uri => $uri
                       });

                $r->add_media_ids($ba->get_id);
                $r->save;
                $job->add_resources($r);
                $published = 1;
            } else {
                $published = 1;
                add_msg('No media file is associated with asset &quot;' .
                        $ba->get_name . '&quot;, so none will be distributed.');
            }
        }

        # Save the job.
        $job->save;
        log_event('job_new', $job);

        # Set up an expire job, if necessary.
        if ($exp_date) {
            # We'll need to expire it.
            my $expname = "Expire &quot;" . $ba->get_name .
              "&quot; from &quot;" . $oc->get_name . "&quot;";
            my $exp_job = Bric::Dist::Job->new
              ({ sched_time   => $exp_date,
                 user_id      => $user_id,
                 server_types => $bat,
                 name         => $expname,
                 resources    => [$job->get_resources],
                 type => 1
               });
            $exp_job->save;
            log_event('job_new', $exp_job);
        }
    }

    if ($published) {
        $ba->set_publish_status(1);
        # Set published version
        $ba->set_published_version($ba->get_current_version);
        # Now log that we've published and get it out of workflow.
        log_event($key . ($repub ? '_republish' : '_publish'), $ba);

        # Remove it from the desk it's on.
        if (my $d = $ba->get_current_desk) {
            $d->remove_asset($ba);
            $d->save;
        }
        # Remove it from the workflow by setting is workflow ID to undef
        if ($ba->get_workflow_id) {
            $ba->set_workflow_id(undef);
            log_event("${key}_rem_workflow", $ba);
        }

        # Save it!
        $ba->save;
    }

    $self->_set(['mode'], [undef]);
    return $published;
}

#------------------------------------------------------------------------------#

=item @resources = $b->burn_one($ba, $oc, $cat);

Publishes an asset. Returns a list of resources burned. Parameters are:

=over 4

=item C<$ba>

A business asset object to publish.

=item C<$oc>

The output channel to which to burn the asset.

=item C<$cat>

A category in which to burn the asset.

=back

B<Throws:> NONE.

B<Side Effects:> NONE.

B<Notes:> NONE.

=cut

sub burn_one {
    my $self = shift;
    my ($story, $oc, $cat) = @_;

    # Figure out the base URI and output path.
    my $base_uri = $story->get_uri($cat, $oc, 1);
    my $path = $fs->cat_dir($self->get_out_dir, 'oc_'. $oc->get_id,
                            $fs->uri_to_dir($base_uri));

    # Create the output directory.
    $fs->mk_path($path);

    # Set up properties needed by the subclasses.
    $self->_set([qw(story oc cat output_filename output_ext output_path
                    base_uri page)],
                [@_, $oc->get_filename($story), $oc->get_file_ext, $path,
                 $base_uri, 0]);

    # Construct the burner and do it!
    my ($burner, $at) = $self->_get_subclass($_[0]);
    $burner->burn_one(@_, $at);
}

=item my $bool = $burner->chk_syntax($ba, \$err)

Compiles the template found in $ba. If the compile succeeds with no errors,
chk_syntax() returns true. Otherwise, it returns false, and the error will be in
the $err varible passed by reference.

B<Throws:> NONE.

B<Side Effects:> NONE.

B<Notes:> NONE.

=cut

sub chk_syntax {
    my $self = shift;
    my ($burner) = $self->_get_subclass($_[0]);
    $burner->_set(['mode'], [SYNTAX_MODE]);
    my $ret = $burner->chk_syntax(@_);
    return $ret;
}

##############################################################################

=item my $page_file = $b->page_file($number)

  % # Mason syntax.
  % my $page_file = $burner->page_file($number);
  <a href="<% $page_file %>">Page Number $number</a>

Returns the file name for a page in a story as the story is being burned. The
page number must be greater than 0.

B<Throws:>

=over 4

=item *

Page number not greater than zero.

=back

B<Side Effects:> NONE.

B<Notes:> This method does not check to see if the page number passed in is
actually a page in the story. Caveat templator.

=cut

sub page_file {
    my ($self, $number) = @_;
    return unless defined $number;
    die $gen->new({ msg => "Page number '$number' not greater than zero" })
      unless $number > 0;
    my ($fn, $ext) = $self->_get(qw(output_filename output_ext));
    $number = $number == 1 ? '' : $number - 1;
    return "$fn$number.$ext";
}

##############################################################################

=item my $page_uri = $b->page_uri($number)

  % # Mason syntax.
  % my $page_uri = $burner->page_uri($number);
  <a href="<% $page_uri %>">Page Number $number</a>

Returns the URI for a page in a story as the story is being burned. The
page number must be greater than 0.

B<Throws:>

=over 4

=item *

Page number not greater than zero.

=back

B<Side Effects:> NONE.

B<Notes:> This method does not check to see if the page number passed in is
actually a page in the story. Caveat templator.

=cut

sub page_uri {
    my $self = shift;
    my $filename = $self->page_file(@_) or return;
    my $base_uri = $self->_get('base_uri');
    return $fs->cat_uri($base_uri, $filename);
}

##############################################################################

=item my $page_filepath = $b->page_filepath($number)

Returns the complete local file system file name for a page in a story as the
story is being burned. The page number must be greater than 0.

B<Throws:>

=over 4

=item *

Page number not greater than zero.

=back

B<Side Effects:> NONE.

B<Notes:> This method does not check to see if the page number passed in is
actually a page in the story. Caveat templator.

=cut

sub page_filepath {
    my $self = shift;
    my $filename = $self->page_file(@_) or return;
    my $base_dir = $self->_get('output_path');
    return $fs->cat_file($base_dir, $filename);
}

##############################################################################

=item my $prev_page_file = $b->prev_page_file

  % if (my $prev = $burner->prev_page_file) {
      <a href="<% $prev %>">Previous Page</a>
  % }

Returns the file name for the previous file in a story as the story is being
burned. If there is no previous file, C<prev_page_file()> returns undef.

B<Throws:> NONE.

B<Side Effects:> NONE.

B<Notes:> NONE.

=cut

sub prev_page_file {
    my $self = shift;
    my $page = $self->_get(qw(page)) or return;
    return $self->page_file($page);
}

##############################################################################

=item my $prev_page_uri = $b->prev_page_uri

  % if (my $prev = $burner->prev_page_uri) {
      <a href="<% $prev %>">Previous Page</a>
  % }

Returns the URI for the previous file in a story as the story is being
burned. If there is no previous URI, C<prev_page_uri()> returns undef.

B<Throws:> NONE.

B<Side Effects:> NONE.

B<Notes:> NONE.

=cut

sub prev_page_uri {
    my $self = shift;
    my $filename = $self->prev_page_file or return;
    my $base_uri = $self->_get('base_uri');
    return $fs->cat_uri($base_uri, $filename);
}

##############################################################################

=item my $next_page_file = $b->next_page_file

  % if (my $next = $burner->next_page_file) {
      <a href="<% $next %>">Next Page</a>
  % }

Returns the file name for the next file in a story as the story is being
burned. If there is no next file, C<next_page_file()> returns undef.

B<Throws:> NONE.

B<Side Effects:> NONE.

B<Notes:> NONE.

=cut

sub next_page_file {
    my $self = shift;
    my ($page, $isnext) = $self->_get(qw(page more_pages));
    return unless $isnext;
    return $self->page_file($page + 2);
}

##############################################################################

=item my $next_page_uri = $b->next_page_uri

  % if (my $next = $burner->next_page_uri) {
      <a href="<% $next %>">Next Page</a>
  % }

Returns the URI for the next file in a story as the story is being
burned. If there is no next URI, C<next_page_uri()> returns undef.

B<Throws:> NONE.

B<Side Effects:> NONE.

B<Notes:> NONE.

=cut

sub next_page_uri {
    my $self = shift;
    my $filename = $self->next_page_file or return;
    my $base_uri = $self->_get('base_uri');
    return $fs->cat_uri($base_uri, $filename);
}

##############################################################################

=back

=head2 Private Instance Methods

=over 4

=item $burner->_get_subclass($ba)

Returns the subclass of Bric::Util::Burner appropriate for handling the $ba
template object.

B<Throws:> NONE.

B<Side Effects:> NONE.

B<Notes:> NONE.

=cut

sub _get_subclass {
    my ($self, $asset) = @_;
    my $burner_class = 'Bric::Util::Burner::';
    if (my $at = Bric::Biz::AssetType->lookup({id => $asset->get_element__id})) {
        # Easy to get it
        my $b = $at->get_burner || BURNER_MASON;
        $burner_class .=
            $b == BURNER_MASON ? 'Mason' :
                $b == BURNER_TEMPLATE ? 'Template' :
                    die $gen->new({ msg => 'Cannot determine template burner subclass.'});

        # Instantiate the proper subclass.
        return ($burner_class->new($self), $at);

    } else {
        # There is no asset type. It could be a template. Find out.
        $asset->key_name eq 'formatting'
            || die $gen->new({msg => 'No element associated with asset.'});
        # Okay, it's a template. Figure out the proper burner from the file name.
        my $file_name = $asset->get_file_name;
        if ($file_name =~ /autohandler$/ || $file_name =~ /\.mc$/) {
            # It's a mason component.
            $burner_class .= 'Mason';
        } elsif ($file_name =~ /\.tmpl$/ || $file_name =~ /\.pl$/) {
            # It's an HTML::Template template.
            $burner_class .= 'Template';
        } else {
            die $gen->new({msg => 'Cannot determine template burner subclass.'});
        }

        # Instantiate the proper subclass.
        return ($burner_class->new($self));
    }
}


1;
__END__

=back

=head1 NOTES

NONE.

=head1 AUTHOR

Garth Webb <garth@perijove.com>

Sam Tregar <stregar@about-inc.com>

Matt Vella <mvella@about-inc.com>

David Wheeler <david@wheeler.net>

=head1 SEE ALSO

L<Bric>, L<Bric::Util::Burner::Mason>, L<Bric::Util::Burner::Template>.

=cut<|MERGE_RESOLUTION|>--- conflicted
+++ resolved
@@ -7,27 +7,15 @@
 
 =head1 VERSION
 
-<<<<<<< HEAD
-$Revision: 1.35 $
-
-=cut
-
-our $VERSION = (qw$Revision: 1.35 $ )[-1];
+$Revision: 1.36 $
+
+=cut
+
+our $VERSION = (qw$Revision: 1.36 $ )[-1];
 
 =head1 DATE
 
-$Date: 2003-06-13 16:49:16 $
-=======
-$Revision: 1.32.4.7 $
-
-=cut
-
-our $VERSION = (qw$Revision: 1.32.4.7 $ )[-1];
-
-=head1 DATE
-
-$Date: 2003-07-22 22:25:27 $
->>>>>>> 1d875b7b
+$Date: 2003-07-25 04:39:26 $
 
 =head1 SYNOPSIS
 
@@ -587,11 +575,7 @@
     # Grab the asset type and output channel.
     my $at = $ats->{$ba->get_element__id} ||= $ba->_get_element_object;
     my $oc = Bric::Biz::OutputChannel->lookup
-<<<<<<< HEAD
                 ({ id => $oc_id ? $oc_id : $at->get_primary_oc_id($site_id) });
-=======
-                ({ id => $oc_id ? $oc_id : $ba->get_primary_oc_id });
->>>>>>> 1d875b7b
 
     # Burn to each output channel.
     &$send_msg("Writing files to &quot;" . $oc->get_name
