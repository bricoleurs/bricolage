package Bric::Util::Burner;
##############################################################################

=head1 NAME

Bric::Util::Burner - Publishes Business Assets and Deploys Templates

=head1 VERSION

<<<<<<< HEAD
$Revision: 1.64 $

=cut

our $VERSION = (qw$Revision: 1.64 $ )[-1];

=head1 DATE

$Date: 2004-01-13 16:39:08 $
=======
$Revision: 1.32.4.13 $

=cut

our $VERSION = (qw$Revision: 1.32.4.13 $ )[-1];

=head1 DATE

$Date: 2003-12-31 00:59:41 $
>>>>>>> d98ffc59

=head1 SYNOPSIS

 use Bric::Util::Burner qw(:modes);

 # Create a new publish object.
 $burner = new Bric::Util::Burner;

 # Deploy a formatting asset.
 $burner = $burner->deploy($formatting_asset);

 # Undeploy a formatting asset.
 $burner = $burner->undeploy($formatting_asset);

 # Burn an asset given an output chanels and category
 $burner->burn_one($asset, $output_channel, $category);

 # set list of page extensions
 $burner->set_page_extensions(@page_extensions);

 # get list of page extensions
 @page_extensions = $burner->get_page_extensions();

 # set page numbering start
 $burner->set_page_numb_start($start);

 # retrieve page numbering start
 $page_numb_start = burner->get_page_numb_start;

=head1 DESCRIPTION

This module accomplishes two tasks:

=over 4

=item 1

Manages the process of deploying and undeploying of formatting assets
through C<deploy()> and C<undeploy()>.

=item 2

Manages the process of publishing and previewing business assets via the
C<publish()> and C<preview()> methods, respectively. The actual work of
publishing is done by one of Bric::Util::Burner's subclasses depending on the
C<burner_type> of the asset being published. See L<Bric::Util::Burner::Mason>
and L<Bric::Util::Burner::Template> for details.

=back

=head1 ADDING A NEW BURNER

We anticipate that new Burner subclasses will be added to the system. Here's
a brief guide to adding a new Burner to Bricolage:

=over 4

=item *

Write Bric::Util::Burner::Foo.

You'll need to create a new subclass of Bric::Util::Burner that implements
three methods - C<new()>, C<chk_syntax()>, and C<burn_one()>. You can use an
existing subclasses as a model for the interface and implementation of these
methods. Make sure that when you execute your templates, you do it in the
namespace reserved by the C<TEMPLATE_BURN_PKG> directive -- get this constant
by adding

  use Bric::Config qw(:burn);

to your new Burner subclass.

Your burner class will also need to call the C<_register_burner()> method when
it loads. Again, see the existing subclasses for some examples.

=item *

Modify Bric::Biz::AssetType.

To use your Burner you'll need to be able to assign elements to it. To do this
edit Bric::Biz::AssetType and add a constant for your burner. For example,
Bric::Util::Burner::Template's constant is C<BURNER_TEMPLATE>. Next, edit the
C<my_meths()> entry for the "burner" type to include an entry for your
constant.

=item *

Done! Now start testing...

=back

=cut

#==============================================================================#
# Dependencies                         #
#======================================#

#--------------------------------------#
# Standard Dependencies

use strict;

#--------------------------------------#
# Programatic Dependencies

use Bric::Util::Fault qw(throw_gen throw_burn_error throw_burn_user
                         rethrow_exception);
use Bric::Util::Trans::FS;
use Bric::Config qw(:burn :mason :time PREVIEW_LOCAL ENABLE_DIST);
use Bric::Biz::AssetType qw(:all);
use Bric::App::Util qw(:all);
use Bric::App::Event qw(:all);
use Bric::App::Session qw(:user);
use Bric::Biz::Site;
use File::Basename qw(fileparse);
use URI;

#==============================================================================#
# Inheritance                          #
#======================================#
use base qw(Bric Exporter);

our @EXPORT_OK = qw(PUBLISH_MODE PREVIEW_MODE SYNTAX_MODE);
our %EXPORT_TAGS = ( all => \@EXPORT_OK,
                     modes => \@EXPORT_OK);

#=============================================================================#
# Function Prototypes                  #
#======================================#

#==============================================================================#
# Constants                            #
#======================================#
use constant PUBLISH_MODE => 1;
use constant PREVIEW_MODE => 2;
use constant SYNTAX_MODE => 3;

#==============================================================================#
# Fields                               #
#======================================#

#--------------------------------------#
# Public Class Fields

#--------------------------------------#
# Private Class Fields
my $fs = Bric::Util::Trans::FS->new;

#--------------------------------------#
# Instance Fields

# This method of Bricolage will call 'use fields' for you and set some permissions.
BEGIN {
    Bric::register_fields
        ({
          # Public Fields
          data_dir        => Bric::FIELD_RDWR,
          comp_dir        => Bric::FIELD_RDWR,
          out_dir         => Bric::FIELD_RDWR,
          page_numb_start => Bric::FIELD_RDWR,
          sandbox_dir     => Bric::FIELD_RDWR,
          user_id         => Bric::FIELD_RDWR,
          mode            => Bric::FIELD_READ,
          story           => Bric::FIELD_READ,
          element         => Bric::FIELD_READ,
          oc              => Bric::FIELD_READ,
          cat             => Bric::FIELD_READ,
          page            => Bric::FIELD_READ,
          output_filename => Bric::FIELD_READ,
          output_ext      => Bric::FIELD_READ,
          output_path     => Bric::FIELD_READ,
          base_path       => Bric::FIELD_READ,
          base_uri        => Bric::FIELD_READ,
          # Private Fields
          _page_extensions => Bric::FIELD_NONE,
      });
}

#==============================================================================#

=head1 INTERFACE

In addition to the class and object methods documented below,
Bric::Util::Burner can export a number of constants. These constants are used
for comparing the values stored in the C<mode> property of a burner
object. They can be imported individually, or by using the C<:modes> or
C<:all> export tags. The supported constants are:

=over

=item C<PUBLISH_MODE>

The burner object is in the process of publishing an asset.

=item C<PREVIEW_MODE>

The burner object is in the process of previewing an asset.

=item C<SYNTAX_MODE>

The burner object is in the process of checking the syntax of a template.

=back

=head2 Constructors

=over 4

=cut

#--------------------------------------#
# Constructors

#------------------------------------------------------------------------------#

=item $obj = new Bric::Util::Burner($init);

Creates a new burner object. The parameters that can be passed via the
C<$init> hash reference are:

=over 4

=item C<data_dir>

The directory where the Burner stores compiled template files. Defaults to the
value stored in the C<BURN_DATA_ROOT> directive set in F<bricolage.conf>.

=item C<user_id>

ID of the user to get a sandbox to deploy/undeploy templates for previewing. 
C<sandbox_dir> is set from this value.

=item C<comp_dir>

The directory to which the burner deploys and can find templates for
burning. Defaults to the value stored in the C<BURN_COMP_ROOT> directive set
in F<bricolage.conf>.

=item C<out_dir>

The directory in which the burner writes burned content files upon publication
or preview. Defaults to the value stored in the C<BURN_DATA_ROOT> directive
set in F<bricolage.conf>.

=back

B<Throws:> NONE.

B<Side Effects:> NONE.

B<Notes:> NONE.

=cut

sub new {
    my ($class, $init) = @_;

    # setup defaults
    $init->{data_dir} ||= BURN_DATA_ROOT;
    $init->{comp_dir} ||= BURN_COMP_ROOT;
    $init->{out_dir}  ||= STAGE_ROOT;
    $init->{page_numb_start} ||= 1;
    $init->{_page_extensions}  ||= [''];

    $init->{sandbox_dir} = $fs->cat_dir(BURN_SANDBOX_ROOT, 'user_'. $init->{user_id})
       if defined($init->{user_id});

    # create the object using mother's constructor and return it
    return $class->SUPER::new($init);
}

=back

=head2 Destructors

=over 4

=item $self->DESTROY

Dummy method to prevent wasting time trying to AUTOLOAD DESTROY.

=cut

sub DESTROY {}

#--------------------------------------#

=back

=head2 Public Class Methods

=over 4

=item my $burner_class = Bric::Util::Burner->class_for_ext($ext);

Returns the name of the burner class that handles templates with the extension
passed in. The extension must be the full extension name, starting with the
".", such as ".mc" or ".tmpl".

B<Throws:> NONE.

B<Side Effects:> NONE.

B<Notes:> NONE.

=item my $burner_class = Bric::Util::Burner->class_for_cat_fn($filename);

Returns the name of the burner class that handles category templates with the
base file name passed in. The file name must be the base file name, omitting
any exception, such as "autohandler" or "category".

B<Throws:> NONE.

B<Side Effects:> NONE.

B<Notes:> NONE.

=item my $burner_class = Bric::Util::Burner->cat_fn_has_ext($filename);

Returns true if the category template with the base file name C<$filename> has
a file extension, and false if it doesn't. For example Mason category templates
have no extension, so this method returns false for the C<$filename>
"autohandler". On the other hand, HTML::Template templates do have extensions,
so this method returns true for the C<$filename> "category".

B<Throws:> NONE.

B<Side Effects:> NONE.

B<Notes:> NONE.

=item my $file_types = Bric::Util::Burner->list_file_types

Returns an array reference of array references of burner file name extesions
mapped to labels for each. Suitable for use in select widgets.

B<Throws:> NONE.

B<Side Effects:> NONE.

B<Notes:> NONE.

=cut

my ($classes, $exts, $cat_fn_class, $cat_ext_fn, $opts, $cat_fn_has_ext);
sub class_for_ext    { $exts->{$_[1]} }
sub class_for_cat_fn { $cat_fn_class->{$_[1]} }
sub cat_fn_for_ext   { $cat_ext_fn->{$_[1]} }
sub cat_fn_has_ext   { $cat_fn_has_ext->{$_[1]} }
sub list_file_types  { $opts }

=back

=cut

#--------------------------------------#

=head2 Public Instance Methods

=over 4

=item my $data_dir = $b->get_data_dir

Returns the data directory.

B<Throws:> NONE.

B<Side Effects:> NONE.

B<Notes:> NONE.

=item $b = $b->set_data_dir($data_dir)

Sets the component directory.

B<Throws:> NONE.

B<Side Effects:> NONE.

B<Notes:> NONE.

=item my $comp_dir = $b->get_comp_dir

Returns the component directory.

B<Throws:> NONE.

B<Side Effects:> NONE.

B<Notes:> NONE.

=item $b = $b->set_comp_dir($comp_dir)

Sets the data directory.

B<Throws:> NONE.

B<Side Effects:> NONE.

B<Notes:> NONE.

=item my $out_dir = $b->get_out_dir

Returns the output directory.

B<Throws:> NONE.

B<Side Effects:> NONE.

B<Notes:> NONE.

=item $b = $b->set_out_dir($out_dir)

Sets the output directory.

B<Throws:> NONE.

B<Side Effects:> NONE.

B<Notes:> NONE.

=item my $mode = $b->get_mode

Returns the burn mode. The value is an integer corresponding to one of the
following constants: "PUBLISH_MODE", "PREVIEW_MODE", and "SYNTAX_MODE".

B<Throws:> NONE.

B<Side Effects:> NONE.

B<Notes:> NONE.

=item my $story = $b->get_story

Returns the story currently being burned -- that is, during the execution of
templates by C<burn_one()>.

B<Throws:> NONE.

B<Side Effects:> NONE.

B<Notes:> NONE.

=item my $story = $b->get_element

Returns the element currently being burned -- that is, during the execution of
the various element templates by C<burn_one()>.

B<Throws:> NONE.

B<Side Effects:> NONE.

B<Notes:> NONE.

=item my $oc = $b->get_oc

Returns the output channel in which the story returned by C<get_story()> is
currently being burned.

B<Throws:> NONE.

B<Side Effects:> NONE.

B<Notes:> NONE.

=item my $cat = $b->get_cat

Returns the category to which the story returned by C<get_story()> is
currently being burned.

B<Throws:> NONE.

B<Side Effects:> NONE.

B<Notes:> NONE.

=item my $page = $b->get_page

Returns the index number of the page that's currently being burned. The index
is 0-based. The first page is "0", the second page is "1" and so on.

B<Throws:> NONE.

B<Side Effects:> NONE.

B<Notes:> NONE.

=item my $output_filename = $b->get_output_filename

Returns the base name used to create the file names of all files created by
the current burn. This will have the same value as
C<< $b->get_oc->get_filename >>.

B<Throws:> NONE.

B<Side Effects:> NONE.

B<Notes:> NONE.

=item my $output_ext = $b->get_output_ext

Returns the filename extension used to create the file names of all files
created by the current burn. This will have the same value as
C<< $b->get_oc->get_file_ext >>.

B<Throws:> NONE.

B<Side Effects:> NONE.

B<Notes:> NONE.

=item my $output_path = $b->get_base_path

Returns the local file system path to the directory that will be used as the
base path for all files written for documents within a given output channel.

B<Throws:> NONE.

B<Side Effects:> NONE.

B<Notes:> NONE.

=item my $output_path = $b->get_output_path

Returns the local file system path to the directory into which all files
created by the current burn will be written.

B<Throws:> NONE.

B<Side Effects:> NONE.

B<Notes:> NONE.

=item my $base_uri = $b->get_base_uri

Returns the base URI to the directory into which all files created by the
current burn will be written.

B<Throws:> NONE.

B<Side Effects:> NONE.

B<Notes:> NONE.

=item  $b = $b->set_page_extensions(@page_extensions)

Sets page extensions to be used during burning. Will revert to page
numbering once the extensions are all used.

B<Throws:> NONE.

B<Side Effects:> NONE.

B<Notes:>

Example:

   $burner->set_page_extensions(qw(intro main conc));
   $burner->display_pages('page');

for a 3 page story with a slug of story and a filetype of html will
produce burnt pages with filenames storyintro.html, storymain.html,
and storyconc.html.

=cut

sub set_page_extensions {
    my $self = shift;
    $self->_set(['_page_extensions'], [\@_]);
    return $self;
}

=item  my @page_extensions = $b->get_page_extensions();

Returns the page extensions to be used during burning.

B<Throws:> NONE.

B<Side Effects:> NONE.

B<Notes:> NONE.

=cut

sub get_page_extensions {
    my $self = shift;
    my $page_extensions = $self->{_page_extensions};
    return @$page_extensions;
}

=item  $b = $b->set_page_numb_start($start);

Sets the start to be used when numbering pages after array
passed to set_page_extensions has been exhausted.

B<Throws:> NONE.

B<Side Effects:> NONE.

B<Notes:>

Normally after all page extension strings have been used, pages are
numbered using the page number, where the first page after the
explicitly named pages is page 1.

Setting page extensions to qw(en de)
and burning three pages will give:

storyen.html
storyde.html
story1.html

If you want numbering to correspond to the actual story page number,
then you would pass the number of page extensions plus 1.

=item  my $page_numb_start = $b->get_page_numb_start;

Returns the page extension start.

B<Throws:> NONE.

B<Side Effects:> NONE.

B<Notes:> NONE.

=item $success = $b->deploy($fa);

Deploys a template to the file system. If the burner object
was provided with a user_id, the template is deployed into the user's
sandbox.

B<Throws:> NONE.

B<Side Effects:> NONE.

B<Notes:> NONE.

=cut

sub deploy {
    my ($self, $fa) = @_;
    my $oc_dir  = 'oc_' . $fa->get_output_channel->get_id;

    # Grab the file name and directory.
    my $file = $fs->cat_dir($self->get_sandbox_dir || $self->get_comp_dir, 
                   $oc_dir, $fa->get_file_name);
    my $dir = $fs->dir_name($file);

    # Create the directory path and write the file.
    $fs->mk_path($dir);
    open (MC, ">$file")
      or throw_gen  error => "Could not open '$file'",
                    payload => $!;
    print MC $fa->get_data;
    close(MC);

    # Delete older versions, if they live elsewhere.
        my $old_version = $fa->get_published_version or return $self;
        my $old_fa = $fa->lookup({ id          => $fa->get_id,
                                   checked_out => 0,
                                   version     => $old_version });
        my $old_file = $old_fa->get_file_name or return $self;

        $old_file = $fs->cat_dir($self->get_sandbox_dir || $self->get_comp_dir, 
                                 $oc_dir, $old_file);

        return $self if $old_file eq $file;
        $fs->del($old_file);

    return $self;

}

#------------------------------------------------------------------------------#

=item $success = $b->undeploy($fa);

Deletes a template from the file system. If the burner object
was provided with a user_id, the template is undeployed from the user's
sandbox.

B<Throws:> NONE.

B<Side Effects:> NONE.

B<Notes:> NONE.

=cut

sub undeploy {
    my ($self, $fa) = @_;
    my $oc_dir = 'oc_' . $fa->get_output_channel->get_id;

    # Grab the file name.
    my $file = $fs->cat_dir($self->get_sandbox_dir || $self->get_comp_dir, $oc_dir, $fa->get_file_name);

    # Delete it from the file system.
    $fs->del($file) if -e $file;
}
#------------------------------------------------------------------------------#

=item $url = $b->preview($ba, $key, $user_id, $oc_id);

Sends story or media to preview server and returns URL. Params:

=over 4

=item C<$ba>

A business asset object to preview.

=item C<$key>

The string "story" or "media".

=item C<$user_id>

The ID of the user publishing the asset.

=item C<$oc_id>

Output channel ID (optional).

=back

B<Throws:> NONE.

B<Side Effects:> NONE.

B<Notes:> NONE.

=cut

sub preview {
    my $self = shift;
    my ($ats, $oc_sts) = ({}, {});
    my ($ba, $key, $user_id, $oc_id) = @_;
    my $comp_root = MASON_COMP_ROOT->[0][1];
    my $site_id = $ba->get_site_id;

    # Get a list of the relevant categories, put primary category first
    my @cats = ($key eq 'story') ?
      ($ba->get_primary_category, $ba->get_secondary_categories) :
      ();

    # Grab the asset type and output channel.
    my $at = $ats->{$ba->get_element__id} ||= $ba->_get_element_object;
    my $oc = Bric::Biz::OutputChannel->lookup
                ({ id => $oc_id ? $oc_id : $at->get_primary_oc_id($site_id) });

    # Setup.
    $self->_set(['mode'], [PREVIEW_MODE]);

    # Burn to each output channel.
    my $ret = eval {
        status_msg('Writing files to "[_1]" Output Channel.', $oc->get_name);
        my $ocid = $oc->get_id;
        $self->_set(['base_path'], [$fs->cat_dir($self->get_out_dir,
                                                 'oc_'. $ocid)]);

        # Get a list of server types this categroy applies to.
        my $bat = $oc_sts->{$ocid} ||=
          Bric::Dist::ServerType->list({ can_preview       => 1,
                                         active            => 1,
                                         output_channel_id => $ocid });
        # Make sure we have some destinations.
        unless (@$bat) {
            if (not PREVIEW_LOCAL) {
                severe_status_msg('Cannot preview asset "[_1]" because there ' .
                                  'are no Preview Destinations associated with ' .
                                  'its output channels.', $ba->get_name);
                next;
            }
        }

        # Create a job for moving this asset in this output Channel.
        my $name = 'Preview "' . $ba->get_name . '" in "' .
          $oc->get_name . '"';

        my $job = Bric::Util::Job::Dist->new(
            { 
                sched_time => '',
                user_id => $user_id,
                name => $name,
                server_types => $bat,
                priority => $ba->get_priority,
            });
        my $res = [];
        # Burn, baby, burn!
        if ($key eq 'story') {
            foreach my $cat (@cats) {
                push @$res, $self->burn_one($ba, $oc, $cat);
            }
        } else {
            my $path = $ba->get_path;
            my $uri = $ba->get_uri($oc);
            if ($path && $uri) {
                my $r = Bric::Dist::Resource->lookup({ path => $path,
                                                       uri  => $uri })
                  || Bric::Dist::Resource->new
                    ({ path => $path,
                       media_type => Bric::Util::MediaType->get_name_by_ext($uri),
                       uri => $uri
                     });

                $r->add_media_ids($ba->get_id);
                $r->save;
                push @$res, $r;
            }
        }
        # Save the delivery job.
        $job->add_resources(@$res);
        $job->save;
        log_event('job_new', $job);

        # Execute the job and redirect.
        status_msg("Distributing files.");
        # We don't need to execute the job if it has already been executed.
        $job->execute_me unless $job->get_comp_time;
        if (PREVIEW_LOCAL) {
            # Make sure there are some files to redirect to.
            unless (@$res) {
                status_msg("No output to preview.");
                return;
            }
            # Copy the files for previewing locally.
            foreach my $rsrc (@$res) {
                $fs->copy($rsrc->get_path,
                          $fs->cat_dir($comp_root, PREVIEW_LOCAL,
                                       $rsrc->get_uri));
            }
            # Return the redirection URL.
            return $fs->cat_uri('/', PREVIEW_LOCAL, $res->[0]->get_uri);
        } else {
            # Return the redirection URL, if we have one
            if (@$bat) {
                return 'http://' . ($bat->[0]->get_servers)[0]->get_host_name
                  . $res->[0]->get_uri;
            }
        }
    };

    my $err = $@;

    # Reset and bail.
    $self->_set(['mode'], [undef]);
    return $ret unless $err;
    rethrow_exception $err;
}

#------------------------------------------------------------------------------#

=item $published = $b->publish($ba, $key, $user_id, $publish_date);

Publishes an asset, then remove from workflow. Returns 1 if publish was
successful, else 0. Parameters are:

=over 4

=item C<$ba>

A business asset object to publish.

=item C<$key>

The string "story" or "media".

=item C<$user_id>

The ID of the user publishing the asset.

=item C<$publish_date>

The date to set to schedule publishing job. If not defined it will default set
up the asset to be published immediately.

=back

B<Throws:> NONE.

B<Side Effects:> NONE.

B<Notes:> NONE.

=cut

sub publish {
    my $self = shift;
    $self->_set(['mode'], [PUBLISH_MODE]);
    my ($ats, $oc_sts) = ({}, {});
    my ($ba, $key, $user_id, $publish_date, $die_err) = @_;
    my $published = 0;
    $ba->set_publish_date($publish_date);
    my $baid = $ba->get_id;

    # Determine if we've published before. Set the expire date if we haven't.
    my ($repub, $exp_date) = $ba->get_publish_status ?
      (1, undef) : (undef, $ba->get_expire_date(ISO_8601_FORMAT));

    # Get a list of the relevant categories.
    my @cats = $key eq 'story' ? $ba->get_categories : ();
    # Grab the asset type.
    my $at = $ats->{$ba->get_element__id} ||= $ba->_get_element_object;
    my $ocs = $ba->get_output_channels;

    foreach my $oc (@$ocs) {
        my $ocid = $oc->get_id;
        my $base_path = $fs->cat_dir($self->get_out_dir, 'oc_'. $ocid);
        $self->_set(['base_path'], [$base_path]);

        # Get a list of server types this category applies to.
        my $bat = $oc_sts->{$ocid} ||=
            Bric::Dist::ServerType->list({ can_publish       => 1,
                                           active            => 1,
                                           output_channel_id => $ocid });

        # Make sure we have some destinations.
        unless (@$bat) {
            my $errstr = q{Cannot publish asset "} . $ba->get_name
              . q{" to "} . $oc->get_name . q{" because there }
               . "are no Destinations associated with this output channel.";
            throw_burn_error error => $errstr,
                             mode  => $self->get_mode,
                             oc    => $oc->get_name,
                             elem  => $at->get_name
              if $die_err;
              add_msg($errstr);
            next;
        }

        # Create a job for moving this asset in this output Channel.
        my $name = 'Distribute "' . $ba->get_name . '" to "' .
          $oc->get_name . '"';
        my $job = Bric::Util::Job::Dist->new(
            { 
                sched_time => $publish_date,
                user_id => $user_id,
                name => $name,
                server_types => $bat,
                priority => $ba->get_priority,
            });

        # Burn, baby, burn!
        if ($key eq 'story') {
            foreach my $cat (@cats) {
                $job->add_resources($self->burn_one($ba, $oc, $cat));
            }
            $published = 1;
        } else {
            my $path = $ba->get_path;
            my $uri = $ba->get_uri($oc);
            if ($path && $uri) {
                my $r = Bric::Dist::Resource->lookup({ path => $path,
                                                       uri  => $uri })
                    || Bric::Dist::Resource->new
                      ({ path => $path,
                         media_type => Bric::Util::MediaType->get_name_by_ext($uri),
                         uri => $uri
                       });

                $r->add_media_ids($baid);
                $r->save;
                $job->add_resources($r);
                $published = 1;
            } else {
                $published = 1;
                add_msg('No media file is associated with asset "[_1]", ' .
                        'so none will be distributed.', $ba->get_name);
            }
        }

        # Save the job.
        $job->save;
        log_event('job_new', $job);

        # Set up an expire job, if necessary.
        if ($exp_date and my @res = $job->get_resources) {
            # We'll need to expire it.
            my $expname = 'Expire "' . $ba->get_name .
              '" from "' . $oc->get_name . '"';
            my $exp_job = Bric::Util::Job::Dist->new
              ({ sched_time   => $exp_date,
                 user_id      => $user_id,
                 server_types => $bat,
                 name         => $expname,
                 resources    => \@res,
                 type         => 1,
                 priority     => $ba->get_priority,
               });
            $exp_job->save;
            log_event('job_new', $exp_job);
        }

        # Expire stale resources, if necessary.
        if (my @stale = Bric::Dist::Resource->list
            ({ "$key\_id" => $baid,
               not_job_id => $job->get_id,
               path       => "$base_path/%" }))
        {
            # Yep, there are old resources to expire.
            my $stale_name = 'Expire stale "' . $ba->get_name .
              '" from "' . $oc->get_name . '" files';
            my $stale_job = Bric::Dist::Job->new
              ({ sched_time   => $publish_date,
                 user_id      => $user_id,
                 server_types => $bat,
                 name         => $stale_name,
                 resources    => \@stale,
                 type         => 1,
                 priority     => $ba->get_priority,
               });
            $stale_job->save;
            log_event('job_new', $stale_job);

            # Dissociate the stale resources from this asset.
            if ($key eq 'story') {
                foreach my $sr (@stale) {
                    $sr->del_story_ids($baid)->save;
                }
            } else {
                foreach my $sr (@stale) {
                    $sr->del_media_ids($baid)->save;
                }
            }
        }
    }

    if ($published) {
        $ba->set_publish_status(1);
        # Set published version if we've reverted
        # (i.e. unless we're republishing published_version)
        my $pubversion = $ba->get_published_version || 0;
        if ($ba->get_version > $pubversion) {
            $ba->set_published_version($ba->get_version);
        }
        # Now log that we've published and get it out of workflow.
        log_event($key . ($repub ? '_republish' : '_publish'), $ba);

        # Remove it from the desk it's on.
        if (my $d = $ba->get_current_desk) {
            $d->remove_asset($ba);
            $d->save;
        }
        # Remove it from the workflow by setting is workflow ID to undef
        if ($ba->get_workflow_id) {
            $ba->set_workflow_id(undef);
            log_event("${key}_rem_workflow", $ba);
        }

        # Save it!
        $ba->save;
    }

    $self->_set(['mode'], [undef]);
    return $published;
}

=item $b->publish_another($ba);

  $burner->publish_another($ba);
  $burner->publish_another($ba, $publish_time);
  $burner->publish_another($ba, $publish_time, $anytime);

Designed to be called from within a template, this method publishes a document
other than the one currently being published. This is useful when a template
for one document type needs to trigger the publish of another document. Look
up that document via the Bricolage API and then pass it to this method to have
it published at the same time as the story currently being published. If the
mode isn't PUBLISH_MODE, the publish will not actually be executed. Pass in a
DateTime string to specify a different date and time to publish the
document. Pass in a true value as the third argument to trigger the publish in
any mode, including PREVIEW_MODE (not recommended).

B<Throws:> NONE.

B<Side Effects:> NONE.

B<Notes:> NONE.

=cut

sub publish_another {
    my ($self, $ba, $pub_time, $anytime) = @_;
    # Just return if we're in publish mode or the user wants to trigger
    # the publish in preview mode, too (totally whacked).
    return unless $anytime || $self->_get('mode') == PUBLISH_MODE;

    # Figure out what we're publishing. (Why can't it figure that out for
    # itself??
    my $key = ref $ba eq 'Bric::Biz::Asset::Business::Story'
      ? 'story'
      : 'media';

    # Figure out the publish time. Default to the same time as the story
    # that's currently being burned.
    $pub_time ||= $self->get_story->get_publish_date(ISO_8601_FORMAT);

    # Construct a new burner object and publish the document.
    my $b2 = __PACKAGE__->new;
    $b2->publish($ba, $key, get_user_id, $pub_time);
}

#------------------------------------------------------------------------------#

=item @resources = $b->burn_one($ba, $oc, $cat);

Publishes an asset. Returns a list of resources burned. Parameters are:

=over 4

=item C<$ba>

A business asset object to publish.

=item C<$oc>

The output channel to which to burn the asset.

=item C<$cat>

A category in which to burn the asset.

=back

B<Throws:> NONE.

B<Side Effects:> NONE.

B<Notes:> NONE.

=cut

sub burn_one {
    my $self = shift;
    my ($story, $oc, $cat) = @_;

    # Figure out the base URI and output path.
    my $base_uri = $story->get_uri($cat, $oc, 1);
    my $path = $fs->cat_dir($self->get_base_path, $fs->uri_to_dir($base_uri));

    # Create the output directory.
    $fs->mk_path($path);

    # Set up properties needed by the subclasses.
    $self->_set([qw(story oc cat output_filename output_ext output_path
                    base_uri page)],
                [@_, $oc->get_filename($story), $oc->get_file_ext, $path,
                 $base_uri, 0]);

    # Construct the burner and do it!
    my ($burner, $at) = $self->_get_subclass($story);
    $burner->burn_one(@_, $at);
}

=item my $bool = $burner->chk_syntax($ba, \$err)

Compiles the template found in $ba. If the compile succeeds with no errors,
chk_syntax() returns true. Otherwise, it returns false, and the error will be in
the $err varible passed by reference.

B<Throws:> NONE.

B<Side Effects:> NONE.

B<Notes:> NONE.

=cut

sub chk_syntax {
    my $self = shift;
    my ($burner) = $self->_get_subclass($_[0]);
    $burner->_set(['mode'], [SYNTAX_MODE]);
    my $ret = $burner->chk_syntax(@_);
    return $ret;
}

##############################################################################

=item my $page_file = $b->page_file($number)

  % # Mason syntax.
  % my $page_file = $burner->page_file($number);
  <a href="<% $page_file %>">Page Number $number</a>

Returns the file name for a page in a story as the story is being burned. The
page number must be greater than 0.

B<Throws:>

=over 4

=item *

Page number not greater than zero.

=back

B<Side Effects:> NONE.

B<Notes:> This method does not check to see if the page number passed in is
actually a page in the story. Caveat templator.

=cut

sub page_file {
    my ($self, $number) = @_;
    return unless defined $number;
    throw_burn_error error => "Page number '$number' not greater than zero",
                     oc    => $self->get_oc->get_name,
                     mode  => $self->get_mode,
                     cat   => $self->get_cat->get_uri
      unless $number > 0;
    my ($fn, $ext) = $self->_get(qw(output_filename output_ext));
    my @page_extensions = $self->get_page_extensions;
    my $start = $self->get_page_numb_start;

    if ($number <= @page_extensions) {
        $number = $page_extensions[--$number];
    } else {
        $number += $start - @page_extensions - 1;
    }

    $ext = ".$ext" if $ext ne '';
    return "$fn$number$ext";
}

##############################################################################

=item my $page_uri = $b->page_uri($number)

  % # Mason syntax.
  % my $page_uri = $burner->page_uri($number);
  <a href="<% $page_uri %>">Page Number $number</a>

Returns the URI for a page in a story as the story is being burned. The
page number must be greater than 0.

B<Throws:>

=over 4

=item *

Page number not greater than zero.

=back

B<Side Effects:> NONE.

B<Notes:> This method does not check to see if the page number passed in is
actually a page in the story. Caveat templator.

=cut

sub page_uri {
    my $self = shift;
    my $filename = $self->page_file(@_) or return;
    my $base_uri = $self->_get('base_uri');
    return $fs->cat_uri($base_uri, $filename);
}

##############################################################################

=item my $page_filepath = $b->page_filepath($number)

Returns the complete local file system file name for a page in a story as the
story is being burned. The page number must be greater than 0.

B<Throws:>

=over 4

=item *

Page number not greater than zero.

=back

B<Side Effects:> NONE.

B<Notes:> This method does not check to see if the page number passed in is
actually a page in the story. Caveat templator.

=cut

sub page_filepath {
    my $self = shift;
    my $filename = $self->page_file(@_) or return;
    my $base_dir = $self->_get('output_path');
    return $fs->cat_file($base_dir, $filename);
}

##############################################################################

=item my $prev_page_file = $b->prev_page_file

  % if (my $prev = $burner->prev_page_file) {
      <a href="<% $prev %>">Previous Page</a>
  % }

Returns the file name for the previous file in a story as the story is being
burned. If there is no previous file, C<prev_page_file()> returns undef.

B<Throws:> NONE.

B<Side Effects:> NONE.

B<Notes:> NONE.

=cut

sub prev_page_file {
    my $self = shift;
    my $page = $self->_get(qw(page)) or return;
    return $self->page_file($page);
}

##############################################################################

=item my $prev_page_uri = $b->prev_page_uri

  % if (my $prev = $burner->prev_page_uri) {
      <a href="<% $prev %>">Previous Page</a>
  % }

Returns the URI for the previous file in a story as the story is being
burned. If there is no previous URI, C<prev_page_uri()> returns undef.

B<Throws:> NONE.

B<Side Effects:> NONE.

B<Notes:> NONE.

=cut

sub prev_page_uri {
    my $self = shift;
    my $filename = $self->prev_page_file or return;
    my $base_uri = $self->_get('base_uri');
    return $fs->cat_uri($base_uri, $filename);
}

##############################################################################

=item my $next_page_file = $b->next_page_file

  % if (my $next = $burner->next_page_file) {
      <a href="<% $next %>">Next Page</a>
  % }

Returns the file name for the next file in a story as the story is being
burned. If there is no next file, C<next_page_file()> returns undef.

B<Throws:> NONE.

B<Side Effects:> NONE.

B<Notes:> NONE.

=cut

sub next_page_file {
    my $self = shift;
    my ($page, $isnext) = $self->_get(qw(page more_pages));
    return unless $isnext;
    return $self->page_file($page + 2);
}

##############################################################################

=item my $next_page_uri = $b->next_page_uri

  % if (my $next = $burner->next_page_uri) {
      <a href="<% $next %>">Next Page</a>
  % }

Returns the URI for the next file in a story as the story is being
burned. If there is no next URI, C<next_page_uri()> returns undef.

B<Throws:> NONE.

B<Side Effects:> NONE.

B<Notes:> NONE.

=cut

sub next_page_uri {
    my $self = shift;
    my $filename = $self->next_page_file or return;
    my $base_uri = $self->_get('base_uri');
    return $fs->cat_uri($base_uri, $filename);
}

##############################################################################

=item my $uri = $b->best_uri($story)

  % if (my $rel_story = $element->get_related_story) {
      <a href="<% $burner->best_uri($rel_story)->as_string %>">
        <% $rel_story->get_title %>
      </a>
  % }

Returns a URI object representing Bricolage's best guess as to the appropriate
URI to use to link to the story or media object passed as an argument. See the
L<URI|URI> docs for information on its interface. The semantics that
C<best_uri()> uses to create the URI are as follows:

First, it checks to see if the asset's Site ID is the same as the the Site ID
for the current output channel. If it is, then the URI is returned without the
protocol or server name, but formatted for either the current output channel
or for the document's primary output channel.

If the document isn't in the current output channel's site, C<best_uri()>
looks for an alias to the document in the current output channel's site. If
there is one the alias is used to create the URI, and the URI is returned
without the protocol or server name, but formatted for either the current
output channel or for the alias' primary output channel.

And finally, if the document is in another site and there is no alias in the
current site, C<best_uri()> will return a full URI with the prtocol and the
document's site's domain name, formatted according to the settings of the
document's primary output channel.

B<Throws:> NONE.

B<Side Effects:> NONE.

B<Notes:> NONE.

=cut

sub best_uri {
    my ($self, $ba) = @_;
    my $oc = $self->get_oc;
    my $site_id = $oc->get_site_id;
    my $uri = '';

    if ($ba->get_site_id == $site_id) {
        # Make sure we have an output channel that works with this asset.
        # Try the current one, and fallback on the default if that fails.
        $oc = ($ba->get_output_channels($oc->get_id))[0] ||
          $ba->get_primary_oc;
    } else {
        # The asset's not in this site. Try to lookup an alias in this site.
        if (my $rel = $ba->lookup({ alias_id => $ba->get_id,
                                    site_id  => $site_id })) {
            # Use the alias, instead.
            $ba = $rel;
            # Make sure we have an output channel that works with this asset.
            # Try the current one, and fallback on the default if that fails.
            $oc = ($ba->get_output_channels($oc->get_id))[0] ||
              $ba->get_primary_oc;
        } else {
            # No alias. Prepend the protocol and site domain name to
            # the URI.
            $oc = $ba->get_primary_oc;
            my $site = Bric::Biz::Site->lookup({ id => $ba->get_site_id });
            $uri = $oc->get_protocol . $site->get_domain_name;
        }
    }

    # Who's idea was it to have the OC passed as the first argument to Media
    # and the second to Story??? (Oh yeah, mine -- legacy reasons.) -- David
    return URI->new($uri . $ba->get_uri((UNIVERSAL::isa($ba, 'Bric::Biz::Asset::Business::Story') ? undef : ()), $oc));
}

##############################################################################

=item $b->throw_error($message);

  my $media = $element->get_related_media
    or $burner->throw_error("Hey, you forgot to associate a media document!");

Throws a Bric::Util::Fault::Exception::Burner::User exception. The error
message passed as an argument will be displayed in the UI so that your user
can see any mistakes you caught and fix them.

B<Throws:> NONE.

B<Side Effects:> NONE.

B<Notes:> NONE.

=cut

sub throw_error {
    my ($self, $error) = @_;
    my ($oc, $cat, $elem) = $self->_get(qw(oc cat element));
    @_ = (error => $error,
          mode  => $self->get_mode,
          oc    => ($oc ? $oc->get_name : ''),
          cat   => ($cat ? $cat->get_uri : ''),
          elem  => ($elem ? $elem->get_name : ''));
    goto &throw_burn_user;
}

##############################################################################

=back

=head2 Protected Class Methods

=over 4

=item __PACKAGE__->_register_burner(@args)

  __PACKAGE__->_register_burner( Bric::Biz::AssetType::BURNER_TEMPLATE,
                                 category_fn => 'category',
                                 exts        =>
                                   { '.pl'   => 'HTML::Template Script (.pl)',
                                     '.tmpl' => 'HTML::Template Template (.tmpl)'
                                   }
                               );

Protected method only called by Burner subclasses when they're loaded. This
method registers the subclasses, along with their Bric::Biz::AssetType
constants, file names, and file extenstions. Note that the C<category_fn> and
must be unique among all burners, as must the file extensions passed via the
C<exts> directive.

B<Throws:> NONE.

B<Side Effects:> NONE.

B<Notes:> NONE.

=cut

sub _register_burner {
    my $class = shift;
    my $burner = shift;

    # Register the class with the constant.
    $classes->{$burner} = $class;

    # Save the file name specs.
    my %p = @_;
    $cat_fn_class->{$p{category_fn}} = $class;
    $cat_fn_has_ext->{$p{category_fn}} = $p{cat_fn_has_ext};
    while (my ($e, $label) = each %{$p{exts}}) {
        $exts->{$e} = $class;
        push @$opts, [$e => $label];
        $cat_ext_fn->{$e} = $p{category_fn};
    }
}


##############################################################################

=back

=head2 Private Instance Methods

=over 4

=item $burner->_get_subclass($ba)

Returns the subclass of Bric::Util::Burner appropriate for handling the $ba
template object.

B<Throws:> NONE.

B<Side Effects:> NONE.

B<Notes:> NONE.

=cut

sub _get_subclass {
    my ($self, $asset) = @_;
    if (my $at = Bric::Biz::AssetType->lookup({id => $asset->get_element__id})) {
        # Easy to get it
        my $b = $at->get_burner || BURNER_MASON;
        my $burner_class = $classes->{$b}
          or throw_gen 'Cannot determine template burner subclass.';

        # Instantiate the proper subclass.
        return ($burner_class->new($self), $at);

    } else {
        # There is no asset type. It could be a template. Find out.
        $asset->key_name eq 'formatting'
          || throw_gen 'No element associated with asset.';
        # Okay, it's a template. Figure out the proper burner from the file name.
        my $file_name = $asset->get_file_name;
        my ($fn, $dir, $ext) = fileparse($file_name, qr/\..*$/);
        # Remove the dot.
        $ext =~ s/^\.//;
        my $burner_class = $self->class_for_ext($ext)
          || $self->class_for_cat_fn($fn)
          or throw_gen 'Cannot determine template burner subclass.';

        # Instantiate the proper subclass.
        return $burner_class->new($self);
    }
}

1;
__END__

=back

=head1 NOTES

NONE.

=head1 AUTHOR

Garth Webb <garth@perijove.com>

Sam Tregar <stregar@about-inc.com>

Matt Vella <mvella@about-inc.com>

David Wheeler <david@wheeler.net>

=head1 SEE ALSO

L<Bric>, L<Bric::Util::Burner::Mason>, L<Bric::Util::Burner::Template>.

=cut<|MERGE_RESOLUTION|>--- conflicted
+++ resolved
@@ -7,27 +7,15 @@
 
 =head1 VERSION
 
-<<<<<<< HEAD
-$Revision: 1.64 $
-
-=cut
-
-our $VERSION = (qw$Revision: 1.64 $ )[-1];
+$Revision: 1.65 $
+
+=cut
+
+our $VERSION = (qw$Revision: 1.65 $ )[-1];
 
 =head1 DATE
 
-$Date: 2004-01-13 16:39:08 $
-=======
-$Revision: 1.32.4.13 $
-
-=cut
-
-our $VERSION = (qw$Revision: 1.32.4.13 $ )[-1];
-
-=head1 DATE
-
-$Date: 2003-12-31 00:59:41 $
->>>>>>> d98ffc59
+$Date: 2004-02-06 06:34:56 $
 
 =head1 SYNOPSIS
 
