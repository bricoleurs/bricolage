--- conflicted
+++ resolved
@@ -164,6 +164,13 @@
 
 =item *
 
+Modify Bric::Util::Burner to load your burner subclass, provided the necessary
+prerequisites are installed. For example, the PHP burner is loaded like so:
+
+    require Bric::Util::Burner::PHP if eval { require PHP::Interpreter };
+
+=item *
+
 If all of your tests pass, you're done! You must have a freshly-built
 Bricolage database to successfully run the tests. To just run your new
 burner's tests, use this command:
@@ -176,26 +183,12 @@
 
 =item *
 
-<<<<<<< HEAD
 Create a patch using the instructions in L<Bric::Hacker|Bric::Hacker> and send
 them to the Bricolage developer's mailing list!
 
 =item *
 
 Profit.
-=======
-Modify Bric::Util::Burner.
-
-Look for this line:
-
-  require Bric::Util::Burner::Template if eval { require HTML::Template };
-
-Just below it, add similar code to load your templating subclass.
-
-=item *
-
-Done! Now start testing...
->>>>>>> 6580ea3e
 
 =back
 
@@ -238,9 +231,6 @@
 use Bric::Util::Time qw(:all);
 use File::Basename qw(fileparse);
 use URI;
-require Bric::Util::Burner::Template if eval { require HTML::Template };
-require Bric::Util::Burner::TemplateToolkit
-    if eval { require Template && $Template::VERSION >= 2.14 };
 
 #=============================================================================#
 # Function Prototypes                  #
@@ -2160,6 +2150,13 @@
     die $@ if $@;
 }
 
+# These *must* come after the above code to ensure that all the symbols
+# are available to be loaded.
+require Bric::Util::Burner::Template if eval { require HTML::Template };
+require Bric::Util::Burner::TemplateToolkit
+    if eval { require Template && $Template::VERSION >= 2.14 };
+require Bric::Util::Burner::PHP if eval { require PHP::Interpreter };
+
 1;
 __END__
 
