--- conflicted
+++ resolved
@@ -7,27 +7,15 @@
 
 =head1 VERSION
 
-<<<<<<< HEAD
-$Revision: 1.37 $
-
-=cut
-
-our $VERSION = (qw$Revision: 1.37 $ )[-1];
+$Revision: 1.38 $
+
+=cut
+
+our $VERSION = (qw$Revision: 1.38 $ )[-1];
 
 =head1 DATE
 
-$Date: 2003-07-19 00:41:19 $
-=======
-$Revision: 1.31.4.4 $
-
-=cut
-
-our $VERSION = (qw$Revision: 1.31.4.4 $ )[-1];
-
-=head1 DATE
-
-$Date: 2003-06-16 19:30:44 $
->>>>>>> 1d875b7b
+$Date: 2003-07-25 04:39:27 $
 
 =head1 SYNOPSIS
 
