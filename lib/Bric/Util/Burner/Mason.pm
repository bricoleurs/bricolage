package Bric::Util::Burner::Mason;
###############################################################################

=head1 NAME

Bric::Util::Burner::Mason - Bric::Util::Burner subclass to publish business assets using Mason formatting assets.

=head1 VERSION

<<<<<<< HEAD
$Revision: 1.19 $

=cut

our $VERSION = (qw$Revision: 1.19 $ )[-1];

=head1 DATE

$Date: 2002-10-18 00:10:57 $
=======
$Revision: 1.16.2.1 $

=cut

our $VERSION = (qw$Revision: 1.16.2.1 $ )[-1];

=head1 DATE

$Date: 2002-10-21 20:07:06 $
>>>>>>> 39b25231

=head1 SYNOPSIS

 use Bric::Util::Burner::Mason;

 # Create a new Mason burner using the settings from $burner
 $mason_burner = Bric::Util::Burner::Mason->new($burner);

 # burn an asset, get back a list of resources
 @resources = $mason_burner->burn_one($ba, $at, $oc, $cat);

=head1 DESCRIPTION

This module handles burning business assets using Mason formatting
assets.

=cut

#==============================================================================#
# Dependencies                         #
#======================================#

#--------------------------------------#
# Standard Dependencies

use strict;

#--------------------------------------#
# Programatic Dependencies

use HTML::Mason::Parser;
use HTML::Mason::Interp;
use Bric::Util::Fault::Exception::GEN;
use Bric::Util::Fault::Exception::AP;
use Bric::Util::Fault::Exception::MNI;
use Bric::Util::Trans::FS;
use Bric::Dist::Resource;
use Bric::Config qw(:burn);
require XML::Writer if INCLUDE_XML_WRITER;


#==============================================================================#
# Inheritance                          #
#======================================#
use base qw(Bric::Util::Burner);

#=============================================================================#
# Function Prototypes                  #
#======================================#



#==============================================================================#
# Constants                            #
#======================================#


#==============================================================================#
# Fields                               #
#======================================#

#--------------------------------------#
# Public Class Fields

#--------------------------------------#
# Private Class Fields
my $mni = 'Bric::Util::Fault::Exception::MNI';
my $ap = 'Bric::Util::Fault::Exception::AP';
my $gen = 'Bric::Util::Fault::Exception::GEN';
my $fs = Bric::Util::Trans::FS->new;
my $xml_fh = INCLUDE_XML_WRITER ? Bric::Util::Burner::Mason::XMLWriterHandle->new
  : undef;

#--------------------------------------#
# Instance Fields

BEGIN {
    Bric::register_fields({
                         #- Per burn/deploy values.
                         'job'            => Bric::FIELD_READ,
                         'page'           => Bric::FIELD_RDWR,
                         'story'          => Bric::FIELD_READ,
                         'oc'             => Bric::FIELD_READ,
                         'cat'            => Bric::FIELD_READ,
                         'uri_path'       => Bric::FIELD_READ,

                         # Private Fields
                         '_interp'         => Bric::FIELD_NONE,
                         '_comp_root'      => Bric::FIELD_NONE,
                         '_buf'            => Bric::FIELD_NONE,
                         '_writer'         => Bric::FIELD_NONE,
                         '_elem'           => Bric::FIELD_NONE,
                         '_at'             => Bric::FIELD_NONE,
                         '_files'          => Bric::FIELD_NONE,
                         '_res'            => Bric::FIELD_NONE,
                         '_more_pages'     => Bric::FIELD_NONE,
                         '_page_place'     => Bric::FIELD_NONE,
                        });
}

#==============================================================================#

=head1 INTERFACE

=head2 Constructors

=over 4

=cut

#--------------------------------------#
# Constructors

#------------------------------------------------------------------------------#

=item $obj = Bric::Util::Burner::Mason->new($burner);

Creates a new Mason burner object.  Takes a single parameters -
$burner - which is a Bric::Util::Burner object.  The new object will
has its attributes initialized by the passed object.

=cut

sub new {
    my ($class, $burner) = @_;
    my $init = { %$burner };

    # setup defaults (in addition to those provided by $burner)
    $init->{page}     ||= 0;
    $init->{_res}     ||= [];

    # create the object using Bric's constructor and return it
    return $class->Bric::new($init);
}

#--------------------------------------#

=head2 Public Instance Methods

=over 4

=cut

#------------------------------------------------------------------------------#

=item @resources = $b->burn_one($ba, $at, $oc, $cat);

Publishes an asset.  Returns a list of resources burned.  Parameters are:

=over 4

=item *

$ba

A business asset object to publish.

=item *

$at

A asset type object for $ba

=item *

$oc

An output channel object to use for the publish

=item *

cat

A category in which to publish.

=back

=cut

sub burn_one {
    my $self = shift;
    my ($ba, $oc, $cat, $at) = @_;
    my ($outbuf, $retval);

    # Create a parser and allow some global variables.
    my $parser = HTML::Mason::Parser->new('allow_globals' => [qw($story
                                                                 $burner
                                                                 $writer
                                                                 $element)],
                                          'in_package'    => TEMPLATE_BURN_PKG);
    # Determine the component roots.
    my $comp_dir = $self->get_comp_dir;
    my $comp_root = [];
    foreach my $inc ($oc, $oc->get_includes) {
        my $inc_dir = "oc_" . $inc->get_id;
        push @$comp_root, [ $inc_dir => $fs->cat_dir($comp_dir, $inc_dir) ];
    }

    # Create the interpreter
    my $interp = HTML::Mason::Interp->new('parser'     => $parser,
                                          'comp_root'  => $comp_root,
                                          'data_dir'   => $self->get_data_dir,
                                          'out_method' => \$outbuf);

    my $element = $ba->get_tile;
    $self->_push_element($element);

    # Set some global variables to be passed in.
    $interp->set_global('$story',   $ba);
    $interp->set_global('$element', $element);
    $interp->set_global('$burner',  $self);

    # save some of the values for this burn.
    $self->_set([qw(story   oc   cat   _buf     _interp  _comp_root)],
                [   $ba,   $oc, $cat, \$outbuf, $interp, $comp_root]);

    # Give 'em the XML Writer object if they want it.
    if (INCLUDE_XML_WRITER) {
        my $writer = XML::Writer->new(OUTPUT => $xml_fh, XML_WRITER_ARGS);
        $interp->set_global('$writer',  $writer);
        $self->_set(['_writer'], [$writer]);
    }

    # Get the template name. Because this is a top-level Element, we don't want
    # to look far for its corresponding template.
    my $tmpl_path = $cat->ancestry_path;
    my $tmpl_name = _fmt_name($element->get_name);
    my $template = $fs->cat_uri($tmpl_path, $tmpl_name);
    if ( $interp->lookup($template . '.mc') ) {
        # The top-level .mc template exits.
        $template .= '.mc';
    } else {
        # If we're in here, there's no top-level .mc template. So create a
        # dhandler for it if there isn't one already.
        _create_dhandler($comp_root, $oc, $cat, $tmpl_name)
          unless $interp->lookup($fs->cat_uri($tmpl_path, 'dhandler'));
    }

    while (1) {
<<<<<<< HEAD
        # Run the biz asset through the template
        eval { $retval = $interp->exec($template) if $template };
        die $ap->new({ msg     => "Error executing template '$template'.",
                       payload => $@ }) if $@;
=======
	# Run the biz asset through the template
	eval { $retval = $interp->exec($template) if $template };
	die ref $@ ? $@ :
          $ap->new({ msg     => "Error executing template '$template'.",
                     payload => $@ })
          if $@;
>>>>>>> 39b25231

        # End the page if there is still content in the buffer.
        $self->end_page if $outbuf !~ /^\s*$/;

        # Keep burning this template if it contains more pages.
        last unless $self->_get('_more_pages');
    }

    $self->_pop_element();

    # Return a list of the resources we just burned.
    my $ret = $self->_get('_res') || return;
    $self->_set(['_res', 'page'], [[], 0]);
    return wantarray ? @$ret : $ret;
}

################################################################################

=item my $bool = $burner->chk_syntax($ba, \$err)

Compiles the template found in $ba. If the compile succeeds with no
errors, chk_syntax() returns true. Otherwise, it returns false, and the error
will be in the $err varible passed by reference.

B<Throws:> NONE.

B<Side Effects:> NONE.

B<Notes:> NONE.

=cut

sub chk_syntax {
    my ($self, $ba, $err_ref) = @_;

    # Create a parser and allow some global variables.
    my $parser = HTML::Mason::Parser->new('allow_globals' => [qw($story
                                                                 $burner
                                                                 $writer
                                                                 $element)],
                                          'in_package'    => TEMPLATE_BURN_PKG);
    # Create the interpreter
    my $interp = HTML::Mason::Interp->new('parser'     => $parser,
                                          'comp_root'  => $self->get_comp_dir,
                                          'data_dir'   => $self->get_data_dir);

    # Try to create a component.
    return $parser->make_component(script => $ba->get_data,
                                   error  => $err_ref);
}

#------------------------------------------------------------------------------#

=item my $template = $burner->find_template($uri, $tmpl_name)

Finds the first instance of the template with the name $tmpl_name in the URI
directory hierarchy in $uri. Returns the template path, if it exists, and undef
if it does not. For example:

  my $uri = '/foo/bar/bletch';
  my $tmpl_name = 'story.mc';
  my $template = $burner->find_template($uri, $tmpl_name);

The find_template() method will look first for '/foo/bar/bletch/story.mc', and
return that string if the template exists. If it doesn't, it'll look for
'/foo/bar/story.mc'. If it doesn't find that, it'll look for '/foo/story.mc' and
then '/story.mc'. If it finds none of these, it will rutrn null (or an empty
list in an array context.

B<Throws:> NONE.

B<Side Effects:> NONE.

B<Notes:> Uses HTML::Mason::Interp->lookup() internally to determine if the
template exists.

=cut

sub find_template {
    my ($self, $uri, $name) = @_;
    my $interp = $self->_get('_interp');
    my @dirs = $fs->split_uri($uri);
    while (@dirs) {
        my $tmpl = $fs->cat_uri(@dirs, $name);
        return $tmpl if $interp->lookup($tmpl);
        # Pop off a directory.
        pop @dirs;
    }
    return;
}

#------------------------------------------------------------------------------#

=item my $template = $burner->find_first_template(@tmpl_list)

Returns the path to the first template it finds in @tmpl_list. It uses
find_template() (see above) to examine each template in @tmpl_list in turn.
Thus, this method looks down the directory hierarchy of each template in
@tmpl_list before moving on to the next one. For example:

  my @tmpl_list = ('/foo/bar/story.mc', '/sci/anthro/fizzle.mc');
  my $template =  $burner->find_first_template(@tmpl_list)

In this example, find_first_template will return the name of the first template
it finds in this order:

=over 4

=item *

/foo/bar/story.mc'

=item *

/foo/story.mc'

=item *

/story.mc'

=item *

/sci/anthro/fizzle.mc'

=item *

/sci/fizzle.mc'

=item *

/fizzle.mc'

=back

If no template is found to exist, find_first_template will return undef (or an
empty list in an array context).

B<Throws:> NONE.

B<Side Effects:> NONE.

B<Notes:> See also find_template() above.

=cut

sub find_first_template {
    my $self = shift;
    while (my $tmpl = shift) {
        $tmpl = $self->find_template($fs->uri_dir_name($tmpl),
                                     $fs->uri_base_name($tmpl))
          || next;
        return $tmpl;
    }
    return;
}

#------------------------------------------------------------------------------#

=item $success = $b->display_pages($paginated_element_name)

=item $success = $b->display_pages($paginated_element_name, %ARGS)

=item $success = $b->display_pages(\@paginated_element_names, %ARGS)

A method to be called from template space. Use this method to display
paginated elements. If this method is used, the burn system will run once for
every page element listed in C<\@paginated_element_names> (or just
C<$paginated_element_name>) in the story; this is so that autohandlers will be
called when appropriate. All arguments after the first argument will be passed
to the template executed as its C<%ARGS> hash.

B<Throws:> NONE.

B<Side Effects:> NONE.

B<Notes:> NONE.

=cut

sub display_pages {
    my $self = shift;
    my $names = shift;
    $names = [$names] unless ref $names;

    # Get the current element
    my $elem = $self->_current_element;
    my $page_place = $self->_get('_page_place') || 0;

    my ($next_page, $page_elem);
    my $tiles = $elem->get_tiles;
    foreach my $place ($page_place..$#$tiles) {
        my $e = $tiles->[$place];
        next unless $e->is_container;
        foreach my $name (@$names) {
            next unless $e->has_name($name);
            $page_elem ? $next_page = 1 : $page_elem = $e;
            next unless $next_page;
            last;
        }
    }

    # Set the '_more_pages' and '_page_place' properties.
    $self->_set([ qw(_more_pages _page_place) ],
                [ $next_page,
                  $page_elem ? $page_elem->get_place + 1 : $page_place + 1 ]);

    $self->display_element($page_elem, @_);
}

#------------------------------------------------------------------------------#

=item $success = $b->display_element()

A method to be called from template space. This method will find the mason
element associated with the element passed in and call $m->comp.

B<Throws:> NONE.

B<Side Effects:> NONE.

B<Notes:> NONE.

=cut

sub display_element {
    my $self = shift;
    my $elem = shift or return;

    # Call another element if this is a container otherwise output the data.
    if ($elem->is_container) {
        my $interp = $self->_get('_interp');

        # Set the elem global to the current element.
        $interp->set_global('$element', $elem);

        # Push this element on to the stack
        $self->_push_element($elem);

        my $template = $self->_load_template_element($elem);

        # Display the element
        {
            no strict 'refs';
            ${TEMPLATE_BURN_PKG . '::m'}->comp($template, @_) if $template;
        }

        # Pop the element back off again.
        $self->_pop_element();

        # Set the elem global to the previous element
        $interp->set_global('$element', $self->_current_element);
    } else {
            no strict 'refs';
            ${TEMPLATE_BURN_PKG . '::m'}->out($elem->get_data);
    }
}

##############################################################################

=item $prev_page_file = $b->prev_page_file

  % if (my $prev = $burner->prev_page_file) {
      <a href="<% $prev %>">Previous Page</a>
  % }

Returns the file name for the previous file in a story as the story is being
burned. If there is no previous file, C<prev_page_file()> returns undef.

B<Throws:> NONE.

B<Side Effects:> NONE.

B<Notes:> NONE.

=cut

sub prev_page_file {
    my $self = shift;
    my ($page, $story, $oc) = $self->_get(qw(page story oc));
    # Page 0 is the first page, and there is none before it.
    return unless $page;
    $page--;
    $page ||= ''; # Change "0" to ''.
    my $fn = $oc->get_filename($story);
    my $ext = $oc->get_file_ext;
    return "$fn$page.$ext";
}

##############################################################################

=item $prev_page_uri = $b->prev_page_uri

  % if (my $prev = $burner->prev_page_uri) {
      <a href="<% $prev %>">Previous Page</a>
  % }

Returns the URI for the previous file in a story as the story is being
burned. If there is no previous URI, C<prev_page_uri()> returns undef.

B<Throws:> NONE.

B<Side Effects:> NONE.

B<Notes:> NONE.

=cut

sub prev_page_uri {
    my $self = shift;
    my $filename = $self->prev_page_file or return;
    my ($story, $oc, $cat) = $self->_get(qw(story oc cat));
    # The URI minus the page name.
    my $base_uri = $story->get_uri($cat, $oc);
    # The complete URI
    return $fs->cat_uri($base_uri, $filename);
}

##############################################################################

=item $next_page_file = $b->next_page_file

  % if (my $next = $burner->next_page_file) {
      <a href="<% $next %>">Next Page</a>
  % }

Returns the file name for the next file in a story as the story is being
burned. If there is no next file, C<next_page_file()> returns undef.

B<Throws:> NONE.

B<Side Effects:> NONE.

B<Notes:> NONE.

=cut

sub next_page_file {
    my $self = shift;
    my ($page, $isnext, $story, $oc) =
      $self->_get(qw(page _more_pages story oc));
    return unless $isnext;
    $page++;
    my $fn = $oc->get_filename($story);
    my $ext = $oc->get_file_ext;
    return "$fn$page.$ext";
}

##############################################################################

=item $next_page_uri = $b->next_page_uri

  % if (my $next = $burner->next_page_uri) {
      <a href="<% $next %>">Next Page</a>
  % }

Returns the URI for the next file in a story as the story is being
burned. If there is no next URI, C<next_page_uri()> returns undef.

B<Throws:> NONE.

B<Side Effects:> NONE.

B<Notes:> NONE.

=cut

sub next_page_uri {
    my $self = shift;
    my $filename = $self->next_page_file or return;
    my ($story, $oc, $cat) = $self->_get(qw(story oc cat));
    # The URI minus the page name.
    my $base_uri = $story->get_uri($cat, $oc);
    # The complete URI
    return $fs->cat_uri($base_uri, $filename);
}

#------------------------------------------------------------------------------#

=item $success = $b->chain_next()

This method can be used in an autohandler template. It calls the next template
in the chain, whether its the next autohandler down the line or the template
itself.

B<Throws:> NONE.

B<Side Effects:> NONE.

B<Notes:>

This is a wrapper around masons 'call_next' method. We wrap it here to make sure
we have control over the burn process at this level if we need it. It also gives
us the opportunity to tailor the verbiage to suit our application better.

=cut

sub chain_next {
    my $self = shift;
    no strict 'refs';
    ${TEMPLATE_BURN_PKG . '::m'}->call_next(@_);
}

#------------------------------------------------------------------------------#

=item $success = $b->end_page();

Writes out the current page and starts a new one.

B<Throws:> NONE.

B<Side Effects:> NONE.

B<Notes:> NONE.

=cut

sub end_page {
    my $self = shift;
    my $ba   = $self->get_story;

    my $buf  = $self->_get('_buf');
    my ($cat, $oc) = $self->_get('cat', 'oc');
    my $fn         = $oc->get_filename($ba);
    my $ext        = $oc->get_file_ext;
    my $page       = $self->get_page || '';
    my $filename   = "$fn$page.$ext";
    my $base       = $fs->cat_dir($self->get_out_dir, 'oc_' . $oc->get_id);

    # The URI minus the page name.
    my $base_uri = $ba->get_uri($cat, $oc);
    # The complete URI
    my $uri      = $fs->cat_uri($base_uri, $filename);
    # The complete path on the file system sans the filename.
    my $path     = $fs->cat_dir($base, $base_uri);
    # The complete path on the file system including the filename.
    my $file     = $fs->cat_dir($path, $filename);

    # Create the necessary directories
    $fs->mk_path($path);

    # Flush the output buffer before writing the file.
    {
        no strict 'refs';
        ${TEMPLATE_BURN_PKG . '::m'}->flush_buffer;
    }

    # Save the page we've created so far.
    open(OUT, ">$file")
      || die $gen->new({ msg => "Unable to open '$file' for writing",
                         payload => $! });
    print OUT $$buf;
    close(OUT);

    # Add a resource to the job object.
    $self->_add_resource($file, $uri, $ext);

    # Clear the output buffer.
    $$buf = '';
    # Increment the page number
    $self->set_page(++$page);
}

#==============================================================================#

=head2 PRIVATE

=cut

#--------------------------------------#

=head2 Private Class Methods

=cut

sub _fmt_name {
    # Lowercase the name.
    my $name = lc $_[0];
    # Replace non-alphanumeric characters with underscores.
    $name =~ y/a-z0-9/_/cs;
    return $name;
}

#--------------------------------------#

=head2 Private Instance Methods

=over 4

=item $success = $b->_add_resource();

Adds a Bric::Dist::Resource object to this burn.

B<Throws:> NONE.

B<Side Effects:> NONE.

B<Notes:> NONE.

=cut

sub _add_resource {
    my $self = shift;
    my ($file, $uri, $ext) = @_;
    my $ba  = $self->get_story;

    # Create a resource for the distribution stuff.
    my $res = Bric::Dist::Resource->lookup({ path => $file}) ||
      Bric::Dist::Resource->new({ path => $file,
                                uri  => $uri});

    # Set the media type.
    $res->set_media_type(Bric::Util::MediaType->get_name_by_ext($ext));
    # Add our story ID.
    $res->add_story_ids($ba->get_id);
    $res->save;
    my $ress = $self->_get('_res');
    push @$ress, $res;
}

#------------------------------------------------------------------------------#

=item $template = $b->_load_template_element($element);

Given an element (a business asset/data tile) return the template element that
formats it.

B<Throws:> NONE.

B<Side Effects:> NONE.

B<Notes:> NONE.

=cut

sub _load_template_element {
    my ($self, $element) = @_;
    my ($oc, $cat) = $self->_get(qw(oc cat));

    # Get the path (based at comp_root) and the template name.
    my $tmpl_path = $cat->ancestry_path;
    my $tmpl_name = _fmt_name($element->get_name) . '.mc';

    # Look up the template (it may live few directories above $tmpl_path)
    my $tmpl = $self->find_template($tmpl_path, $tmpl_name)
      || die $ap->new({ msg     => "Unable to find template '$tmpl_name'",
                        payload => { class   => __PACKAGE__,
                                     action  => 'load template',
                                     context => { oc   => $self->get_oc,
                                                  cat  => $self->get_cat,
                                                  elem => $element
                                                }
                                   }
                      });
    return $tmpl;
}

#------------------------------------------------------------------------------#

=item $elem = $b->_current_element

Return the current element in this context.

B<Throws:> NONE.

B<Side Effects:> NONE.

B<Notes:> NONE.

=cut

sub _current_element { $_[0]->_get('_elem')->[-1] }

#------------------------------------------------------------------------------#

=item $elem = $b->_current_element_type

Return the current element type in this context.

B<Throws:> NONE.

B<Side Effects:> NONE.

B<Notes:> NONE.

=cut

sub _current_element_type { $_[0]->_get('_at')->[-1] }

#------------------------------------------------------------------------------#

=item $b = $b->_push_element($element)

=item $element = $b->_pop_element;

Push and pops an element from the element stack. As a story is burned, the burn
process can travel down several elements deep. This stack records the order in
which each element was transversed so when the burn process exits an element,
the correct and current element is at the top of the stack.

B<Throws:> NONE.

B<Side Effects:> NONE.

B<Notes:> NONE.

=cut

sub _push_element {
    my ($self, $element) = @_;
    my ($elem_stack, $at_stack) = $self->_get('_elem', '_at');

    push @$elem_stack, $element;
    push @$at_stack, $element->get_element;

    $self->_set(['_elem', '_at'], [$elem_stack, $at_stack]);
}

sub _pop_element {
    my $self = shift;
    my ($elem_stack, $at_stack) = $self->_get('_elem', '_at');

    pop @$at_stack;
    return pop @$elem_stack;
}

#--------------------------------------#

=head2 Private Functions

=over 4

=item _create_dhandler($comp_root, $oc, $cat, $tmpl_name)

Creates a top-level dhandler. This dhandler, when executed, will find the proper
template in its URI hierarchy. The reason we create this dhandler is to ensure
that a mason component gets executed at the end of the URI hierarchy, so that
all the corresponding autohandlers will also be executed properly.

B<Throws:> NONE.

B<Side Effects:> NONE.

B<Notes:> NONE.

=cut

=back

=cut

sub _create_dhandler {
    my ($comp_root, $oc, $cat, $tmpl_name) = @_;
    # The complete path on the file system sans the filename.
    my $path = $fs->cat_dir($comp_root->[0][1],
                            $fs->uri_to_dir($cat->ancestry_path));

    # The complete path on the file system including the filename.
    my $file = $fs->cat_dir($path, 'dhandler');

    # Create the necessary directories
    $fs->mk_path($path);

    # Now just write it out to the file system.
    open(DH, ">$file")
      || die $gen->new({ msg => "Unable to open '$file' for writing",
                         payload => $! });
        print DH q{<%once>;
my $ap = 'Bric::Util::Fault::Exception::AP';
</%once>
<%init>;
my $template = $burner->find_template($m->current_comp->dir_path,
                                      $m->dhandler_arg . '.mc')
  || die $ap->new({ msg     => "Unable to find template '"
                               . $m->dhandler_arg . "\.mc'",
                    payload => { class   => __PACKAGE__,
                                 action  => 'load template',
                                 context => { oc   => $burner->get_oc,
                                              cat  => $burner->get_cat,
                                              elem => $element }}
                   });
$m->comp($template);
</%init>
};
        close(DH);
}

1;

package Bric::Util::Burner::Mason::XMLWriterHandle;
use Bric::Config qw(:burn);

sub new { bless {} }

sub print {
    no strict 'refs';
    ${TEMPLATE_BURN_PKG . '::m'}->out(@_[1..$#_]);
}

1;

__END__

=back

=head1 NOTES

NONE.

=head1 AUTHOR

Garth Webb L<gt>garth@perijove.comL<lt>

Sam Tregar L<gt>stregar@about-inc.comL<lt>

David Wheeler L<gt>david@wheeler.netL<lt>

=head1 SEE ALSO

L<Bric>, L<Bric::Util::Burner>

=cut<|MERGE_RESOLUTION|>--- conflicted
+++ resolved
@@ -7,27 +7,15 @@
 
 =head1 VERSION
 
-<<<<<<< HEAD
-$Revision: 1.19 $
-
-=cut
-
-our $VERSION = (qw$Revision: 1.19 $ )[-1];
+$Revision: 1.20 $
+
+=cut
+
+our $VERSION = (qw$Revision: 1.20 $ )[-1];
 
 =head1 DATE
 
-$Date: 2002-10-18 00:10:57 $
-=======
-$Revision: 1.16.2.1 $
-
-=cut
-
-our $VERSION = (qw$Revision: 1.16.2.1 $ )[-1];
-
-=head1 DATE
-
-$Date: 2002-10-21 20:07:06 $
->>>>>>> 39b25231
+$Date: 2002-10-22 23:58:26 $
 
 =head1 SYNOPSIS
 
@@ -267,19 +255,12 @@
     }
 
     while (1) {
-<<<<<<< HEAD
-        # Run the biz asset through the template
-        eval { $retval = $interp->exec($template) if $template };
-        die $ap->new({ msg     => "Error executing template '$template'.",
-                       payload => $@ }) if $@;
-=======
 	# Run the biz asset through the template
 	eval { $retval = $interp->exec($template) if $template };
 	die ref $@ ? $@ :
           $ap->new({ msg     => "Error executing template '$template'.",
                      payload => $@ })
           if $@;
->>>>>>> 39b25231
 
         # End the page if there is still content in the buffer.
         $self->end_page if $outbuf !~ /^\s*$/;
