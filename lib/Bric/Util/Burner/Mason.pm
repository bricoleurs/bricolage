--- conflicted
+++ resolved
@@ -7,27 +7,15 @@
 
 =head1 VERSION
 
-<<<<<<< HEAD
-$Revision: 1.12 $
-
-=cut
-
-our $VERSION = (qw$Revision: 1.12 $ )[-1];
+$Revision: 1.13 $
+
+=cut
+
+our $VERSION = (qw$Revision: 1.13 $ )[-1];
 
 =head1 DATE
 
-$Date: 2002-03-09 00:39:20 $
-=======
-$Revision: 1.7.2.2 $
-
-=cut
-
-our $VERSION = (qw$Revision: 1.7.2.2 $ )[-1];
-
-=head1 DATE
-
-$Date: 2002-03-09 00:13:25 $
->>>>>>> 3bae0725
+$Date: 2002-03-09 00:43:02 $
 
 =head1 SYNOPSIS
 
