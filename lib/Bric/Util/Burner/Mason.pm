package Bric::Util::Burner::Mason;
###############################################################################

=head1 NAME

Bric::Util::Burner::Mason - Bric::Util::Burner subclass to publish business assets using Mason formatting assets.

=head1 VERSION

<<<<<<< HEAD
$Revision: 1.61.2.1 $

=cut

our $VERSION = (qw$Revision: 1.61.2.1 $ )[-1];

=head1 DATE

$Date: 2004-05-01 17:10:02 $
=======
$Revision: 1.31.4.7 $

=cut

our $VERSION = (qw$Revision: 1.31.4.7 $ )[-1];

=head1 DATE

$Date: 2004-05-01 17:39:12 $
>>>>>>> 293e01f6

=head1 SYNOPSIS

 use Bric::Util::Burner::Mason;

 # Create a new Mason burner using the settings from $burner
 $mason_burner = Bric::Util::Burner::Mason->new($burner);

 # burn an asset, get back a list of resources
 @resources = $mason_burner->burn_one($ba, $at, $oc, $cat);

=head1 DESCRIPTION

This module handles burning business assets using Mason formatting
assets.

=cut

#==============================================================================#
# Dependencies                         #
#======================================#

#--------------------------------------#
# Standard Dependencies

use strict;

#--------------------------------------#
# Programatic Dependencies

use HTML::Mason::Interp;
use HTML::Mason::Compiler::ToObject;
use Bric::Util::Fault qw(throw_gen rethrow_exception isa_exception
                         throw_burn_error);
use Bric::Util::Trans::FS;
use Bric::Dist::Resource;
use Bric::Config qw(:burn);
use Bric::Util::Burner qw(:modes);
use Bric::Biz::AssetType;
require XML::Writer if INCLUDE_XML_WRITER;

#==============================================================================#
# Inheritance                          #
#======================================#
use base qw(Bric::Util::Burner);

#=============================================================================#
# Function Prototypes                  #
#======================================#



#==============================================================================#
# Constants                            #
#======================================#


#==============================================================================#
# Fields                               #
#======================================#

#--------------------------------------#
# Public Class Fields

#--------------------------------------#
# Private Class Fields
my $fs = Bric::Util::Trans::FS->new;
my $xml_fh = INCLUDE_XML_WRITER
  ? Bric::Util::Burner::Mason::XMLWriterHandle->new
  : undef;

#--------------------------------------#
# Instance Fields

BEGIN {
    Bric::register_fields({
                         #- Per burn/deploy values.
                         'job'            => Bric::FIELD_READ,
                         'more_pages'     => Bric::FIELD_READ,
                         'burn_again'     => Bric::FIELD_RDWR,

                         # Private Fields
                         '_interp'         => Bric::FIELD_NONE,
                         '_comp_root'      => Bric::FIELD_NONE,
                         '_buf'            => Bric::FIELD_NONE,
                         '_writer'         => Bric::FIELD_NONE,
                         '_elem'           => Bric::FIELD_NONE,
                         '_at'             => Bric::FIELD_NONE,
                         '_files'          => Bric::FIELD_NONE,
                         '_res'            => Bric::FIELD_NONE,
                         '_page_place'     => Bric::FIELD_NONE,
                        });
}

__PACKAGE__->_register_burner( Bric::Biz::AssetType::BURNER_MASON,
                               category_fn    => 'autohandler',
                               cat_fn_has_ext => 0,
                               exts           =>
                                 { mc => 'Mason Component (.mc)' }
                             );

#==============================================================================#

=head1 INTERFACE

=head2 Constructors

=over 4

=cut

#--------------------------------------#
# Constructors

#------------------------------------------------------------------------------#

=item $obj = Bric::Util::Burner::Mason->new($burner);

Creates a new Mason burner object.  Takes a single parameters -
$burner - which is a Bric::Util::Burner object.  The new object will
has its attributes initialized by the passed object.

=cut

sub new {
    my ($class, $burner) = @_;
    my $init = { %$burner };

    # setup defaults (in addition to those provided by $burner)
    $init->{_res}     ||= [];

    # create the object using Bric's constructor and return it
    return $class->Bric::new($init);
}

#--------------------------------------#

=back

=head2 Public Instance Methods

=over 4

=cut

#------------------------------------------------------------------------------#

=item @resources = $b->burn_one($ba, $at, $oc, $cat);

Publishes an asset.  Returns a list of resources burned.  Parameters are:

=over 4

=item *

$ba

A business asset object to publish.

=item *

$at

A asset type object for $ba

=item *

$oc

An output channel object to use for the publish

=item *

cat

A category in which to publish.

=back

=cut

sub burn_one {
    my $self = shift;
    my ($ba, $oc, $cat) = @_;
    my ($outbuf, $retval);

    # Determine the component roots.
    my $comp_dir = $self->get_comp_dir;
    my $comp_root = [];
    foreach my $inc ($oc, $oc->get_includes) {
        my $inc_dir = "oc_" . $inc->get_id;

        push @$comp_root, [ 'sandbox' . $inc_dir =>
                            $fs->cat_dir($self->get_sandbox_dir, $inc_dir ) ]
          if $self->get_sandbox_dir;

        push @$comp_root, [ $inc_dir => $fs->cat_dir($comp_dir, $inc_dir) ];
    }

    # Save an existing Mason request object and Bricolage objects.
    my (%bric_objs);
    # XXX Perhaps we should use and check for a subclass, instead?
    my $m = HTML::Mason::Request->instance;
    if ($m and $m->out_method) {
        # If there's an out_method, assume that there's an existing burn
        # going on.
        no strict 'refs';
        for (qw(m story burner element writer)) {
            $bric_objs{$_} = ${TEMPLATE_BURN_PKG . "::$_"};
        }
    }

    # Find the inheritance path and the template name.
    my $element   = $ba->get_tile;
    my $tmpl_path = $cat->ancestry_path;
    my $tmpl_name = $element->get_key_name . '.mc';

    # Create the interpreter
    my $interp = HTML::Mason::Interp->new(
        $self->_interp_args,
        request_class => 'HTML::Mason::Request',
        error_mode    => 'fatal',
        comp_root     => $comp_root,
        data_dir      => $self->get_data_dir,
        out_method    => \$outbuf,
        dhandler_name => $tmpl_name,
    );

    # Push this element onto the top of the stack.
    $self->_push_element($element);

    # Set some global variables to be passed in.
    $interp->set_global('$story',   $ba);
    $interp->set_global('$element', $element);
    $interp->set_global('$burner',  $self);

    # Save some of the values for this burn.
    $self->_set([qw(_buf     _interp  _comp_root element)],
                [  \$outbuf, $interp, $comp_root, $element]);

    # Give 'em the XML Writer object if they want it.
    if (INCLUDE_XML_WRITER) {
        my $writer = XML::Writer->new(OUTPUT => $xml_fh, XML_WRITER_ARGS);
        $interp->set_global('$writer',  $writer);
        $self->_set(['_writer'], [$writer]);
    }

    # XXX Temporarily change Mason's inheritance behavior so that it
    # does inheritance from the category path, not from wherever it
    # finds the document template (acting as a dhandler). This will
    # likely break with HTML::Mason 1.40, but it will probably have
    # a parameter to do it for us (or allow us to subclass Component).
    no warnings 'redefine';
    local *HTML::Mason::Component::inherit_start_path = sub {
        my $self = shift;
        return $tmpl_path if $self->name =~ m/\Q$tmpl_name\E$/;
        return $self->{inherit_start_path};
    };

    while (1) {
        # Run the biz asset through the template
        eval { $retval = $interp->exec($tmpl_path) };
        if (my $err = $@) {
            my $msg;
	    if (HTML::Mason::Exceptions::isa_mason_exception(
                  $err, 'TopLevelNotFound'
              )) {
                # We'll handle this exception ourselves to prevent it from
                # percolating back up to the UI and returning a 404.
		$err = "Mason error: ". $err->message;
                $msg = "Template '$tmpl_name' not found in path '$tmpl_path'";
	    } elsif (isa_exception($err)) {
                # Just dump it.
                rethrow_exception($err);
            } else {
                # Create a generic error message.
                $msg = "Error executing '"
                  . $fs->cat_uri($tmpl_path, $tmpl_name) . "'";
            }
            # Throw the exception.
            throw_burn_error error   => $msg,
                             payload => $err,
                             mode    => $self->get_mode,
                             oc      => $self->get_oc->get_name,
                             cat     => $self->get_cat->get_uri,
                             elem    => $element->get_name;
        }

        # End the page if there is content in the buffer.
        $self->end_page if $outbuf !~ /^\s*$/;

        my ($more, $again) = $self->_get(qw(more_pages burn_again));
        if ($again) {
            # Reset burn_again and move on to the next page.
            $self->_set(['burn_again'] => [0]);
            next;
        }

        # Keep burning this template if it contains more pages.
        last unless $more;
    }

    # Restore any existing Mason request object and Bricolage objects.
    if ($bric_objs{story}) {
        no strict 'refs';
        for (qw(m story burner element writer)) {
            ${TEMPLATE_BURN_PKG . "::$_"} = $bric_objs{$_};
        }
    }

    # Free up the element stack.
    $self->_pop_element;

    # Return a list of the resources we just burned.
    my $ret = $self->_get('_res') || return;
    $self->_set(['_res', 'page'], [[], 0]);
    return wantarray ? @$ret : $ret;
}

################################################################################

=item my $bool = $burner->chk_syntax($template, \$err)

Compiles the template found in C<$template>. If the compile succeeds with no
errors, C<chk_syntax()> returns true. Otherwise, it returns false, and the
error will be in the C<$err> variable passed by reference.

B<Throws:> NONE.

B<Side Effects:> NONE.

B<Notes:> NONE.

=cut

sub chk_syntax {
    my ($self, $tmpl, $err_ref) = @_;
    # Just succeed if there is no template source code.
    my $data = $tmpl->get_data or return $self;

    # Create the interpreter
    my $interp = HTML::Mason::Interp->new( $self->_interp_args,
                                          'comp_root'  => $self->get_comp_dir,
                                          'data_dir'   => $self->get_data_dir,
                                          );

    $interp->set_global('$burner', $self);

    $interp->set_global('$burner', $self);

    # Try to create a component.
    my $comp = eval { $interp->make_component(comp_source => $data) };
    if ($@) {
        $$err_ref = $@;   # $@->as_line()?
        return;
    } else {
        return $comp;
    }
}

#------------------------------------------------------------------------------#

=item my $template = $burner->find_template($uri, $tmpl_name)

Finds the first instance of the template with the name $tmpl_name in the URI
directory hierarchy in $uri. Returns the template path, if it exists, and undef
if it does not. For example:

  my $uri = '/foo/bar/bletch';
  my $tmpl_name = 'story.mc';
  my $template = $burner->find_template($uri, $tmpl_name);

The find_template() method will look first for '/foo/bar/bletch/story.mc', and
return that string if the template exists. If it doesn't, it'll look for
'/foo/bar/story.mc'. If it doesn't find that, it'll look for '/foo/story.mc' and
then '/story.mc'. If it finds none of these, it will rutrn null (or an empty
list in an array context.

B<Throws:> NONE.

B<Side Effects:> NONE.

B<Notes:> Uses HTML::Mason::Interp->comp_exists() internally to determine if the
template exists.

=cut

sub find_template {
    my ($self, $uri, $name) = @_;
    my $interp = $self->_get('_interp');
    my @dirs = $fs->split_uri($uri);
    while (@dirs) {
        my $tmpl = $fs->cat_uri(@dirs, $name);
        return $tmpl if $interp->comp_exists($tmpl);
        # Pop off a directory.
        pop @dirs;
    }
    return;
}

#------------------------------------------------------------------------------#

=item my $template = $burner->find_first_template(@tmpl_list)

Returns the path to the first template it finds in @tmpl_list. It uses
find_template() (see above) to examine each template in @tmpl_list in turn.
Thus, this method looks down the directory hierarchy of each template in
@tmpl_list before moving on to the next one. For example:

  my @tmpl_list = ('/foo/bar/story.mc', '/sci/anthro/fizzle.mc');
  my $template =  $burner->find_first_template(@tmpl_list)

In this example, find_first_template will return the name of the first template
it finds in this order:

=over 4

=item *

/foo/bar/story.mc'

=item *

/foo/story.mc'

=item *

/story.mc'

=item *

/sci/anthro/fizzle.mc'

=item *

/sci/fizzle.mc'

=item *

/fizzle.mc'

=back

If no template is found to exist, find_first_template will return undef (or an
empty list in an array context).

B<Throws:> NONE.

B<Side Effects:> NONE.

B<Notes:> See also find_template() above.

=cut

sub find_first_template {
    my $self = shift;
    while (my $tmpl = shift) {
        $tmpl = $self->find_template($fs->uri_dir_name($tmpl),
                                     $fs->uri_base_name($tmpl))
          || next;
        return $tmpl;
    }
    return;
}

#------------------------------------------------------------------------------#

=item $success = $b->display_pages($paginated_element_name)

=item $success = $b->display_pages($paginated_element_name, %ARGS)

=item $success = $b->display_pages(\@paginated_element_names, %ARGS)

A method to be called from template space. Use this method to display
paginated elements. If this method is used, the burn system will run once for
every page element listed in C<\@paginated_element_names> (or just
C<$paginated_element_name>) in the story; this is so that autohandlers will be
called when appropriate. All arguments after the first argument will be passed
to the template executed as its C<%ARGS> hash.

B<Throws:> NONE.

B<Side Effects:> NONE.

B<Notes:> NONE.

=cut

sub display_pages {
    my $self = shift;
    my $names = shift;
    $names = [$names] unless ref $names;

    # Get the current element
    my $elem = $self->_current_element;
    my $page_place = $self->_get('_page_place') || 0;

    my ($next_page, $page_elem);
    my $tiles = $elem->get_tiles;
    foreach my $place ($page_place..$#$tiles) {
        my $e = $tiles->[$place];
        next unless $e->is_container;
        foreach my $name (@$names) {
            next unless $e->has_name($name);
            $page_elem ? $next_page = 1 : $page_elem = $e;
            next unless $next_page;
            last;
        }
    }

    # Set the 'more_pages' and '_page_place' properties.
    $self->_set([ qw(more_pages _page_place) ],
                [ $next_page,
                  $page_elem ? $page_elem->get_place + 1 : $page_place + 1 ]);

    $self->display_element($page_elem, @_);
}

#------------------------------------------------------------------------------#

=item $success = $b->display_element($element)

=item $success = $b->display_element($element, %ARGS)

A method to be called from template space. This method will find the mason
element associated with the element passed in and call C<< $m->comp >>. All
arguments after the first argument will be passed to the template executed as
its C<%ARGS> hash.

B<Throws:> NONE.

B<Side Effects:> NONE.

B<Notes:> NONE.

=cut

sub display_element {
    my $self = shift;
    my $elem = shift or return;
    $self->_render_element($elem, 1, @_);
}

#------------------------------------------------------------------------------#

=item $html = $b->sdisplay_element($element)

A method to be called from template space. This is a sprintf version
of $b->display_element(), i.e. it returns as a string of HTML what
would have been displayed with $b->display_element().

B<Throws:> NONE.

B<Side Effects:> NONE.

B<Notes:> NONE.

=cut

sub sdisplay_element {
    my $self = shift;
    my $elem = shift or return;
    return $self->_render_element($elem, 0, @_);
}

##############################################################################

=item my $more_pages = $b->get_more_pages

  % unless ($burner->get_more_pages) {
        <h3>Last page</h3>
  % }

Returns true if more pages remain to be burned, and false if not. Only
enumerated when C<display_pages()> is being used to output pages.

B<Throws:> NONE.

B<Side Effects:> NONE.

B<Notes:> NONE.

=cut

##############################################################################

=item $success = $b->set_burn_again(1)

=item my $again = $b->get_burn_again

This method is designed to be called from within a template. When passed a
true value, it causes the burner to burn the current story and page again,
creating another file. This is useful for creating multi-file output without
extra paginated subelements. For example, if you need to create an index of
stories, and you only want to list 10 on a page over multiple pages, you can
use this method to force the burner to burn as many pages as you need to get
the job done.

When the burner prepares to burn the page again, it resets the C<burn_again>
attribute. So you'll need to set it for every page for which another page
burned.

B<Throws:> NONE.

B<Side Effects:> NONE.

B<Notes:> NONE.

=cut

#------------------------------------------------------------------------------#

=item $success = $b->chain_next()

This method can be used in an autohandler template. It calls the next template
in the chain, whether its the next autohandler down the line or the template
itself.

B<Throws:> NONE.

B<Side Effects:> NONE.

B<Notes:>

This is a wrapper around masons 'call_next' method. We wrap it here to make sure
we have control over the burn process at this level if we need it. It also gives
us the opportunity to tailor the verbiage to suit our application better.

=cut

sub chain_next {
    my $self = shift;
    HTML::Mason::Request->instance->call_next(@_);
}

#------------------------------------------------------------------------------#

=item $success = $b->end_page;

Writes out the current page and starts a new one.

B<Throws:>

=over 4

=item *

Unable to open file for writing.

=back

B<Side Effects:> NONE.

B<Notes:> NONE.

=cut

sub end_page {
    my $self = shift;

    my ($page, $buf) = $self->_get(qw(page _buf));
    my $file = $self->page_filepath(++$page);
    my $uri  = $self->page_uri($page);

    # Save the page we've created so far.
    open(OUT, ">$file")
      or throw_gen error => "Unable to open '$file' for writing",
                   payload => $!;
    print OUT $$buf;
    close(OUT);

    # Add a resource to the job object.
    $self->_add_resource($file, $uri);

    # Clear the output buffer.
    $$buf = '';
    # Increment the page number
    $self->_set(['page'], [$page]);
}

#==============================================================================#

=back

=head1 PRIVATE

=head2 Private Class Methods

NONE.

=head2 Private Instance Methods

=over 4

=item $success = $b->_add_resource();

Adds a Bric::Dist::Resource object to this burn.

B<Throws:> NONE.

B<Side Effects:> NONE.

B<Notes:> NONE.

=cut

sub _add_resource {
    my $self = shift;
    my ($file, $uri) = @_;
    my ($story, $ext) = $self->_get(qw(story output_ext));

    # Create a resource for the distribution stuff.
    my $res = Bric::Dist::Resource->lookup({ path => $file }) ||
      Bric::Dist::Resource->new({ path => $file,
                                  uri  => $uri });

    # Set the media type.
    $res->set_media_type(Bric::Util::MediaType->get_name_by_ext($ext));
    # Add our story ID.
    $res->add_story_ids($story->get_id);
    $res->save;
    my $ress = $self->_get('_res');
    push @$ress, $res;
}

#------------------------------------------------------------------------------#

=item $template = $b->_load_template_element($element);

Given an element (a business asset/data tile) return the template element that
formats it.

B<Throws:> NONE.

B<Side Effects:> NONE.

B<Notes:> NONE.

=cut

sub _load_template_element {
    my ($self, $element) = @_;
    my ($oc, $cat) = $self->_get(qw(oc cat));

    # Get the path (based at comp_root) and the template name.
    my $tmpl_path = $cat->ancestry_path;
    my $tmpl_name = $element->get_key_name . '.mc';

    # Look up the template (it may live few directories above $tmpl_path)
    my $tmpl = $self->find_template($tmpl_path, $tmpl_name)
      or throw_burn_error error => "Unable to find template '$tmpl_name'",
                          mode  => $self->get_mode,
                          oc    => $self->get_oc->get_name,
                          cat   => $self->get_cat->get_uri,
                          elem  => $element->get_name;
    return $tmpl;
}

#------------------------------------------------------------------------------#

=item $elem = $b->_current_element

Return the current element in this context.

B<Throws:> NONE.

B<Side Effects:> NONE.

B<Notes:> NONE.

=cut

sub _current_element { $_[0]->_get('_elem')->[-1] }

#------------------------------------------------------------------------------#

=item $elem = $b->_current_element_type

Return the current element type in this context.

B<Throws:> NONE.

B<Side Effects:> NONE.

B<Notes:> NONE.

=cut

sub _current_element_type { $_[0]->_get('_at')->[-1] }

#------------------------------------------------------------------------------#

=item $b = $b->_push_element($element)

=item $element = $b->_pop_element;

Push and pops an element from the element stack. As a story is burned, the burn
process can travel down several elements deep. This stack records the order in
which each element was transversed so when the burn process exits an element,
the correct and current element is at the top of the stack.

B<Throws:> NONE.

B<Side Effects:> NONE.

B<Notes:> NONE.

=cut

sub _push_element {
    my ($self, $element) = @_;
    my ($elem_stack, $at_stack) = $self->_get('_elem', '_at');

    push @$elem_stack, $element;
    push @$at_stack, $element->get_element;

    $self->_set(['_elem', '_at'], [$elem_stack, $at_stack]);
}

sub _pop_element {
    my $self = shift;
    my ($elem_stack, $at_stack) = $self->_get('_elem', '_at');

    pop @$at_stack;
    return pop @$elem_stack;
}

#------------------------------------------------------------------------------#

=item $html = $b->_render_element($element, $display)

Common code used by $b->display_element and $b->sdisplay_element.
It directly displays the HTML for display_element, while it
returns the HTML as a string for sdisplay_element.

B<Throws:> NONE.

B<Side Effects:> NONE.

B<Notes:> NONE.

=cut

sub _render_element {
    my ($self, $elem, $display) = (shift, shift, shift);
    my $html = '';

    # Call another element if this is a container otherwise output the data.
    if ($elem->is_container) {
        my $interp = $self->_get('_interp');

        # Set the elem global to the current element.
        $interp->set_global('$element', $elem);
        $self->_set(['element'], [$elem]);

        # Push this element on to the stack
        $self->_push_element($elem);

        if (my $template = $self->_load_template_element($elem)) {
            # Display the element
            if ($display) {
                HTML::Mason::Request->instance->comp($template, @_);
            } else {
                $html = HTML::Mason::Request->instance->scomp($template, @_);
            }
        }

        # Pop the element back off again.
        $self->_pop_element();

        # Set the elem global to the previous element
        my $curr = $self->_current_element;
        $interp->set_global('$element', $curr);
        $self->_set(['element'], [$curr]);

        return $html;
    } else {
        if ($display) {
            HTML::Mason::Request->instance->out($elem->get_data);
        } else {
            return $elem->get_data();
        }
    }
}

#--------------------------------------#

=back

=head2 Private Functions

=over 4

=item _interp_args()

Returns HTML::Mason->Interp arguments, with custom tags set.

B<Throws:> NONE.

B<Side Effects:> NONE.

B<Notes:> NONE.

=cut

sub _interp_args {
    my $self = shift;
    # Mason Interp args

    my %interp_args = (
          'allow_globals' => [qw($story
                                 $burner
                                 $writer
                                 $element)],
          'in_package'    => TEMPLATE_BURN_PKG
     );

     $interp_args{compiler} = HTML::Mason::Compiler::ToObject->new
       ( %interp_args,
         preprocess => \&_custom_preprocess
       );

     return %interp_args;
}

##############################################################################

=item _custom_preprocess($component, $burner)

HTML::Mason::Compiler pre-process filter, to allow custom mason tags.

Pre-processor checks the tagset for the context, which can be
PREVIEW_MODE, BURN_MODE or SYNTAX_MODE, and processes the tags
according to the context.

B<Throws:> NONE.

B<Side Effects:> NONE.

B<Notes:> NONE.

=cut

sub _custom_preprocess {
    my $s = shift;

    # Change %realtime to %text.
    $$s =~ s/<(\/)?\%realtime>/<$1\%text>/gi;

    my %modes = ( publish    => 'PUBLISH_MODE',
                  preview    => 'PREVIEW_MODE',
                  chk_syntax => 'SYNTAX_MODE'
                );

    # Change other custom tags to %perl that check the burn mode.
    # XXX This may be a bit naive, if people put the "<%publish>" in a context
    # where it's not actually a block (such as in a string). But why would
    # anyone do that??
    while (my ($tag, $mode) = each %modes) {
        $$s =~ s/<%$tag>/<%perl>if (\$burner->get_mode == Bric::Util::Burner->$mode) {/gi;
        $$s =~ s/<\/%$tag>/}<\/%perl>/gi;
    }
}

1;

##############################################################################
# This package is for the XML::Writer to use to write XML directly to the
# Mason buffer.
package Bric::Util::Burner::Mason::XMLWriterHandle;
use Bric::Config qw(:burn);

sub new { bless {} }

sub print {
    shift;
    HTML::Mason::Request->instance->out(@_);
}

1;

__END__

=back

=head1 NOTES

NONE.

=head1 AUTHOR

Garth Webb L<gt>garth@perijove.comL<lt>

Sam Tregar L<gt>stregar@about-inc.comL<lt>

David Wheeler L<gt>david@wheeler.netL<lt>

=head1 SEE ALSO

L<Bric>, L<Bric::Util::Burner>

=cut<|MERGE_RESOLUTION|>--- conflicted
+++ resolved
@@ -7,27 +7,15 @@
 
 =head1 VERSION
 
-<<<<<<< HEAD
-$Revision: 1.61.2.1 $
-
-=cut
-
-our $VERSION = (qw$Revision: 1.61.2.1 $ )[-1];
+$Revision: 1.61.2.2 $
+
+=cut
+
+our $VERSION = (qw$Revision: 1.61.2.2 $ )[-1];
 
 =head1 DATE
 
-$Date: 2004-05-01 17:10:02 $
-=======
-$Revision: 1.31.4.7 $
-
-=cut
-
-our $VERSION = (qw$Revision: 1.31.4.7 $ )[-1];
-
-=head1 DATE
-
-$Date: 2004-05-01 17:39:12 $
->>>>>>> 293e01f6
+$Date: 2004-05-02 22:48:00 $
 
 =head1 SYNOPSIS
 
