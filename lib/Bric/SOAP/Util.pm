package Bric::SOAP::Util;
###############################################################################

use strict;
use warnings;

use Bric::Biz::Asset::Business::Story;
use Bric::Biz::Category;
use Bric::Util::Time qw(db_date local_date strfdate);
use Bric::Config qw(:time);
use Bric::App::Event    qw(log_event);

use XML::Simple qw(XMLin);

require Exporter;
our @ISA = qw(Exporter);
our @EXPORT_OK = qw(
                    category_path_to_id 
                    xs_date_to_db_date db_date_to_xs_date
                    parse_asset_document
                    serialize_elements
                    deserialize_elements
                   );

# set to 1 to see debugging output on STDERR
use constant DEBUG => 0;

=head1 NAME

Bric::SOAP::Util - utility class for the Bric::SOAP classes

=head1 VERSION

<<<<<<< HEAD
$Revision: 1.13 $

=cut

our $VERSION = (qw$Revision: 1.13 $ )[-1];

=head1 DATE

$Date: 2002-11-09 01:43:45 $
=======
$Revision: 1.11.2.6 $

=cut

our $VERSION = (qw$Revision: 1.11.2.6 $ )[-1];

=head1 DATE

$Date: 2002-11-13 22:29:12 $
>>>>>>> 75399bba

=head1 SYNOPSIS

  use Bric::SOAP::Util qw(category_path_to_script)

  my $category_id = category_path_to_id($path);

=head1 DESCRIPTION

This module provides various utility methods of use throughout the
Bric::SOAP classes.

=cut

=head1 INTERFACE

=head2 Exportable Functions

=over 4

=item $category_id = category_path_to_id($path)

Returns a category_id for the path specified or undef if none match.

Throws: NONE

Side Effects: NONE

Notes: NONE

=cut

sub category_path_to_id { (Bric::Biz::Category->list_ids({ uri => shift }))[0] }

=item $db_date = xs_date_to_db_date($xs_date)

Transforms an XML Schema dateTime format date to a database format
date.  Returns undef if the input date is invalid.

Throws: NONE

Side Effects: NONE

Notes: NONE

=cut

sub xs_date_to_db_date {
    my $xs = shift;

    # extract time-zone if present from end of ISO 8601 date
    my ($tz) = $xs =~ /([A-Za-z]+)$/;
    $tz = 'UTC' unless defined $tz and $tz ne 'Z';

    my $db = db_date($xs, undef, $tz);
    print STDERR "xs_date_to_db_date:\n  $xs\n  $db\n\n" if DEBUG;
    return $db;
}

=item $xs_date = db_date_to_xs_date($db_date)

Transforms a database format date into an XML Schema dataTime format
date.  Returns undef if the input date is invalid.

Throws: NONE

Side Effects: NONE

Notes: NONE

=cut

sub db_date_to_xs_date {
    my $db = shift;
    my $xs = strfdate(local_date($db, "epoch"), "%G-%m-%dT%TZ", 1);
    print STDERR "db_date_to_xs_date:\n  $db\n  $xs\n\n" if DEBUG;
    return $xs;
}

=item $data = parse_asset_document($document, @extra_force_array)

Parses an XML asset document and returns a hash structure.  Inside the
hash singular elements are stored as keys with scalar values.
Potentially plural values are stored as array-ref values whether
they're present multiple times in the document or not.  This routine
dies on parse errors with information about the error.

After the document parameter you can pass extra items for the
force_array XML::Simple option.

At some point in the future this method will be augmented with XML
Schema validation.

Throws: NONE

Side Effects: NONE

Notes: NONE

=cut

sub parse_asset_document {
    my $document = shift;
    my @extra_force_array = @_;

    return XMLin($document,
                 keyattr       => [],
                 suppressempty => '',
                 forcearray    => [qw( contributor category
                                       keyword element container
                                       data story media template ),
                                   @extra_force_array
                                  ]
                );
}

=item @related = seralize_elements(writer => $writer, object => $story, args => $args)

Creates the <elements> structure for a Story or Media object given the
object and the args to export().  Returns a list of two-element arrays -
[ "media", $id ] or [ "story", $id ].  These are the related objects
serialized.

=cut

sub serialize_elements {
    my %options  = @_;
    my $writer   = $options{writer};
    my $object   = $options{object};
    my @related;

    # output element data
    $writer->startTag("elements");
    my $element = $object->get_tile();
    my @e = $element->get_elements;

    # first serialize all data elements
    foreach my $e (@e) {
        next if $e->is_container;
        push(@related, _serialize_tile(writer  => $writer,
                                       element => $e,
                                       args    => $options{args},
                                      ));
    }

    # then all containers
    foreach my $e (@e) {
        next unless $e->is_container;
        push(@related, _serialize_tile(writer  => $writer,
                                      element => $e,
                                      args    => $options{args},
                                     ));
    }

    $writer->endTag("elements");
    return @related;
}

=item @relations = deseralize_elements(object => $story, data => $data,
                                       type   => 'story')

Loads an asset object with element data from the data hash.  Calls
_deserialize_tile recursively down through containers.

Throws: NONE

Side Effects: NONE

Notes:

=cut

sub deserialize_elements {
    my %options = @_;
    $options{element} = $options{object}->get_tile;
    return _deserialize_tile(%options);
}

=back

=head2 Private Class Methods

=over 4

=item @related = _deserialize_tile(element => $element, data => $data)

Deserializes a single tile from <elements> data into $element.  Calls
recursively down through containers building up fixup data from
related objects in @related.

Throws: NONE

Side Effects: NONE

Notes: This method isn't checking compliance with the asset type
constraints in some cases.  After Bric::SOAP::Element is done I should
contain the kung-fu necessary for this task.

=cut

sub _deserialize_tile {
    my %options   = @_;
    my $element   = $options{element};
    my $data      = $options{data};
    my $object    = $options{object};
    my $type      = $options{type};
    my @relations;

    # make sure we have an empty element - Story->new() helpfully (?)
    # creates empty data elements for required elements.
    if (my @e = $element->get_elements) {
        $element->delete_tiles(\@e);
        $element->save; # required for delete to "take"
    }

    # get lists of possible data types and possible containers that
    # can be added to this element.  Hash on names for quick lookups.
    my %valid_data      = map { ($_->get_name, $_) }
        $element->get_possible_data();
    my %valid_container = map { ($_->get_name, $_) }
        $element->get_possible_containers();

    # load data elements
    if ($data->{data}) {
        foreach my $d (@{$data->{data}}) {
            my $at = $valid_data{$d->{element}};
            die "Error loading data element for " .
                $element->get_element_name .
                    " cannot add data element $d->{element} here.\n"
                        unless $at;

            if ($at->get_sql_type eq 'date') {
                # add date data to container
                $element->add_data($at,
                                   exists $d->{content} ?
                                   xs_date_to_db_date($d->{content}) : '',
                                   $d->{order});
            } else {
                # add data to container
                $element->add_data($at,
                                   exists $d->{content} ? $d->{content} : '',
                                   $d->{order});
            }

            $element->save; # I'm not sure why this is necessary after
                            # every add, but removing it causes errors
        }
    }

    # load containers
    if ($data->{container}) {
        foreach my $c (@{$data->{container}}) {
            my $at = $valid_container{$c->{element}};
            die "Error loading container element for " .
                $element->get_element_name .
                    " cannot add data element $c->{element} here.\n"
                        unless $at;

            # setup container object
            my $container = $element->add_container($at);
            $container->set_place($c->{order});
            $element->save; # I'm not sure why this is necessary after
                            # every add, but removing it causes errors

            # deal with related stories and media
            if ($c->{related_media_id}) {
                # store fixup information - the object to be updated
                # and the external id
                push(@relations, { container => $container,
                                   media_id  => $c->{related_media_id},
                                   relative  => $c->{relative} || 0 });
            } elsif ($c->{related_story_id}) {
                push(@relations, { container => $container,
                                   story_id  => $c->{related_story_id},
                                   relative  => $c->{relative} || 0 });
            }

            # recurse
            push @relations, _deserialize_tile(element   => $container,
                                               data      => $c);
        }
    }

    # Log it.
    log_event("${type}_add_element", $object,
              { Element => $element->get_name }) if $type && $object;

    return @relations;
}



=item @related = _serialize_tile(writer => $writer, element => $element, args => $args)

Serializes a single tile into the contents of an <elements> tag in the
media and story elements. It calls itself recursively on containers.
Returns a list of two-element arrays - [ "media", $id ] or [ "story",
$id ].  These are the related objects serialized.

=cut

sub _serialize_tile {
    my %options  = @_;
    my $element  = $options{element};
    my $writer   = $options{writer};
    my @related;

    if ($element->is_container) {
        my %attr  = (element => $element->get_element_name,
                     order   => $element->get_place);
        my @e = $element->get_elements();

        # look for related stuff and tag relative if we'll include in
        # the assets dump.
        my ($related_story, $related_media);
        if ($related_story = $element->get_related_story) {
            $attr{related_story_id} = $related_story->get_id;
            if ($options{args}{export_related_stories}) {
                $attr{relative} = 1;
                push(@related, [ story => $attr{related_story_id} ]);
            }
        } elsif ($related_media = $element->get_related_media) {
            $attr{related_media_id} = $related_media->get_id;
            if ($options{args}{export_related_media}) {
                $attr{relative} = 1;
                push(@related, [ media => $attr{related_media_id} ]);
            }
        }

        if (@e) {
            # recurse over contained elements
            $writer->startTag("container", %attr);

            # first serialize all data elements
            foreach my $e (@e) {
                next if $e->is_container;
                push(@related, _serialize_tile(writer  => $writer,
                                               element => $e,
                                               args    => $options{args},
                                              ));
            }

            # then all containers
            foreach my $e (@e) {
                next unless $e->is_container;
                push(@related, _serialize_tile(writer  => $writer,
                                               element => $e,
                                               args    => $options{args},
                                              ));
            }

            $writer->endTag("container");
        } else {
            # produce clean empty tag
            $writer->emptyTag("container", %attr);
        }
    } else {
        my $data;

        if ($element->get_element_data_obj->get_sql_type eq 'date') {
            # get date data and format for output
            $data = $element->get_data(ISO_8601_FORMAT);
            $data = db_date_to_xs_date($data) if $data;
        } else {
            $data = $element->get_data();
        }

        if (defined $data and length $data) {
            $writer->dataElement("data", $data,
                                 element => $element->get_element_name,
                                 order   => $element->get_place);
        } else {
            $writer->emptyTag("data",
                              element => $element->get_element_name,
                              order   => $element->get_place);
        }
    }

    return @related;
}


=back

=head1 AUTHOR

Sam Tregar <stregar@about-inc.com>

=head1 SEE ALSO

L<Bric::SOAP|Bric::SOAP>

=cut

1;<|MERGE_RESOLUTION|>--- conflicted
+++ resolved
@@ -31,27 +31,15 @@
 
 =head1 VERSION
 
-<<<<<<< HEAD
-$Revision: 1.13 $
-
-=cut
-
-our $VERSION = (qw$Revision: 1.13 $ )[-1];
+$Revision: 1.14 $
+
+=cut
+
+our $VERSION = (qw$Revision: 1.14 $ )[-1];
 
 =head1 DATE
 
-$Date: 2002-11-09 01:43:45 $
-=======
-$Revision: 1.11.2.6 $
-
-=cut
-
-our $VERSION = (qw$Revision: 1.11.2.6 $ )[-1];
-
-=head1 DATE
-
-$Date: 2002-11-13 22:29:12 $
->>>>>>> 75399bba
+$Date: 2002-11-13 22:58:53 $
 
 =head1 SYNOPSIS
 
