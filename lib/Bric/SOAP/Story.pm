package Bric::SOAP::Story;
###############################################################################

use strict;
use warnings;

use Bric::Biz::Asset::Business::Story;
use Bric::Biz::AssetType;
use Bric::Biz::Category;
use Bric::Util::Grp::Parts::Member::Contrib;
use Bric::Biz::Workflow qw(STORY_WORKFLOW);
use Bric::App::Session  qw(get_user_id);
use Bric::App::Authz    qw(chk_authz READ EDIT CREATE);
use Bric::App::Event    qw(log_event);
use XML::Writer;
use IO::Scalar;

use Bric::SOAP::Util qw(category_path_to_id 
			xs_date_to_db_date db_date_to_xs_date
			parse_asset_document
                        serialize_elements
                        deserialize_elements
		       );
use Bric::SOAP::Media;

use SOAP::Lite;
import SOAP::Data 'name';

# needed to get envelope on method calls
our @ISA = qw(SOAP::Server::Parameters);

use constant DEBUG => 0;
require Data::Dumper if DEBUG;

=head1 NAME

Bric::SOAP::Story - SOAP interface to Bricolage stories.

=head1 VERSION

<<<<<<< HEAD
$Revision: 1.31 $

=cut

our $VERSION = (qw$Revision: 1.31 $ )[-1];

=head1 DATE

$Date: 2002-11-02 00:15:46 $
=======
$Revision: 1.28.2.4 $

=cut

our $VERSION = (qw$Revision: 1.28.2.4 $ )[-1];

=head1 DATE

$Date: 2002-11-06 20:09:21 $
>>>>>>> 3771fdf6

=head1 SYNOPSIS

  use SOAP::Lite;
  import SOAP::Data 'name';

  # setup soap object to login with
  my $soap = new SOAP::Lite
    uri      => 'http://bricolage.sourceforge.net/Bric/SOAP/Auth',
    readable => DEBUG;
  $soap->proxy('http://localhost/soap',
               cookie_jar => HTTP::Cookies->new(ignore_discard => 1));
  # login
  $soap->login(name(username => USER), 
	       name(password => PASSWORD));

  # set uri for Story module
  $soap->uri('http://bricolage.sourceforge.net/Bric/SOAP/Story');

  # get a list of story_ids for published stories w/ "foo" in their title
  my $story_ids = $soap->list_ids(name(title          => '%foo%'), 
                                  name(publish_status => 1)     )->result;

  # export a story
  my $xml = $soap->export(name(story_id => $story_id)->result;

  # create a new story from an xml document
  my $story_ids = $soap->create(name(document => $xml_document))->result;

  # update an existing story from an xml document
  my $story_ids = $soap->create(name(document => $xml_document),
                                name(update_ids => 
                                     [ name(story_id => 1024) ]))->result;

=head1 DESCRIPTION

This module provides a SOAP interface to manipulating Bricolage stories.

=head1 INTERFACE

=head2 Public Class Methods

=over 4

=item list_ids

This method queries the story database for matching stories and
returns a list of ids.  If no stories are found an empty list will be
returned.

This method can accept the following named parameters to specify the
search.  Some fields support matching and are marked with an (M).  The
value for these fields will be interpreted as an SQL match expression
and will be matched case-insensitively.  Other fields must specify an
exact string to match.  Match fields combine to narrow the search
results (via ANDs in an SQL WHERE clause).

=over 4

=item title (M)

The story's title.

=item description (M)

The story's description.

=item slug (M)

The story's slug.

=item category

A category containing the story, given as the complete category path
from the root.  Example: "/news/linux".

=item keyword (M)

A keyword associated with the story.

=item simple (M)

a single OR search that hits title, description, primary_uri
and keywords.

=item workflow

The name of the workflow containing the story.  (ex. Story)

=item no_workflow

Set to 1 to return only stories that are out of workflow.  This is
true after stories are published and until they are recalled into
workflow for editing.

=item primary_uri (M)

The primary uri of the story.

=item priority

The priority of the story.

=item publish_status

Stories that have been published have a publish_status of "1",
otherwise "0".  This value never changes after being turned on.  For a
more accurate read on a story's current status see no_workflow above.

=item element

The name of the top-level element for the story.  Also know as the
"Story Type".  This value corresponds to the element attribute on the
story element in the asset schema.

=item publish_date_start

Lower bound on publishing date.  Given in XML Schema dateTime format
(CCYY-MM-DDThh:mm:ssTZ).

=item publish_date_end

Upper bound on publishing date.  Given in XML Schema dateTime format
(CCYY-MM-DDThh:mm:ssTZ).

=item cover_date_start

Lower bound on cover date.  Given in XML Schema dateTime format
(CCYY-MM-DDThh:mm:ssTZ).

=item cover_date_end

Upper bound on cover date.  Given in XML Schema dateTime format
(CCYY-MM-DDThh:mm:ssTZ).

=item expire_date_start

Lower bound on cover date.  Given in XML Schema dateTime format
(CCYY-MM-DDThh:mm:ssTZ).

=item expire_date_end

Upper bound on cover date.  Given in XML Schema dateTime format
(CCYY-MM-DDThh:mm:ssTZ).

=item Order 

Specifies that the results be ordered by a particular property.

=item OrderDirection

The direction in which to order the records, either "ASC" for
ascending (the default) or "DESC" for descending.

=item Limit

A maximum number of objects to return. If not specified, all objects
that match the query will be returned.

=item Offset 

The number of objects to skip before listing the number of objects
specified by "Limit". Not used if "Limit" is not defined, and when
"Limit" is defined and "Offset" is not, no objects will be skipped.

=back

Throws: NONE

Side Effects: NONE

Notes: NONE

=cut

{
# hash of allowed parameters
my %allowed = map { $_ => 1 } qw(title description slug category 
				 keyword simple primary_uri priority
				 workflow no_workflow publish_status element
				 publish_date_start publish_date_end
				 cover_date_start cover_date_end
				 expire_date_start expire_date_end
				 Order OrderDirection Limit Offset);

sub list_ids {
    my $self = shift;
    my $env = pop;
    my $args = $env->method || {};    
    
    print STDERR __PACKAGE__ . "->list_ids() called : args : ", 
	Data::Dumper->Dump([$args],['args']) if DEBUG;
    
    # check for bad parameters
    for (keys %$args) {
	die __PACKAGE__ . "::list_ids : unknown parameter \"$_\".\n"
	    unless exists $allowed{$_};
    }
    
    # handle workflow => workflow__id mapping
    if (exists $args->{workflow}) {
	my ($workflow_id) = Bric::Biz::Workflow->list_ids(
			        { name => $args->{workflow} });
	die __PACKAGE__ . "::list_ids : no workflow found matching " .
	    "(workflow => \"$args->{workflow}\")\n"
		unless defined $workflow_id;
	$args->{workflow__id} = $workflow_id;
	delete $args->{workflow};
    }

    # no_workflow means workflow__id => undef
    if ($args->{no_workflow}) {
	$args->{workflow__id} = undef;
	delete $args->{no_workflow};
    }
        
    # handle element => element__id conversion
    if (exists $args->{element}) {
	my ($element_id) = Bric::Biz::AssetType->list_ids(
			      { name => $args->{element}, media => 0 });
	die __PACKAGE__ . "::list_ids : no story element found matching " .
	    "(element => \"$args->{element}\")\n"
		unless defined $element_id;
	$args->{element__id} = $element_id;
	delete $args->{element};
    }
    
    # handle category => category_id conversion
    if (exists $args->{category}) {
	my $category_id = category_path_to_id($args->{category});
	die __PACKAGE__ . "::list_ids : no category found matching " .
	    "(category => \"$args->{category}\")\n"
		unless defined $category_id;
	$args->{category_id} = $category_id;
	delete $args->{category};      
    }
    
    # translate dates into proper format
    for my $name (grep { /_date_/ } keys %$args) {
	my $date = xs_date_to_db_date($args->{$name});
	die __PACKAGE__ . "::list_ids : bad date format for $name parameter " .
	    "\"$args->{$name}\" : must be proper XML Schema dateTime format.\n"
		unless defined $date;
	$args->{$name} = $date;
    }

    # perform list using existing Bricolage list_ids functionality
    my @list = Bric::Biz::Asset::Business::Story->list_ids($args);
    
    print STDERR "Bric::Biz::Asset::Business::Story->list_ids() called : ",
	"returned : ", Data::Dumper->Dump([\@list],['list'])
	    if DEBUG;
    
    # name the results
    my @result = map { name(story_id => $_) } @list;
    
    # name the array and return
    return name(story_ids => \@result);
}
}

=item export

The export method retrieves a set of stories from the database,
serializes them and returns them as a single XML document.  See
L<Bric::SOAP|Bric::SOAP> for the schema of the returned
document.

Accepted paramters are:

=over 4

=item story_id

Specifies a single story_id to be retrieved.

=item story_ids

Specifies a list of story_ids.  The value for this option should be an
array of interger "story_id" elements.

=item export_related_media

If set to 1 any related media attached to the story will be included
in the exported document.  The story will refer to these included
media objects using the relative form of related-media linking.  (see
the XML Schema document in L<Bric::SOAP|Bric::SOAP> for
details)

=item export_related_stories

If set to 1 then the export will work recursively across related
stories.  If export_media is also set then media attached to related
stories will also be returned.  The story element will refer to the
included story objects using relative references (see the XML Schema
document in L<Bric::SOAP|Bric::SOAP> for details).

=back

Throws: NONE

Side Effects: NONE

Notes: NONE

=cut

{
# hash of allowed parameters
my %allowed = map { $_ => 1 } qw(story_id story_ids 
				 export_related_media 
				 export_related_stories);

sub export {
    my $pkg = shift;
    my $env = pop;
    my $args = $env->method || {};    
    
    print STDERR __PACKAGE__ . "->export() called : args : ", 
	Data::Dumper->Dump([$args],['args']) if DEBUG;
    
    # check for bad parameters
    for (keys %$args) {
	die __PACKAGE__ . "::export : unknown parameter \"$_\".\n"
	    unless exists $allowed{$_};
    }

    # story_id is sugar for a one-element story_ids arg
    $args->{story_ids} = [ $args->{story_id} ] if exists $args->{story_id};

    # make sure story_ids is an array
    die __PACKAGE__ . "::export : missing required story_id(s) setting.\n"
	unless defined $args->{story_ids};
    die __PACKAGE__ . "::export : malformed story_id(s) setting.\n"
	unless ref $args->{story_ids} and ref $args->{story_ids} eq 'ARRAY';

    # setup XML::Writer
    my $document        = "";
    my $document_handle = new IO::Scalar \$document;
    my $writer          = XML::Writer->new(OUTPUT      => $document_handle,
					   DATA_MODE   => 1,
					   DATA_INDENT => 1);
    
    # open up an assets document, specifying the schema namespace
    $writer->xmlDecl("UTF-8", 1);
    $writer->startTag("assets", 
		      xmlns => 'http://bricolage.sourceforge.net/assets.xsd');
		       

    # iterate through story_ids, serializing stories as we go, storing
    # media ids to serialize for later.
    my @story_ids = @{$args->{story_ids}};
    my @media_ids;
    my %done;
    while(my $story_id = shift @story_ids) {
      next if exists $done{$story_id}; # been here before?
      my @related = $pkg->_serialize_story(writer   => $writer, 
					   story_id => $story_id,
					   args     => $args);
      $done{$story_id} = 1;
      
      # queue up the related stories, story the media for later
      foreach my $obj (@related) {
	  push(@story_ids, $obj->[1]) if $obj->[0] eq 'story';
	  push(@media_ids, $obj->[1]) if $obj->[0] eq 'media';
      }
    }

    # serialize related media if we have any
    %done = ();
    foreach my $media_id (@media_ids) {
      next if $done{$media_id};
      Bric::SOAP::Media->_serialize_media(media_id => $media_id,
					  writer   => $writer,
					  args     => {});
      $done{$media_id} = 1;
    }

    # end the assets element and end the document
    $writer->endTag("assets");
    $writer->end();
    $document_handle->close();

    # name, type and return
    return name(document => $document)->type('base64');   
}
}

=item create

The create method creates new objects using the data contained in an
XML document of the format created by export().

The create will fail if your story element contains non-relative
related_story_ids or related_media_ids that do not refer to existing
stories or media in the system.

Returns a list of new story_ids and media_ids created in the order of
the assets in the document.

Available options:

=over 4

=item document (required)

The XML document containing objects to be created.  The document must
contain at least one story and may contain any number of related media
objects.

=back

Throws: NONE

Side Effects: NONE

Notes: The setting for publish_status in the incoming story is ignored
and always 0 for new stories.

=cut

# hash of allowed parameters
{
my %allowed = map { $_ => 1 } qw(document);

sub create {
    my $pkg = shift;
    my $env = pop;
    my $args = $env->method || {};    
    
    print STDERR __PACKAGE__ . "->create() called : args : ", 
      Data::Dumper->Dump([$args],['args']) if DEBUG;
    
    # check for bad parameters
    for (keys %$args) {
	die __PACKAGE__ . "::create : unknown parameter \"$_\".\n"
	    unless exists $allowed{$_};
    }

    # make sure we have a document
    die __PACKAGE__ . "::create : missing required document parameter.\n"
      unless $args->{document};

    # setup empty update_ids arg to indicate create state
    $args->{update_ids} = [];

    # call _load_stories
    return $pkg->_load_stories($args);
}
}

=item update

The update method updates stories using the data in an XML document
of the format created by export().  A common use of update() is to
export() a selected story, make changes to one or more fields and
then submit the changes with update(). 

Returns a list of new story_ids and media_ids updated or created in
the order of the assets in the document.

Takes the following options:

=over 4

=item document (required)

The XML document where the objects to be updated can be found.  The
document must contain at least one story and may contain any number of
related media objects.

=item update_ids (required)

A list of "story_id" integers for the assets to be updated.  These
must match id attributes on story elements in the document.  If you
include objects in the document that are not listed in update_ids then
they will be treated as in create().  For that reason an update() with
an empty update_ids list is equivalent to a create().

=back

Throws: NONE

Side Effects: NONE

Notes: The setting for publish_status in a newly created story is
ignored and always 0 for new stories.  Updated stories do get
publish_status set from the document setting.

=cut

# hash of allowed parameters
{
my %allowed = map { $_ => 1 } qw(document update_ids);

sub update {
    my $pkg = shift;
    my $env = pop;
    my $args = $env->method || {};    
    
    print STDERR __PACKAGE__ . "->update() called : args : ", 
      Data::Dumper->Dump([$args],['args']) if DEBUG;
    
    # check for bad parameters
    for (keys %$args) {
	die __PACKAGE__ . "::update : unknown parameter \"$_\".\n"
	    unless exists $allowed{$_};
    }

    # make sure we have a document
    die __PACKAGE__ . "::update : missing required document parameter.\n"
      unless $args->{document};

    # make sure we have an update_ids array
    die __PACKAGE__ . "::update : missing required update_ids parameter.\n"
      unless $args->{update_ids};
    die __PACKAGE__ . 
	"::update : malformed update_ids parameter - must be an array.\n"
	    unless ref $args->{update_ids} and 
                   ref $args->{update_ids} eq 'ARRAY';

    # call _load_stories
    return $pkg->_load_stories($args);
}
}


=item delete

The delete() method deletes stories.  It takes the following options:

=over 4

=item story_id

Specifies a single story_id to be deleted.

=item story_ids

Specifies a list of story_ids to delete.

=back

Throws: NONE

Side Effects: NONE

Notes: NONE

=cut

# hash of allowed parameters
{
my %allowed = map { $_ => 1 } qw(story_id story_ids);

sub delete {
    my $pkg = shift;
    my $env = pop;
    my $args = $env->method || {};

    print STDERR __PACKAGE__ . "->delete() called : args : ",
      Data::Dumper->Dump([$args],['args']) if DEBUG;

    # check for bad parameters
    for (keys %$args) {
	die __PACKAGE__ . "::delete : unknown parameter \"$_\".\n"
          unless exists $allowed{$_};
    }

    # story_id is sugar for a one-element story_ids arg
    $args->{story_ids} = [ $args->{story_id} ] if exists $args->{story_id};

    # make sure story_ids is an array
    die __PACKAGE__ . "::delete : missing required story_id(s) setting.\n"
      unless defined $args->{story_ids};
    die __PACKAGE__ . "::delete : malformed story_id(s) setting.\n"
      unless ref $args->{story_ids} and ref $args->{story_ids} eq 'ARRAY';

    # delete the stories
    foreach my $story_id (@{$args->{story_ids}}) {
        print STDERR __PACKAGE__ . "->delete() : deleting story_id $story_id\n"
          if DEBUG;

        # first look for a checked out version
        my $story = Bric::Biz::Asset::Business::Story->lookup({ id => $story_id,
                                                                checkout => 1 });
        unless ($story) {
            # settle for a non-checked-out version and check it out
            $story = Bric::Biz::Asset::Business::Story->lookup({ id => $story_id });
            die __PACKAGE__ . "::delete : no story found for id \"$story_id\"\n"
              unless $story;
            die __PACKAGE__ . "::delete : access denied for story \"$story_id\".\n"
              unless chk_authz($story, CREATE, 1);
            $story->checkout({ user__id => get_user_id });
            log_event("story_checkout", $story);
        }

        # Remove the story from any desk it's on.
        if (my $desk = $story->get_current_desk) {
            $desk->checkin($story);
            $desk->remove_asset($story);
            $desk->save;
        }

        # Remove the story from workflow.
        if ($story->get_workflow_id) {
            $story->set_workflow_id(undef);
            log_event("story_rem_workflow", $story);
        }

        # Deactivate the story and save it.
        $story->deactivate;
        $story->save;
        log_event("story_deact", $story);
    }

    return name(result => 1);
}
}

=back

=head2 Private Class Methods

=over 4

=item $pkg->_load_stories($args)

This method provides the meat of both create() and update().  The only
difference between the two methods is that update_ids will be empty on
create().

=cut

sub _load_stories {
    my ($pkg, $args) = @_;
    my $document = $args->{document};
    my %to_update = map { $_ => 1 } @{$args->{update_ids}};

    # parse and catch erros
    my $data;
    eval { $data = parse_asset_document($document) };
    die __PACKAGE__ . " : problem parsing asset document : $@\n"
	if $@;
    die __PACKAGE__ . " : problem parsing asset document : no stories found!\n"
	unless ref $data and ref $data eq 'HASH' and exists $data->{story};
    print STDERR Data::Dumper->Dump([$data],['data']) if DEBUG;

    # loop over stories, filling in %story_ids and @relations
    my (%story_ids, @story_ids, @relations);
    foreach my $sdata (@{$data->{story}}) {
	my $id = $sdata->{id};

	# are we updating?
	my $update = exists $to_update{$id};	

	# setup init data for create
	my %init;

	# get user__id from Bric::App::Session
	$init{user__id} = get_user_id;
	
	# get element__id from story element
	($init{element__id}) = Bric::Biz::AssetType->list_ids(
                                 { name => $sdata->{element}, media => 0 });
	die __PACKAGE__ . "::create : no story element found matching " .
	    "(element => \"$sdata->{element}\")\n"
		unless defined $init{element__id};

	# get source__id from source
	($init{source__id}) = Bric::Biz::Org::Source->list_ids(
                                 { source_name => $sdata->{source} });
	die __PACKAGE__ . "::create : no source found matching " .
	    "(source => \"$sdata->{source}\")\n"
		unless defined $init{source__id};

	# get base story object
	my $story;
	unless ($update) {
	    # create empty story
	    $story = Bric::Biz::Asset::Business::Story->new(\%init);
	    die __PACKAGE__ . "::create : failed to create empty story object."
		unless $story;
	    print STDERR __PACKAGE__ . "::create : created empty story object\n"
		if DEBUG;

	    # is this is right way to check create access for stories?
	    die __PACKAGE__ . " : access denied.\n"
		unless chk_authz($story, CREATE, 1);

	} else {
	    # updating - first look for a checked out version
	    $story = Bric::Biz::Asset::Business::Story->lookup({ id => $id,
								 checkout => 1
							       });
	    if ($story) {
		# make sure it's ours
		die __PACKAGE__ . 
		    "::update : story \"$id\" is checked out to another user.\n"
			unless $story->get_user__id == get_user_id;
		die __PACKAGE__ . " : access denied.\n"
		    unless chk_authz($story, CREATE, 1);
	    } else {
		# try a non-checked out version
		$story = Bric::Biz::Asset::Business::Story->lookup({ id => $id });
		die __PACKAGE__ . "::update : no story found for \"$id\"\n"
		    unless $story;
		die __PACKAGE__ . " : access denied.\n"
		    unless chk_authz($story, CREATE, 1);

	        # FIX: race condition here - between lookup and checkout 
                #      someone else could checkout...

		# check it out 
		$story->checkout( { user__id => get_user_id });
		$story->save();
	    }

	    # update %init fields
	    $story->set_element__id($init{element__id});
	    $story->set_source__id($init{source__id});    
	}

	# set simple fields
	my @simple_fields = qw(name description slug primary_uri
			       priority);
	$story->_set(\@simple_fields, [ @{$sdata}{@simple_fields} ]);

	# avoid setting publish_status on create
	$story->set_publish_status($sdata->{publish_status}) if $update;

	# assign dates 
	for my $name qw(cover_date expire_date publish_date) {
	    my $date = $sdata->{$name};
	    next unless $date; # skip missing date
	    my $db_date = xs_date_to_db_date($date);
	    die __PACKAGE__ . "::export : bad date format for $name : $date\n"
		unless defined $db_date;
	    $story->_set([$name],[$db_date]);
	}

	# remove all categories if updating
	$story->delete_categories([ $story->get_categories ])
	    if $update;

	# assign categories
	my @cids;
	my $primary_cid;
	foreach my $cdata (@{$sdata->{categories}{category}}) {
	    # get cat id
	    my $path = ref $cdata ? $cdata->{content} : $cdata;
	    my $category_id = category_path_to_id($path);
	    die __PACKAGE__ . "::create : no category found matching " .
		"(category => \"$path\")\n"
		    unless defined $category_id;
	    
	    push(@cids, $category_id);
	    $primary_cid = $category_id 
		if ref $cdata and $cdata->{primary};
	}
	
	# sanity checks
	die __PACKAGE__ . "::create : no categories defined!"
	    unless @cids;
	die __PACKAGE__ . "::create : no primary category defined!"
	    unless defined $primary_cid;
	    
	# add categories to story
	$story->add_categories(\@cids);	
	$story->set_primary_category($primary_cid);

        # make sure this story won't create a duplicate URI
        die __PACKAGE__ . "::create : unable to create story, URI '"
          . $story->get_uri . "' is already taken.\n"
            if $story->check_uri;

	# remove all contributors if updating
	$story->delete_contributors([ $story->get_contributors ])
	    if $update and $story->get_contributors;

	# add contributors, if any
	if ($sdata->{contributors} and $sdata->{contributors}{contributor}) {
	    foreach my $c (@{$sdata->{contributors}{contributor}}) {
		my %init = (fname => defined $c->{fname} ? $c->{fname} : "", 
			    mname => defined $c->{mname} ? $c->{mname} : "",
			    lname => defined $c->{lname} ? $c->{lname} : "");
		my ($contrib) = 
		    Bric::Util::Grp::Parts::Member::Contrib->list(\%init);
		die __PACKAGE__ . "::create : no contributor found matching " .
		    "(contributer => " . 
			join(', ', map { "$_ => $c->{$_}" } keys %$c)
		    unless defined $contrib;
		$story->add_contributor($contrib, $c->{role});
	    }
	}

	# save the story in an inactive state.  this is necessary to
	# allow element addition - you can't add elements to an
	# unsaved story, strangely.
	$story->deactivate;
	$story->save;

	# remove all keywords if updating
	$story->delete_keywords([ $story->get_keywords ])
	    if $update and $story->get_keywords;
	
	# add keywords, if we have any
	if ($sdata->{keywords} and $sdata->{keywords}{keyword}) {

	    # collect keyword objects
	    my @kws;
	    foreach (@{$sdata->{keywords}{keyword}}) {
		my $kw = Bric::Biz::Keyword->lookup({ name => $_ });
		$kw ||= Bric::Biz::Keyword->new({ name => $_})->save;
		push @kws, $kw;
	    }

	    # add keywords to the story
	    $story->add_keywords(\@kws);
	}

	# updates are in-place, no need to futz with workflows and desks
	my $desk;
	unless ($update) {
	    # find a suitable workflow and desk for the story.
            my $workflow = (Bric::Biz::Workflow->list
                            ({ type => STORY_WORKFLOW }))[0];
            $story->set_workflow_id($workflow->get_id());
            $desk = $workflow->get_start_desk;
            $desk->accept({'asset' => $story});
	}

	# add element data
	push @relations, 
	    deserialize_elements(object => $story,
				 data   => $sdata->{elements} || {});

	# save the story and desk after activating if desired
	$story->activate if $sdata->{active};
	$desk->save unless $update;
	$story->save;

	# checkin and save again for good luck
	$story->checkin();
	$story->save();

	# all done, setup the story_id
	push(@story_ids, $story_ids{$id} = $story->get_id);
    }

    # if we have any media objects, create them
    my (%media_ids, @media_ids);
    if ($data->{media}) {
	@media_ids = Bric::SOAP::Media->_load_media({ data       => $data,
				                      internal   => 1,
						      upload_ids => []    });

	# correlate to relative ids
	for (0 .. $#media_ids) {
	    $media_ids{$data->{media}[$_]{id}} = $media_ids[$_];
	}
    }

    # resolve relations
    foreach my $r (@relations) {
	if ($r->{relative}) {
	    # handle relative links
	    if ($r->{story_id}) {
		die __PACKAGE__ . 
		    " : Unable to find related story by relative id ". 
			"\"$r->{story_id}\""
			    unless exists $story_ids{$r->{story_id}};
		$r->{container}->
		    set_related_instance_id($story_ids{$r->{story_id}});
	    } else {
		die __PACKAGE__ . 
		    " : Unable to find related media by relative id ". 
			"\"$r->{media_id}\""
			    unless exists $media_ids{$r->{media_id}};
		$r->{container}->
		    set_related_media($media_ids{$r->{media_id}});
	    }
	} else {
	    # handle absolute links
	    if ($r->{story_id}) {
		die __PACKAGE__ . " : related story_id \"$r->{story_id}\" ".
		    "not found.\n"
			unless Bric::Biz::Asset::Business::Story->lookup(
                                                  {id => $r->{story_id}});
		$r->{container}->set_related_instance_id($r->{story_id});
	    } else {
		die __PACKAGE__ . " : related media_id \"$r->{media_id}\" ".
		    "not found.\n"
			unless Bric::Biz::Asset::Business::Media->lookup(
                                                  {id => $r->{media_id}});
		$r->{container}->set_related_media($r->{media_id});
	    }
	}
	$r->{container}->save;
    }
    
    return name(ids => [ 
			map { name(story_id => $_) } @story_ids,
			map { name(media_id => $_) } @media_ids 
		       ]);
}

=item @related = $pkg->_serialize_story(writer => $writer, story_id => $story_id, args => $args)

Serializes a single story into a <story> element using the given
writer and args.  Returns a list of two-element arrays - [ "media",
$id ] or [ "story", $id ].  These are the related media objects
serialized.

=cut

sub _serialize_story {
    my $pkg      = shift;
    my %options  = @_;
    my $story_id = $options{story_id};
    my $writer   = $options{writer};
    my @related;

    my $story = Bric::Biz::Asset::Business::Story->lookup({id => $story_id});
    die __PACKAGE__ . "::export : story_id \"$story_id\" not found.\n"
	unless $story;

    die __PACKAGE__ . "::export : access denied for story \"$story_id\".\n"
	unless chk_authz($story, READ, 1);
    
    # open a story element
    $writer->startTag("story", 
		      id => $story_id, 
		      element => $story->get_element_name);
    
    # write out simple elements in schema order
    foreach my $e (qw(name description slug primary_uri
		      priority publish_status )) {
	$writer->dataElement($e => $story->_get($e));
    }
    
    # set active flag
    $writer->dataElement(active => ($story->is_active ? 1 : 0));
    
    # get source name
    my $src = Bric::Biz::Org::Source->lookup({
					      id => $story->get_source__id });
    die __PACKAGE__ . "::export : unable to find source\n"
	unless $src;
    $writer->dataElement(source => $src->get_source_name);
    
    # get dates and output them in dateTime format
    for my $name qw(cover_date expire_date publish_date) {
	my $date = $story->_get($name);
	next unless $date; # skip missing date
	my $xs_date = db_date_to_xs_date($date);
	die __PACKAGE__ . "::export : bad date format for $name : $date\n"
	    unless defined $xs_date;
	$writer->dataElement($name, $xs_date);

    }
    
    # output categories
    $writer->startTag("categories");
    my $cat = $story->get_primary_category();
    $writer->dataElement(category => $cat->ancestry_path, primary => 1);
    foreach $cat ($story->get_secondary_categories) {
	$writer->dataElement(category => $cat->ancestry_path);
    }
    $writer->endTag("categories");

    # output keywords
    $writer->startTag("keywords");
    foreach my $k ($story->get_keywords) {
	$writer->dataElement(keyword => $k->get_name);
    }
    $writer->endTag("keywords");

    # output contributors
    $writer->startTag("contributors");
    foreach my $c ($story->get_contributors) {
	my $p = $c->get_person;
	$writer->startTag("contributor");
	$writer->dataElement(fname  => 
                             defined $p->get_fname ? $p->get_fname : "");
	$writer->dataElement(mname  => 
                             defined $p->get_mname ? $p->get_mname : "");
	$writer->dataElement(lname  => 
                             defined $p->get_lname ? $p->get_lname : "");
	$writer->dataElement(type   => $c->get_grp->get_name);
	$writer->dataElement(role   => $story->get_contributor_role($c));
	$writer->endTag("contributor");
    }
    $writer->endTag("contributors");

    # output elements
    @related = serialize_elements(writer => $writer, 
				  args   => $options{args},
				  object => $story);
    
    # close the story
    $writer->endTag("story");    
    
    return @related;
}

=back

=head1 AUTHOR

Sam Tregar <stregar@about-inc.com>

=head1 SEE ALSO

L<Bric::SOAP|Bric::SOAP>

=cut

1;<|MERGE_RESOLUTION|>--- conflicted
+++ resolved
@@ -38,27 +38,15 @@
 
 =head1 VERSION
 
-<<<<<<< HEAD
-$Revision: 1.31 $
+$Revision: 1.32 $
 
 =cut
 
-our $VERSION = (qw$Revision: 1.31 $ )[-1];
+our $VERSION = (qw$Revision: 1.32 $ )[-1];
 
 =head1 DATE
 
-$Date: 2002-11-02 00:15:46 $
-=======
-$Revision: 1.28.2.4 $
-
-=cut
-
-our $VERSION = (qw$Revision: 1.28.2.4 $ )[-1];
-
-=head1 DATE
-
-$Date: 2002-11-06 20:09:21 $
->>>>>>> 3771fdf6
+$Date: 2002-11-06 20:31:57 $
 
 =head1 SYNOPSIS
 
