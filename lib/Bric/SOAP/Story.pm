--- conflicted
+++ resolved
@@ -37,27 +37,15 @@
 
 =head1 VERSION
 
-<<<<<<< HEAD
-$Revision: 1.30 $
+$Revision: 1.31 $
 
 =cut
 
-our $VERSION = (qw$Revision: 1.30 $ )[-1];
+our $VERSION = (qw$Revision: 1.31 $ )[-1];
 
 =head1 DATE
 
-$Date: 2002-10-26 00:39:03 $
-=======
-$Revision: 1.28.2.3 $
-
-=cut
-
-our $VERSION = (qw$Revision: 1.28.2.3 $ )[-1];
-
-=head1 DATE
-
-$Date: 2002-10-31 19:56:35 $
->>>>>>> 50de5130
+$Date: 2002-11-02 00:15:46 $
 
 =head1 SYNOPSIS
 
