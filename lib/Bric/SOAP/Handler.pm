package Bric::SOAP::Handler;
###############################################################################

=head1 NAME

Bric::SOAP::Handler - Apache/mod_perl handler for SOAP interfaces

=head1 VERSION

<<<<<<< HEAD
$Revision: 1.7 $

=cut

our $VERSION = (qw$Revision: 1.7 $ )[-1];

=head1 DATE

$Date: 2002-11-09 01:43:45 $
=======
$Revision: 1.6.2.2 $

=cut

our $VERSION = (qw$Revision: 1.6.2.2 $ )[-1];

=head1 DATE

$Date: 2002-11-13 01:45:09 $
>>>>>>> 75399bba

=head1 SYNOPSIS

  <Location /soap>
    SetHandler perl-script
    PerlHandler Bric::SOAP::Handler
    PerlCleanupHandler Bric::App::CleanupHandler
    PerlAccessHandler Apache::OK
  </Location>

=head1 DESCRIPTION

This module provides an Apache/mod_perl PerlHandler for the Bricolage
SOAP interface.  This handler dispatches calls to the various
Bric::SOAP modules.

=head1 CONSTANTS

=over 4

=item SOAP_CLASSES

Array of SOAP interface module names.  The handler will only dispatch
calls to these classes.

=back

=head1 INTERFACE

=head2 Public Class Methods

=over 4

=item Bric::SOAP::Handler->handler()

Handles a request for a SOAP interface.  Calls
SOAP::Transport::HTTP::Apache->handler() to dispatch the request.

Throws: NONE

Side Effects: NONE

Notes: NONE

=back

=head1 AUTHOR

Sam Tregar <stregar@about-inc.com>

=head1 SEE ALSO

L<Bric::SOAP|Bric::SOAP>

=cut

use strict;
use warnings;

use constant DEBUG => 0;

# turn on tracing when debugging
use SOAP::Lite +trace => [ (DEBUG ? ('trace') : ()), fault => \&handle_err ];
use SOAP::Transport::HTTP;
use Bric::App::Auth;
use Bric::App::Session;
use Bric::Util::DBI qw(:trans);
use Bric::App::Event qw(clear_events);
use Bric::Util::Fault::Exception::AP;
use Apache::Constants qw(OK);
use Apache::Util qw(escape_html);

use constant SOAP_CLASSES => [qw(
                                 Bric::SOAP::Auth
                                 Bric::SOAP::Story
                                 Bric::SOAP::Media
                                 Bric::SOAP::Template
                                 Bric::SOAP::Element
                                 Bric::SOAP::Category
                                 Bric::SOAP::Workflow
                                )];

my $SERVER = SOAP::Transport::HTTP::Apache->dispatch_to(@{SOAP_CLASSES()});

# setup serializer to pretty-print XML if debugging
$SERVER->serializer->readable(1) if DEBUG;

# setup routines to serialize Bric exceptions
sub SOAP::Serializer::as_Bric__Util__Fault__Exception__GEN {
    [ $_[2], $_[4], escape_html($_[1]->error_info) ];
}
sub SOAP::Serializer::as_Bric__Util__Fault__Exception__AP {
    [ $_[2], $_[4], escape_html($_[1]->error_info) ];
}
sub SOAP::Serializer::as_Bric__Util__Fault__Exception__DP {
    [ $_[2], $_[4], escape_html($_[1]->error_info) ];
}
sub SOAP::Serializer::as_Bric__Util__Fault__Exception__MNI {
    [ $_[2], $_[4], escape_html($_[1]->error_info) ];
}
sub SOAP::Serializer::as_Bric__Util__Fault__Exception__DA {
    [ $_[2], $_[4], escape_html($_[1]->error_info) ];
}


my $commit = 1;
my $apreq;

# dispatch to $SERVER->handler()
sub handler {
    my ($r) = @_;
    $apreq = $r;
    my $status;

    eval {
        # Start the database transactions.
        begin(1);

        my $action = $r->header_in('SOAPAction') || '';

        print STDERR __PACKAGE__ . "::handler called : $action.\n" if DEBUG;

        # setup user session
        Bric::App::Session::setup_user_session($r);

        # let everyone try to login
        if ($action eq '"http://bricolage.sourceforge.net/Bric/SOAP/Auth#login"') {
            $status = $SERVER->handler(@_);
        } else {

            # check auth
            my ($res, $msg) = Bric::App::Auth::auth($r);

            if ($res) {
                $status = $SERVER->handler(@_);
            } else {
                $r->log_reason($msg);
                $r->send_http_header('text/xml');
                # send a SOAP fault.  I can't find an easy way to do this with
                # SOAP::Lite without reinventing some wheels...
                print <<END;
<?xml version="1.0" encoding="UTF-8"?>
<SOAP-ENV:Envelope
 xmlns:xsi="http://www.w3.org/1999/XMLSchema-instance"
 xmlns:SOAP-ENC="http://schemas.xmlsoap.org/soap/encoding/"
 xmlns:xsd="http://www.w3.org/1999/XMLSchema"
 SOAP-ENV:encodingStyle="http://schemas.xmlsoap.org/soap/encoding/"
 xmlns:SOAP-ENV="http://schemas.xmlsoap.org/soap/envelope/">
  <SOAP-ENV:Body>
    <SOAP-ENV:Fault xmlns="http://schemas.xmlsoap.org/soap/envelope/">
      <faultcode xsi:type="xsd:string">SOAP-ENV:Client</faultcode>
      <faultstring xsi:type="xsd:string">$msg</faultstring>
      <faultactor xsi:null="1"/>
    </SOAP-ENV:Fault>
  </SOAP-ENV:Body>
</SOAP-ENV:Envelope>
END
            }
        }
    };

    # Do error processing, if necessary.
    handle_err(0, 0, $@) if $@;

    # Commit to the database, uless there was an error.
    if ($commit) {
        commit(1);
    } else {
        # Reset for the next request.
        $commit = 1;
    }

    # Free up the apache request object.
    undef $apreq;

    # Boogie!
    return $status;
}

sub handle_err {
    my ($code, $string, $err, $actor) = @_;

    # Prevent the commit in handler().
    $commit = 0;

    # Create an exception object unless we already have one.
    $err = Bric::Util::Fault::Exception::AP->new
      ({ msg => "Error executing SOAP command.", payload => $err })
      unless ref $err;

    # Rollback the database transactions.
    eval { rollback(1) };
    my $more_err = $@ ? "In addition, the database rollback failed: $@" : undef;

    # Clear out events to that they won't be logged.
    clear_events();

    # Send the error to the apache error log.
    $apreq->log->error($err->get_msg . ': ' . $err->get_payload .
                       ($more_err ? "\n\n$more_err" : '') . "\nStack Trace:\n" .
                       join("\n", map { ref $_ ? join(' - ', @{$_}[1,2,3]) : $_ }
                            @{$err->get_stack}) . "\n\n");

}

# silence warnings from SOAP::Lite
{
    no warnings;
    use overload;
    sub SOAP::Serializer::gen_id { 
        overload::StrVal($_[1]) =~ /\((0x\w+)\)/o;
        $1;
    }
}

1;<|MERGE_RESOLUTION|>--- conflicted
+++ resolved
@@ -7,27 +7,15 @@
 
 =head1 VERSION
 
-<<<<<<< HEAD
-$Revision: 1.7 $
+$Revision: 1.8 $
 
 =cut
 
-our $VERSION = (qw$Revision: 1.7 $ )[-1];
+our $VERSION = (qw$Revision: 1.8 $ )[-1];
 
 =head1 DATE
 
-$Date: 2002-11-09 01:43:45 $
-=======
-$Revision: 1.6.2.2 $
-
-=cut
-
-our $VERSION = (qw$Revision: 1.6.2.2 $ )[-1];
-
-=head1 DATE
-
-$Date: 2002-11-13 01:45:09 $
->>>>>>> 75399bba
+$Date: 2002-11-13 22:58:52 $
 
 =head1 SYNOPSIS
 
