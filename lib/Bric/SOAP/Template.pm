package Bric::SOAP::Template;
###############################################################################

use strict;
use warnings;

use Bric::Biz::Asset::Formatting;
use Bric::Biz::AssetType;
use Bric::Biz::Category;
use Bric::Biz::Workflow qw(TEMPLATE_WORKFLOW);
use Bric::App::Session  qw(get_user_id);
use Bric::App::Authz    qw(chk_authz READ EDIT CREATE);
use Bric::App::Event    qw(log_event);
use IO::Scalar;
use XML::Writer;
use Bric::Biz::Person::User;

use Bric::SOAP::Util qw(category_path_to_id 
			xs_date_to_db_date db_date_to_xs_date
			parse_asset_document
		       );

use SOAP::Lite;
import SOAP::Data 'name';

# needed to get envelope on method calls
our @ISA = qw(SOAP::Server::Parameters);

use constant DEBUG => 0;
require Data::Dumper if DEBUG;

# this is needed by Template.pl so it can test create() and update()
# without damaging the system.
use constant ALLOW_DUPLICATE_TEMPLATES => 1;

=head1 NAME

Bric::SOAP::Template - SOAP interface to Bricolage templates.

=head1 VERSION

<<<<<<< HEAD
$Revision: 1.12 $

=cut

our $VERSION = (qw$Revision: 1.12 $ )[-1];

=head1 DATE

$Date: 2002-11-02 00:15:46 $
=======
$Revision: 1.11.2.3 $

=cut

our $VERSION = (qw$Revision: 1.11.2.3 $ )[-1];

=head1 DATE

$Date: 2002-11-06 20:09:21 $
>>>>>>> 3771fdf6

=head1 SYNOPSIS

  use SOAP::Lite;
  import SOAP::Data 'name';

  # setup soap object to login with
  my $soap = new SOAP::Lite
    uri      => 'http://bricolage.sourceforge.net/Bric/SOAP/Auth',
    readable => DEBUG;
  $soap->proxy('http://localhost/soap',
               cookie_jar => HTTP::Cookies->new(ignore_discard => 1));
  # login
  $soap->login(name(username => USER), 
	       name(password => PASSWORD));

  # set uri for Template module
  $soap->uri('http://bricolage.sourceforge.net/Bric/SOAP/Template');

  # get a list of template_ids in the root category
  my $template_ids = $soap->list_ids(name(category => '/'))->result;
  
=head1 DESCRIPTION

This module provides a SOAP interface to manipulating Bricolage templates.

=cut

=head1 INTERFACE

=head2 Public Class Methods

=over 4

=item list_ids

This method queries the story database for matching templates and
returns a list of ids.  If no templates are found an empty list will be
returned.

This method can accept the following named parameters to specify the
search.  Some fields support matching and are marked with an (M).  The
value for these fields will be interpreted as an SQL match expression
and will be matched case-insensitively.  Other fields must specify an
exact string to match.  Match fields combine to narrow the search
results (via ANDs in an SQL WHERE clause).

=over 4

=item element (M)

The template's element name.

=item file_name (M)

The template's file_name.

=item output_channel

The output channel for the template.

=item category

A category containing the story, given as the complete category path
from the root.  Example: "/news/linux".

=item workflow

The name of the workflow containing the template.

=item simple (M)

a single OR search that hits element and filename.

=item priority

The priority of the template.

=item publish_status

Stories that have been published have a publish_status of "1",
otherwise "0".

=item deploy_date_start

Lower bound on deploy date.  Given in XML Schema dateTime format
(CCYY-MM-DDThh:mm:ssTZ).

=item deploy_date_end

Upper bound on deploy date.  Given in XML Schema dateTime format
(CCYY-MM-DDThh:mm:ssTZ).

=item expire_date_start

Lower bound on expire date.  Given in XML Schema dateTime format
(CCYY-MM-DDThh:mm:ssTZ).

=item expire_date_end

Upper bound on expire date.  Given in XML Schema dateTime format
(CCYY-MM-DDThh:mm:ssTZ).

=back 4

Throws: NONE

Side Effects: NONE

Notes: SQL tweaking paramters (Order, Limit, etc.) as in Bric::SOAP::Story
are not available here. We should add them to
Bric::Biz::Asset::Formatting->list() and then support them here too.

=cut

{
# hash of allowed parameters
my %allowed = map { $_ => 1 } qw(element file_name output_channel
				 category workflow simple
				 priority publish_status element
				 deploy_date_start deploy_date_end
				 expire_date_start expire_date_end);

sub list_ids {
    my $self = shift;
    my $env = pop;
    my $args = $env->method || {};    
    
    print STDERR __PACKAGE__ . "->list_ids() called : args : ", 
	Data::Dumper->Dump([$args],['args']) if DEBUG;
    
    # check for bad parameters
    for (keys %$args) {
	die __PACKAGE__ . "::list_ids : unknown parameter \"$_\".\n"
	    unless exists $allowed{$_};
    }
    
    # handle workflow => workflow__id mapping
    if (exists $args->{workflow}) {
	my ($workflow_id) = Bric::Biz::Workflow->list_ids(
			        { name => $args->{workflow} });
	die __PACKAGE__ . "::list_ids : no workflow found matching " .
	    "(workflow => \"$args->{workflow}\")\n"
		unless defined $workflow_id;
	$args->{workflow__id} = $workflow_id;
	delete $args->{workflow};
    }

    # handle output_channel => output_channel__id mapping
    if (exists $args->{output_channel}) {
	my ($output_channel_id) = Bric::Biz::OutputChannel->list_ids(
			        { name => $args->{output_channel} });
	die __PACKAGE__ . "::list_ids : no output_channel found matching " .
	    "(output_channel => \"$args->{output_channel}\")\n"
		unless defined $output_channel_id;
	$args->{output_channel__id} = $output_channel_id;
	delete $args->{output_channel};
    }
    
    # handle category => category_id conversion
    if (exists $args->{category}) {
	my $category_id = category_path_to_id($args->{category});
	die __PACKAGE__ . "::list_ids : no category found matching " .
	    "(category => \"$args->{category}\")\n"
		unless defined $category_id;
	$args->{category_id} = $category_id;
	delete $args->{category};      
    }
    
    # translate dates into proper format
    for my $name (grep { /_date_/ } keys %$args) {
	my $date = xs_date_to_db_date($args->{$name});
	die __PACKAGE__ . "::list_ids : bad date format for $name parameter " .
	    "\"$args->{$name}\" : must be proper XML Schema dateTime format.\n"
		unless defined $date;
	$args->{$name} = $date;
    }

    # element is name for templates
    $args->{name} = delete $args->{element}
      if exists $args->{element};
    
    my @list = Bric::Biz::Asset::Formatting->list_ids($args);
    
    print STDERR "Bric::Biz::Asset::Formatting->list_ids() called : ",
	"returned : ", Data::Dumper->Dump([\@list],['list'])
	    if DEBUG;
    
    # name the results
    my @result = map { name(template_id => $_) } @list;
    
    # name the array and return
    return name(template_ids => \@result);
}
}

=item export

The export method retrieves a set of templates from the database,
serializes them and returns them as a single XML document.  See
L<Bric::SOAP|Bric::SOAP> for the schema of the returned
document.

Accepted paramters are:

=over 4

=item template_id

Specifies a single template_id to be retrieved.

=item template_ids

Specifies a list of template_ids.  The value for this option should be an
array of interger "template_id" elements.

=back 4

Throws: NONE

Side Effects: NONE

Notes: NONE

=cut

{
# hash of allowed parameters
my %allowed = map { $_ => 1 } qw(template_id template_ids);

sub export {
    my $pkg = shift;
    my $env = pop;
    my $args = $env->method || {};    
    
    print STDERR __PACKAGE__ . "->export() called : args : ", 
 	Data::Dumper->Dump([$args],['args']) if DEBUG;
    
    # check for bad parameters
    for (keys %$args) {
 	die __PACKAGE__ . "::export : unknown parameter \"$_\".\n"
 	    unless exists $allowed{$_};
    }
    
    # template_id is sugar for a one-element template_ids arg
    $args->{template_ids} = [ $args->{template_id} ] 
      if exists $args->{template_id};
    
    # make sure template_ids is an array
    die __PACKAGE__ . "::export : missing required template_id(s) setting.\n"
 	unless defined $args->{template_ids};
    die __PACKAGE__ . "::export : malformed template_id(s) setting.\n"
 	unless ref $args->{template_ids} and ref $args->{template_ids} eq 'ARRAY';
    
    # setup XML::Writer
    my $document        = "";
    my $document_handle = new IO::Scalar \$document;
    my $writer          = XML::Writer->new(OUTPUT      => $document_handle,
 					   DATA_MODE   => 1,
 					   DATA_INDENT => 1);
    
    # open up an assets document, specifying the schema namespace
    $writer->xmlDecl("UTF-8", 1);
    $writer->startTag("assets", 
 		      xmlns => 'http://bricolage.sourceforge.net/assets.xsd');
    
    
    # iterate through template_ids, serializing template objects as we go
    foreach my $template_id (@{$args->{template_ids}}) {	
      $pkg->_serialize_template(writer      => $writer, 
				template_id => $template_id,
				args        => $args);
    }
    
    # end the assets element and end the document
    $writer->endTag("assets");
    $writer->end();
    $document_handle->close();
    
    # name, type and return
    return name(document => $document)->type('base64');   
}
}

=item create

The create method creates new objects using the data contained in an
XML document of the format created by export().

Returns a list of new ids created in the order of the assets in the
document.

Available options:

=over 4

=item document (required)

The XML document containing objects to be created.  The document must
contain at least one template object.

=back 4

Throws: NONE

Side Effects: NONE

Notes: NONE

=cut

# hash of allowed parameters
{
my %allowed = map { $_ => 1 } qw(document);

sub create {
    my $pkg = shift;
    my $env = pop;
    my $args = $env->method || {};    
    
    print STDERR __PACKAGE__ . "->create() called : args : ", 
      Data::Dumper->Dump([$args],['args']) if DEBUG;
    
    # check for bad parameters
    for (keys %$args) {
	die __PACKAGE__ . "::create : unknown parameter \"$_\".\n"
	    unless exists $allowed{$_};
    }

    # make sure we have a document
    die __PACKAGE__ . "::create : missing required document parameter.\n"
      unless $args->{document};

    # setup empty update_ids arg to indicate create state
    $args->{update_ids} = [];

    # call _load_template
    return $pkg->_load_template($args);
}
}

=item update

The update method updates template using the data in an XML document of
the format created by export().  A common use of update() is to
export() a selected template object, make changes to one or more fields
and then submit the changes with update().

Returns a list of new ids created in the order of the assets in the
document.

Takes the following options:

=over 4

=item document (required)

The XML document where the objects to be updated can be found.  The
document must contain at least one template and may contain any number of
related template objects.

=item update_ids (required)

A list of "template_id" integers for the assets to be updated.  These
must match id attributes on template elements in the document.  If you
include objects in the document that are not listed in update_ids then
they will be treated as in create().  For that reason an update() with
an empty update_ids list is equivalent to a create().

=back 4

Throws: NONE

Side Effects: NONE

Notes: Due to the way Bric::Biz::Asset::Formatting->new() works it
isn't possible to fully update file_name.  To change it you need to
update it indirectly by changing category, element and the file_name
extension.  This should be fixed.

=cut

# hash of allowed parameters
{
my %allowed = map { $_ => 1 } qw(document update_ids);

sub update {
    my $pkg = shift;
    my $env = pop;
    my $args = $env->method || {};    
    
    print STDERR __PACKAGE__ . "->update() called : args : ", 
      Data::Dumper->Dump([$args],['args']) if DEBUG;
    
    # check for bad parameters
    for (keys %$args) {
	die __PACKAGE__ . "::update : unknown parameter \"$_\".\n"
	    unless exists $allowed{$_};
    }

    # make sure we have a document
    die __PACKAGE__ . "::update : missing required document parameter.\n"
      unless $args->{document};

    # make sure we have an update_ids array
    die __PACKAGE__ . "::update : missing required update_ids parameter.\n"
      unless $args->{update_ids};
    die __PACKAGE__ . 
	"::update : malformed update_ids parameter - must be an array.\n"
	    unless ref $args->{update_ids} and 
                   ref $args->{update_ids} eq 'ARRAY';

    # call _load_template
    return $pkg->_load_template($args);
}
}

=item delete

The delete() method deletes templates.  It takes the following options:

=over 4

=item template_id

Specifies a single template_id to be deleted.

=item template_ids

Specifies a list of template_ids to delete.

=back 4

Throws: NONE

Side Effects: NONE

Notes: NONE

=cut

# hash of allowed parameters
{
my %allowed = map { $_ => 1 } qw(template_id template_ids);

sub delete {
    my $pkg = shift;
    my $env = pop;
    my $args = $env->method || {};

    print STDERR __PACKAGE__ . "->delete() called : args : ",
      Data::Dumper->Dump([$args],['args']) if DEBUG;

    # check for bad parameters
    for (keys %$args) {
	die __PACKAGE__ . "::delete : unknown parameter \"$_\".\n"
          unless exists $allowed{$_};
    }

    # template_id is sugar for a one-element template_ids arg
    $args->{template_ids} = [ $args->{template_id} ]
      if exists $args->{template_id};

    # make sure template_ids is an array
    die __PACKAGE__ . "::delete : missing required template_id(s) setting.\n"
      unless defined $args->{template_ids};
    die __PACKAGE__ . "::delete : malformed template_id(s) setting.\n"
      unless ref $args->{template_ids} and 
        ref $args->{template_ids} eq 'ARRAY';

    # delete the template
    foreach my $template_id (@{$args->{template_ids}}) {
	print STDERR __PACKAGE__ . 
          "->delete() : deleting template_id $template_id\n"
            if DEBUG;

	# first look for a checked out version
	my $template = Bric::Biz::Asset::Formatting->lookup
          ({ id => $template_id, checkout => 1 });

	unless ($template) {
	    # settle for a non-checked-out version and check it out
	    $template = Bric::Biz::Asset::Formatting->lookup
              ({ id => $template_id });
	    die __PACKAGE__ . 
              "::delete : no template found for id \"$template_id\"\n"
                unless $template;
	    die __PACKAGE__ . 
              "::delete : access denied for template \"$template_id\".\n"
                unless chk_authz($template, CREATE, 1);
	    $template->checkout({ user__id => get_user_id });
            log_event("formatting_checkout", $template);
	}

        # Remove the template from any desk it's on.
        if (my $desk = $template->get_current_desk) {
            $desk->checkin($template);
            $desk->remove_asset($template);
            $desk->save;
        }

        # Remove the template from workflow.
        if ($template->get_workflow_id) {
            $template->set_workflow_id(undef);
            log_event("formatting_rem_workflow", $template);
        }

        # Deactivate the template and save it.
        $template->deactivate;
        $template->save;
        log_event("formatting_deact", $template);
    }

    return name(result => 1);
}
}

=back 4

=head2 Private Class Methods

=over 4

=item $pkg->_load_template($args)

This method provides the meat of both create() and update().  The only
difference between the two methods is that update_ids will be empty on
create().

=cut

sub _load_template {
    my ($pkg, $args) = @_;
    my $document     = $args->{document};
    my $data         = $args->{data};
    my %to_update    = map { $_ => 1 } @{$args->{update_ids}};

    # parse and catch erros
    unless ($data) {
	eval { $data = parse_asset_document($document) };
	die __PACKAGE__ . " : problem parsing asset document : $@\n"
	    if $@;
	die __PACKAGE__ . 
	    " : problem parsing asset document : no template found!\n"
		unless ref $data and ref $data eq 'HASH' 
		    and exists $data->{template};
	print STDERR Data::Dumper->Dump([$data],['data']) if DEBUG;
    }

    # loop over template, filling @template_ids
    my @template_ids;
    foreach my $tdata (@{$data->{template}}) {
	my $id = $tdata->{id};

	# are we updating?
	my $update = exists $to_update{$id};	

	# setup init data for create
	my %init;

	# get user__id from Bric::App::Session
	$init{user__id} = get_user_id;
	
	# handle output_channel => output_channel__id mapping
	($init{output_channel__id}) = Bric::Biz::OutputChannel->list_ids(
				      { name => $tdata->{output_channel} });
	die __PACKAGE__ . " : no output_channel found matching ".
	    "(output_channel => \"$tdata->{output_channel}\")\n"
		unless defined $init{output_channel__id};

	# figure out file_type
	if ($tdata->{file_name} =~ /\.(\w+)$/) {
	    $init{file_type} = $1;
	} elsif ($tdata->{file_name} =~ /autohandler$/) {
	    $init{file_type} = 'mc';
	} else {
	    die __PACKAGE__ . 
		" : unable to determine file_type for file_name " .
		    \"$tdata->{file_name}\".\n";
	}

	# get element and name for asset type unless this generic
	unless ($tdata->{generic}) {
	    my ($element) = Bric::Biz::AssetType->list(
			  { name => $tdata->{element}[0] });
	    die __PACKAGE__ . " : no element found matching " .
		"(element => \"$tdata->{element}[0]\")\n"
		    unless defined $element;
	    $init{element__id} = $element->get_id;
	    $init{name}        = $element->get_name;
	}

	# assign catgeory_id (not category__id, for some reason...)
	$init{category_id} = category_path_to_id($tdata->{category}[0]);
	die __PACKAGE__ . " : no category found matching " .
	    "(category => \"$tdata->{category}[0]\")\n"
		unless defined $init{category_id};

	# setup data
	if ($tdata->{data}[0]) {
	    $init{data}    = MIME::Base64::decode_base64($tdata->{data}[0]);
	} else {
	    $init{data}    = '';
	}

	# mix in dates 
	for my $name qw(expire_date deploy_date) {
	    my $date = $tdata->{$name};
	    next unless $date; # skip missing date
	    my $db_date = xs_date_to_db_date($date);
	    die __PACKAGE__ . "::export : bad date format for $name : $date\n"
		unless defined $db_date;
	    $init{$name} = $db_date;
	}
	
	# setup simple fields
	$init{priority}    = $tdata->{priority};
	$init{description} = $tdata->{description};

	# get base template object
	my $template;
	unless ($update) {
	    # create empty template
	    $template = Bric::Biz::Asset::Formatting->new(\%init);
	    die __PACKAGE__ .
		"::create : failed to create empty template object.\n"
		    unless $template;
	    print STDERR __PACKAGE__ . 
		"::create : created empty template object\n"
		    if DEBUG;

	    # is this is right way to check create access for template?
	    die __PACKAGE__ . " : access denied.\n"
		unless chk_authz($template, CREATE, 1);

	    # check that there isn't already an active template with the same
	    # output channel and file_name (which is composed of category,
	    # file_type and element name).
	    my $found_dup = 0;
	    my $file_name  = $template->get_file_name;
	    my @list = Bric::Biz::Asset::Formatting->list_ids(
			      { output_channel__id => $init{output_channel__id},
				file_name => $file_name      });
	    if (@list) {
		$found_dup = 1;
	    } else {
		# Arrgh.  This is the only way to search all checked out
		# formatting assets.  According to Garth this isn't a
		# problem...  I'd like to show him this code sometime and see
		# if he still thinks so!
		my @user_ids = Bric::Biz::Person::User->list_ids({});
		foreach my $user_id (@user_ids) {
		    @list = Bric::Biz::Asset::Formatting->list_ids(
			   { output_channel__id => $init{output_channel__id},
			     file_name          => $file_name,
			     user__id           => $user_id   });
		    if (@list) {
			$found_dup = 1;
			last;
		    }
		}
	    }
	    
	    die __PACKAGE__ . "::create : found duplicate template for ".
		"file_name \"$file_name\" and " .
		    "output channel \"$tdata->{output_channel}\".\n"
			if $found_dup and not ALLOW_DUPLICATE_TEMPLATES;

	} else {
	    # updating - first look for a checked out version
	    $template = Bric::Biz::Asset::Formatting->lookup({ id => $id,
                          				       checkout => 1
							     });
	    if ($template) {
		# make sure it's ours
		die __PACKAGE__ . "::update : template \"$id\" ".
		    "is checked out to another user: ", 
			$template->get_user__id, ".\n"
			    if defined $template->get_user__id and
				$template->get_user__id != get_user_id;
		die __PACKAGE__ . " : access denied.\n"
		    unless chk_authz($template, CREATE, 1);
	    } else {
		# try a non-checked out version
		$template = Bric::Biz::Asset::Formatting->lookup({id => $id});
		die __PACKAGE__ . "::update : no template found for \"$id\"\n"
		    unless $template;
		die __PACKAGE__ . " : access denied.\n"
		    unless chk_authz($template, CREATE, 1);

	        # FIX: race condition here - between lookup and checkout 
                #      someone else could checkout...

		# check it out 
		$template->checkout( { user__id => get_user_id });
		$template->save();
	    }

	    # update %init fields
	    $template->_set([keys(%init)],[values(%init)]);
	}

	# need a save here to get the desk stuff working
	$template->deactivate;
	$template->save;

	# updates are in-place, no need to futz with workflows and desks
	my $desk;
	unless ($update) {
	    # find a suitable workflow and desk for the template.
            my $workflow = (Bric::Biz::Workflow->list
                            ({ type => TEMPLATE_WORKFLOW }))[0];
            $template->set_workflow_id($workflow->get_id());
            $desk = $workflow->get_start_desk;
            $desk->accept({'asset' => $template});
	}

	# save the template and desk after activating if desired
	$template->activate if $tdata->{active};
	$desk->save unless $update;
	$template->save;

	# checkin and save again for good luck
	$template->checkin();
	$template->save();

	# all done, setup the template_id
	push(@template_ids, $template->get_id);
    }

    return name(ids => [ map { name(template_id => $_) } @template_ids ]);
}

=item $pkg->_serialize_template(writer => $writer, template_id => $template_id, args => $args)

Serializes a single template object into a <template> element using
the given writer and args.

=cut

sub _serialize_template {
    my $pkg         = shift;
    my %options     = @_;
    my $template_id = $options{template_id};
    my $writer      = $options{writer};

    my $template = Bric::Biz::Asset::Formatting->lookup({id => $template_id});
    die __PACKAGE__ . "::export : template_id \"$template_id\" not found.\n"
	unless $template;

    die __PACKAGE__ . 
	"::export : access denied for template \"$template_id\".\n"
	    unless chk_authz($template, READ, 1);
    
    # open a template element
    $writer->startTag("template", id => $template_id);

    # write out element, known to bric as "name" and save it for later
    my $name = $template->get_name;
    $writer->dataElement(element => $name);

    # oh, god, I feel so dirty.  This is the only way to decide
    # if a template object is "generic".
    if ($name eq 'autohandler' or $name eq 'category') {
	$writer->dataElement(generic => 1);
    } else {
	$writer->dataElement(generic => 0);
    }
    
    # write out simple elements in schema order
    foreach my $e (qw(file_name description priority deploy_status)) {
	$writer->dataElement($e => $template->_get($e));
    }
    
    # set active flag
    $writer->dataElement(active => ($template->is_active ? 1 : 0));

    # output category
    $writer->dataElement(category => $template->get_category->ancestry_path);
    
    # get output channel
    my $oc = Bric::Biz::OutputChannel->lookup({
			id => $template->get_output_channel__id });
    die __PACKAGE__ . "::export : unable to find output channel\n"
	unless $oc;
    $writer->dataElement(output_channel => $oc->get_name);
    
    # get dates and output them in dateTime format
    for my $name qw(expire_date deploy_date) {
	my $date = $template->_get($name);
	next unless $date; # skip missing date
	my $xs_date = db_date_to_xs_date($date);
	die __PACKAGE__ . "::export : bad date format for $name : $date\n"
	    unless defined $xs_date;
	$writer->dataElement($name, $xs_date);
    }

    # output data
    my $data = $template->get_data;
    $writer->dataElement(data => MIME::Base64::encode_base64($data,''))
	if $data;

    # close the template
    $writer->endTag("template");    
}

=back

=head1 AUTHOR

Sam Tregar <stregar@about-inc.com>

=head1 SEE ALSO

L<Bric::SOAP|Bric::SOAP>

=cut

1;<|MERGE_RESOLUTION|>--- conflicted
+++ resolved
@@ -39,27 +39,15 @@
 
 =head1 VERSION
 
-<<<<<<< HEAD
-$Revision: 1.12 $
-
-=cut
-
-our $VERSION = (qw$Revision: 1.12 $ )[-1];
+$Revision: 1.13 $
+
+=cut
+
+our $VERSION = (qw$Revision: 1.13 $ )[-1];
 
 =head1 DATE
 
-$Date: 2002-11-02 00:15:46 $
-=======
-$Revision: 1.11.2.3 $
-
-=cut
-
-our $VERSION = (qw$Revision: 1.11.2.3 $ )[-1];
-
-=head1 DATE
-
-$Date: 2002-11-06 20:09:21 $
->>>>>>> 3771fdf6
+$Date: 2002-11-06 20:31:57 $
 
 =head1 SYNOPSIS
 
