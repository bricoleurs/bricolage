--- conflicted
+++ resolved
@@ -39,27 +39,15 @@
 
 =head1 VERSION
 
-<<<<<<< HEAD
-$Revision: 1.19 $
+$Revision: 1.20 $
 
 =cut
 
-our $VERSION = (qw$Revision: 1.19 $ )[-1];
+our $VERSION = (qw$Revision: 1.20 $ )[-1];
 
 =head1 DATE
 
-$Date: 2002-11-21 20:44:48 $
-=======
-$Revision: 1.12.2.7 $
-
-=cut
-
-our $VERSION = (qw$Revision: 1.12.2.7 $ )[-1];
-
-=head1 DATE
-
-$Date: 2002-11-21 16:13:09 $
->>>>>>> 0f8b601a
+$Date: 2002-12-05 21:07:50 $
 
 =head1 SYNOPSIS
 
