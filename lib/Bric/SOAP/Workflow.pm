package Bric::SOAP::Workflow;
###############################################################################

use strict;
use warnings;

use Bric::Biz::Asset::Business::Story;
use Bric::Biz::Asset::Business::Media;
use Bric::Biz::Asset::Formatting;
use Bric::Biz::OutputChannel;
use Bric::Biz::Workflow qw(STORY_WORKFLOW MEDIA_WORKFLOW TEMPLATE_WORKFLOW);
use Bric::App::Session  qw(get_user_id);
use Bric::App::Authz    qw(chk_authz READ EDIT CREATE);
use Bric::Config        qw(STAGE_ROOT PREVIEW_ROOT PREVIEW_LOCAL ISO_8601_FORMAT);
use Bric::App::Event    qw(log_event);
use Bric::Util::Time    qw(strfdate local_date);
use Bric::Util::MediaType;
use Bric::Util::Fault qw(throw_ap);
use Bric::Dist::Job;
use Bric::Dist::ServerType;
use Bric::Dist::Resource;
use Bric::Biz::Workflow::Parts::Desk;
use Bric::SOAP::Util qw(xs_date_to_db_date);

use SOAP::Lite;
import SOAP::Data 'name';

# needed to get envelope on method calls
our @ISA = qw(SOAP::Server::Parameters);

use constant DEBUG => 0;
require Data::Dumper if DEBUG;

# We'll use this for outputting messages.
my %types = ( story      => 'Story',
              media      => 'Media',
              formatting => 'Template' );

# We'll use this for finding workflows.
my %wf_types = ( story      => STORY_WORKFLOW,
                 media      => MEDIA_WORKFLOW,
                 formatting => TEMPLATE_WORKFLOW );

=head1 NAME

Bric::SOAP::Workflow - SOAP interface to Bricolage workflow.

=head1 VERSION

<<<<<<< HEAD
$Revision: 1.13 $

=cut

our $VERSION = (qw$Revision: 1.13 $ )[-1];

=head1 DATE

$Date: 2003-08-11 09:33:35 $
=======
$Revision: 1.12.4.1 $

=cut

our $VERSION = (qw$Revision: 1.12.4.1 $ )[-1];

=head1 DATE

$Date: 2003-08-14 21:10:59 $
>>>>>>> e450218f

=head1 SYNOPSIS

  use SOAP::Lite;
  import SOAP::Data 'name';

  # setup soap object to login with
  my $soap = new SOAP::Lite
    uri      => 'http://bricolage.sourceforge.net/Bric/SOAP/Auth',
    readable => DEBUG;
  $soap->proxy('http://localhost/soap',
               cookie_jar => HTTP::Cookies->new(ignore_discard => 1));
  # login
  $soap->login(name(username => USER), 
               name(password => PASSWORD));

  # set uri for Workflow module
  $soap->uri('http://bricolage.sourceforge.net/Bric/SOAP/Workflow');

=head1 DESCRIPTION

This module provides a SOAP interface to manipulating Bricolage
workflow.  This include facilities for moving objects onto desks,
checkin, checkout, publishing and deploying.

=head1 INTERFACE

=head2 Public Class Methods

=over 4

=item publish

This method handles the publishing of story and media objects.
Returns "publish_ids", an array of "story_id" and/or "media_id"
integers published.  The method accepts the following parameters:

=over 4

=item story_id

A single story to publish.

=item media_id

A single media object to publish.

=item publish_ids

A list of "story_id" and/or "media_id" elements to be published.

=item publish_related_stories

If this is set to true then related stories will be published too.  In
the web interface this happens if and only if the related stories have
never been published before.  This option is off by default.

=item publish_related_media

If this is set to true then related media will be published too.  In
the web interface this happens if and only if the related media
objects have never been published before.  This option is false by
default.

=item to_preview

Set this to true to publish to the preview destination instead of the
publish destination.  This will fail if PREVIEW_LOCAL is On in
bricolage.conf.

=item publish_date

The date and time (in ISO-8601 format) at which to publish the assets.

=back

B<Throws:> NONE.

B<Side Effects:> Stories and media have their publish_status field set to
true.

B<Notes:> The code for this method came mostly from
F<comp/widgets/publish/callback.mc>. It would be nice to collect this code in
a module so it could be kept in one place.

=cut

{
# hash of allowed parameters
my %allowed = map { $_ => 1 } qw(story_id media_id publish_ids
                                 publish_related_stories
                                 publish_related_media
                                 publish_date
                                 to_preview);

sub publish {
    my $pkg = shift;
    my $env = pop;
    my $args = $env->method || {};

    print STDERR __PACKAGE__ . "->publish() called : args : ",
        Data::Dumper->Dump([$args],['args']) if DEBUG;

    # check for bad parameters
    for (keys %$args) {
        throw_ap(error => __PACKAGE__ . "::publish : unknown parameter \"$_\".")
            unless exists $allowed{$_};
    }

    my $pub_date = exists $args->{publish_date}
      ? local_date(xs_date_to_db_date($args->{publish_date}), ISO_8601_FORMAT)
      : strfdate();

    my $preview = (exists $args->{to_preview} and $args->{to_preview}) ? 1 : 0;
    throw_ap(error => __PACKAGE__ . "::publish : cannot publish to_preview with "
               . "PREVIEW_LOCAL set.")
      if $preview and PREVIEW_LOCAL;

    my @ids = _collect_ids("publish_ids",
                           [ 'story_id', 'media_id' ],
                           $env);

    # Instantiate the Burner object.
    my $burner = Bric::Util::Burner->new(
                          { out_dir => $preview ? PREVIEW_ROOT : STAGE_ROOT });

    # iterate through ids publishing shiznats
    my %seen;
    my @published;
    while (my $id = shift @ids) {
        my $obj;
        my $type;
        if ($id->name eq 'story_id') {
            $type = 'story';
            $obj  = Bric::Biz::Asset::Business::Story->lookup(
                                         { id => $id->value });
            throw_ap(error => "Unable to find story for story_id \"$id\".")
                unless $obj;

        } elsif ($id->name eq 'media_id') {
            $type = 'media';
            $obj  = Bric::Biz::Asset::Business::Media->lookup(
                                         { id => $id->value });
            throw_ap(error => "Unable to find media object for media_id \"$id\".")
                unless $obj;

        } else {
            throw_ap(error => "Unknown element found in publish_ids list.");
        }

        # don't need the object anymore
        $id = $id->value;

        # make sure we're not publishing stuff repeatedly
        next if $seen{$type}{$id};
        $seen{$type}{$id} = 1;

        # check check check
        throw_ap(error => "Cannot publish checked-out $types{$type}: \"".$id."\".")
            if $obj->get_checked_out and not $preview;

        # Check for EDIT permission, or READ if previewing
        throw_ap(error => "Access denied.")
          unless chk_authz($obj, EDIT, 1) or ($preview and chk_authz($obj, READ, 1));

        # schedule related stuff if requested
        if ($args->{publish_related_stories} or
            $args->{publish_related_media}) {
            # loop through related objects, adding to the todo list as
            # appropriate
            my @rel = $obj->get_related_objects;
            foreach my $rel (@rel) {
                if ($args->{publish_related_stories} and
                    ref($rel) =~ /Story$/) {
                    push(@ids, name(story_id => $rel->get_id));
                } elsif ($args->{publish_related_media} and
                         ref($rel) =~ /Media$/) {
                    push(@ids, name(media_id => $rel->get_id));
                }
            }
        }
            my $published = $preview ? $burner->preview($obj, $type, get_user_id)
              : $burner->publish($obj, $type, get_user_id, $args->{publish_date}, 1);
        # record the publish
        push(@published, name("${type}_id", $id)) if $published;
    }

    print STDERR __PACKAGE__ . "->publish() finished : ",
        join(', ', map { $_->name . " => " . $_->value } @published), "\n"
            if DEBUG;

    # name, type and return
    return name(publish_ids => \@published);
}
}

=item deploy

This method handles deploying templates. The method returns
"deploy_ids", a lits of "template_id" integers deployed on success.
The method accepts the following parameters:

=over 4

=item template_id

A single template to publish.

=item deploy_ids

A list of "template_id" elements to be published.

=back

Throws: NONE

Side Effects: Templates have their deploy_status set to true.

Notes: Code here comes from comp/widgets/desk/callback.mc.  It might
be cool to move this code into a module so it could be shared.  It's
not nearly as gnarly as the publish() code though.

=cut

{
# hash of allowed parameters
my %allowed = map { $_ => 1 } qw(template_id deploy_ids);

sub deploy {
    my $pkg = shift;
    my $env = pop;
    my $args = $env->method || {};

    print STDERR __PACKAGE__ . "->deploy() called : args : ",
        Data::Dumper->Dump([$args],['args']) if DEBUG;

    # check for bad parameters
    for (keys %$args) {
        throw_ap(error => __PACKAGE__ . "::deploy : unknown parameter \"$_\".")
            unless exists $allowed{$_};
    }

    my @ids = _collect_ids("deploy_ids", [ "template_id" ], $env);

    my $burner = Bric::Util::Burner->new;

    foreach my $id (map { $_->value } @ids) {
        my $fa = Bric::Biz::Asset::Formatting->lookup({ id => $id });
        throw_ap(error => "Unable to find template for template_id \"$id\".")
            unless $fa;

        # check check check
        throw_ap(error => "Cannot deloy checked-out template : \"$id\".")
            if $fa->get_checked_out;

        # Check for EDIT permission
        throw_ap(error => "Access denied.") unless chk_authz($fa, EDIT, 1);

        $burner->deploy($fa);
        log_event($fa->get_deploy_status ?
                  'formatting_redeploy' : 'formatting_deploy',
                  $fa);
        $fa->set_deploy_date(strfdate());
        $fa->set_deploy_status(1);

        # Remove it from the current desk.
        if (my $desk = $fa->get_current_desk) {
            $desk->remove_asset($fa);
            $desk->save;
        }

        # Clear the workflow ID.
        if ($fa->get_workflow_id) {
            $fa->set_workflow_id(undef);
            log_event("formatting_rem_workflow", $fa);
        }

        $fa->save;
    }

    print STDERR __PACKAGE__ . "->deploy() finished : ",
        join(', ', map { $_->name . " => " . $_->value } @ids), "\n"
            if DEBUG;

    return name(deploy_ids => \@ids);
}
}

=item checkout

This method checks out a story, media and/or template objects.  After
this call the objects are visible on the user's workspace in the web
interface and are not available for other users to edit.

An error will result if you try to checkout an object that is not
checked in.

The method returns a list of ids checked out on success.

The method accepts the following parameters:

=over 4

=item story_id

A single story to checkout.

=item media_id

A single media object to checkout.

=item template_id

A single template object to checkout.

=item checkout_ids

A list of "story_id", "template_id" and/or "media_id" elements to be
checked out.

=back

Throws: NONE

Side Effects: NONE

Notes: NONE

=cut

{
# hash of allowed parameters
my %allowed = map { $_ => 1 } qw(story_id media_id template_id checkout_ids);

sub checkout {
    my $pkg = shift;
    my $env = pop;
    my $args = $env->method || {};

    print STDERR __PACKAGE__ . "->checkout() called : args : ",
        Data::Dumper->Dump([$args],['args']) if DEBUG;

    # check for bad parameters
    for (keys %$args) {
        throw_ap(error => __PACKAGE__ . "::checkout : unknown parameter \"$_\".")
            unless exists $allowed{$_};
    }

    my @ids = _collect_ids("checkout_ids",
                           [ "story_id", "media_id", "template_id" ],
                           $env);

    my %seen;
    foreach my $id (@ids) {
        my $obj;
        my $type;
        if ($id->name eq 'story_id') {
            $type = 'story';
            $obj  = Bric::Biz::Asset::Business::Story->lookup(
                                         { id => $id->value });
            throw_ap(error => "Unable to find story for story_id \"".$id->value."\".")
                unless $obj;

        } elsif ($id->name eq 'media_id') {
            $type = 'media';
            $obj  = Bric::Biz::Asset::Business::Media->lookup(
                                         { id => $id->value });
            throw_ap(error => "Unable to find media object for media_id \"".$id->value."\".")
                unless $obj;
        } elsif ($id->name eq 'template_id') {
            $type = 'formatting';
            $obj  = Bric::Biz::Asset::Formatting->lookup(
                                         { id => $id->value });
            throw_ap(error => "Unable to find template object for template_id \"".$id->value."\".")
                unless $obj;
        } else {
            throw_ap(error => "Unknown element found in checkout_ids list.");
        }

        # check check check
        throw_ap(error => "Cannot check-out already checked-out $types{$type}: \"".$id->value."\".")
            if $obj->get_checked_out;

        # Check for EDIT permission
        throw_ap(error => "Access denied.")
          unless chk_authz($obj, EDIT, 1);

        # make sure we're not trying to checkout stuff repeatedly
        next if $seen{$type}{$id};
        $seen{$type}{$id} = 1;

        # might need to assign a workflow here, if this item was just
        # published, for example.
        unless ($obj->get_workflow_id) {
            my $workflow = (Bric::Biz::Workflow->list
                            ({ type => $wf_types{$type} }))[0];

            $obj->set_workflow_id($workflow->get_id);
            log_event("${type}_add_workflow", $obj,
                      { Workflow => $workflow->get_name });

            my $desk = $workflow->get_start_desk;
            $desk->accept({'asset' => $obj});
            $desk->save;
            log_event("${type}_moved", $obj, { Desk => $desk->get_name });
        }

        # check 'em out
        $obj->checkout({user__id => get_user_id});
        $obj->save;

        # log the checkout
        log_event("${type}_checkout", $obj);
    }


    print STDERR __PACKAGE__ . "->checkout() finished : ",
        join(', ', map { $_->name . " => " . $_->value } @ids), "\n"
            if DEBUG;

    return name(checkout_ids => \@ids);
}
}

=item checkin

This method checks in a story, media and/or template objects.  After
this call the objects are no longer visible on the user's workspace in
the web interface and are available for other users to edit.

An error will result if you try to checkin an object that is not
checked out.

The method returns a list of ids checked in.

The method accepts the following parameters:

=over 4

=item story_id

A single story to checkin.

=item media_id

A single media object to checkin.

=item template_id

A single template object to checkin.

=item checkin_ids

A list of "story_id", "template_id" and/or "media_id" elements to be
checked in.

=back

Throws: NONE

Side Effects: NONE

Notes: NONE

=cut

{
# hash of allowed parameters
my %allowed = map { $_ => 1 } qw(story_id media_id template_id checkin_ids);

sub checkin {
    my $pkg = shift;
    my $env = pop;
    my $args = $env->method || {};

    print STDERR __PACKAGE__ . "->checkin() called : args : ",
        Data::Dumper->Dump([$args],['args']) if DEBUG;

    # check for bad parameters
    for (keys %$args) {
        throw_ap(error => __PACKAGE__ . "::checkin : unknown parameter \"$_\".")
            unless exists $allowed{$_};
    }

    my @ids = _collect_ids("checkin_ids",
                           [ "story_id", "media_id", "template_id" ],
                           $env);

    my %seen;
    foreach my $id (@ids) {
        my $obj;
        my $type;
        if ($id->name eq 'story_id') {
            $type = 'story';
            $obj  = Bric::Biz::Asset::Business::Story->lookup(
                                         { id => $id->value });
            throw_ap(error => "Unable to find story for story_id \"".$id->value."\".")
                unless $obj;

        } elsif ($id->name eq 'media_id') {
            $type = 'media';
            $obj  = Bric::Biz::Asset::Business::Media->lookup(
                                         { id => $id->value });
            throw_ap(error => "Unable to find media object for media_id \"".$id->value."\".")
                unless $obj;
        } elsif ($id->name eq 'template_id') {
            $type = 'formatting';
            $obj  = Bric::Biz::Asset::Formatting->lookup(
                                         { id => $id->value });
            throw_ap(error => "Unable to find template object for template_id \"".$id->value."\".")
                unless $obj;
        } else {
            throw_ap(error => "Unknown element found in checkin_ids list.");
        }

        # check check check
        throw_ap(error => "Cannot check-in non checked-out $types{$type}: \"".$id->value."\".")
            unless $obj->get_checked_out;

        # Check for EDIT permission
        throw_ap(error => "Access denied.")
          unless chk_authz($obj, EDIT, 1);

        # make sure we're not trying to checkin stuff repeatedly
        next if $seen{$type}{$id};
        $seen{$type}{$id} = 1;

        # check that we have a desk
        my $curr_desk = $obj->get_current_desk;
        throw_ap(error => "Cannot check-in $types{$type} without a current desk: \"".$id->value."\".")
            unless $curr_desk;

        # check 'em in
        $obj->checkin;
        $obj->save;

        # log the checkin
        log_event("${type}_checkin", $obj);
    }


    print STDERR __PACKAGE__ . "->checkin() finished : ",
        join(', ', map { $_->name . " => " . $_->value } @ids), "\n"
            if DEBUG;

    return name(checkin_ids => \@ids);
}
}

=item move

This method moves objects between workflows and desks.  The method
returns a list of ids moved.  The method accepts the following
parameters:

=over 4

=item desk (required)

The name of the desk to move to.

=item workflow

The name of the workflow to move to.  If this is unspecified then desk
must refer to a desk in the current workflow for the object.  If
specified then only one type of object can be successfully moved since
workflows are type-specific, I think.

=item story_id

A single story to move.

=item media_id

A single media object to move.

=item template_id

A single template object to move.

=item move_ids

A list of "story_id", "template_id" and/or "media_id" elements to be
checked in.

=back

Throws: NONE

Side Effects: NONE

Notes: NONE

=cut

{
# hash of allowed parameters
my %allowed = map { $_ => 1 } qw(story_id media_id template_id move_ids
                                 desk workflow);

sub move {
    my $pkg = shift;
    my $env = pop;
    my $args = $env->method || {};

    print STDERR __PACKAGE__ . "->move() called : args : ",
        Data::Dumper->Dump([$args],['args']) if DEBUG;

    # check for bad parameters
    for (keys %$args) {
        throw_ap(error => __PACKAGE__ . "::move : unknown parameter \"$_\".")
            unless exists $allowed{$_};
    }

    # make sure we have a desk
    throw_ap(error => __PACKAGE__ . "::move : missing required parameter \"desk\".")
        unless $args->{desk};

    # find destination workflow if defined
    my $to_workflow;
    if (exists $args->{workflow}) {
        ($to_workflow) = Bric::Biz::Workflow->list(
                   { name => $args->{workflow} });
      throw_ap(error => __PACKAGE__ . "::move : no workflow found matching " .
                 "(workflow => \"$args->{workflow}\")")
        unless defined $to_workflow;
    }

    # find destination desk
    my ($to_desk) = Bric::Biz::Workflow::Parts::Desk->list(
                                 { name => $args->{desk} });
    throw_ap(error => __PACKAGE__ . "::move : no desk found matching " .
               "(desk => \"$args->{desk}\")")
      unless $to_desk;

    my @ids = _collect_ids("move_ids",
                           [ "story_id", "media_id", "template_id" ],
                           $env);

    foreach my $id (@ids) {
        my $obj;
        my $type;
        if ($id->name eq 'story_id') {
            $type = 'story';
            $obj  = Bric::Biz::Asset::Business::Story->lookup(
                                         { id => $id->value });
            throw_ap(error => "Unable to find story for story_id \"".$id->value."\".")
                unless $obj;

        } elsif ($id->name eq 'media_id') {
            $type = 'media';
            $obj  = Bric::Biz::Asset::Business::Media->lookup(
                                         { id => $id->value });
            throw_ap(error => "Unable to find media object for media_id \"".$id->value."\".")
                unless $obj;
        } elsif ($id->name eq 'template_id') {
            $type = 'formatting';
            $obj  = Bric::Biz::Asset::Formatting->lookup(
                                         { id => $id->value });
            throw_ap(error => "Unable to find template object for template_id \"".$id->value."\".")
                unless $obj;
        } else {
            throw_ap(error => "Unknown element found in move_ids list.");
        }

        # check check check
        throw_ap(error => "Cannot move checked-out $types{$type}: \"".$id->value."\".")
            if $obj->get_checked_out;

        # Check for EDIT permission
        throw_ap(error => "Access denied.")
          unless chk_authz($obj, EDIT, 1);

        # are we moving to a new workflow?
        if ($to_workflow) {
            # check the type
            my $ok = 0;
            if ($type eq 'story') {
                $ok = 1 if $to_workflow->get_type == STORY_WORKFLOW;
            } elsif ($type eq 'media') {
                $ok = 1 if $to_workflow->get_type == MEDIA_WORKFLOW;
            } else {
                $ok = 1 if $to_workflow->get_type == TEMPLATE_WORKFLOW;
            }
            throw_ap(error => __PACKAGE__ . "::move : cannot move $types{$type} \""
                       . $id->value . "\" to "
                       . "workflow \"$args->{workflow}\" : type mismatch.")
              unless $ok;

            # move to new workflow
            $obj->set_workflow_id($to_workflow->get_id);
            log_event("${type}_add_workflow", $obj,
                      { Workflow => $to_workflow->get_name });
        } else {
            # might need to assign a workflow here, if this item was just
            # published, for example.
            unless ($obj->get_workflow_id) {
                my $workflow = (Bric::Biz::Workflow->list
                                ({ type => $wf_types{$type} }))[0];

                $obj->set_workflow_id($workflow->get_id);
                log_event("${type}_add_workflow", $obj,
                          { Workflow => $workflow->get_name });

                my $desk = $workflow->get_start_desk;
                $desk->accept({'asset' => $obj});
                $desk->save;
                log_event("${type}_moved", $obj, { Desk => $desk->get_name });
            }
        }

        # get origin desk
        my $from_desk = $obj->get_current_desk;
        throw_ap(error => "Cannot move $types{$type} without a current desk: \""
                   . $id->value . "\".)")
            unless $from_desk;

        # don't move if we're already here
        unless ($from_desk->get_id == $to_desk->get_id) {
            $from_desk->transfer({asset => $obj,
                                  to    => $to_desk});
            $from_desk->save;
            $to_desk->save;
        }
        $obj->save;

        # log the move
        log_event("${type}_moved", $obj, {Desk => $to_desk->get_name});
    }


    print STDERR __PACKAGE__ . "->move() finished : ",
        join(', ', map { $_->name . " => " . $_->value } @ids), "\n"
            if DEBUG;

    return name(move_ids => \@ids);
}
}

=back

=head2 Private Class Methods

=over 4

=item @ids = _collect_ids("publish_ids", [ "story_id", "media_id" ], $env);

This method takes care of extracting a collating the id parameters
accepted by the above methods.  The result is an array of SOAP::Data
objects with name() and value() set accordingly.

Throws: NONE

Side Effects: NONE

Notes: I bet this method is inefficient.  Using XPath syntax just
I<feels> slow...

=cut

sub _collect_ids {
  my ($list, $single, $env) = @_;
  my @ids;

  # operate on the method
  my $meth = $env->match('/Envelope/Body/[1]');

  # find single params and collect their SOAP::Data representations
  foreach (@$single) {
    my $data = $meth->dataof($_);
    push(@ids, $data) if $data;
  }

  # switch to list arg, if available
  my $list_meth = $env->match('/Envelope/Body/[1]/' . $list);
  if ($list_meth) {
    # iterate through subelements collecting SOAP::Data objects
    my ($data, $count);
    for ($count = 1; $data = $list_meth->dataof("[${count}]"); $count++) {
      # should I check that $data->name() is within @$single here?
      push(@ids, $data);
    }
  }

  return @ids;
}

=back

=head1 AUTHOR

Sam Tregar <stregar@about-inc.com>

=head1 SEE ALSO

L<Bric::SOAP|Bric::SOAP>

=cut

1;<|MERGE_RESOLUTION|>--- conflicted
+++ resolved
@@ -47,27 +47,15 @@
 
 =head1 VERSION
 
-<<<<<<< HEAD
-$Revision: 1.13 $
+$Revision: 1.14 $
 
 =cut
 
-our $VERSION = (qw$Revision: 1.13 $ )[-1];
+our $VERSION = (qw$Revision: 1.14 $ )[-1];
 
 =head1 DATE
 
-$Date: 2003-08-11 09:33:35 $
-=======
-$Revision: 1.12.4.1 $
-
-=cut
-
-our $VERSION = (qw$Revision: 1.12.4.1 $ )[-1];
-
-=head1 DATE
-
-$Date: 2003-08-14 21:10:59 $
->>>>>>> e450218f
+$Date: 2003-08-14 23:24:12 $
 
 =head1 SYNOPSIS
 
