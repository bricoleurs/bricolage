--- conflicted
+++ resolved
@@ -6,12 +6,11 @@
 
 =head1 VERSION
 
-<<<<<<< HEAD
 Release Version: 1.5.0 -- Development Track for 1.6.0
 
 File (CVS) Version:
 
-$Revision: 1.26 $
+$Revision: 1.27 $
 
 =cut
 
@@ -19,22 +18,7 @@
 
 =head1 DATE
 
-$Date: 2002-09-06 22:30:13 $
-=======
-Release Version: 1.4.2
-
-File (CVS) Version:
-
-$Revision: 1.23.2.3 $
-
-=cut
-
-our $VERSION = "1.4.2";
-
-=head1 DATE
-
-$Date: 2002-09-25 23:35:35 $
->>>>>>> 93dbd8f6
+$Date: 2002-09-26 00:17:35 $
 
 =head1 SYNOPSIS
 
