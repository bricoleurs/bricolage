--- conflicted
+++ resolved
@@ -6,12 +6,11 @@
 
 =head1 VERSION
 
-<<<<<<< HEAD
 Release Version: 1.5.0 -- Development Track for 1.6.0
 
 File (CVS) Version:
 
-$Revision: 1.25 $
+$Revision: 1.26 $
 
 =cut
 
@@ -19,22 +18,7 @@
 
 =head1 DATE
 
-$Date: 2002-09-04 00:20:31 $
-=======
-Release Version: 1.4.1
-
-File (CVS) Version:
-
-$Revision: 1.23.2.2 $
-
-=cut
-
-our $VERSION = "1.4.1";
-
-=head1 DATE
-
-$Date: 2002-09-04 02:06:22 $
->>>>>>> 0db69076
+$Date: 2002-09-06 22:30:13 $
 
 =head1 SYNOPSIS
 
