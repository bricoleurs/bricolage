package Bric;

=head1 NAME

Bric - The Bricolage base class.

=head1 VITALS

=over 4

=item Version

$Revision: 1.37 $

<<<<<<< HEAD
=item Release Version

1.7.0 -- Development Track for 1.8.0
=======
$Revision: 1.35.2.3 $
>>>>>>> 7f1643c1

=cut

# Grab the Version Number.
our $VERSION = '1.7.0';

=item Date

$Date: 2003-03-14 16:44:32 $

<<<<<<< HEAD
=item CVS ID

$Id: Bric.pm,v 1.37 2003-03-14 16:44:32 arthurbergman Exp $

=back
=======
$Date: 2003-04-02 05:34:12 $
>>>>>>> 7f1643c1

=head1 SYNOPSIS

  use base qw(Bric);

=head1 DESCRIPTION

The Bric class is an abstract class should never be used directly. Instead new
classes should be derived from it.

=cut

##############################################################################
# Constants
##############################################################################
use constant FIELD_INVALID => 0x00;
use constant FIELD_NONE    => 0x01;
use constant FIELD_READ    => 0x02;
use constant FIELD_WRITE   => 0x04;
use constant FIELD_RDWR    => FIELD_READ | FIELD_WRITE;

use constant CAN_DO_LIST_IDS => 0;
use constant CAN_DO_LIST => 0;
use constant CAN_DO_LOOKUP => 0;
use constant HAS_CLASS_ID => 0;

##############################################################################
# Dependencies
##############################################################################
# Standard Dependencies
use strict;

##############################################################################
# Programmatic Dependencies
use Carp ();
use Bric::Util::Fault qw(:all);
use Bric::Config qw(:qa :mod_perl CACHE_DEBUG_MODE);

# Load the Apache modules if we're in mod_perl.
if (defined MOD_PERL) {
    require Apache;
    require Apache::Request;
}

##############################################################################
# Public Instance Fields

# All subclasses should use the RegisterFields function rather than the below
# code. See 'Example.pm' in the CVS module 'doc/codingStandards' for an
# example subclass.

sub ACCESS {
    return {# debug  => FIELD_RDWR,  # public field
             _dirty => FIELD_NONE,  # private field
           };
}

##############################################################################
# Interface
##############################################################################

=head1 INTERFACE

=head2 Constructors

=head3 new

  my $obj = Bric->new($init);

Call this constructor from all derived classes. This sets up some basic fields
and methods.

B<Throws:>

=over 4

=item Exception::Gen

=back

=cut

sub new {
    my $self = shift;
    my ($init) = @_;

    # Instantiate object
    $self = bless {}, $self unless ref $self;

    # Fill in object state fields and configuration fields
    $self->_set($init) if $init;

    return $self;
}

##############################################################################

=head3 lookup

  my $obj = Bric->lookup({ id => $obj_id });

This method is similar to C<new()> except it is used only to retrieve a
already existing object of this type from the database whereas C<new()>
creates a new, empty object. All subclasses should override this method in
order to look up their objects in the database. However, they must first call
C<cache_lookup()> to see if it can retrieve the object from the cache. If they
can, they should simply return the object. Otherwise, once they look up the
object in the database, they should cache it via the C<cache_me()> method. For
example:

  sub lookup {
      my $pkg = shift;
      my $self = $pkg->cache_lookup(@_);
      return $self if $self;
      # ... Continue to look up object in the database. Then...
      $self->cache_me;
  }

B<Throws:>

=over

=item Exception::MNI

=back

=cut

sub lookup { throw_mni "lookup() method not implemented" }

##############################################################################

=head3 cache_lookup

  my $obj = Bric->cache_lookup({ id => $obj_id });

Looks up an object in the cache and returns it if it exists. Otherwise it
returns C<undef>. This method is meant to be used by Bric subclasses in their
C<lookup()> methods. See C<lookup()> for an example.

=cut

sub cache_lookup {
    if (defined MOD_PERL) {
        my ($pkg, $param) = @_;
        my $r = Apache::Request->instance(Apache->request);
        $pkg = ref $pkg || $pkg;
        while (my ($k, $v) = each %$param) {
            if (my $obj = $r->pnotes("$pkg|$k|" . lc $v)) {
                return $obj;
            }
        }
    }
    if(CACHE_DEBUG_MODE && $Bric::CACHE_DEBUG_MODE_RUNTIME) {
        my ($pkg, $param) = @_;
        $pkg = ref $pkg || $pkg;
        while (my ($k, $v) = each %$param) {
            if (exists $Bric::DEBUG_CACHE{"$pkg|$k|" . lc $v}) {
                return $Bric::DEBUG_CACHE{"$pkg|$k|" . lc $v};
            }
        }
    }
    return;
}

##############################################################################

=head3 list

  my @objs = Bric->list($params);
  my $objs_aref = Bric->list($params);

This is an abstract method. All derived classes should override this
method. It takes a list of parameters and searches the database for objects
that meet the parameter serach criteria. It returns a list of objects in an
array context, and an array reference of objects in a scalar context. In the
concrete implementations of this method, classes should also call
C<cache_me()> for every object to be returned.

B<Throws:>

=over 4

=item Exception::MNI

=back

=cut

sub list { throw_mni "list() method not implemented" }

##############################################################################

=head2 Class Methods

=head3 list_ids

  my @ids = Bric->list_ids($params);
  my $ids_aref = Bric->list_ids($params);

This is an abstract method. It takes a list of parameters and searches the
database for objects that meet the parameter serach criteria. It returns a
list of object IDs in an array context, and an array reference of object IDs
in a scalar context.

B<Throws:>

=over 4

=item Exception::MNI

=back

=cut

sub list_ids { throw_mni "list_ids ()method not implemented" }

##############################################################################

=head3 my_meths

  my $meths = Bric->my_meths
  my @meths = Bric->my_meths(1);
  my $meths_aref = Bric->my_meths(1);
  @meths = Bric->my_meths(0, 1);
  $meths_aref = Bric->my_meths(0, 1);

Returns an anonymous hash of introspection data for this object. If called
with a true argument, it will return an ordered list or anonymous array of
introspection data. If a second true argument is passed instead of a first,
then a list or anonymous array of introspection data will be returned for
properties that uniquely identify an object (excluding C<id>, which is
assumed).

Each hash key is the name of a property or attribute of the object. See each
subclass for a list of the properties included in the hash. The value for a
hash key is another anonymous hash containing the following keys:

=over 4

=item name

The name of the property or attribute. Is the same as the hash key when an
anonymous hash is returned.

=item disp

The display name of the property or attribute.

=item get_meth

A reference to the method that will retrieve the value of the property or
attribute.

=item get_args

An anonymous array of arguments to pass to a call to get_meth in order to
retrieve the value of the property or attribute.

=item set_meth

A reference to the method that will set the value of the property or
attribute.

=item set_args

An anonymous array of arguments to pass to a call to set_meth in order to set
the value of the property or attribute.

=item type

The type of value the property or attribute contains. There are only three
types:

=over 4

=item short

=item date

=item blob

=back

=item len

If the value is a 'short' value, this hash key contains the length of the
field.

=item search

The property is searchable via the list() and list_ids() methods.

=item req

The property or attribute is required.

=item props

An anonymous hash of properties used to display the property or
attribute. Possible keys include:

=over 4

=item type

The display field type. Possible values are

=over 4

=item text

=item textarea

=item password

=item hidden

=item radio

=item checkbox

=item select

=back

=item length

The Length, in letters, to display a text or password field.

=item maxlength

The maximum length of the property or value - usually defined by the SQL DDL.

=back

=item rows

The number of rows to format in a textarea field.

=item cols

The number of columns to format in a textarea field.

=item vals

An anonymous hash of key/value pairs reprsenting the values and display names
to use in a select list.

=back

B<Notes:> The method is a no-op here in the Bric base class. See the
subclasses for implementations and detail regarding the properties they
return.

=cut

sub my_meths {}

##############################################################################

=begin private

=head2 Destructors

=head3 DESTROY

This is the default destructor method. Even if nothing is defined within it,
it should still be here so that Perl wont waste time trying to find it in the
C<AUTOLOAD()> method.

=end private

=cut

sub DESTROY {}

=head2 Instance Methods

=head3 get/set

 my $val = $obj->get_field1;
 $obj = $obj->set_field1($val);

This is the AUTOLOAD handler. It translates all set and get operations into
subroutines acting upon the fields in derived classes.

B<Side Effects:> Creates a custom subroutine reference in the object package's
namespace.

B<Throws:>

=over 4

=item Exception::GEN

=back

=cut

sub AUTOLOAD {
    my $self = $_[0];
    my ($op, $field);
    my $pkg = ref($self);
    my ($perm, $msg);

    # Get method name
    our $AUTOLOAD;

    # need symbolic refs to access the symbol table and call
    # subroutine through $AUTOLOAD
    no strict 'refs';

    # Skip DESTROY and other ALL CAPs methods
    return if $AUTOLOAD =~ /::[A-Z_]+$/;

    # Make sure the function was called in the correct form.
    ($op, $field) = $AUTOLOAD =~ /([^_:]+)_(\w+)$/;

    # Check the format and content of this AUTOLOAD request.
    throw_gen "Bad AUTOLOAD method format: $AUTOLOAD"
      unless $op and $field;

    throw_gen "Cannot AUTOLOAD private methods: $AUTOLOAD"
      if $field =~ /^_/;

    # Get the permissions for this field 
    $perm = $pkg->ACCESS()->{$field} || FIELD_INVALID;

    # field doesn't exist!
    throw_gen "Access denied: '$field' is not a valid field for package $pkg."
      if $perm & FIELD_INVALID;

    # A get request
    if ($op eq 'get') {
        # check permissions
        throw_gen "Access denied: READ access for field '$field' required"
          unless $perm & FIELD_READ;

        # setup get method
        *{$AUTOLOAD} = QA_MODE ? 
          sub { return $_[0]->{$field} } :    # take a shortcut
          sub { return $_[0]->_get($field) }; # go directly to jail
    }

    # A set request
    elsif ($op eq 'set') {
        # check permissions
        throw_gen "Access denied: WRITE access for field '$field' required"
          unless $perm & FIELD_WRITE;

        # setup set method
        *{$AUTOLOAD} = sub { return $_[0]->_set([$field],[$_[1]]) }
    }

    # A read permission check
    elsif ($op eq 'readable') {
        my $val = $perm & FIELD_READ;
	*{$AUTOLOAD} = sub () { $val };
    }

    # A write permission check
    elsif ($op eq 'writable') {
        my $val = $perm & FIELD_WRITE;
	*{$AUTOLOAD} = sub () { $val };
    }

    # otherwise, fail
    else {
        throw_gen "No AUTOLOAD method: $AUTOLOAD"
    }

    # call the darn method - all the parameters are still in @_
    &$AUTOLOAD;
}

##############################################################################

=head3 get_grp_ids

  my @grp_ids = $obj->get_grp_ids;
  my $grp_ids_aref = $obj->get_grp_ids;
  my @grp_ids = Bric->get_grp_ids;
  my $grp_ids_aref = Bric->get_grp_ids;

Return a list of IDs for the Bric::Util::Grp objects to which the object
belongs. When called as a class method, return the value of the class'
C<INSTANCE_GROUP_ID> constant. Values are returned as a list in an array
context, and as an array reference in a scalar context.

=cut

sub get_grp_ids {
    my $self = shift;

    # Don't bother doing anything if this isn't a groupable class.
    return unless defined($self->GROUP_PACKAGE);

    # If it's just a class name, just return the instance class ID.
    return $self->INSTANCE_GROUP_ID unless ref $self;

    # Just return if there are no group IDs.
    return unless exists $self->{grp_ids};

    # Return the group IDs.
    return wantarray ? @{$self->{grp_ids}} : $self->{grp_ids};
}

##############################################################################

=head3 cache_me

  $obj = $obj->cache_me;

Caches the object for later retrieval by the C<lookup()> class method. Should
be called for all objecta retrieved from the database, including all objects
to be returned by C<lookup()>, C<list()>, and C<href()> methods.

=cut

sub cache_me {
    my $self = shift;
    if (defined MOD_PERL) {
        my $pkg = ref $self or return;
        # Skip unsaved objects.
        return unless defined $self->{id};
        my $r = Apache::Request->instance(Apache->request);
        # Cache it under its ID.
        $r->pnotes("$pkg|id|$self->{id}", $self);
        # Cache it under other unique identifiers.
        foreach my $m ($self->my_meths(0, 1)) {
            $r->pnotes("$pkg|$m->{name}|" . lc $m->{get_meth}->($self), $self);
        }
    }
    if(CACHE_DEBUG_MODE && $Bric::CACHE_DEBUG_MODE_RUNTIME) {
        my $pkg = ref $self or return;
        # Skip unsaved objects.
        return unless defined $self->{id};

        # Cache it under its ID.
        $Bric::DEBUG_CACHE{"$pkg|id|$self->{id}"} = $self;
        # Cache it under other unique identifiers.
        foreach my $m ($self->my_meths(0, 1)) {
            $Bric::DEBUG_CACHE{"$pkg|$m->{name}|" . lc $m->{get_meth}->($self)}
              = $self;
        }
    }
    return $self;
}

##############################################################################

=head3 register_instance

  $obj = $obj->register_instance;

Add the current object to the appropriate "All" group in the database. These
are groups that contain every instance of a particular type of object.

B<Throws:>

=over

=item Exception::DA

=back

=cut

sub register_instance {
    my ($self, $grp_id, $grp_pkg) = @_;

    # Fail if the package has not defined the GROUP_PACKAGE constant.
    $grp_id ||= $self->INSTANCE_GROUP_ID || return;
    $grp_pkg ||= $self->GROUP_PACKAGE || return;

    # Add the object to the group.
    my $grp = $grp_pkg->lookup({ id => $grp_id }) || return;
    $grp->add_member({ obj => $self, no_check => 1 });
    return $self if $grp->save;
}

##############################################################################

=head3 unregister_instance

  $obj = $obj->unregister_instance;

Remove the current object from the appropriate "All" group in the database.
These are groups that contain every instance of a particular type of object.

B<Throws:>

=over

=item Exception::DA

=back

=cut

sub unregister_instance {
    my $self = shift;

    # Fail if the package has not defined the GROUP_PACKAGE constant.
    return unless defined $self->GROUP_PACKAGE;
    return unless defined $self->INSTANCE_GROUP_ID;

    my $grp_id  = $self->INSTANCE_GROUP_ID;
    my $grp_pkg = $self->GROUP_PACKAGE;
    my $grp     = $grp_pkg->lookup({ id => $grp_id }) or return;

    my @mbs = $grp->get_members;

    my ($mem) = grep($_->get_object->get_id eq $self->get_id, @mbs);

    $grp->delete_members($mem);

    return $self if $grp->save;
}

##############################################################################

=head3 save

  $obj = $obj->save;

Save the current object by setting an internal flag indicating that it has
been saved. Subclasses should override this method to save object data to the
database.

=cut

sub save {
    my $self = shift;
    $self->{_dirty} = 0;
    return $self;
}

##############################################################################

=head2 Functions

=head3 register_fields

  Bric::register_fields({ field1  => Bric::FIELD_READ,
                          field2  => Bric::FIELD::RDWR
                        });

This function is used by sub classes to register their field names and assign
access levels to them.

B<Side Effects>: Defines a subroutine named C<ACCESS()> in the caller's
package.

B<Throws:>

=over 4

=item Exception::GEN

=back

=cut

sub register_fields {
    my $fields = shift || {};
    my $pkg    = caller();
    my $root   = __PACKAGE__;

    # need symbolic refs to access the symbol table and install subroutines
    no strict 'refs';

    # find parent class (only handle single inheritence)
    my ($parent) = grep { /^$root/ } (@{"${pkg}::ISA"});

    # setup ACCESS sub for this package
    eval {
        my %ACCESS = ( %{$parent->ACCESS()}, %$fields );
        *{"${pkg}::ACCESS"} = sub { \%ACCESS };
    };

    throw_gen error => "Unable to register field names", payload => $@
      if $@;
}

##############################################################################

=begin private

=head2 Private Instance Methods

These methods are designed to be used by subclasses.

=head3 _get__dirty

  my $dirty = $obj->_get__dirty;

Gets the value of the dirty boolean. This attribute indicates whether data in
the object has changed since it was instantiated or last saved, so that the
C<save()> method can determine whether to save data to the database again.

=cut

sub _get__dirty {
    my $self = shift;
    return $self->{'_dirty'};
}

=head3 _set__dirty

  $ojb = $obj->_set__dirty($dirty);

Sets the value of the dirty boolean. This attribute indicates whether data in
the object has changed since it was instantiated or last saved, so that the
C<save()> method can determine whether to save data to the database again.

=cut

sub _set__dirty {
    my $self = shift;
    $self->{'_dirty'} = shift;
    return $self;
}

##############################################################################

=head3 _set

  $obj = $obj->_set(\%values);
  $obj = $obj->_set(\@fields, \@values);

Sets field values. Can be called with either a hash reference of field name
keys and their corresponding values, or as two array references, one
containing all the field names, the other containing the values for those
keys, in order.

B<Notes:> For performance reasons, certain error checking only occurrs in
C<QA_MODE>.

B<Throws:>

=over 4

=item Exception::GEN

=back

=cut

sub _set {
    my $self = shift;

    # Make sure we have arguments.
    throw_gen "Incorrect number of args to _set()." unless @_;

    # Load $k and $v differently if its a hash ref or two array refs.
    my ($k, $v) = @_ == 1 ? ([keys %{$_[0]}],[values %{$_[0]}]) : @_;

    my ($key, $old_value, $new_value, $dirt);
    for (0 .. $#$k) {
        $key       = $k->[$_];
        $new_value = $v->[$_];
        $old_value = $self->{$key};

        # skip unless new_value is different from old_value
        next if (not defined $new_value and not defined $old_value) or
          (defined $new_value and defined $old_value and 
           $old_value eq $new_value);

        # a change was found, mark for later
        $dirt = 1;

        # fast version, no check for errors
        $self->{$key} = $new_value unless QA_MODE;

        # in QA_MODE check for (impossible?) failures
        if (QA_MODE) {
            eval {
                $self->{$key} = $new_value;
                $dirt = 1;
            };
            throw_gen error =>  "Error setting value for '$key' in _set().",
              payload => $@ if $@;
        }
    }

    # Set the dirty flag to show that this objects needs an update.
    $self->{_dirty} = 1 if $dirt;
    return $self;
}

##############################################################################

=head3 _get

  my @vals = $obj->_get(@fields);
  my $val = $obj->_get($field);

Retrieves field values. If passed a list of field names, it will return a list
of values for those fields. If passed a single field name, it will return a
single value for that field.

B<Notes:> Error checking and exception throwing is only performed in QA_MODE
for performance reasons.

B<Throws:>

=over 4

=item Exception::GEN

=back

=cut

sub _get {
    my $self = shift;

    # producton code - no check for errors
    return wantarray ? @{$self}{@_} : $self->{$_[0]} unless QA_MODE;

    # debugging code
    if (QA_MODE) {
        my @return;

        # Iterate through the keys and build up a return array.
        for (@_) {
            # If this is a private field, we need to access it differently.
            eval { push @return, $self->{$_}};
            throw_gen "Problems retrieving field '$_': $@" if $@;
        }

        # Syntax sugar. Let the user say $n = get_foo rather than ($n) =
        # get_foo
        return wantarray ? @return : $return[0];
    }

}

##############################################################################

=head2 Private Functions

=head3 die

Bric overrides all exception handling to use C<Carp::confess()> unless it is
running under C<mod_perl>.

=cut

$SIG{__DIE__} = sub { Carp::confess(@_) } unless MOD_PERL;

##############################################################################

=head3 warn

Bric overrides all C<warn>ings to use C<Carp::cluck()> unless it is running
under C<mod_perl>.

=cut

$SIG{__WARN__} = sub { Carp::cluck(@_) } unless MOD_PERL;

##############################################################################

=end private

=head1 AUTHOR

Garth Webb <garth@perijove.com>

Sam Tregar <stregar@about-inc.com>

=head1 SEE ALSO

NONE

=cut

1;<|MERGE_RESOLUTION|>--- conflicted
+++ resolved
@@ -10,15 +10,11 @@
 
 =item Version
 
-$Revision: 1.37 $
-
-<<<<<<< HEAD
+$Revision: 1.38 $
+
 =item Release Version
 
 1.7.0 -- Development Track for 1.8.0
-=======
-$Revision: 1.35.2.3 $
->>>>>>> 7f1643c1
 
 =cut
 
@@ -27,17 +23,13 @@
 
 =item Date
 
-$Date: 2003-03-14 16:44:32 $
-
-<<<<<<< HEAD
+$Date: 2003-04-03 21:06:08 $
+
 =item CVS ID
 
-$Id: Bric.pm,v 1.37 2003-03-14 16:44:32 arthurbergman Exp $
-
-=back
-=======
-$Date: 2003-04-02 05:34:12 $
->>>>>>> 7f1643c1
+$Id: Bric.pm,v 1.38 2003-04-03 21:06:08 wheeler Exp $
+
+=back
 
 =head1 SYNOPSIS
 
