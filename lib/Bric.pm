package Bric;

=head1 NAME

Bric - The Bricolage base class.

=head1 VERSION

<<<<<<< HEAD
Release Version: 1.5.0 -- Development Track for 1.6.0

File (CVS) Version:

$Revision: 1.27 $

=cut

our $VERSION = "1.5.0";

=head1 DATE

$Date: 2002-09-26 00:17:35 $
=======
Release Version: 1.4.3

File (CVS) Version:

$Revision: 1.23.2.4 $

=cut

our $VERSION = "1.4.3";

=head1 DATE

$Date: 2002-09-27 21:44:12 $
>>>>>>> 3b4cfdf8

=head1 SYNOPSIS

  use base qw( Bric );

=head1 DESCRIPTION

The Bric class is an abstract class should never be used directly. Instead new
classes should be derived from it.

=cut

#=============================================================================#
# Function Prototypes and Closures     #
#======================================#


#=============================================================================#
# Constants                            #
#======================================#

use constant FIELD_INVALID => 0x00;
use constant FIELD_NONE    => 0x01;
use constant FIELD_READ    => 0x02;
use constant FIELD_WRITE   => 0x04;
use constant FIELD_RDWR    => FIELD_READ | FIELD_WRITE;

#=============================================================================#
# Dependencies                         #
#======================================#

#--------------------------------------#
# Standard Dependencies
use strict;

#--------------------------------------#
# Programmatic Dependencies
use Carp;
use Bric::Util::Fault::Exception::GEN;
use Bric::Config qw(QA_MODE);

#=============================================================================#
# Inheritance                          #
#======================================#
use base qw();

#=============================================================================#
# Fields                               #
#======================================#

#--------------------------------------#
# Public Class Fields


#--------------------------------------#
# Private Class Fields
my $gen = 'Bric::Util::Fault::Exception::GEN';

#--------------------------------------#
# Public Instance Fields

# All subclasses should use the RegisterFields function rather than the below
# code. See 'Example.pm' in the CVS module 'doc/codingStandards' for an
# example subclass.

sub ACCESS {
    return { debug  => FIELD_RDWR,  # public field
             _dirty => FIELD_NONE,  # private field
           };
}

#==============================================================================#
# Methods                              #
#======================================#

=head1 METHODS

=cut

########################################

=head2 Public Class Methods

=over 4

=cut

#--------------------------------------#
# Constructors

#------------------------------------------------------------------------------#

=item $self = Bric->new($init)

Call this constructor from all derived classes. This sets up some basic fields
and methods.

B<Throws:>

NONE

B<Side Effects>

NONE

B<Notes:>

NONE

=cut

sub new {
    my $self = shift;
    my ($init) = @_;

    # Instantiate object
    $self = bless {}, $self unless ref $self;

    # Fill in object state fields and configuration fields
    $self->_set($init) if $init;

    return $self;
}

#------------------------------------------------------------------------------#

=item $self = Bric->lookup($obj_id)

This method is similar to the 'new' method except it is used only to retrieve a
already existing object of this type from the database whereas 'new' creates a
new, empty object. Since this operation is highly class dependent the code
template for this function is the same as for the 'new' method.

B<Throws:>

NONE

B<Side Effects>

NONE

B<Notes:>

On failure, this method returns zero (0) if no records were found and undef if
there was a failure on the lookup itself.

=cut

sub lookup {
    my $self = shift;
    my ($obj_id) = @_;

    # Instantiate object
    $self = bless {}, $self unless ref $self;

    # Fill in object state fields and configuration fields
    $self->_set({'obj_id' => $obj_id}) if $obj_id;

    return $self;
}

#------------------------------------------------------------------------------#

=item $self = Bric->list($param)

This is an abstract method. All derived classes should override this method.

B<Throws:>

I<"list method not implemented">

Thrown when no list method is available.

B<Side Effects>

NONE

B<Notes:>

=cut

sub list {
    # This is an abstract method.  All sub classes must implement this.
    my $msg = "list method not implemented\n";
    die Bric::Util::Fault::Exception::MNI->new({'msg' => $msg});
}

#------------------------------------------------------------------------------#

=item $self = Bric->list_ids(...)

This is an abstract method. All derived classes should override this method.
This method returns a list of IDs rather than objects.

B<Throws:>

=over 4

=item *

"list_ids method not implemented"

=item *

"Other thingy"

=back

B<Side Effects>

NONE

B<Notes:>

=cut

sub list_ids {
    # This is an abstract method.  All sub classes must implement this.
    my $msg = "list method not implemented\n";
    die Bric::Util::Fault::Exception::MNI->new({'msg' => $msg});
}


#--------------------------------------#
# Destructors

#------------------------------------------------------------------------------#

=item $self = $obj->DESTROY(...)

This is the default destructor method. Even if nothing is defined within it, it
should still be here so that Perl wont waste time trying to find it in the
AUTOLOAD section.

B<Throws:>

NONE

B<Side Effects>

NONE

B<Notes:>

=cut

sub DESTROY {}

#------------------------------------------------------------------------------#

=item die "...";

Uses confess rather than die to report errors.

B<Throws:>

Its a 'thrower'.

B<Side Effects>

Halts program execution

B<Notes:>

=cut

$SIG{__DIE__} = sub { Carp::confess(@_) } unless $ENV{MOD_PERL};

#------------------------------------------------------------------------------#

=item warn "...";

Uses cluck rather than warn to output warnings.

B<Throws:>

Its a 'thrower'.

B<Side Effects>

Outputs a warning message

B<Notes:>

=cut

$SIG{__WARN__} = sub { Carp::cluck(@_) } unless $ENV{MOD_PERL};

#------------------------------------------------------------------------------#

=item Bric::register_fields({'field1' => Bric::FIELD_READ, ...})

This function is used by sub classes to register their field names and assign
access levels to them.

B<Throws:>

"Unable to register field names"

B<Side Effects>

Defines a subroutine named C<ACCESS()> in the caller's package.

B<Notes:>

=cut

sub register_fields {
    my $fields = shift || {};
    my $pkg    = caller();
    my $root   = __PACKAGE__;

    # need symbolic refs to access the symbol table and install subroutines
    no strict 'refs';

    # find parent class (only handle single inheritence)
    my ($parent) = grep { /^$root/ } (@{"${pkg}::ISA"});

    # setup ACCESS sub for this package
    eval {
        my %ACCESS = ( %{$parent->ACCESS()}, %$fields );
        *{"${pkg}::ACCESS"} = sub { \%ACCESS };
    };

    die $gen->new({msg => "Unable to register field names", payload => $@})
      if $@;
}

########################################

=back

=head2 Private Class Methods

NONE.

=head2 Public Instance Methods

=over 4

=cut

#------------------------------------------------------------------------------#

=item $val = $obj->get_B<field>

=item $obj = $obj->set_B<field>

This is the AUTOLOAD handler. It translates all set and get operations into
subroutines acting upon the fields in derived classes.

B<Throws:>

=over 4

=item *

Bad AUTOLOAD method format.

=item *

Cannot AUTOLOAD private methods.

=item *

No AUTOLOAD method.

=item *

Access denied: '$field' is not a valid field for package '$package'

=item *

Access denied:  READ access for field '$field' required

=item *

Access denied:  WRITE access for field '$field' required

=back

B<Side Effects>

Creates a custom subroutine reference in the calling packages namespace

B<Notes:>

=cut

sub AUTOLOAD {
    my $self = $_[0];
    my ($op, $field);
    my $pkg = ref($self);
    my ($perm, $msg);

    # Get method name
    our $AUTOLOAD;

    # need symbolic refs to access the symbol table and call
    # subroutine through $AUTOLOAD
    no strict 'refs';

    # Skip DESTROY and other ALL CAPs methods
    return if $AUTOLOAD =~ /::[A-Z_]+$/;

    # Make sure the function was called in the correct form.
    ($op, $field) = $AUTOLOAD =~ /([^_:]+)_(\w+)$/;

    # Check the format and content of this AUTOLOAD request.
    die $gen->new({msg => "Bad AUTOLOAD method format: $AUTOLOAD"})
      unless $op and $field;

    die $gen->new({msg => "Cannot AUTOLOAD private methods: $AUTOLOAD"})
      if $field =~ /^_/;

    # Get the permissions for this field 
    $perm = $pkg->ACCESS()->{$field} || FIELD_INVALID;

    # field doesn't exist!
    die $gen->new({ msg => "Access denied: '$field' is not a valid field for ".
                           "package $pkg." })
      if $perm & FIELD_INVALID;

    # A get request
    if ($op eq 'get') {
        # check permissions
        die $gen->new({msg => "Access denied:  READ access for field " .
                              "'$field' required"})
          unless $perm & FIELD_READ;

        # setup get method
        *{$AUTOLOAD} = QA_MODE ? 
          sub { return $_[0]->{$field} } :    # take a shortcut
          sub { return $_[0]->_get($field) }; # go directly to jail
    }

    # A set request
    elsif ($op eq 'set') {
        # check permissions
        die $gen->new({msg => "Access denied:  WRITE access for field " .
                              "'$field' required"})
          unless $perm & FIELD_WRITE;

        # setup set method
        *{$AUTOLOAD} = sub { return $_[0]->_set([$field],[$_[1]]) }
    }

    # A read permission check
    elsif ($op eq 'readable') {
        my $val = $perm & FIELD_READ;
	*{$AUTOLOAD} = sub () { $val };
    }

    # A write permission check
    elsif ($op eq 'writable') {
        my $val = $perm & FIELD_WRITE;
	*{$AUTOLOAD} = sub () { $val };
    }

    # otherwise, fail
    else {
	die $gen->new({msg => "No AUTOLOAD method: $AUTOLOAD"});
    }

    # call the darn method - all the parameters are still in @_
    &$AUTOLOAD;
}

#------------------------------------------------------------------------------#

=item $ids = $obj->get_grp_ids();

Get a list of grp IDs of groups this object belongs to.

B<Throws:>

NONE

B<Side Effects:>

NONE

B<Notes:>

NONE

=cut

sub get_grp_ids {
    my $self = shift;

    # Don't bother doing anything if they didn't define this constant.
    return unless defined($self->GROUP_PACKAGE);

    # Get the group name.
    my $grp = $self->GROUP_PACKAGE;

    # Get the ID. If $self is a package name, we won't be able to get an ID.
    my $id = ref $self ? $self->get_id : undef;

    # If $id is defined, get group IDs. Otherwise, just return
    # INSTANCE_GROUP_ID.
    return defined $id ? $grp->list_ids({ obj => $self })
      : $self->INSTANCE_GROUP_ID;
}

#------------------------------------------------------------------------------#

=item $success = $obj->register_instance();

Add the current object to the appropriate group in the database.  These are
groups that contain every instance of a particular type of object.

B<Throws:>

NONE

B<Side Effects:>

NONE

B<Notes:>

NONE

=cut

sub register_instance {
    my ($self, $grp_id, $grp_pkg) = @_;

    # Fail if the package has not defined the GROUP_PACKAGE constant.
    $grp_id ||= $self->INSTANCE_GROUP_ID || return;
    $grp_pkg ||= $self->GROUP_PACKAGE || return;

    # Add the object to the group.
    my $grp = $grp_pkg->lookup({ id => $grp_id }) || return;
    $grp->add_member({ obj => $self, no_check => 1 });
    return $self if $grp->save;
}

#------------------------------------------------------------------------------#

=item $success = $obj->unregister_instance();

Add the current object to the appropriate group in the database. These are
groups that contain every instance of a particular type of object.

B<Throws:>

NONE

B<Side Effects:>

NONE

B<Notes:>

NONE

=cut

sub unregister_instance {
    my $self = shift;

    # Fail if the package has not defined the GROUP_PACKAGE constant.
    return unless defined $self->GROUP_PACKAGE;
    return unless defined $self->INSTANCE_GROUP_ID;

    my $grp_id  = $self->INSTANCE_GROUP_ID;
    my $grp_pkg = $self->GROUP_PACKAGE;
    my $grp     = $grp_pkg->lookup({'id' => $grp_id});

    return unless $grp;

    my @mbs = $grp->get_members();

    my ($mem) = grep($_->get_object->get_id eq $self->get_id, @mbs);

    $grp->delete_members($mem);

    return $self if $grp->save;
}

#------------------------------------------------------------------------------#

=item $success = $obj->save();

Save the current object to the database.

B<Throws:>

NONE

B<Side Effects:>

NONE

B<Notes:>

NONE

=cut

sub save {
    my $self = shift;
    $self->{'_dirty'} = 0;
    return $self;
}

########################################

=back

=head2 Private Instance Methods

=over 4

=cut

# NOTE: most of these will be through AUTOLOAD only explicitly put methods here
# that need non-generic processing

#------------------------------------------------------------------------------#

=item $obj->_get__dirty()

=item $obj->_set__dirty()

Get and set the _dirty field

B<Throws:> NONE.

B<Side Effects> NONE.

B<Notes:> NONE.

=cut

sub _get__dirty {
    my $self = shift;
    return $self->{'_dirty'};
}

sub _set__dirty {
    my $self = shift;
    $self->{'_dirty'} = shift;
    return $self;
}


#------------------------------------------------------------------------------#

=item $obj = $obj->_set(\%keyvals);

=item $obj = $obj->_set(\@keys, \@values);

The internal function used to set field values.  Can be called with either a
hash reference of keys and their corresponding values, or as two array 
references, one containing all the keys, the other containing all the values

B<Throws:>

=over 4

=item *

Incorrect number of args to _set().

=item *

Error setting value in _set().

=back

B<Side Effects> NONE.

B<Notes:> NONE.

=cut

sub _set {
    my $self = shift;

    # Make sure we have arguments.
    die $gen->new({ msg => "Incorrect number of args to _set()."}) unless @_;

    # Load $k and $v differently if its a hash ref or two array refs.
    my ($k, $v) = @_ == 1 ? ([keys %{$_[0]}],[values %{$_[0]}]) : @_;

    my ($key, $old_value, $new_value, $dirt);
    for (0 .. $#$k) {
        $key       = $k->[$_];
        $new_value = $v->[$_];
        $old_value = $self->{$key};

        # skip unless new_value is different from old_value
        next if (not defined $new_value and not defined $old_value) or
          (defined $new_value and defined $old_value and 
           $old_value eq $new_value);

        # a change was found, mark for later
        $dirt = 1;

        # fast version, no check for errors
        $self->{$key} = $new_value unless QA_MODE;

        # in QA_MODE check for (impossible?) failures
        if (QA_MODE) {
            eval {
                $self->{$key} = $new_value;
                $dirt = 1;
            };
            die $gen->new({ msg => "Error setting value for '$key' in _set().",
                            payload => $@ }) if $@;
        }
    }

    # Set the dirty flag to show that this objects needs an update.
    $self->{_dirty} = 1 if $dirt;
    return $self;
}

#------------------------------------------------------------------------------#

=item @vals || $val = $obj->_get(@keys);

The internal function used to get field values. It accepts a list of key values
to retrieve from the object.

B<Throws:>

Problems retrieving field 'foo'

B<Side Effects>

NONE

B<Notes:>

Error checking and exception throwing is only performed in QA_MODE for
performance reasons.

=cut

sub _get {
    my $self = shift;

    # producton code - no check for errors
    return wantarray ? @{$self}{@_} : $self->{$_[0]} unless QA_MODE;

    # debugging code
    if (QA_MODE) {
        my @return;

        # Iterate through the keys and build up a return array.
        for (@_) {
            # If this is a private field, we need to access it differently.
            eval { push @return, $self->{$_}};

            if ($@) {
                my $msg = "Problems retrieving field '$_'";
                die Bric::Util::Fault::Exception::GEN->new({'msg'     => $msg,
                                                            'payload' => $@});
            }
        }

        # Syntax sugar. Let the user say $n = get_foo rather than ($n) =
        # get_foo
        return wantarray ? @return : $return[0];
    }

}

#------------------------------------------------------------------------------#

=item $vals = $obj->_get_ref(@keys);

The internal function used to get field values and return them as an arrayref.
It accepts a list of key values to retrieve from the object.

B<Throws:>

NONE

B<Side Effects>

NONE

B<Notes:>

=cut

sub _get_ref {
    my $self = shift;
    # a faster version for production use
    return [ @{$self}{@_} ] unless QA_MODE;

    # slower version calls _get which includes extra debugging
    # code in QA_MODE
    return [$self->_get(@_)] if QA_MODE;
}

=back

=head1 AUTHOR

"Garth Webb" <garth@perijove.com>

Sam Tregar <stregar@about-inc.com>

=head1 SEE ALSO

NONE

=cut

1;<|MERGE_RESOLUTION|>--- conflicted
+++ resolved
@@ -6,12 +6,11 @@
 
 =head1 VERSION
 
-<<<<<<< HEAD
 Release Version: 1.5.0 -- Development Track for 1.6.0
 
 File (CVS) Version:
 
-$Revision: 1.27 $
+$Revision: 1.28 $
 
 =cut
 
@@ -19,22 +18,7 @@
 
 =head1 DATE
 
-$Date: 2002-09-26 00:17:35 $
-=======
-Release Version: 1.4.3
-
-File (CVS) Version:
-
-$Revision: 1.23.2.4 $
-
-=cut
-
-our $VERSION = "1.4.3";
-
-=head1 DATE
-
-$Date: 2002-09-27 21:44:12 $
->>>>>>> 3b4cfdf8
+$Date: 2002-09-27 22:21:03 $
 
 =head1 SYNOPSIS
 
