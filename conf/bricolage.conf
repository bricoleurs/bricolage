# Apache Settings. HTTPD_VERSION selects which version of Apache
# to use; by default this is 'apache', which means version 1.3.34 or later,
# but it can be set to 'apache2' instead for Apache version >= 2.0.55.
# APACHE_BIN is the location of the Apache server executable,
# and APACHE_CONF is the location of the Apache configuration file.
# LISTEN_PORT is the port on which Bricolage will listen for connections. You
# must also tell Apache to listen on this port in the configuration file
# specified in APACHE_CONF (using Listen, Port, or BindAddress). SSL_ENABLE
# defines the type of SSL support available (Off, mod_ssl, apache_ssl).
# SSL_PORT defines the port on which Bricolage will listen for https
# server. It defaults to 443. ALWAYS_USE_SSL is disabled if not specified. It
# forces Bricolage to always use SSL for user connections and does not give
# the user the option of just using SSL for login. NAME_VHOST is the IP
# address on which the virtual host name specified in the VHOST_SERVER_NAME
# directive will respond. If you change the LISTEN_PORT and/or SSL_PORT
# numbers, remember to also change them in httpd.conf and vice versa.

HTTPD_VERSION           = apache
APACHE_BIN              = /usr/local/apache/bin/httpd
APACHE_CONF             = /usr/local/bricolage/conf/httpd.conf
LISTEN_PORT             = 80
SSL_ENABLE              = No
SSL_PORT                = 443
ALWAYS_USE_SSL          = No
SSL_CERTIFICATE_KEY_FILE = /usr/local/apache/conf/ssl.key/server.key
SSL_CERTIFICATE_FILE    = /usr/local/apache/conf/ssl.crt/server.crt
NAME_VHOST              = *
VHOST_SERVER_NAME       = _default_

# Apache configuration method. As of mod_perl 1.27, Bricolage uses
# Apache::ReadConfig to configure the httpd daemon. If you wish have Bricolage
# generate an Apache configuration include file, or if you wish to manually
# configure your Apache server for Bricolage, set this directive to a true
# value. Doing so will cause Bricolage to generate
# $BRICOLAGE_ROOT>/conf/vhosts.conf and include it in the configuration using
# the Apache Include directive. If you change the "PerlModule
# Bric::App::ApacheConfig" line in httpd.conf to "PerlModule
# Bric::App::ApacheStartup", then vhosts.conf will not be generated, and
# Bricolage will entirely rely on httpd.con (including its Includes) for all
# Apache configuration.

MANUAL_APACHE           = No

# System User settings. These are the names of the system user and group under
# which Apache and Mason run. Default to 'nobody' and 'nobody' if not
# specified.

SYS_USER                = nobody
SYS_GROUP               = nobody

# Database settings. These are simply the type and name of the database in which all
# Bricolage data will be stored, the hostname and port for for the server on
# which the database is hosted, and the username and password the application
# can use to access that data. DB_TYPE defaults to 'Pg', but can be set to 'mysql'.
# DB_NAME defaults to 'sharky', DB_HOST and DB_PORT both default to null values
# (whatever the driver uses for the default will be used), DBI_USER defaults to
# 'castellan', and DBI_PASS defaults to 'nalletsac'.

DB_TYPE                 = Pg
DB_NAME                 = sharky
# DB_HOST                 = localhost
# DB_PORT                 = 5432
DBI_USER                = castellan
DBI_PASS                = nalletsac

# Temp Directory. This directory will be used to store Bricolage's cache and
# session files.

TEMP_DIR                = /tmp

# Mason settings. These specify the location of the Bricolage UI Mason
# components. The defaults are the $BRICOLAGE_ROOT/comp for MASON_COMP_ROOT
# and $BRICOLAGE_ROOT/data for MASON_DATA_ROOT, where $BRICOLAGE_ROOT is an
# environment variable set before starting the application. $BRICOLAGE_ROOT
# defaults to '/usr/local/bricolage' if it's not set, so if you have Bricolage
# installed in a different location, be sure to set the BRICOLAGE_ROOT
# environment variable before you do anything! Also be sure that these
# directories exist on the file system and that SYS_USER specified above has
# permission to write to them. MASON_STATIC_SOURCE turns on Mason's static
# sourcing. We recommend enabling this directive in production environments.

MASON_COMP_ROOT         = /usr/local/bricolage/comp
MASON_DATA_ROOT         = /usr/local/bricolage/data
MASON_STATIC_SOURCE     = No

# Burner settings. The BURN_ROOT directive specifies the location of Bricolage
# templates and the files output upon publishing or previewing content. The
# default is MASON_DATA_ROOT/burn. The INCLUDE_XML_WRITER directive causes the
# Bricolage burn system to create and include an XML::Writer object as a
# global in the template name space. The default is not to include the
# XML::Writer object. The XML_WRITER_ARGS directive passes arguments to the
# instantiation of the XML::Writer object, should INCLUDE_XML_WRITER be
# switched on. All the arguments specified by the XML::Writer documentation
# for the new() method may be used except the OUTPUT argument, which Bricolage
# handles so that the output is sent to the same place as template Mason code
# sends its content. Defaults to no arguments if unspecified. The directive
# MASON_INTERP_ARGS AND TT_OPTIONS are similar to XML_WRITER_ARGS except that
# the arguments are passed to the Mason interpreter instantiated when burning
# a story with the Mason burner or the Template object instantiated when
# burning a story with the Template Toolkit burner, respectively.

BURN_ROOT               = /usr/local/bricolage/data/burn
INCLUDE_XML_WRITER      = No
XML_WRITER_ARGS         = NEWLINES => 1, UNSAFE => 1, DATA_MODE => 1, DATA_INDENT => 4
# MASON_INTERP_ARGS       = 
# TT_OPTIONS              = PRE_CHOMP => 1, POST_CHOMP => 1, TRIM => 1

# Authentication settings. AUTH_TTL is the amount of time, in seconds, a user
# is allowed to be idle before he/she is automatically logged out. The default
# is 8 hours (28800 seconds). AUTH_SECRET is a random string that's used to
# encrypt the authentication cookie information in a double-MD5 hashing
# scheme. It's a good idea to change this value periodically so that anyone
# who might have seen it before can't reverse-engineer the authentication
# cookie. AUTH_ENGINES is a space-delimited list of the authentication engines
# to use when a user logs in. Each engine will be tried in the order listed.
# Possible values are "Internal" and "LDAP". The default is "Internal". The
# LOGIN_LENGTH and PASSWD_LENGTH settings specify the minimum length of a user
# login as well as the minimum length of a user password. Both default to "5"
# if they're not specified.

AUTH_TTL                =  28800 # Seconds.
AUTH_SECRET             = ^eFH5D,~3!f9o&3f_=dwePL3f:/.Oi|FG/3sd9=45oi%8GF*)4#0gn3)34tf\`3~fdIf^ N:
AUTH_ENGINES            = Internal
LOGIN_LENGTH            = 5
PASSWD_LENGTH           = 5

# LDAP settings. If "ldap" is one of the options in the AUTH_ENGINES
# directive, then you'll need to configure LDAP authentication. LDAP_SERVER is
# the host name or IP address of the LDAP server, while LDAP_VERSION is the
# version of LDAP supported by the server.. If LDAP_USER and LDAP_PASS have
# values other than "0", they will be used to connect to the LDAP server to
# search for the user. Otherwise, Bricolage will bind as an anonymous user.
# LDAP_BASE is the DN that will be used as the base for the search for the
# user. LDAP_UID_ATTR identifies the attribute of the LDAP record that
# contains the user name. Set LDAP_FILTER to a an extra filter for searching
# for the user record. If you want to allow only the members of a particular
# group to access Bricolage, set LDAP_GROUP to the DN of the group, and set
# LDAP_MEMBER_ATTR so the name of the attribute identifying each member of the
# group. Enable LDAP_TLS if your LDAP server supports TLS and you wish to use
# encrypted connections, and then set LDAP_SSL_VERSION to the version of SSL
# supported by your LDAP server.

# LDAP_SERVER           = localhost
# LDAP_VERSION          = 3
# LDAP_USER             = 0
# LDAP_PASS             = 0
# LDAP_BASE             = ou=Users,dc=example,dc=com
# LDAP_UID_ATTR         = uid
# LDAP_FILTER           = (objectclass=*)
# LDAP_GROUP            = cn=Bricolage,ou=Group,dc=example,dc=com";
# LDAP_MEMBER_ATTR      = uniqueMember
# LDAP_TLS              = No
# LDAP_SSL_VERSION      = 3

# Distribution settings. ENABLE_DIST, if set to 'yes' or 'on' or '1', tells
# the API that the distribution engine can distribute resources within the
# local application process. If ENABLE_DIST is any other value, it is assumed
# that the distribution Engine is running elsewhere. The default is '1' if
# ENABLE_DIST is unspecified. DIST_ATTEMPTS tells the distribution engine how
# many times to attempt to distribute a resource before giving up. The default
# is 3. PREVIEW_LOCAL tells Bricolage to preview stories from its own Apache
# process. If set to 'yes' or 'on' or '1', it will use its own process for
# previewing. Otherwise, it will use a server from a destination with the
# "Preview" checkbox checked for previews.
#
# If PREVIEW_LOCAL is active, you must be sure that SYS_USER has write access
# to MASON_COMP_ROOT/data/preview. The default is "1". PREVIEW_MASON tells
# Bricolage to use Mason for local previews. Only enable this directive if
# the files you create with your Templates contain Mason code. This directive
# has no effect unless PREVIEW_LOCAL is active. Disabled by
# default. DEF_MEDIA_TYPE designates the default media type for assets where
# Bricolage cannot ascertain the media type. Defaults to "text/html" if not
# specified.
#
# Set ENABLE_SFTP_MOVER or ENABLE_WEBDAV_MOVER to 'yes' or 'on' or 1, to tell
# the API that the distribution engine can distribute resources by SFTP or by
# the WebDAV protocol. Both are disabled by default. Using either the SFTP or
# the WebDAV mover requires some manual installation; perldoc Bric::Admin for
# details. If you enable SFTP, set SFTP_HOME to a directory containing your
# SSH keys and with permisssions appropriate for SYS_USER to access. 
# Setting SFTP_MOVER_CIPHER will force the SFTP mover to use that cipher when
# distributing resources via SFTP. Consult the Net::SSH2 documentation
# for a current list of ciphers. If it is set to 0, the default cipher will be
# used. More ciphers can be specified by separating them with commas.
#
# QUEUE_PUBLISH_JOBS tells Bricolage to drop all jobs into the Distribution
# queue on publish, rather than trying to run them immediately, which is the
# default.
#
# FTP_UNLINK_BEFORE_MOVE must be set to Yes for some FTP and SFTP servers
<<<<<<< HEAD
# (e.g. pure-ftpd has been reported to need this, and sshd less then version 5
# requires this) to correctly handle uploads of already existing files: when
# publishing via FTP, Bricolage first creates a temporary file, than moves
# this temp file over the existing, older file, overwriting it. Some servers
# do not support renaming to existing files, so the original one must first be
# deleted.
=======
# (e.g. pure-ftpd has been reported to need this) to correctly handle uploads
# of already existing files: when publishing via FTP, Bricolage first creates
# a temporary file, than moves this temp file over the existing, older file,
# overwriting it. Some servers do not support renaming to existing files, so
# the original one must first be deleted.
>>>>>>> 049fae61

ENABLE_DIST             = Yes
DIST_ATTEMPTS           = 3
PREVIEW_LOCAL           = Yes
PREVIEW_MASON           = No
DEF_MEDIA_TYPE          = text/html
ENABLE_SFTP_MOVER       = No
SFTP_HOME               = /
SFTP_MOVER_CIPHER       = 0
ENABLE_WEBDAV_MOVER     = No
QUEUE_PUBLISH_JOBS      = No
FTP_UNLINK_BEFORE_MOVE  = No

# Alert Settings. ALERT_FROM is the email address that will appear in the
# 'From' header of alerts emailed to users. ALERT_TO_METH specifies which
# header to use for identifying alert recipients. Use 'to' if you want
# everyone who receives the same alert to see who else received it. Use 'bcc'
# if you don't want anyone to see who else got an alert, or if you just want
# to save the bandwidth. Defaults to 'bcc'.

ALERT_FROM              = webmaster@localhost
ALERT_TO_METH           = bcc # Can also be 'to'

# SMTP setting. This is just the address for an SMTP server through which alerts
# can be sent. Defaults to "localhost" if not specified.

SMTP_SERVER             = localhost

# Child process size-limits. These settings determine how often the size of an
# Apache child process is checked, before its mortality is questioned, and how
# large it may grow before it is killed. Processes that grow to be larger than
# MAX_PROCESS_SIZE will be killed after CHECK_FREQUENCY requests are handled
# by said process. MIN_SHARE_SIZE Indicates the minimum amount of shared
# memory the process must employ to not be considered a candidate for
# termination. MAX_UNSHARED_SIZE Sets a limit on the amount of unshared memory
# a process may consume to not be a candidate for termination. Set
# MIN_SHARE_SIZE or MAX_UNSHARE_SIZE to "No" or "Off" or "0" to disable either
# respective test. See the Apache::SizeLimit manpage for additional info. All
# sizes are in KB.

CHECK_PROCESS_SIZE      = No
MAX_PROCESS_SIZE        = 56000
CHECK_FREQUENCY         = 1
MIN_SHARE_SIZE          = 0
MAX_UNSHARED_SIZE       = 0

# Full search setting. By default, Bricolage looks for search strings in the
# database only at the beginning of the fields. The reason for this is that,
# if it looks for the search string anywhere within the result fields, it
# cannot use any database indexes, and therefore could be much slower. But it
# depends on how many records there are. Set this configuration directive to
# "On" or "Yes" or "1" if you wish to enable the slower subsearch approach --
# if, for example, you don't have many records in your database.

FULL_SEARCH              = No

# Blob searching. By default, searches of document fields is limited to only
# short values (usually corresponding to headers and the like). If you'd like
# to also search long fields (such as paragraphs), enable this directive. But
# note that the more documents with long fields you have, the slower such
# searches will become.

BLOB_SEARCH              = No

# Expire on delete. Setting this to yes will expire assets when they are
# deleted.

EXPIRE_ON_DEACTIVATE     = No

# Workflow desk transfers. By default, a desk that is shared between workflows
# appears in both workflows, but any asset on that desk can only be transfered
# to other desks in the workflow from which the asset originated. To allow
# assets to optionally be able to move to desks in any of the workflows a desk
# is a member of, set this directive to "Yes", "On" or "1".

ALLOW_WORKFLOW_TRANSFER  = No

# All Sites context. By default, users must select a site context from the
# menu in their UI, and they will see the workflows for that site only in the
# side navigation. If this option is set to "Yes", "On", or "1", then another
# option will be added to the site context menu, allowing them to see the
# workflows for all the sites to which they have at least READ permission.

ALLOW_ALL_SITES_CX       = No

# These directives enable you to control how many years before and after the
# current year to display in the list of years in the date and time select
# widget. The default values are 10 for each, meaning that if the current year
# is 2003, then the date span will be from 1993 to 2013.

YEAR_SPAN_BEFORE         = 10
YEAR_SPAN_AFTER          = 10

# RELATED_MEDIA_UPLOAD allows users to upload media files directly into a
# related element profile if they have permission to create media and to
# access a media workflow.

RELATED_MEDIA_UPLOAD     = Yes

# Output Channel file naming settings. All files burned to the file system
# must be named (of course!), and they're named for the "File Name" and "File
# Extension" properties of the Output Channel they're getting burned to. You
# can give these properties whatever values you want (as long as they're legal
# on your file system!), but here you can set some defaults that all Output
# channels will start with. DEFAULT_FILENAME will default to "index" and
# DEFAULT_FILE_EXT will default to "html" if you don't set them here.

DEFAULT_FILENAME         = index
DEFAULT_FILE_EXT         = html

# Publishing settings. Set PUBLISH_RELATED_ASSETS to no/off/0 so that,
# when publishing from a publish desk, related assets will not be
# published. Defaults to 'yes'.

PUBLISH_RELATED_ASSETS  = Yes

# When PUBLISH_RELATED_ASSETS is enabled, the publish process will fail if any
# of the related assets cannot be published automatically, due to being
# checked out or not on a publish desk. If you want the process to just supply
# warnings but allow the publish then set PUBLISH_RELATED_FAIL_BEHAVIOR to
# "warn" rather than "fail".

PUBLISH_RELATED_FAIL_BEHAVIOR = fail

# Output Channel asset association. Story and Media profiles contain an
# 'Output Channels' section which lets you associate output channels
# with a particular story or media object, separate from the association
# set in the Element profile for all stories or media of that type.
# Setting this directive to Off will remove the 'Output Channels' section,
# and thus remove the ability to associate OCs to individual assets.
# On by default.

ENABLE_OC_ASSET_ASSOCIATION = Yes

# Output Channel URI format. Occasionally it may be required to allow the uri 
# of Output Channels not have a %{categories} section. This is not the 
# recommended behavior and should be used with caution if required.

ALLOW_URIS_WITHOUT_CATEGORIES = No

# Relateds POD Tag. This directive controls the type of related media and
# related story POD tags that will be generated by the C<serialize_to_pod()>
# method of Bric::Biz::Element::Container and therefore the "Bulk Edit"
# interface in the UI. The tags have the format of '=related_story_*' or
# '=related_media_*', where "*" is drawn from this directive and can be any
# one of: "uuid", "uri", "url", or "id". Defaults to "uuid."

RELATED_DOC_POD_TAG     = uuid

# URI setting. Enable this directive if you wish for story URIs to always
# include their file names. This is useful for allowing stories to be in the
# same category and date but have different file names and still be
# unique. Disabled by default and not generally recommended.

STORY_URI_WITH_FILENAME = No

# Story slugs. Disable ALLOW_SLUGLESS_NONFIXED if you want to prevent
# non-fixed (i.e. non-Cover) stories from being slugless. Enabled by default.
# Enable AUTOGENERATE_SLUG if you want new stories without a slug to have
# a slug automatically generated from the title. Note that if you enable
# AUTOGENERATE_SLUG, you won't be able to create a new slugless story, but
# you can later set it to slugless (assuming it doesn't cause a URI conflict).
# Disabled by default.

ALLOW_SLUGLESS_NONFIXED = Yes
AUTOGENERATE_SLUG       = No

# Template loading. Add a line of arbitrary perl code to this directive, and
# that code will be executed at startup time in the context of your templates.
# That is, if any of the code you add here exports functions or variables,
# they'll be available in your Mason, Template Toolkit, and PHP templates.

PERL_LOADER               = use HTML::Entities; use Bric::Util::Burner qw(:modes);

# FTP settings. ENABLE_FTP_SERVER enables the Bricolage virtual server, which
# can be used to edit, update, and deploy templates by uploading them via
# FTP. This requires running the bin/bric_ftpd script, as well. Disabled by
# default. FTP_DEPLOY_ON_UPLOAD forces the FTP server to deploy templates as
# soon as they're uploaded to the FTP server. By default, this is not the
# behavior; temlates are simply put into the user's workspace and template
# sandbox when uploaded, unless they're uploaded with ".deploy" appended to
# their file names. Assign an IP address to FTP_ADDRESS to force the FTP
# server to listen only on that address; by default the FTP server will listen
# on all local IP addresses. FTP_PORT is the port that the FTP server will
# listen on. Defaults to 2121 if not specified. FTP_DEBUG forces the FTP
# server to write a lote of debugging data to its log. Enable this directive
# and tail the log if your FTP server is acting up. FTP_LOG specifies the
# location of the FTP log. Defaults to $BRICOLAGE_ROOT/ftp.log if not
# specified. FTP_PID_FILE specifies the location of the file storing the FTP
# server's PID, which will then be used to shut down the FTP server. Defaults
# to $BRICOLAGE_ROOT/ftp.pid if not specified. For more information on the
# Bricolage virtual FTP server, perldoc Bric::Admin and bric_ftpd.

# ENABLE_FTP_SERVER       = No
# FTP_DEPLOY_ON_UPLOAD    = No
# FTP_ADDRESS             = 127.0.0.1
# FTP_PORT                = 2121
# FTP_DEBUG               = No
# FTP_LOG                 = /usr/local/bricolage/log/ftp.log
# FTP_PID_FILE            = /usr/local/bricolage/log/ftp.pid

# Category browser setting. Enabling this directive makes the Media and Story
# profiles use the category browser. This is useful if you have a lot of
# categories, so they won't all be loaded into a big select list each time you
# edit a Media or Story document. It also simplifies changing a category.
# Disabled by default.

ENABLE_CATEGORY_BROWSER   = No

# Content compression setting. Enabling this directive makes the Bricolage UI
# Apache process use mod_gzip (on Apache 1.x) or mod_deflate (on Apache 2.x)
# to compress the UI pages. This leads to a significant reduction in page size
# (five to fifteen times), which is good especially if users work over the
# Internet rather than only a LAN. Disabled by default.

ENABLE_GZIP               = No

# Tell Bricolage which languages and character sets to pre-load. If you plan
# on using multiple languages and/or character sets, you can save some memory
# by pre-loading them at server startup. Otherwise, they will be loaded on
# demand. Multiple entries should be separated by spaces.

LOAD_LANGUAGES            = en_us
LOAD_CHAR_SETS            = UTF-8

# Tell Bricolage which time zones to pre-load. If you plan to use any time
# zones other than UTC, you can save some memory by pre-loading them at
# server startup. Otherwise, they will be loaded on # demand. Multiple entries
# should be separated by spaces.

LOAD_TIME_ZONES           = UTC

##
## MEDIA CONFIGURATION
##

# AUTO_PREVIEW_MEDIA determines whether files uploaded to
# Media documents are automatically distributed to all relevant preview
# servers when the media document is saved, or whether they must be previewed
# manually after they're uploaded.
#
# MEDIA_UNIQUE_FILENAME tells Bricolage to assign system-wide unique names to
# media files. When this directive is enabled Bricolage will generate a unique
# eight-character MD5 hash for the file name instead of the file name as
# uploaded. The file name suffix will be retained as it was loaded.
# 
# MEDIA_FILENAME_PREFIX specifies that all file names have a prefix prepended
# to their file names.
#
# MEDIA_UPLOAD_LIMIT sets a Media upload file size limit. Set it to a number,
# so that no files larger than that number of kilobytes can be
# uploaded. Defaults to 0, which means no limit.

AUTO_PREVIEW_MEDIA        = No
MEDIA_UNIQUE_FILENAME     = No
# MEDIA_FILENAME_PREFIX     =
MEDIA_UPLOAD_LIMIT        = 0

# Use thumbnails when displaying search results of media that are "Image"
# types. This will result in the first column of the results having a
# thumbnail displayed in it with the longest side being set to THUMBNAIL_SIZE.
# Note that this requires the Perl module Imager to be installed from CPAN and
# the relevant image library for each format you wish to display; gifs require
# giflib, jpeg requires libjpeg, png requires libpng, etc. Consult Imager's
# README for more information.

USE_THUMBNAILS            = No
THUMBNAIL_SIZE            = 75

##
## WYSIWYG CONFIGURATION
##

# Bricolage supports several "what you see is what you get" (WYSIWYG) text
# editors, which can be used in place of traditional textareas.  These fields
# allow word processor-like editing, but introduce HTML formatting into the 
# content, which some consider to be a Bad Thing.  Due to the licenses of these 
# editors, you will need to download and install (read: untar) the editors 
# yourself.  Download the latest version from the URLs below and extract them
# into the corresponding folders.  
#
# The currently supported editors are "htmlArea" (discontinued),
# JS-Quicktags (more of an HTML tag helper), and "Xinha" (recommended).
# htmlArea and Xinha have further configuration options below.
#
# Xinha    -  Download:   http://www.xinha.org/                   
#             Unzip into: comp/media/wysiwyg/xinha/
#
# FCKeditor - Download: http://www.fckeditor.net/
#             Unzip into: comp/media/wysiwyg/fckeditor/
#
# htmlArea -  Download:   http://www.dynarch.com/projects/htmlarea/  
#             Unzip into: comp/media/wysiwyg/htmlarea/
#
# JS-Quicktags - Download:   http://alexking.org/projects/js-quicktags
#                Unzip into: comp/media/wysiwyg/js-quicktags/

ENABLE_WYSIWYG            = No
WYSIWYG_EDITOR            = Xinha  # or: "htmlArea", "JS-Quicktags"

#
# Xinha Configuration
#

# Available Xinha plugins (must appear on one line):
# ['CharacterMap','ContextMenu','FullScreen','ListType','SpellChecker',
#  'Stylist','SuperClean','TableOperations']

XINHA_PLUGINS             = ['SpellChecker']

# Available Xinha toolbar buttons (must appear on one line):
# [
#   ["popupeditor","separator"],
#   ["formatblock","fontname","fontsize","bold","italic","underline","strikethrough","separator"],
#   ["forecolor","hilitecolor","textindicator","separator"],
#   ["subscript","superscript"],
#   ["linebreak","justifyleft","justifycenter","justifyright","justifyfull","separator"],
#   ["insertorderedlist","insertunorderedlist","outdent","indent","separator"],
#   ["inserthorizontalrule","createlink","insertimage","inserttable","separator"],
#   ["undo","redo"], (HTMLArea.is_gecko ? [] : ["cut","copy","paste"]),["separator"],
#   ["killword","removeformat","toggleborders","lefttoright", "righttoleft", "separator","htmlmode","about"]
# ]

XINHA_TOOLBAR             = [["bold","italic","underline","strikethrough","separator"],["subscript","superscript","separator"],(HTMLArea.is_gecko ? [] : ["cut","copy","paste"]),["space","undo","redo","separator"],["createlink","separator"],["killword","removeformat","separator","htmlmode"]]

#
# htmlArea Configuration
#

# Available htmlArea toolbar buttons (must appear on one line):
#
# 'fontname', 'fontsize', 'formatblock', 'bold', 'italic', 'underline',
# 'strikethrough', 'subscript', 'superscript', 'copy', 'cut', 'paste', 'undo',
# 'redo', 'linebreak', 'justifyleft', 'justifycenter', 'justifyright',
# 'justifyfull', 'lefttoright', 'righttoleft', 'insertorderedlist',
# 'insertunorderedlist', 'outdent', 'indent', 'forecolor', 'hilitecolor',
# 'inserthorizontalrule', 'createlink', 'insertimage', 'inserttable',
# 'htmlmode', 'popupeditor', 'showhelp', 'about'

HTMLAREA_TOOLBAR          = [['bold','italic','underline','strikethrough','separator','subscript','superscript','separator','copy','cut','paste','space','undo','redo','separator','createlink','separator','htmlmode','separator','showhelp']]

#
# FCKeditor Configuration
#
# You can include the complete configuration as pure JavaScript on a single
# line for this configuration directive. To see what all you can set see the
# FCKeditor configuration documentation:
#
# http://wiki.fckeditor.net/Developer%27s_Guide/Configuration/Toolbar
# http://wiki.fckeditor.net/Developer%27s_Guide/Configuration/Styles
# http://wiki.fckeditor.net/Developer%27s_Guide/Configuration/Templates
# http://wiki.fckeditor.net/Developer%27s_Guide/Configuration/Spell_Checker
#
# Bricolage uses the "Default" toolbar set; this is the configuration it uses
# if the FCKEDITOR_CONFIG directive is not in this file. As a further example
# of what can be done with this directive, the SpellChecker configuration has
# also been set, but it is commented out. Consult Bric::Admin for details on
# configuration spellcheck.

FCKEDITOR_CONFIG             = FCKConfig.ToolbarSets.Default = [['Bold','Italic','Underline','StrikeThrough','RemoveFormat','-','Subscript','Superscript'],['Cut','Copy','Paste','PasteText','PasteWord','-','Undo','Redo'],['Link','Unlink','Anchor','Source','SpellCheck']]; // FCKConfig.SpellChecker = 'SpellerPages';

##
## HACKER SETTINGS
##
 
# Uncomment these for debugging and profiling. See Bric::Hacker for more 
# details on these directives.

# NO_TOOLBAR              = 1
# QA_MODE                 = 0
# DBI_DEBUG               = 0
# DBI_CALL_TRACE          = 0
# PROFILE                 = 0<|MERGE_RESOLUTION|>--- conflicted
+++ resolved
@@ -188,20 +188,12 @@
 # default.
 #
 # FTP_UNLINK_BEFORE_MOVE must be set to Yes for some FTP and SFTP servers
-<<<<<<< HEAD
 # (e.g. pure-ftpd has been reported to need this, and sshd less then version 5
 # requires this) to correctly handle uploads of already existing files: when
-# publishing via FTP, Bricolage first creates a temporary file, than moves
+# publishing via FTP, Bricolage first creates a temporary file, then moves
 # this temp file over the existing, older file, overwriting it. Some servers
 # do not support renaming to existing files, so the original one must first be
 # deleted.
-=======
-# (e.g. pure-ftpd has been reported to need this) to correctly handle uploads
-# of already existing files: when publishing via FTP, Bricolage first creates
-# a temporary file, than moves this temp file over the existing, older file,
-# overwriting it. Some servers do not support renaming to existing files, so
-# the original one must first be deleted.
->>>>>>> 049fae61
 
 ENABLE_DIST             = Yes
 DIST_ATTEMPTS           = 3
